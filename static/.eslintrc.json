--- conflicted
+++ resolved
@@ -13,12 +13,8 @@
     "semi": ["error", "always"],
     "@typescript-eslint/no-explicit-any": "off",
     "no-fallthrough": "off",
-<<<<<<< HEAD
-    "sort-imports": "warn"
-=======
     "simple-import-sort/exports": "error",
     "simple-import-sort/imports": "error"
->>>>>>> 6bf34a46
   },
   "settings": {
     "react": {
