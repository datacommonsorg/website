--- conflicted
+++ resolved
@@ -40,14 +40,9 @@
     "bootstrap": "^4.5.2",
     "canvas": "2.11.2",
     "copy-webpack-plugin": "^9.0.1",
-<<<<<<< HEAD
-    "css-loader": "^3.6.0",
-    "d3": "^7.8.0",
-=======
     "css-loader": "^6.8.1",
     "csv-string": "^4.1.1",
-    "d3": "^5.16.0",
->>>>>>> 62e394b9
+    "d3": "^7.8.0",
     "d3-geo": "^2.0.1",
     "d3-regression": "^1.2.8",
     "easy-peasy": "^6.0.1",
