{
  "name": "datacommons.org",
  "version": "1.0.0",
  "description": "Package for datacommons.org website static files",
  "repository": {
    "type": "git",
    "url": "https://github.com/datacommonsorg/website.git"
  },
  "license": "Apache-2.0",
  "main": "index.js",
  "scripts": {
    "build": "webpack -p --progress --config webpack.config.js",
    "compile": "formatjs compile",
    "dev-build": "webpack --progress -d --config webpack.config.js",
    "extract": "formatjs extract",
    "lint": "eslint --fix .",
    "test": "jest --unhandled-rejections=strict",
    "test-lint": "eslint .",
    "watch": "webpack --progress -d --config webpack.config.js --watch"
  },
  "dependencies": {
    "@babel/core": "^7.11.6",
    "@babel/preset-env": "^7.11.5",
    "@babel/preset-react": "^7.10.4",
    "@types/d3": "^5.7.2",
    "@types/googlemaps": "^3.39.13",
    "@types/js-cookie": "^2.2.6",
    "@types/lodash": "^4.14.161",
    "@types/reactstrap": "^8.5.1",
    "axios": "^0.19.2",
    "babel-loader": "^8.1.0",
    "babel-polyfill": "^6.26.0",
    "bootstrap": "^4.5.2",
    "copy-webpack-plugin": "^5.1.2",
    "css-loader": "^3.6.0",
    "d3": "^5.16.0",
    "d3-geo": "^1.12.1",
    "file-loader": "^6.1.0",
    "geo-albers-usa-territories": "0.1.0",
    "html-webpack-plugin": "^4.4.1",
    "js-cookie": "^2.2.1",
    "lodash": "^4.17.20",
    "moment": "^2.28.0",
    "pako": "^1.0.11",
    "pluralize": "^8.0.0",
    "prop-types": "^15.7.2",
    "react": "^16.13.1",
    "react-dom": "^16.13.1",
<<<<<<< HEAD
    "react-intl": "^5.10.1",
=======
>>>>>>> 3b88d000
    "reactstrap": "^8.6.0",
    "sass": "^1.3.0",
    "sass-loader": "^8.0.2",
    "ts-loader": "^7.0.5",
    "typescript": "^3.9.7",
    "webpack": "^4.44.1",
    "webpack-cli": "^3.3.12",
    "webpack-fix-style-only-entries": "^0.5.1",
    "webpack-shell-plugin": "^0.5.0"
  },
  "devDependencies": {
    "@babel/polyfill": "^7.11.5",
    "@babel/preset-typescript": "^7.10.4",
    "@formatjs/cli": "^2.13.12",
    "@testing-library/jest-dom": "^5.11.4",
    "@testing-library/react": "^10.4.9",
    "@types/jest": "^25.2.3",
    "@types/react": "^16.9.49",
    "@typescript-eslint/eslint-plugin": "^3.10.1",
    "@typescript-eslint/parser": "^3.10.1",
    "babel-eslint": "^10.1.0",
    "babel-jest": "^26.3.0",
    "enzyme": "^3.11.0",
    "enzyme-adapter-react-16": "^1.15.4",
    "enzyme-to-json": "^3.5.0",
    "eslint": "^7.15.0",
    "eslint-config-prettier": "^6.11.0",
    "eslint-plugin-prettier": "^3.1.4",
    "eslint-plugin-react": "^7.20.6",
    "jest": "^25.5.4",
    "jest-each": "^26.4.2",
    "jest-when": "^2.7.2",
    "prettier": "^2.1.2",
    "pretty": "^2.0.0",
    "react-test-renderer": "^16.13.1",
    "style-loader": "^1.2.1",
    "ts-jest": "^25.5.1",
    "webpack-shell-plugin": "^0.5.0"
  }
}<|MERGE_RESOLUTION|>--- conflicted
+++ resolved
@@ -46,10 +46,7 @@
     "prop-types": "^15.7.2",
     "react": "^16.13.1",
     "react-dom": "^16.13.1",
-<<<<<<< HEAD
     "react-intl": "^5.10.1",
-=======
->>>>>>> 3b88d000
     "reactstrap": "^8.6.0",
     "sass": "^1.3.0",
     "sass-loader": "^8.0.2",
