/**
 * Copyright 2023 Google LLC
 *
 * Licensed under the Apache License, Version 2.0 (the "License");
 * you may not use this file except in compliance with the License.
 * You may obtain a copy of the License at
 *
 *      http://www.apache.org/licenses/LICENSE-2.0
 *
 * Unless required by applicable law or agreed to in writing, software
 * distributed under the License is distributed on an "AS IS" BASIS,
 * WITHOUT WARRANTIES OR CONDITIONS OF ANY KIND, either express or implied.
 * See the License for the specific language governing permissions and
 * limitations under the License.
 */

/**
 * Types for the NL interface.
 */

import { NamedTypedPlace } from "../../shared/types";
import { SubjectPageConfig } from "../../types/subject_page_proto_types";

export interface PlaceFallback {
  origStr?: string;
  newStr?: string;
}

export interface SearchResult {
  place: NamedTypedPlace;
  config: SubjectPageConfig;
  sessionId?: string;
  svSource: string;
  placeSource: string;
  placeFallback?: PlaceFallback;
<<<<<<< HEAD
=======
  pastSourceContext?: string;
>>>>>>> 7ef54c3e
}

export interface MultiSVCandidatePart {
  QueryPart: string;
  SV: Array<string>;
  CosineScore: Array<number>;
}

export interface MultiSVCandidate {
  Parts: Array<MultiSVCandidatePart>;
  AggCosineScore: number;
  DelimBased: boolean;
}

export interface MultiSVScores {
  Candidates: Array<MultiSVCandidate>;
}

export interface SVScores {
  SV: Map<number, string>;
  CosineScore: Map<number, number>;
  MultiSV: MultiSVScores;
}

export interface DebugInfo {
  status: string;
  originalQuery: string;
  placesDetected: Array<string>;
  placesResolved: string;
  mainPlaceDCID: string;
  mainPlaceName: string;
  queryWithoutPlaces: string;
  svScores: SVScores;
  svSentences: Map<string, Array<string>>;
  rankingClassification: string;
  overviewClassification: string;
  sizeTypeClassification: string;
  timeDeltaClassification: string;
  comparisonClassification: string;
  containedInClassification: string;
  correlationClassification: string;
  eventClassification: string;
}<|MERGE_RESOLUTION|>--- conflicted
+++ resolved
@@ -33,10 +33,7 @@
   svSource: string;
   placeSource: string;
   placeFallback?: PlaceFallback;
-<<<<<<< HEAD
-=======
   pastSourceContext?: string;
->>>>>>> 7ef54c3e
 }
 
 export interface MultiSVCandidatePart {
