--- conflicted
+++ resolved
@@ -19,10 +19,7 @@
  * the import package
  */
 
-<<<<<<< HEAD
 import _ from "lodash";
-=======
->>>>>>> 0a82b93b
 import React, { useEffect, useState } from "react";
 import { Button } from "reactstrap";
 import { PlaceDetector } from "../../import_wizard/utils/detect_place";
@@ -37,6 +34,7 @@
 import { CsvData, Mapping, ValueMap } from "../types";
 import { shouldGenerateCsv } from "../utils/file_generation";
 import { MappingPreviewSection } from "./mapping_preview_section";
+import { PreviewTable } from "./preview_table";
 import { PreviewTable } from "./preview_table";
 
 interface MappingPageProps {
@@ -58,6 +56,7 @@
   const [valueMap, setValueMap] = useState<ValueMap>({});
   const [showPreview, setShowPreview] = useState(false);
   const placeDetector = new PlaceDetector();
+  const placeDetector = new PlaceDetector();
 
   let fileName = "";
   if (props.csvData && props.csvData.rawCsvFile) {
@@ -70,17 +69,14 @@
     // TODO(beets): Use server-side detection API.
     const predictedMapping = getPredictions(props.csvData, placeDetector);
     setPredictedMapping(predictedMapping);
-<<<<<<< HEAD
     // setUserMapping(_.clone(predictedMapping));
-=======
->>>>>>> 0a82b93b
     console.log(predictedMapping);
   }, [props.csvData, props.selectedTemplate]);
 
   const MappingSectionComponent =
     TEMPLATE_MAPPING_SECTION_COMPONENTS[props.selectedTemplate];
   return (
-    <div id="mapping-section">
+    <div id="mapping-section"div id="mapping-section">
       {/* TODO: update page heading to something more intuitive to users */}
       <h2>Step 3: Refine table format</h2>
       <section>
@@ -112,20 +108,11 @@
         <PreviewTable csvData={props.csvData} />
       </section>
       <section>
-<<<<<<< HEAD
         <MappingSectionComponent csvData={props.csvData} predictedMapping={predictedMapping}
         onChangeUserMapping={setUserMapping} />
       </section>
       <section>
         {/* TODO: Disable button if template mapping is incomplete */}
-=======
-        <MappingSectionComponent
-          csvData={props.csvData}
-          predictedMapping={predictedMapping}
-        />
-      </section>
-      <section>
->>>>>>> 0a82b93b
         <Button className="nav-btn" onClick={() => setShowPreview(true)}>
           Generate Preview
         </Button>
@@ -134,19 +121,11 @@
         <section>
           <MappingPreviewSection
             predictedMapping={predictedMapping}
-<<<<<<< HEAD
             correctedMapping={userMapping}
             csvData={props.csvData}
             shouldGenerateCsv={shouldGenerateCsv(
               props.csvData,
               props.csvData, /* TODO: Update to a smaller data structure of corrections, */
-=======
-            correctedMapping={corrections.mapping}
-            csvData={corrections.csv}
-            shouldGenerateCsv={shouldGenerateCsv(
-              props.csvData,
-              corrections.csv,
->>>>>>> 0a82b93b
               valueMap
             )}
             valueMap={valueMap}
