--- conflicted
+++ resolved
@@ -17,13 +17,9 @@
 import axios from "axios";
 import _ from "lodash";
 
-<<<<<<< HEAD
 import { NamedTypedPlace } from "../tools/map/context";
 import { ALL_MAP_PLACE_TYPES } from "../tools/map/util";
-import { EARTH_NAMED_TYPED_PLACE, MAX_YEAR } from "./constants";
-=======
-import { MAX_DATE, MAX_YEAR } from "./constants";
->>>>>>> 0d4533b2
+import { EARTH_NAMED_TYPED_PLACE, MAX_YEAR, MAX_DATE } from "./constants";
 
 // This has to be in sync with server/__init__.py
 export const placeExplorerCategories = [
