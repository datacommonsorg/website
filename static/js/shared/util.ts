/**
 * Copyright 2020 Google LLC
 *
 * Licensed under the Apache License, Version 2.0 (the "License");
 * you may not use this file except in compliance with the License.
 * You may obtain a copy of the License at
 *
 *      http://www.apache.org/licenses/LICENSE-2.0
 *
 * Unless required by applicable law or agreed to in writing, software
 * distributed under the License is distributed on an "AS IS" BASIS,
 * WITHOUT WARRANTIES OR CONDITIONS OF ANY KIND, either express or implied.
 * See the License for the specific language governing permissions and
 * limitations under the License.
 */

<<<<<<< HEAD
import { NamedTypedPlace } from "../tools/map/context";
import { USA_PLACE_HIERARCHY } from "../tools/map/util";
=======
import { MAX_YEAR } from "./constants";
>>>>>>> de44d099

// This has to be in sync with server/__init__.py
export const placeExplorerCategories = [
  "economics",
  "health",
  "equity",
  "crime",
  "education",
  "demographics",
  "housing",
  "climate",
  "energy",
];

export function randDomId(): string {
  return Math.random()
    .toString(36)
    .replace(/[^a-z]+/g, "")
    .substr(2, 10);
}

/**
 * Saves csv to filename.
 * @param {filename} string
 * @param {contents} string
 * @return void
 */
export function saveToFile(filename: string, contents: string): void {
  let mimeType = "text/plan";
  if (filename.match(/\.csv$/i)) {
    mimeType = "text/csv;chartset=utf-8";
  } else if (filename.match(/\.svg$/i)) {
    mimeType = "image/svg+xml;chartset=utf-8";
  }
  const blob = new Blob([contents], { type: mimeType });
  const link = document.createElement("a");
  const url = window.URL.createObjectURL(blob);
  link.setAttribute("href", url);
  link.setAttribute("download", filename);
  link.onclick = () => {
    setTimeout(() => window.URL.revokeObjectURL(url));
  };
  link.click();
  link.remove();
}

/**
 * Get the domain from a url.
 */
export function urlToDomain(url: string): string {
  if (!url) {
    return "";
  }
  return url
    .replace("http://", "")
    .replace("https://", "")
    .replace("www.", "")
    .split(/[/?#]/)[0];
}

<<<<<<< HEAD
/**
 * Determine whether or not map boundaries should be drawn.
 * @param selectedPlace the place selected to show map for
 * @param enclosedPlaceType the type of place to plot
 */
export function shouldShowMapBoundaries(
  selectedPlace: NamedTypedPlace,
  enclosedPlaceType: string
): boolean {
  const selectedPlaceTypes = selectedPlace.types;
  let selectedPlaceTypeIdx = -1;
  if (selectedPlaceTypes) {
    selectedPlaceTypeIdx = USA_PLACE_HIERARCHY.indexOf(selectedPlaceTypes[0]);
  }
  const enclosedPlaceTypeIdx = USA_PLACE_HIERARCHY.indexOf(enclosedPlaceType);
  if (selectedPlaceTypeIdx < 0 || enclosedPlaceTypeIdx < 0) {
    return true;
  }
  return enclosedPlaceTypeIdx - selectedPlaceTypeIdx < 2;
=======
export function isDateTooFar(date: string): boolean {
  return date.slice(0, 4) > MAX_YEAR;
}

export function shouldCapStatVarDate(statVar: string): boolean {
  return statVar.includes("_RCP");
>>>>>>> de44d099
}<|MERGE_RESOLUTION|>--- conflicted
+++ resolved
@@ -14,12 +14,9 @@
  * limitations under the License.
  */
 
-<<<<<<< HEAD
 import { NamedTypedPlace } from "../tools/map/context";
 import { USA_PLACE_HIERARCHY } from "../tools/map/util";
-=======
 import { MAX_YEAR } from "./constants";
->>>>>>> de44d099
 
 // This has to be in sync with server/__init__.py
 export const placeExplorerCategories = [
@@ -80,7 +77,6 @@
     .split(/[/?#]/)[0];
 }
 
-<<<<<<< HEAD
 /**
  * Determine whether or not map boundaries should be drawn.
  * @param selectedPlace the place selected to show map for
@@ -100,12 +96,12 @@
     return true;
   }
   return enclosedPlaceTypeIdx - selectedPlaceTypeIdx < 2;
-=======
+}
+
 export function isDateTooFar(date: string): boolean {
   return date.slice(0, 4) > MAX_YEAR;
 }
 
 export function shouldCapStatVarDate(statVar: string): boolean {
   return statVar.includes("_RCP");
->>>>>>> de44d099
 }