--- conflicted
+++ resolved
@@ -198,11 +198,7 @@
   places: string[],
   statsVars: string[],
   denominators: string[],
-<<<<<<< HEAD
-  cachedData: CachedStatsVarDataMap
-=======
   cachedData: CachedStatVarDataMap
->>>>>>> 47caa631
 ): boolean {
   for (const place of places) {
     if (!(place in cachedData)) {
@@ -225,18 +221,10 @@
  *
  * @return StatApiResponse object with the place and input.
  */
-<<<<<<< HEAD
-//function statApiResponseFromCacheData(place: string, input: TimeSeries): StatApiResponse {
-function statApiResponseFromCacheData(
-  statVar: string,
-  places: string[],
-  cachedData: CachedStatsVarDataMap
-=======
 function statApiResponseFromCacheData(
   statVar: string,
   places: string[],
   cachedData: CachedStatVarDataMap
->>>>>>> 47caa631
 ): StatApiResponse {
   const result = {};
   for (const place of places) {
@@ -264,11 +252,7 @@
   perCapita = false,
   scaling = 1,
   denominators: string[] = [],
-<<<<<<< HEAD
-  cachedData: CachedStatsVarDataMap = {}
-=======
   cachedData: CachedStatVarDataMap = {}
->>>>>>> 47caa631
 ): StatsData {
   if (denominators.length && denominators.length != statsVars.length) {
     console.log(
@@ -362,10 +346,6 @@
   perCapita = false,
   scaling = 1,
   denominators: string[] = [],
-<<<<<<< HEAD
-  cachedData: CachedStatsVarDataMap = {}
-): Promise<StatsData> {
-=======
   cachedData: CachedStatVarDataMap = {}
 ): Promise<StatsData> {
   if (denominators.length && denominators.length != statsVars.length) {
@@ -374,8 +354,6 @@
     );
     return;
   }
-
->>>>>>> 47caa631
   if (isAllCachedDataAvailable(places, statsVars, denominators, cachedData)) {
     return new Promise((resolve) => {
       resolve(
@@ -445,12 +423,4 @@
   });
 }
 
-<<<<<<< HEAD
-export {
-  CachedStatsVarDataMap,
-  StatsData,
-  fetchStatsData,
-};
-=======
-export { CachedStatVarDataMap, StatsData, fetchStatsData };
->>>>>>> 47caa631
+export { CachedStatVarDataMap, StatsData, fetchStatsData };