/**
 * Copyright 2022 Google LLC
 *
 * Licensed under the Apache License, Version 2.0 (the "License");
 * you may not use this file except in compliance with the License.
 * You may obtain a copy of the License at
 *
 *      http://www.apache.org/licenses/LICENSE-2.0
 *
 * Unless required by applicable law or agreed to in writing, software
 * distributed under the License is distributed on an "AS IS" BASIS,
 * WITHOUT WARRANTIES OR CONDITIONS OF ANY KIND, either express or implied.
 * See the License for the specific language governing permissions and
 * limitations under the License.
 */

/**
 * Component to edit the facet for a list of stat vars.
 */

/** @jsxImportSource @emotion/react */

<<<<<<< HEAD
import { css, useTheme } from "@emotion/react";
import _ from "lodash";
import React, { ReactElement, useEffect, useMemo, useState } from "react";
import { FormGroup, Input, Label } from "reactstrap";

import theme from "../../../static/js/theme/theme";
import { Button } from "../components/elements/button/button";
import {
  Dialog,
  DialogActions,
  DialogContent,
  DialogTitle,
} from "../components/elements/dialog/dialog";
import { intl } from "../i18n/i18n";
import { facetSelectionComponentMessages } from "../i18n/i18n_facet_selection_messages";
import { metadataComponentMessages } from "../i18n/i18n_metadata_messages";
import { humanizeIsoDuration } from "./periodicity";
import { StatMetadata } from "./stat_types";

=======
import { css } from "@emotion/react";
import _ from "lodash";
import React, { ReactElement, useEffect, useMemo, useState } from "react";
import Collapsible from "react-collapsible";
import {
  FormGroup,
  Input,
  Label,
  Modal,
  ModalBody,
  ModalFooter,
  ModalHeader,
} from "reactstrap";

import { Button } from "../components/elements/button/button";
import { StatMetadata } from "./stat_types";

const MODAL_MAX_WIDTH = "90vw";
const DOWN_ARROW_HTML = <i className="material-icons">expand_more</i>;
const UP_ARROW_HTML = <i className="material-icons">expand_less</i>;
const MINUS_HTML = <i className="material-icons">remove</i>;
const PLUS_HTML = <i className="material-icons">add</i>;
const SELECTOR_PREFIX = "source-selector";
const MAX_FACETS_UNGROUPED = 3;
// The "EMPTY_METADATA_TITLE" option means the facet is picked by the API and
// different facets can be used for different data points.
const EMPTY_METADATA_TITLE =
  "Plot data points by combining data from the datasets listed below for maximal coverage";

>>>>>>> 31a60c08
// The information needed in SourceSelector component for a single stat var to
// get the list of available facets
export interface FacetSelectorFacetInfo {
  // dcid of the stat var
  dcid: string;
  // name of the stat var
  name: string;
  // mapping of facet id to corresponding metadata for available facets for
  // this stat var
  metadataMap: Record<string, StatMetadata>;
  // mapping of facet id to the display name to use for the corresponding facet
  displayNames?: Record<string, string>;
}

interface FacetSelectorPropType {
  // Map of sv to selected facet id
  svFacetId: Record<string, string>;
  // Promise that returns the available facet for each stat var
  facetListPromise: Promise<FacetSelectorFacetInfo[]>;
  // Callback function that is run when new facets are selected
  onSvFacetIdUpdated: (
    svFacetId: Record<string, string>,
    metadataMap: Record<string, StatMetadata>
  ) => void;
}

export function FacetSelector(props: FacetSelectorPropType): ReactElement {
<<<<<<< HEAD
  const theme = useTheme();
=======
>>>>>>> 31a60c08
  const [modalOpen, setModalOpen] = useState(false);
  const [facetList, setFacetList] = useState<FacetSelectorFacetInfo[] | null>(
    null
  );
  const [modalSelections, setModalSelections] = useState(props.svFacetId);
  const [loading, setLoading] = useState(true);
  const [errorMessage, setErrorMessage] = useState("");

  const totalFacetOptionCount = useMemo(() => {
    if (!facetList) return 0;
    return facetList.reduce((sum: number, facetInfo) => {
      const count = Object.keys(facetInfo.metadataMap).filter(
        (facetId) => facetId !== ""
      ).length;
      return sum + count;
    }, 0);
  }, [facetList]);

  useEffect(() => {
    setLoading(true);
    props.facetListPromise
      .then((resp) => {
        setFacetList(resp);
        setErrorMessage("");
        setLoading(false);
      })
      .catch(() => {
        setErrorMessage(
          "Sorry, there was an error retrieving available sources."
        );
        setLoading(false);
      });
  }, [props.facetListPromise]);

  useEffect(() => {
    // If modal is closed without updating facets, we want to reset the
    // selections in the modal.
    if (!modalOpen) {
      setModalSelections(props.svFacetId);
    }
  }, [props.svFacetId, modalOpen]);

  const showSourceOptions = facetList && !errorMessage;

<<<<<<< HEAD
  if (totalFacetOptionCount === 0) {
    return null;
  }

  return (
    <>
      <Button variant="flat" onClick={(): void => setModalOpen(true)}>
        {intl.formatMessage(facetSelectionComponentMessages.SelectDataset)} [
        {totalFacetOptionCount}]
=======
  return (
    <>
      <Button
        className={`${SELECTOR_PREFIX}-open-modal-button`}
        variant="flat"
        onClick={(): void => setModalOpen(true)}
        disabled={loading}
        css={css`
          flex-shrink: 0;
          visibility: ${loading ? "hidden" : "visible"};
        `}
      >
        {`Select a dataset${
          totalFacetOptionCount > 0 ? ` [${totalFacetOptionCount}]` : ""
        }`}
>>>>>>> 31a60c08
      </Button>
      <Dialog
        open={modalOpen}
        onClose={(): void => setModalOpen(false)}
        loading={loading}
        maxWidth="md"
        fullWidth
        showCloseButton
      >
        <DialogTitle>
          {intl.formatMessage(facetSelectionComponentMessages.SelectDataset)}
        </DialogTitle>
        <DialogContent>
          {errorMessage && <div>{errorMessage}</div>}
          {facetList.length > 1 && (
            <p
              css={css`
                ${theme.typography.family.text}
                ${theme.typography.text.md}
                margin: 0 0 ${theme.spacing.md}px;
                padding: 0;
              `}
            >
              {intl.formatMessage(
                facetSelectionComponentMessages.SelectDatasetPromptMessage
              )}
              :
            </p>
          )}
          {showSourceOptions &&
            facetList.map((facetInfo) => {
              return (
                <div key={facetInfo.dcid}>
                  {facetList.length == 1 && (
                    <p
                      css={css`
                        ${theme.typography.family.text}
                        ${theme.typography.text.md}
                        margin: 0;
                        padding: 0;
                      `}
                    >
                      {intl.formatMessage(
                        facetSelectionComponentMessages.SelectDatasetPromptMessage
                      )}
                      :{" "}
                      <span>
                        &ldquo;
                        {facetInfo.name}
                        &rdquo;
                      </span>
                    </p>
                  )}
                  {facetList.length > 1 && (
                    <p
                      css={css`
                        ${theme.typography.family.text}
                        ${theme.typography.text.md}
                        font-weight: 900;
                        margin: 0;
                        padding: 0;
                      `}
                    >
                      {facetInfo.name}
                    </p>
                  )}
                  <div
                    css={css`
                      padding: ${theme.spacing.lg}px ${theme.spacing.xl}px;
                      display: flex;
                      flex-direction: column;
                      gap: ${theme.spacing.md}px;
                    `}
                  >
                    {getFacetOptionJsx(
                      facetInfo,
                      "",
                      modalSelections,
                      setModalSelections
                    )}
                    {getFacetOptionSectionJsx(
                      facetInfo,
                      modalSelections,
                      setModalSelections
                    )}
                  </div>
                </div>
              );
            })}
<<<<<<< HEAD
        </DialogContent>
        <DialogActions>
          <Button onClick={onConfirm}>
            {intl.formatMessage(facetSelectionComponentMessages.Update)}
=======
        </ModalBody>
        <ModalFooter>
          <Button
            onClick={onConfirm}
            className={`${SELECTOR_PREFIX}-update-source-button`}
          >
            Update
>>>>>>> 31a60c08
          </Button>
        </DialogActions>
      </Dialog>
    </>
  );

  function onConfirm(): void {
    const metadataMap = {};
    facetList.forEach((facetInfo: FacetSelectorFacetInfo) => {
      const selectedFacetId = modalSelections[facetInfo.dcid];
      if (selectedFacetId) {
        metadataMap[selectedFacetId] = facetInfo.metadataMap[selectedFacetId];
      }
    });
    props.onSvFacetIdUpdated(modalSelections, metadataMap);
    setModalOpen(false);
  }
}

/**
 * Given the metadata for a facet, gets a title for the facet
 */
function getFacetTitle(metadata: StatMetadata): string {
  if (_.isEmpty(metadata)) {
    return intl.formatMessage(
      facetSelectionComponentMessages.CombinedDatasetOption
    );
  }
  return metadata.importName;
}

/**
 * Gets the element for a single facet options
 */
function getFacetOptionJsx(
  facetInfo: FacetSelectorFacetInfo,
  facetId: string,
  modalSelections: Record<string, string>,
  setModalSelections: (selections: Record<string, string>) => void
): ReactElement {
  const metadata = facetInfo.metadataMap[facetId] || {};
  let facetTitle = getFacetTitle(metadata);
  if (facetInfo.displayNames && facetId in facetInfo.displayNames) {
    facetTitle = facetInfo.displayNames[facetId];
  }
  const selectedFacetId = modalSelections[facetInfo.dcid] || "";
  return (
    <FormGroup
      radio="true"
      key={facetInfo.dcid + facetId}
      css={css`
        margin: 0;
        padding: 0;
      `}
    >
      <Label
        radio="true"
        css={css`
          display: flex;
          gap: ${theme.spacing.md}px;
          align-items: center;
          margin: 0;
          padding: 0;
          position: relative;
        `}
      >
        <Input
          type="radio"
          name={facetInfo.dcid}
          defaultChecked={selectedFacetId === facetId}
          onClick={(): void => {
            setModalSelections({
              ...modalSelections,
              [facetInfo.dcid]: facetId,
            });
          }}
          css={css`
            position: relative;
            margin: 0;
            padding: 0;
          `}
        />
        <div
          css={css`
            position: relative;
            margin: 0;
            padding: 0;
          `}
        >
          <p
            css={css`
              ${theme.typography.family.text}
              ${theme.typography.text.md}
              margin: 0;
              padding: 0;
              white-space: pre-wrap;
              word-break: break-word;
            `}
          >
            {facetTitle}
          </p>
          <ul
            css={css`
              ${theme.typography.family.text}
              ${theme.typography.text.sm}
              color: ${theme.colors.text.secondary.base};
              margin: 0;
              padding: 0;
              li {
                list-style: none;
                margin: 0;
                padding: 0;
                white-space: pre-wrap;
                word-break: break-word;
              }
            `}
          >
            {metadata.measurementMethod && (
              <li>
                {intl.formatMessage(metadataComponentMessages.MeasuringMethod)}{" "}
                • {metadata.measurementMethod}
              </li>
            )}
            {metadata.scalingFactor && (
              <li>Scaling Factor • {metadata.scalingFactor}</li>
            )}
            {metadata.unit && (
              <li>
                {intl.formatMessage(metadataComponentMessages.Unit)} •{" "}
                {metadata.unit}
              </li>
            )}
            {metadata.observationPeriod && (
              <li>
                {intl.formatMessage(
                  metadataComponentMessages.ObservationPeriod
                )}{" "}
                • {humanizeIsoDuration(metadata.observationPeriod)}
              </li>
            )}
          </ul>
        </div>
      </Label>
    </FormGroup>
  );
}

/**
 * Gets the element for facet options section for a single stat var
 */
function getFacetOptionSectionJsx(
  facetInfo: FacetSelectorFacetInfo,
  modalSelections: Record<string, string>,
  setModalSelections: (selections: Record<string, string>) => void
): ReactElement {
  const importNameToFacetOptions: Record<string, string[]> = {};
  const facetOptionsNoImportName: string[] = [];
  let shouldShowSections = false;
  Object.keys(facetInfo.metadataMap).forEach((facetId) => {
    const importName = facetInfo.metadataMap[facetId].importName;
    if (!importName) {
      facetOptionsNoImportName.push(facetId);
      return;
    }
    if (!(importName in importNameToFacetOptions)) {
      importNameToFacetOptions[importName] = [];
    }
    importNameToFacetOptions[importName].push(facetId);
    shouldShowSections = true;
  });
  if (shouldShowSections) {
    const sortedImportNames = Object.keys(importNameToFacetOptions).sort();
    return (
      <>
        {sortedImportNames.map((importName) => (
          <div
            key={facetInfo.dcid + importName}
            css={css`
              display: flex;
              flex-direction: column;
              gap: ${theme.spacing.md}px;
            `}
          >
            {importNameToFacetOptions[importName].map((facetId) =>
              getFacetOptionJsx(
                facetInfo,
                facetId,
                modalSelections,
                setModalSelections
              )
            )}
          </div>
        ))}
        {facetOptionsNoImportName.map(
          (facetId) =>
            facetId in facetInfo.metadataMap &&
            getFacetOptionJsx(
              facetInfo,
              facetId,
              modalSelections,
              setModalSelections
            )
        )}
      </>
    );
  } else {
    return (
      <>
        {Object.keys(facetInfo.metadataMap).map((facetId) =>
          getFacetOptionJsx(
            facetInfo,
            facetId,
            modalSelections,
            setModalSelections
          )
        )}
      </>
    );
  }
<<<<<<< HEAD
=======
}

/**
 * Gets the element for the trigger for a collapsible stat var section
 */
function getSVTriggerJsx(
  opened: boolean,
  facetInfo: FacetSelectorFacetInfo,
  selectedFacetId: string
): ReactElement {
  const metadata = facetInfo.metadataMap[selectedFacetId] || {};
  let facetTitle = getFacetTitle(metadata);
  if (facetInfo.displayNames && selectedFacetId in facetInfo.displayNames) {
    facetTitle = facetInfo.displayNames[selectedFacetId];
  }
  return (
    <div
      className={`${SELECTOR_PREFIX}-trigger ${SELECTOR_PREFIX}-sv-trigger-${
        opened ? "opened" : "closed"
      }`}
    >
      <div className={`${SELECTOR_PREFIX}-trigger-title`}>
        {facetInfo.name}
        <div className={`${SELECTOR_PREFIX}-trigger-byline`}>
          source: {facetTitle}
        </div>
      </div>
      {opened ? UP_ARROW_HTML : DOWN_ARROW_HTML}
    </div>
  );
}

/**
 * Gets the element for the trigger for a collapsible import section in the list
 * of facet options
 */
function getImportTriggerJsx(opened: boolean, title: string): ReactElement {
  return (
    <div
      className={`${SELECTOR_PREFIX}-trigger ${SELECTOR_PREFIX}-import-trigger-${
        opened ? "opened" : "closed"
      }`}
    >
      {opened ? MINUS_HTML : PLUS_HTML}
      <div className={`${SELECTOR_PREFIX}-trigger-title`}>{title}</div>
    </div>
  );
>>>>>>> 31a60c08
}<|MERGE_RESOLUTION|>--- conflicted
+++ resolved
@@ -20,7 +20,6 @@
 
 /** @jsxImportSource @emotion/react */
 
-<<<<<<< HEAD
 import { css, useTheme } from "@emotion/react";
 import _ from "lodash";
 import React, { ReactElement, useEffect, useMemo, useState } from "react";
@@ -40,37 +39,8 @@
 import { humanizeIsoDuration } from "./periodicity";
 import { StatMetadata } from "./stat_types";
 
-=======
-import { css } from "@emotion/react";
-import _ from "lodash";
-import React, { ReactElement, useEffect, useMemo, useState } from "react";
-import Collapsible from "react-collapsible";
-import {
-  FormGroup,
-  Input,
-  Label,
-  Modal,
-  ModalBody,
-  ModalFooter,
-  ModalHeader,
-} from "reactstrap";
-
-import { Button } from "../components/elements/button/button";
-import { StatMetadata } from "./stat_types";
-
-const MODAL_MAX_WIDTH = "90vw";
-const DOWN_ARROW_HTML = <i className="material-icons">expand_more</i>;
-const UP_ARROW_HTML = <i className="material-icons">expand_less</i>;
-const MINUS_HTML = <i className="material-icons">remove</i>;
-const PLUS_HTML = <i className="material-icons">add</i>;
 const SELECTOR_PREFIX = "source-selector";
-const MAX_FACETS_UNGROUPED = 3;
-// The "EMPTY_METADATA_TITLE" option means the facet is picked by the API and
-// different facets can be used for different data points.
-const EMPTY_METADATA_TITLE =
-  "Plot data points by combining data from the datasets listed below for maximal coverage";
-
->>>>>>> 31a60c08
+
 // The information needed in SourceSelector component for a single stat var to
 // get the list of available facets
 export interface FacetSelectorFacetInfo {
@@ -98,10 +68,7 @@
 }
 
 export function FacetSelector(props: FacetSelectorPropType): ReactElement {
-<<<<<<< HEAD
   const theme = useTheme();
-=======
->>>>>>> 31a60c08
   const [modalOpen, setModalOpen] = useState(false);
   const [facetList, setFacetList] = useState<FacetSelectorFacetInfo[] | null>(
     null
@@ -146,17 +113,6 @@
 
   const showSourceOptions = facetList && !errorMessage;
 
-<<<<<<< HEAD
-  if (totalFacetOptionCount === 0) {
-    return null;
-  }
-
-  return (
-    <>
-      <Button variant="flat" onClick={(): void => setModalOpen(true)}>
-        {intl.formatMessage(facetSelectionComponentMessages.SelectDataset)} [
-        {totalFacetOptionCount}]
-=======
   return (
     <>
       <Button
@@ -172,7 +128,6 @@
         {`Select a dataset${
           totalFacetOptionCount > 0 ? ` [${totalFacetOptionCount}]` : ""
         }`}
->>>>>>> 31a60c08
       </Button>
       <Dialog
         open={modalOpen}
@@ -262,20 +217,13 @@
                 </div>
               );
             })}
-<<<<<<< HEAD
         </DialogContent>
         <DialogActions>
-          <Button onClick={onConfirm}>
-            {intl.formatMessage(facetSelectionComponentMessages.Update)}
-=======
-        </ModalBody>
-        <ModalFooter>
           <Button
             onClick={onConfirm}
             className={`${SELECTOR_PREFIX}-update-source-button`}
           >
             Update
->>>>>>> 31a60c08
           </Button>
         </DialogActions>
       </Dialog>
@@ -495,54 +443,4 @@
       </>
     );
   }
-<<<<<<< HEAD
-=======
-}
-
-/**
- * Gets the element for the trigger for a collapsible stat var section
- */
-function getSVTriggerJsx(
-  opened: boolean,
-  facetInfo: FacetSelectorFacetInfo,
-  selectedFacetId: string
-): ReactElement {
-  const metadata = facetInfo.metadataMap[selectedFacetId] || {};
-  let facetTitle = getFacetTitle(metadata);
-  if (facetInfo.displayNames && selectedFacetId in facetInfo.displayNames) {
-    facetTitle = facetInfo.displayNames[selectedFacetId];
-  }
-  return (
-    <div
-      className={`${SELECTOR_PREFIX}-trigger ${SELECTOR_PREFIX}-sv-trigger-${
-        opened ? "opened" : "closed"
-      }`}
-    >
-      <div className={`${SELECTOR_PREFIX}-trigger-title`}>
-        {facetInfo.name}
-        <div className={`${SELECTOR_PREFIX}-trigger-byline`}>
-          source: {facetTitle}
-        </div>
-      </div>
-      {opened ? UP_ARROW_HTML : DOWN_ARROW_HTML}
-    </div>
-  );
-}
-
-/**
- * Gets the element for the trigger for a collapsible import section in the list
- * of facet options
- */
-function getImportTriggerJsx(opened: boolean, title: string): ReactElement {
-  return (
-    <div
-      className={`${SELECTOR_PREFIX}-trigger ${SELECTOR_PREFIX}-import-trigger-${
-        opened ? "opened" : "closed"
-      }`}
-    >
-      {opened ? MINUS_HTML : PLUS_HTML}
-      <div className={`${SELECTOR_PREFIX}-trigger-title`}>{title}</div>
-    </div>
-  );
->>>>>>> 31a60c08
 }