--- conflicted
+++ resolved
@@ -181,67 +181,6 @@
     let urlString = "/insights/#p=${placeDcid}";
     urlString += `&t=${chartData.topic}`;
     mainSection = (
-<<<<<<< HEAD
-      <div className="insights-charts">
-        <div className="row">
-          <div className="col-md-3x col-lg-3 order-last order-lg-0">
-            {chartData && chartData.pageConfig && (
-              <>
-                <Sidebar
-                  id={PAGE_ID}
-                  currentTopicDcid={chartData.topic}
-                  place={place}
-                  cmpPlaces={cmpPlaces}
-                  categories={chartData.pageConfig.categories}
-                  peerTopics={chartData.peerTopics}
-                />
-                {chartData && chartData.parentTopics.length > 0 && (
-                  <div className="topics-box">
-                    <div className="topics-head">Broader Topics</div>
-                    {chartData.parentTopics.map((parentTopic, idx) => {
-                      let url = `/insights/#t=${parentTopic.dcid}&p=${place}`;
-                      for (const p of cmpPlaces) {
-                        url += `&pcmp=${p}`;
-                      }
-                      return (
-                        <a className="topic-link" key={idx} href={url}>
-                          {parentTopic.name}
-                        </a>
-                      );
-                    })}
-                  </div>
-                )}
-                <ChildPlaces
-                  childPlaces={chartData.childPlaces}
-                  parentPlace={chartData.place}
-                  urlFormatString={urlString}
-                ></ChildPlaces>
-              </>
-            )}
-          </div>
-          <div className="row col-md-9x col-lg-9">
-            {chartData && chartData.pageConfig && (
-              <>
-                <div id="place-callout">{chartData.place.name}</div>
-                {chartData.parentPlaces.length > 0 && (
-                  <ParentPlace
-                    parentPlaces={chartData.parentPlaces}
-                    placeType={chartData.place.types[0]}
-                    topic={chartData.topic}
-                  ></ParentPlace>
-                )}
-                {userMessage && <div id="user-message">{userMessage}</div>}
-                <SubjectPageMainPane
-                  id={PAGE_ID}
-                  place={chartData.place}
-                  pageConfig={chartData.pageConfig}
-                  svgChartHeight={SVG_CHART_HEIGHT}
-                  showExploreMore={true}
-                />
-              </>
-            )}
-          </div>
-=======
       <div className="row insights-charts">
         <div
           id="insight-lhs"
@@ -306,6 +245,7 @@
                   topic={chartData.topic}
                 ></ParentPlace>
               )}
+              {userMessage && <div id="user-message">{userMessage}</div>}
               <SubjectPageMainPane
                 id={PAGE_ID}
                 place={chartData.place}
@@ -315,7 +255,6 @@
               />
             </div>
           )}
->>>>>>> 54f1dab8
         </div>
       </div>
     );
