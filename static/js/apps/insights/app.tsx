/**
 * Copyright 2023 Google LLC
 *
 * Licensed under the Apache License, Version 2.0 (the "License");
 * you may not use this file except in compliance with the License.
 * You may obtain a copy of the License at
 *
 *      http://www.apache.org/licenses/LICENSE-2.0
 *
 * Unless required by applicable law or agreed to in writing, software
 * distributed under the License is distributed on an "AS IS" BASIS,
 * WITHOUT WARRANTIES OR CONDITIONS OF ANY KIND, either express or implied.
 * See the License for the specific language governing permissions and
 * limitations under the License.
 */

/**
 * Main component for DC Insights.
 */

import axios from "axios";
import React, { useEffect, useState } from "react";
import { Container } from "reactstrap";

import { SubjectPageMainPane } from "../../components/subject_page/main_pane";
import { SubjectPageSidebar } from "../../components/subject_page/sidebar";
import { TextSearchBar } from "../../components/text_search_bar";
import { SVG_CHART_HEIGHT } from "../../constants/app/nl_interface_constants";
import { ChildPlaces } from "../../shared/child_places";
import { SubjectPageMetadata } from "../../types/subject_page_types";
import { getUrlToken } from "../../utils/url_utils";
import { ParentPlace } from "./parent_breadcrumbs";

const PAGE_ID = "insights";

/**
 * Application container
 */
export function App(): JSX.Element {
  const [chartData, setChartData] = useState<SubjectPageMetadata | null>();
  const [hasData, setHasData] = useState<boolean>(true);
  const place = getUrlToken("p");
  const topic = getUrlToken("t");
  const query = getUrlToken("q");
  const placeType = getUrlToken("pt");

  useEffect(() => {
    (async () => {
      let resp;
      if (place && topic) {
<<<<<<< HEAD
        const resp = await fetchFulfillData(place, topic, placeType);
        const mainPlace = resp["place"];
        const chartData = {
          place: {
            dcid: mainPlace["dcid"],
            name: mainPlace["name"],
            types: [mainPlace["place_type"]],
          },
          pageConfig: resp["config"],
          childPlaces: resp["relatedThings"]["childPlaces"],
          parentPlaces: resp["relatedThings"]["parentPlaces"],
          parentTopics: resp["relatedThings"]["parentTopics"],
          peerTopics: resp["relatedThings"]["peerTopics"],
        };
        setChartData(chartData);
=======
        resp = await fetchFulfillData(place, topic, placeType);
      } else if (query) {
        const detectResp = await fetchDetectData(query);
        if (
          !detectResp["entities"] ||
          !detectResp["variables"] ||
          !detectResp["childEntityType"]
        ) {
          setHasData(false);
          return;
        }
        resp = fetchFulfillData(
          detectResp["entities"][0],
          detectResp["variables"][0],
          detectResp["childEntityType"]
        );
>>>>>>> 79b14763
      }
      const mainPlace = resp["place"];
      const chartData = {
        place: {
          dcid: mainPlace["dcid"],
          name: mainPlace["name"],
          types: [mainPlace["place_type"]],
        },
        pageConfig: resp["config"],
      };
      setChartData(chartData);
    })();
  }, []);

  let mainSection;
  if (hasData) {
    mainSection = (
      <div className="insights-charts">
        <div className="row">
          <div className="col-md-3x col-lg-3 order-last order-lg-0">
            {chartData && chartData.pageConfig && (
              <>
                <SubjectPageSidebar
                  id={PAGE_ID}
                  categories={chartData.pageConfig.categories}
                />
                <ChildPlaces
                  childPlaces={chartData.childPlaces}
                  parentPlace={chartData.place}
                  urlFormatString={"/insights/#p=${placeDcid}&t=" + topic}
                ></ChildPlaces>
              </>
            )}
          </div>
          <div className="row col-md-9x col-lg-9">
            {chartData && chartData.pageConfig && (
              <>
                {chartData.parentPlaces && (
                  <ParentPlace
                    parentPlaces={chartData.parentPlaces}
                    placeType={chartData.place.types[0]}
                    topic={topic}
                  ></ParentPlace>
                )}
                <SubjectPageMainPane
                  id={PAGE_ID}
                  place={chartData.place}
                  pageConfig={chartData.pageConfig}
                  svgChartHeight={SVG_CHART_HEIGHT}
                  showExploreMore={true}
                />
              </>
            )}
          </div>
        </div>
      </div>
    );
  } else {
    mainSection = <div>No data is found</div>;
  }

  return (
    <div className="insights-container">
      <Container>
        <h1>Insights</h1>
        <div className="search-section">
          <div className="search-box-section">
            <TextSearchBar
              inputId="query-search-input"
              onSearch={(q) => {
                window.open(`/insights/#q=${q}`);
              }}
              placeholder={query}
              initialValue={""}
              shouldAutoFocus={true}
              clearValueOnSearch={true}
            />
          </div>
        </div>
        {mainSection}
      </Container>
    </div>
  );
}

const fetchFulfillData = async (
  place: string,
  topic: string,
  placeType: string
) => {
  try {
    const resp = await axios.post(`/api/insights/fulfill`, {
      entities: [place],
      variables: [topic],
      childEntityType: placeType,
    });
    console.log(resp.data);
    return resp.data;
  } catch (error) {
    console.log(error);
    return null;
  }
};
<<<<<<< HEAD
[];
=======

const fetchDetectData = async (query: string) => {
  try {
    const resp = await axios.post(`/api/insights/detect?q=${query}`, {});
    return resp.data;
  } catch (error) {
    console.log(error);
    return null;
  }
};
>>>>>>> 79b14763
<|MERGE_RESOLUTION|>--- conflicted
+++ resolved
@@ -48,7 +48,6 @@
     (async () => {
       let resp;
       if (place && topic) {
-<<<<<<< HEAD
         const resp = await fetchFulfillData(place, topic, placeType);
         const mainPlace = resp["place"];
         const chartData = {
@@ -64,8 +63,6 @@
           peerTopics: resp["relatedThings"]["peerTopics"],
         };
         setChartData(chartData);
-=======
-        resp = await fetchFulfillData(place, topic, placeType);
       } else if (query) {
         const detectResp = await fetchDetectData(query);
         if (
@@ -81,7 +78,6 @@
           detectResp["variables"][0],
           detectResp["childEntityType"]
         );
->>>>>>> 79b14763
       }
       const mainPlace = resp["place"];
       const chartData = {
@@ -185,9 +181,6 @@
     return null;
   }
 };
-<<<<<<< HEAD
-[];
-=======
 
 const fetchDetectData = async (query: string) => {
   try {
@@ -197,5 +190,4 @@
     console.log(error);
     return null;
   }
-};
->>>>>>> 79b14763
+};