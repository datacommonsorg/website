--- conflicted
+++ resolved
@@ -132,13 +132,8 @@
   const [isSubmitted, setIsSubmitted] = useState<boolean>(null);
 
   useEffect(() => {
-<<<<<<< HEAD
-    loadSpinner(LOADING_CONTAINER_ID);
+    loadSpinner(FEEDBACK_PANE_ID);
     getAllFields(getPath(sheetId, sessionQueryId))
-=======
-    loadSpinner(FEEDBACK_PANE_ID);
-    getField(getPath(sheetId, sessionQueryId), getFirestoreKey(feedbackStage))
->>>>>>> e8580e11
       .then((data) => {
         const newResponse = getEmptyResponse(evalType, feedbackStage);
         let newIsSubmitted = true;
@@ -159,7 +154,6 @@
     if (isSubmitted) {
       return Promise.resolve(true);
     }
-<<<<<<< HEAD
     const numEmptyResponses = Object.values(response).filter(
       (val) => val === ""
     ).length;
@@ -174,15 +168,12 @@
       // answer.
       return Promise.resolve(true);
     }
-    loadSpinner(LOADING_CONTAINER_ID);
+    loadSpinner(FEEDBACK_PANE_ID);
     const sheetsResponse = {};
     Object.keys(response).forEach((responseKey) => {
       sheetsResponse[getSheetsCol(evalType, responseKey)] =
         response[responseKey];
     });
-=======
-    loadSpinner(FEEDBACK_PANE_ID);
->>>>>>> e8580e11
     return Promise.all([
       setFields(getPath(sheetId, sessionQueryId), response),
       saveToSheet(
