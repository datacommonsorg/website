/**
 * Copyright 2023 Google LLC
 *
 * Licensed under he Apache License, Version 2.0 (the "License");
 * you may not use this file except in compliance with the License.
 * You may obtain a copy of the License at
 *
 *      http://www.apache.org/licenses/LICENSE-2.0
 *
 * Unless required by applicable law or agreed to in writing, software
 * distributed under the License is distributed on an "AS IS" BASIS,
 * WITHOUT WARRANTIES OR CONDITIONS OF ANY KIND, either express or implied.
 * See the License for the specific language governing permissions and
 * limitations under the License.
 */

/**
 * Main component for DC Explore.
 */

import axios from "axios";
import _ from "lodash";
import queryString, { ParsedQuery } from "query-string";
import React, { useEffect, useRef, useState } from "react";
import { Container } from "reactstrap";

import { Spinner } from "../../components/spinner";
import { SubjectPageMainPane } from "../../components/subject_page/main_pane";
import { TextSearchBar } from "../../components/text_search_bar";
import { SVG_CHART_HEIGHT } from "../../constants/app/nl_interface_constants";
import {
  ExploreContext,
  NlSessionContext,
  RankingUnitUrlFuncContext,
} from "../../shared/context";
import { NamedTypedNode } from "../../shared/types";
import { SubjectPageMetadata } from "../../types/subject_page_types";
import { getFeedbackLink } from "../../utils/nl_interface_utils";
import { getPlaceTypePlural } from "../../utils/string_utils";
import { updateHash } from "../../utils/url_utils";
import { Item, ItemList } from "./item_list";
import { RelatedPlace } from "./related_place";

const PAGE_ID = "explore";
const DEFAULT_PLACE = "geoId/06";
const DEFAULT_TOPIC = "dc/topic/Root";
const FEEDBACK_LINK =
  "https://docs.google.com/forms/d/14oXA39Il7f20Rvtqkx_KZNn2NXTi7D_ag_hiX8oH2vc/viewform?usp=pp_url";

const getSingleParam = (input: string | string[]): string => {
  // If the input is an array, convert it to a single string
  if (Array.isArray(input)) {
    return input[0];
  }
  if (!input) {
    // Return empty instead of letting it be undefined.
    return "";
  }
  return input;
};

const DELIM = "___";

// TODO (juliawu): Extract this out to a global flag we can set to remove
//                 all feedback items for external launch.
// Flag to determine whether or not to show link to feedback form
const DEVELOPER_MODE = true;

const toApiList = (input: string): string[] => {
  // Split of an empty string returns [''].  Trim empties.
  return input.split(DELIM).filter((i) => i);
};

/**
 * Application container
 */
export function App(): JSX.Element {
  const [chartData, setChartData] = useState<SubjectPageMetadata | null>();
  const [userMessage, setUserMessage] = useState<string>("");
  const [loadingStatus, setLoadingStatus] = useState<string>("init");
  const [hashParams, setHashParams] = useState<ParsedQuery<string>>(
    queryString.parse(window.location.hash)
  );
  const [query, setQuery] = useState<string>("");
  const [debugData, setDebugData] = useState<any>({});
  const savedContext = useRef([]);

  const buildTopicList = (
    topics: NamedTypedNode[],
    place: string,
    cmpPlace: string,
    placeType: string,
    dc: string,
    disableExploreMore: string
  ): Item[] => {
    if (_.isEmpty(topics)) {
      return [];
    }
    const result: Item[] = [];
    for (const topic of topics) {
      if (topic.dcid == DEFAULT_TOPIC) {
        // Do not show the root topic.
        continue;
      }
      result.push({
        text: topic.name,
        url: `/explore/#t=${topic.dcid}&p=${place}&pcmp=${cmpPlace}&pt=${placeType}&dc=${dc}&em=${disableExploreMore}`,
      });
    }
    return result;
  };

  useEffect(() => {
    const handleHashChange = () => {
      const hash = window.location.hash;
      const parsedParams = queryString.parse(hash);
      // Update component state with the parsed parameters from the hash
      setHashParams(parsedParams);
    };

    // Listen to the 'hashchange' event and call the handler
    window.addEventListener("hashchange", handleHashChange);

    // Clean up the event listener on component unmount
    return () => {
      window.removeEventListener("hashchange", handleHashChange);
    };
  }, []);

  useEffect(() => {
    setLoadingStatus("loading");
    (async () => {
      let place = getSingleParam(hashParams["p"]);
      let cmpPlace = getSingleParam(hashParams["pcmp"]);
      let topic = getSingleParam(hashParams["t"]);
      let cmpTopic = getSingleParam(hashParams["tcmp"]);
      let placeType = getSingleParam(hashParams["pt"]);
      let paramQuery = getSingleParam(hashParams["q"]);
      const origQuery = getSingleParam(hashParams["oq"]);
      const dc = getSingleParam(hashParams["dc"]);
      const svg = getSingleParam(hashParams["svg"]);
      const disableExploreMore = getSingleParam(hashParams["em"]);

      // Do detection only if `q` is set (from search box) or
      // if `oq` is set without accompanying place and topic.
      if (paramQuery || (origQuery && !place && !topic)) {
        if (!paramQuery) {
          // This should only be set once at the very beginning!
          paramQuery = origQuery;
        }
        setQuery(paramQuery);
        const detectResp = await fetchDetectData(
          paramQuery,
          savedContext.current,
          dc
        );
        if (!detectResp) {
          setLoadingStatus("fail");
          return;
        }
        savedContext.current = detectResp["context"] || [];
        if (_.isEmpty(detectResp["entities"])) {
          setLoadingStatus("fail");
          return;
        }
        setDebugData(detectResp["debug"]);

        place = detectResp["entities"].join(DELIM);
        cmpPlace = (detectResp["comparisonEntities"] || []).join(DELIM);
        topic = detectResp["variables"].join(DELIM);
        cmpTopic = (detectResp["comparisonVariables"] || []).join(DELIM);
        placeType = detectResp["childEntityType"] || "";
        updateHash({
          q: "",
          oq: "",
          t: topic,
          tcmp: cmpTopic,
          p: place,
          pcmp: cmpPlace,
          pt: placeType,
          dc,
          svg,
          em: disableExploreMore,
        });
        return;
      } else if (origQuery) {
        // We have orig_query set with place and topic. So while
        // we're not calling detection, we should still set query state.
        setQuery(origQuery);
      }
      if (!topic) {
        updateHash({
          t: DEFAULT_TOPIC,
          dc,
        });
        return;
      }

      if (!place) {
        updateHash({
          p: DEFAULT_PLACE,
          dc,
        });
        return;
      }
      const places = toApiList(place);
      const cmpPlaces = toApiList(cmpPlace);
      const topics = toApiList(topic);
      const cmpTopics = toApiList(cmpTopic);
      const svgs = toApiList(svg);
      const resp = await fetchFulfillData(
        places,
        topics,
        placeType,
        cmpPlaces,
        cmpTopics,
        dc,
        svgs,
        disableExploreMore
      );
      if (!resp || !resp["place"] || !resp["place"]["dcid"]) {
        setLoadingStatus("fail");
        return;
      }
      const mainPlace = resp["place"];
      const chartData: SubjectPageMetadata = {
        place: {
          dcid: mainPlace["dcid"],
          name: mainPlace["name"],
          types: [mainPlace["place_type"]],
        },
        pageConfig: resp["config"],
        childPlaces: resp["relatedThings"]["childPlaces"],
        peerPlaces: resp["relatedThings"]["peerPlaces"],
        parentPlaces: resp["relatedThings"]["parentPlaces"],
        parentTopics: resp["relatedThings"]["parentTopics"],
        childTopics: resp["relatedThings"]["childTopics"],
        peerTopics: resp["relatedThings"]["peerTopics"],
        exploreMore: resp["relatedThings"]["exploreMore"],
        mainTopic: resp["relatedThings"]["mainTopic"],
        sessionId: "session" in resp ? resp["session"]["id"] : "",
      };
      if (
        chartData &&
        chartData.pageConfig &&
        chartData.pageConfig.categories
      ) {
        // Note: for category links, we only use the main-topic.
        for (const category of chartData.pageConfig.categories) {
          if (category.dcid) {
            category.url = `/explore/#t=${category.dcid}&p=${place}&pcmp=${cmpPlace}&pt=${placeType}&dc=${dc}&em=${disableExploreMore}`;
          }
        }
        if (!query && chartData.mainTopic?.name && chartData.place.name) {
          const q = `${chartData.mainTopic.name} in ${chartData.place.name}`;
          setQuery(q);
        }
      }
      savedContext.current = resp["context"] || [];
      setLoadingStatus("loaded");
      setChartData(chartData);
      setUserMessage(resp["userMessage"]);
    })();
  }, [hashParams]);

  let mainSection: JSX.Element;
  const place = getSingleParam(hashParams["p"]);
  const cmpPlace = getSingleParam(hashParams["pcmp"]);
  const topic = getSingleParam(hashParams["t"]);
  const placeType = getSingleParam(hashParams["pt"]);
  const dc = getSingleParam(hashParams["dc"]);
  const disableExploreMore = getSingleParam(hashParams["em"]);

  const allTopics = chartData?.childTopics
    .concat(chartData?.peerTopics)
    .concat(chartData?.parentTopics);
  const topicList = buildTopicList(
    allTopics,
    place,
    cmpPlace,
    placeType,
    dc,
    disableExploreMore
  );
  const feedbackLink = getFeedbackLink(
    FEEDBACK_LINK,
    query || "",
    debugData,
    _.isEmpty(savedContext.current)
      ? null
      : savedContext.current[0]["insightCtx"]
  );
  const searchSection = (
    <div className="search-section">
      <div className="search-bar-tags">
        <div className="early-preview-tag">Early preview</div>
        {DEVELOPER_MODE && (
          <>
            <span>|</span>
            <div className="feedback-link">
              <a href={feedbackLink} target="_blank" rel="noreferrer">
                Feedback
              </a>
            </div>
          </>
        )}
      </div>

      <div className="search-box-section">
        <TextSearchBar
          inputId="query-search-input"
          onSearch={(q) => {
            updateHash({
              q,
              oq: "",
              t: "",
              p: "",
              pt: "",
              pcmp: "",
              tcmp: "",
              dc,
            });
          }}
          placeholder={query}
          initialValue={query}
          shouldAutoFocus={false}
          clearValueOnSearch={true}
        />
      </div>
    </div>
  );

  if (loadingStatus == "fail") {
    mainSection = (
      <div>
        <div id="user-message">Sorry, could not complete your request.</div>
        {query && searchSection}
      </div>
    );
  } else if (loadingStatus == "loaded" && chartData) {
    const childPlaceType = Object.keys(chartData.childPlaces)[0];
    // Don't set placeType here since it gets passed into child places.
    mainSection = (
      <div className="row explore-charts">
        <div className="col-12">
          {chartData && chartData.pageConfig && (
            <>
              {dc !== "sdg" && searchSection}
              <div id="place-callout">
                {chartData.place.name}
                {!_.isEmpty(chartData.mainTopic) &&
                  chartData.mainTopic.dcid != DEFAULT_TOPIC && (
                    <span> • {chartData.mainTopic.name}</span>
                  )}
              </div>
              {!_.isEmpty(chartData.mainTopic) && (
                <div className="explore-topics-box">
                  <span className="explore-relevant-topics">
                    Relevant topics
                  </span>
                  <ItemList items={topicList}></ItemList>
                </div>
              )}

              {userMessage && <div id="user-message">{userMessage}</div>}
              <RankingUnitUrlFuncContext.Provider
                value={(dcid: string) => {
                  return `/explore/#p=${dcid}&t=${topic}&dc=${dc}&em=${disableExploreMore}`;
                }}
              >
                <NlSessionContext.Provider value={chartData.sessionId}>
                  <ExploreContext.Provider
                    value={{
                      cmpPlace,
                      dc,
                      exploreMore: chartData.exploreMore,
                      place: chartData.place.dcid,
                      placeType,
                    }}
                  >
                    <SubjectPageMainPane
                      id={PAGE_ID}
                      place={chartData.place}
                      pageConfig={chartData.pageConfig}
                      svgChartHeight={SVG_CHART_HEIGHT}
                      showExploreMore={true}
                    />
                  </ExploreContext.Provider>
                </NlSessionContext.Provider>
              </RankingUnitUrlFuncContext.Provider>
              {!_.isEmpty(chartData.childPlaces) && (
                <RelatedPlace
                  relatedPlaces={chartData.childPlaces[childPlaceType]}
                  topic={chartData.mainTopic}
                  cmpPlace={cmpPlace}
                  dc={dc}
<<<<<<< HEAD
                  titleSuffix={
                    getPlaceTypePlural(childPlaceType) +
                    " in " +
                    chartData.place.name
                  }
                  exploreMore={exploreMore}
                ></RelatedPlace>
              )}
              {!_.isEmpty(chartData.peerPlaces) && (
                <RelatedPlace
                  relatedPlaces={chartData.peerPlaces}
                  topic={chartData.mainTopic}
                  cmpPlace={cmpPlace}
                  dc={dc}
                  titleSuffix={
                    "other " + getPlaceTypePlural(chartData.place.types[0])
                  }
                  exploreMore={exploreMore}
=======
                  exploreMore={disableExploreMore}
>>>>>>> 1aa42417
                ></RelatedPlace>
              )}
            </>
          )}
        </div>
      </div>
    );
  } else if (loadingStatus == "loading") {
    mainSection = (
      <div>
        <Spinner isOpen={true} />
      </div>
    );
  } else {
    mainSection = <></>;
  }

  return <Container className="explore-container">{mainSection}</Container>;
}

const fetchFulfillData = async (
  places: string[],
  topics: string[],
  placeType: string,
  cmpPlaces: string[],
  cmpTopics: string[],
  dc: string,
  svgs: string[],
  disableExploreMore: string
) => {
  try {
    const resp = await axios.post(`/api/explore/fulfill`, {
      dc,
      entities: places,
      variables: topics,
      childEntityType: placeType,
      comparisonEntities: cmpPlaces,
      comparisonVariables: cmpTopics,
      extensionGroups: svgs,
      disableExploreMore,
    });
    return resp.data;
  } catch (error) {
    console.log(error);
    return null;
  }
};

const fetchDetectData = async (
  query: string,
  savedContext: any,
  dc: string
) => {
  try {
    const resp = await axios.post(`/api/explore/detect?q=${query}`, {
      contextHistory: savedContext,
      dc,
    });
    return resp.data;
  } catch (error) {
    console.log(error);
    return null;
  }
};<|MERGE_RESOLUTION|>--- conflicted
+++ resolved
@@ -394,13 +394,12 @@
                   topic={chartData.mainTopic}
                   cmpPlace={cmpPlace}
                   dc={dc}
-<<<<<<< HEAD
                   titleSuffix={
                     getPlaceTypePlural(childPlaceType) +
                     " in " +
                     chartData.place.name
                   }
-                  exploreMore={exploreMore}
+                  exploreMore={disableExploreMore}
                 ></RelatedPlace>
               )}
               {!_.isEmpty(chartData.peerPlaces) && (
@@ -412,10 +411,7 @@
                   titleSuffix={
                     "other " + getPlaceTypePlural(chartData.place.types[0])
                   }
-                  exploreMore={exploreMore}
-=======
                   exploreMore={disableExploreMore}
->>>>>>> 1aa42417
                 ></RelatedPlace>
               )}
             </>
