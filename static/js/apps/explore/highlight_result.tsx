/**
 * Copyright 2025 Google LLC
 *
 * Licensed under the Apache License, Version 2.0 (the "License");
 * you may not use this file except in compliance with the License.
 * You may obtain a copy of the License at
 *
 *      http://www.apache.org/licenses/LICENSE-2.0
 *
 * Unless required by applicable law or agreed to in writing, software
 * distributed under the License is distributed on an "AS IS" BASIS,
 * WITHOUT WARRANTIES OR CONDITIONS OF ANY KIND, either express or implied.
 * See the License for the specific language governing permissions and
 * limitations under the License.
 */

/**
 * Component to show the Subject Page for the highlight only.
 */

import React, { ReactElement, useMemo } from "react";

import { SubjectPageMainPane } from "../../components/subject_page/main_pane";
import { FacetSelectionCriteria } from "../../types/facet_selection_criteria";
import { SubjectPageConfig } from "../../types/subject_page_proto_types";
import { SubjectPageMetadata } from "../../types/subject_page_types";
import { trimCategory } from "../../utils/subject_page_utils";

const PAGE_ID = "highlight-result";

interface HighlightResultProps {
  highlightPageMetadata: SubjectPageMetadata;
  maxBlock: number;
  facetSelector?: FacetSelectionCriteria;
  apiRoot?: string;
}

<<<<<<< HEAD
async function doMetadataFetch(props: HighlightResultProps): Promise<{
  metadata: Record<string, StatVarMetadata[]>;
  statVarList: NamedNode[];
}> {
  // Fetch the requested stat vars.
  const statVarSet = new Set<string>();
  for (const category of props.highlightPageMetadata.pageConfig.categories) {
    if (category.statVarSpec) {
      for (const spec of Object.values(category.statVarSpec)) {
        statVarSet.add(spec.statVar);
        if (spec.denom) {
          statVarSet.add(spec.denom);
        }
      }
    }
  }

  const dataCommonsClient = getDataCommonsClient(
    props.apiRoot,
    WEBSITE_SURFACE
  );

  const facets: FacetResponse = await getFacets(
    props.apiRoot,
    [props.highlightPageMetadata.place.dcid],
    Array.from(statVarSet),
    WEBSITE_SURFACE
  );

  const statVarFacetMap: StatVarFacetMap = {};
  for (const statVar in facets) {
    const facet = facets[statVar];
    for (const facetId in facet) {
      if (facet[facetId].importName === props.highlightFacet.importName) {
        statVarFacetMap[statVar] = new Set([facetId]);
        break;
      }
    }
  }

  return fetchMetadata(
    statVarSet,
    facets,
    dataCommonsClient,
    statVarFacetMap,
    props.apiRoot
  );
}

function generateCitationSources(
  statVars: NamedNode[],
  metadataMap: Record<string, StatVarMetadata[]>
): string {
  return buildCitationParts(statVars, metadataMap, undefined, true)
    .map(({ label }) => label)
    .join(", ");
}

=======
>>>>>>> 5df3322b
/**
 * Component to render the highlight result section of the page.
 *
 * This component fetches metadata and statistical variable information,
 * processes the page configuration, and renders the main pane with the
 * processed data.
 *
 * @param props - The properties for the HighlightResult component.
 * @param props.highlightPageMetadata - Metadata for the highlight page, including
 * the page configuration and place information.
 * @param props.maxBlock - The maximum number of blocks to display in the trimmed
 * category configuration.
 * @param props.facetSelector - The selection criteria for the facet to highlight in the rendered page.
 *
 * @returns A React element rendering the highlight result section.
 */
export function HighlightResult(props: HighlightResultProps): ReactElement {
  const pageConfig = useMemo(() => {
    // Process the page config and set metadata summary for each block when loaded
    return structuredClone(
      props.highlightPageMetadata.pageConfig
    ) as SubjectPageConfig;
  }, [props.highlightPageMetadata.pageConfig]);

  return (
    <div className="highlight-result-title">
      <SubjectPageMainPane
        id={PAGE_ID}
        place={props.highlightPageMetadata.place}
        pageConfig={trimCategory(pageConfig, props.maxBlock)}
        showExploreMore={false}
        facetSelector={props.facetSelector}
      />
    </div>
  );
}<|MERGE_RESOLUTION|>--- conflicted
+++ resolved
@@ -35,67 +35,6 @@
   apiRoot?: string;
 }
 
-<<<<<<< HEAD
-async function doMetadataFetch(props: HighlightResultProps): Promise<{
-  metadata: Record<string, StatVarMetadata[]>;
-  statVarList: NamedNode[];
-}> {
-  // Fetch the requested stat vars.
-  const statVarSet = new Set<string>();
-  for (const category of props.highlightPageMetadata.pageConfig.categories) {
-    if (category.statVarSpec) {
-      for (const spec of Object.values(category.statVarSpec)) {
-        statVarSet.add(spec.statVar);
-        if (spec.denom) {
-          statVarSet.add(spec.denom);
-        }
-      }
-    }
-  }
-
-  const dataCommonsClient = getDataCommonsClient(
-    props.apiRoot,
-    WEBSITE_SURFACE
-  );
-
-  const facets: FacetResponse = await getFacets(
-    props.apiRoot,
-    [props.highlightPageMetadata.place.dcid],
-    Array.from(statVarSet),
-    WEBSITE_SURFACE
-  );
-
-  const statVarFacetMap: StatVarFacetMap = {};
-  for (const statVar in facets) {
-    const facet = facets[statVar];
-    for (const facetId in facet) {
-      if (facet[facetId].importName === props.highlightFacet.importName) {
-        statVarFacetMap[statVar] = new Set([facetId]);
-        break;
-      }
-    }
-  }
-
-  return fetchMetadata(
-    statVarSet,
-    facets,
-    dataCommonsClient,
-    statVarFacetMap,
-    props.apiRoot
-  );
-}
-
-function generateCitationSources(
-  statVars: NamedNode[],
-  metadataMap: Record<string, StatVarMetadata[]>
-): string {
-  return buildCitationParts(statVars, metadataMap, undefined, true)
-    .map(({ label }) => label)
-    .join(", ");
-}
-
-=======
->>>>>>> 5df3322b
 /**
  * Component to render the highlight result section of the page.
  *
