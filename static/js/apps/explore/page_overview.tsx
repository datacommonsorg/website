/**
 * Copyright 2025 Google LLC
 *
 * Licensed under the Apache License, Version 2.0 (the "License");
 * you may not use this file except in compliance with the License.
 * You may obtain a copy of the License at
 *
 *      http://www.apache.org/licenses/LICENSE-2.0
 *
 * Unless required by applicable law or agreed to in writing, software
 * distributed under the License is distributed on an "AS IS" BASIS,
 * WITHOUT WARRANTIES OR CONDITIONS OF ANY KIND, either express or implied.
 * See the License for the specific language governing permissions and
 * limitations under the License.
 */

/**
 * Component for rendering the generated page overview.
 */

import axios, { AxiosResponse } from "axios";
import _ from "lodash";
import React, { ReactElement, useEffect, useRef, useState } from "react";
import { useInView } from "react-intersection-observer";

import { Loading } from "../../components/elements/loading";
import {
<<<<<<< HEAD
  isFeatureEnabled,
  PAGE_OVERVIEW_LINKS,
} from "../../shared/feature_flags/util";
=======
  GA_EVENT_PAGE_OVERVIEW_CLICK,
  GA_EVENT_TOTAL_ANCHOR_COUNT,
  GA_EVENT_TOTAL_COMPONENT_VIEW_TIME,
  GA_PARAM_CLICK_TRACKING_MODE,
  GA_PARAM_COMPONENT,
  GA_PARAM_COUNT_ANCHOR_ELEMENTS,
  GA_PARAM_PAGE_SOURCE,
  GA_PARAM_TOTAL_VIEW_TIME,
  GA_VALUE_INITIAL_CLICK,
  GA_VALUE_INITIAL_VIEW,
  GA_VALUE_PAGE_EXPLORE,
  GA_VALUE_PAGE_OVERVIEW,
  GA_VALUE_TOTAL_CLICKS,
  GA_VALUE_TOTAL_VIEWS,
  triggerComponentImpression,
  triggerComponentView,
  triggerGAEvent,
} from "../../shared/ga_events";
>>>>>>> e7041fd0
import { SubjectPageMetadata } from "../../types/subject_page_types";

const GLOBAL_CAPTURE_LINK_GROUP = /<([^<>]+)>/g;
const CAPTURE_LINK_GROUP = /<([^<>]+)>/;
const SPLIT_LINKS = /(<[^<>]+>)/;
const CHECK_MARKERS_EXIST = /<|>/;
const GLOBAL_MARKERS = /<|>/g;

type StatVarChartLocation = {
  title: string;
  block: number;
  category: number;
};

interface PageOverviewPropType {
  query: string;
  pageMetadata: SubjectPageMetadata;
}

interface PageOverviewApiResponse {
  pageOverview: string;
  statVarChartLinks: Array<{
    naturalLanguage: string;
    statVarTitle: string;
  }>;
}

interface PageOverviewPostBody {
  q: string;
  statVars: string[];
}

export function PageOverview(props: PageOverviewPropType): ReactElement {
  const [pageOverview, setPageOverview] = useState<Array<React.ReactNode>>([]);
  const [loading, setLoading] = useState<boolean>(true);
  const [hasInitialView, setHasInitalView] = useState<boolean>(false);
  const hasInitialClick = useRef<boolean>(false);
  const viewStartTime = useRef<number | null>(null);
  const totalViewDuration = useRef<number>(0);

  const { ref: inViewRef } = useInView({
    rootMargin: "0px",
    onChange: (inView) => {
      if (inView) {
        if (viewStartTime.current === null) {
          viewStartTime.current = Date.now();
        }
        if (!hasInitialView) {
          triggerComponentView(
            GA_VALUE_PAGE_EXPLORE,
            GA_VALUE_PAGE_OVERVIEW,
            GA_VALUE_INITIAL_VIEW
          );
          setHasInitalView(true);
        }
        triggerComponentView(
          GA_VALUE_PAGE_EXPLORE,
          GA_VALUE_PAGE_OVERVIEW,
          GA_VALUE_TOTAL_VIEWS
        );
      } else {
        // Update total view time
        if (viewStartTime.current !== null) {
          const viewDuration = Date.now() - viewStartTime.current;
          totalViewDuration.current = viewDuration + totalViewDuration.current;
          viewStartTime.current = null;
        }
      }
    },
  });

  const trackComponentClicks = (): void => {
    if (!hasInitialClick.current) {
      triggerGAEvent(GA_EVENT_PAGE_OVERVIEW_CLICK, {
        [GA_PARAM_CLICK_TRACKING_MODE]: GA_VALUE_INITIAL_CLICK,
      });
      hasInitialClick.current = true;
    }
    triggerGAEvent(GA_EVENT_PAGE_OVERVIEW_CLICK, {
      [GA_PARAM_CLICK_TRACKING_MODE]: GA_VALUE_TOTAL_CLICKS,
    });
  };

  const trackTotalViewTimeBeforeUnload = (): void => {
    // If the component is unmounting and was in view
    if (viewStartTime.current !== null) {
      const viewDuration: number = Date.now() - viewStartTime.current;
      totalViewDuration.current = viewDuration + totalViewDuration.current;
      viewStartTime.current = null;
    }

    // Google Analytics treats any value in a custom dimension that resembles a number as a number,
    // even if it was originally formatted as text.
    triggerGAEvent(GA_EVENT_TOTAL_COMPONENT_VIEW_TIME, {
      [GA_PARAM_PAGE_SOURCE]: GA_VALUE_PAGE_EXPLORE,
      [GA_PARAM_COMPONENT]: GA_VALUE_PAGE_OVERVIEW,
      [GA_PARAM_TOTAL_VIEW_TIME]: totalViewDuration.current.toString(),
    });
  };

  useEffect(() => {
    triggerComponentImpression(GA_VALUE_PAGE_EXPLORE, GA_VALUE_PAGE_OVERVIEW);
    const statVars: Array<StatVarChartLocation> = getRelevantStatVars(
      props.pageMetadata
    );
    getPageOverview(props.query, statVars, trackComponentClicks)
      .then((value: Array<React.ReactNode>) => {
        setPageOverview(value);

        // Count anchor elements after they are set
        const anchorCount = value.filter(
          (el): el is React.ReactElement =>
            React.isValidElement(el) && el.type === "a"
        ).length;
        // Google Analytics treats any value in a custom dimension that resembles a number as a number,
        // even if it was originally formatted as text.
        triggerGAEvent(GA_EVENT_TOTAL_ANCHOR_COUNT, {
          [GA_PARAM_PAGE_SOURCE]: GA_VALUE_PAGE_EXPLORE,
          [GA_PARAM_COMPONENT]: GA_VALUE_PAGE_OVERVIEW,
          [GA_PARAM_COUNT_ANCHOR_ELEMENTS]: anchorCount.toString(),
        });
      })
      .catch(() => {
        setPageOverview([]);
      })
      .finally(() => {
        setLoading(false);
      });

    window.addEventListener("beforeunload", trackTotalViewTimeBeforeUnload);

    return () => {
      window.removeEventListener(
        "beforeunload",
        trackTotalViewTimeBeforeUnload
      );
    };
  }, [props.query, props.pageMetadata]);

  return (
    <>
      {loading && (
        <div className="page-overview-loading">
          <Loading />
        </div>
      )}
      {!_.isEmpty(pageOverview) && (
        <div ref={inViewRef} className="page-overview-inner">
          {pageOverview}
        </div>
      )}
    </>
  );
}

const getPageOverview = async (
  query: string,
  statVarChartLocations: Array<StatVarChartLocation>,
  trackingClicks: () => void
): Promise<Array<React.ReactNode>> => {
  if (_.isEmpty(query) || _.isEmpty(statVarChartLocations)) {
    return [];
  }
  const url = "/api/explore/page-overview";
  const body: PageOverviewPostBody = {
    q: query,
    statVars: statVarChartLocations.map((statVarChart) => {
      return statVarChart.title;
    }),
  };
  return await axios
    .post<PageOverviewApiResponse>(url, body)
    .then((resp: AxiosResponse<PageOverviewApiResponse>) => {
      // Check link syntax in overview
      const preprocessedOverview: string = resp.data.pageOverview;
      const testStatSyntax: string = preprocessedOverview.replace(
        GLOBAL_CAPTURE_LINK_GROUP,
        "$1"
      );
      // If the markers still exist, the links were not marked properly so the overview with no links is returned
      if (
        CHECK_MARKERS_EXIST.test(testStatSyntax) ||
        !isFeatureEnabled(PAGE_OVERVIEW_LINKS)
      ) {
        const cleanedOverview: string = testStatSyntax.replace(
          GLOBAL_MARKERS,
          ""
        );
        return [<span key="page_overview_0">{cleanedOverview}</span>];
      }
      // Create Maps to speed up string look ups
      const statVarOverviewExcerptsToTitle = new Map<string, string>(
        resp.data.statVarChartLinks.map((link) => [
          link.naturalLanguage,
          link.statVarTitle,
        ])
      );
      const chartTitleToPageLocation = new Map<string, StatVarChartLocation>(
        statVarChartLocations.map((statVarChart) => [
          statVarChart.title,
          statVarChart,
        ])
      );

      // Adding capture groups to regex split delimiter causes them to appear in the output array,
      // thus including annotated stat vars.
      const splitOverview: Array<string> =
        preprocessedOverview.split(SPLIT_LINKS);
      return splitOverview.map((part, index) => {
        const partId = `page_overview_${index}`;
        const formatMatch: RegExpMatchArray | null =
          part.match(CAPTURE_LINK_GROUP);

        // If substring doesn't match our link list or the title doesn't exist in our input,
        // return a regular span to avoid faulty links.
        if (!formatMatch) {
          return <span key={partId}>{part}</span>;
        }

        const statVarOverviewExcerpt: string = formatMatch[1];
        const chartTitle: string | undefined =
          statVarOverviewExcerptsToTitle.get(statVarOverviewExcerpt);
        if (!chartTitle) {
          return <span key={partId}>{statVarOverviewExcerpt}</span>;
        }

        const chartIndex: StatVarChartLocation | undefined =
          chartTitleToPageLocation.get(chartTitle);
        if (!chartIndex) {
          return <span key={partId}>{statVarOverviewExcerpt}</span>;
        }
        const targetId = `explore_cat_${chartIndex.category}_blk_${chartIndex.block}`;
        return (
          <a
            key={partId}
            className="highlight-statvars"
            onClick={(): void => {
              trackingClicks();
              scrollToStatVar(targetId);
            }}
          >
            {statVarOverviewExcerpt}
          </a>
        );
      });
    });
};

const getRelevantStatVars = (
  pageMetadata: SubjectPageMetadata
): Array<StatVarChartLocation> => {
  return pageMetadata.pageConfig.categories.flatMap((category, categoryIndex) =>
    category.blocks.map((block, blockIndex) => ({
      title: block.title,
      category: categoryIndex,
      block: blockIndex,
    }))
  );
};

const scrollToStatVar = (id: string): void => {
  const element = document.getElementById(id);
  if (element) {
    element.scrollIntoView({ behavior: "smooth", block: "start" });
  }
};<|MERGE_RESOLUTION|>--- conflicted
+++ resolved
@@ -25,11 +25,10 @@
 
 import { Loading } from "../../components/elements/loading";
 import {
-<<<<<<< HEAD
   isFeatureEnabled,
   PAGE_OVERVIEW_LINKS,
 } from "../../shared/feature_flags/util";
-=======
+import {
   GA_EVENT_PAGE_OVERVIEW_CLICK,
   GA_EVENT_TOTAL_ANCHOR_COUNT,
   GA_EVENT_TOTAL_COMPONENT_VIEW_TIME,
@@ -48,7 +47,6 @@
   triggerComponentView,
   triggerGAEvent,
 } from "../../shared/ga_events";
->>>>>>> e7041fd0
 import { SubjectPageMetadata } from "../../types/subject_page_types";
 
 const GLOBAL_CAPTURE_LINK_GROUP = /<([^<>]+)>/g;
