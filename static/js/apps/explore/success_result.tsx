/**
 * Copyright 2023 Google LLC
 *
 * Licensed under he Apache License, Version 2.0 (the "License");
 * you may not use this file except in compliance with the License.
 * You may obtain a copy of the License at
 *
 *      http://www.apache.org/licenses/LICENSE-2.0
 *
 * Unless required by applicable law or agreed to in writing, software
 * distributed under the License is distributed on an "AS IS" BASIS,
 * WITHOUT WARRANTIES OR CONDITIONS OF ANY KIND, either express or implied.
 * See the License for the specific language governing permissions and
 * limitations under the License.
 */

/**
 * Component for result section if loading is successful
 */

import _ from "lodash";
import React, { useEffect, useRef } from "react";

import { SubjectPageMainPane } from "../../components/subject_page/main_pane";
import {
  URL_DELIM,
  URL_HASH_PARAMS,
} from "../../constants/app/explore_constants";
import { SVG_CHART_HEIGHT } from "../../constants/app/nl_interface_constants";
import {
  ExploreContext,
  NlSessionContext,
  RankingUnitUrlFuncContext,
} from "../../shared/context";
import {
  QueryResult,
  UserMessageInfo,
} from "../../types/app/nl_interface_types";
import { SubjectPageMetadata } from "../../types/subject_page_types";
import { getPlaceTypePlural } from "../../utils/string_utils";
import { getUpdatedHash } from "../../utils/url_utils";
import { DebugInfo } from "../nl_interface/debug_info";
import { RelatedPlace } from "./related_place";
import { ResultHeaderSection } from "./result_header_section";
import { SearchSection } from "./search_section";
import { UserMessage } from "./user_message";

const PAGE_ID = "explore";

interface SuccessResultPropType {
  query: string;
  debugData: any;
  exploreContext: any;
  queryResult: QueryResult;
  pageMetadata: SubjectPageMetadata;
  userMessage: UserMessageInfo;
}

export function SuccessResult(props: SuccessResultPropType): JSX.Element {
  if (!props.pageMetadata) {
    return null;
  }
  const searchSectionRef = useRef<HTMLDivElement>(null);
  const childPlaceType = !_.isEmpty(props.pageMetadata.childPlaces)
    ? Object.keys(props.pageMetadata.childPlaces)[0]
    : "";
  const placeUrlVal = (
    props.exploreContext?.entities || [props.pageMetadata.place.dcid]
  ).join(URL_DELIM);
  const topicUrlVal = (props.exploreContext?.variables || []).join(URL_DELIM);
  // TODO: Consider if we want to include both topics.
  const relatedPlaceTopic = _.isEmpty(props.pageMetadata.mainTopics)
    ? {
        dcid: topicUrlVal,
        name: "",
        types: null,
      }
    : props.pageMetadata.mainTopics[0];

  useEffect(() => {
    const searchBoundingBox = searchSectionRef.current?.getBoundingClientRect();
    function handleScroll(): void {
      if (!searchBoundingBox) {
        return;
      }
      if (window.scrollY >= searchBoundingBox.height) {
        if (!searchSectionRef.current.classList.contains("sticky")) {
          searchSectionRef.current.classList.add("sticky");
        }
      } else {
        searchSectionRef.current.classList.remove("sticky");
      }
    }

    window.addEventListener("scroll", handleScroll);

    return () => {
      window.removeEventListener("scroll", handleScroll);
    };
  }, []);
  return (
    <div className="row explore-charts">
      <div className="search-section-container" ref={searchSectionRef}>
        <div className="search-section-content container">
          <DebugInfo
            debugData={props.debugData}
<<<<<<< HEAD
            queryResult={props.queryResult}
          ></DebugInfo>
          {props.exploreContext.dc !== "sdg" && (
            <SearchSection
              query={props.query}
              debugData={props.debugData}
              exploreContext={props.exploreContext}
            />
          )}
        </div>
      </div>
      <div className="col-12">
        <UserMessage userMessage={props.userMessage} showForm={false} />
=======
            exploreContext={props.exploreContext}
          />
        )}
        <UserMessage userMessage={props.userMessage} />
>>>>>>> 5f6494b6
        {props.pageMetadata && props.pageMetadata.pageConfig && (
          <>
            <ResultHeaderSection
              pageMetadata={props.pageMetadata}
              placeUrlVal={placeUrlVal}
            />
            <RankingUnitUrlFuncContext.Provider
              value={(dcid: string) => {
                return `/explore/#${getUpdatedHash({
                  [URL_HASH_PARAMS.PLACE]: dcid,
                  [URL_HASH_PARAMS.TOPIC]: topicUrlVal,
                  [URL_HASH_PARAMS.QUERY]: "",
                })}`;
              }}
            >
              <NlSessionContext.Provider value={props.pageMetadata.sessionId}>
                <ExploreContext.Provider
                  value={{
                    exploreMore: props.pageMetadata.exploreMore,
                    place: props.pageMetadata.place.dcid,
                    placeType: props.exploreContext.childEntityType || "",
                  }}
                >
                  <SubjectPageMainPane
                    id={PAGE_ID}
                    place={props.pageMetadata.place}
                    pageConfig={props.pageMetadata.pageConfig}
                    svgChartHeight={SVG_CHART_HEIGHT}
                    showExploreMore={true}
                  />
                </ExploreContext.Provider>
              </NlSessionContext.Provider>
            </RankingUnitUrlFuncContext.Provider>
            {!_.isEmpty(props.pageMetadata.childPlaces) && (
              <RelatedPlace
                relatedPlaces={props.pageMetadata.childPlaces[childPlaceType]}
                topic={relatedPlaceTopic}
                titleSuffix={
                  getPlaceTypePlural(childPlaceType) +
                  " in " +
                  props.pageMetadata.place.name
                }
              ></RelatedPlace>
            )}
            {!_.isEmpty(props.pageMetadata.peerPlaces) && (
              <RelatedPlace
                relatedPlaces={props.pageMetadata.peerPlaces}
                topic={relatedPlaceTopic}
                titleSuffix={
                  "other " +
                  getPlaceTypePlural(props.pageMetadata.place.types[0])
                }
              ></RelatedPlace>
            )}
          </>
        )}
      </div>
    </div>
  );
}<|MERGE_RESOLUTION|>--- conflicted
+++ resolved
@@ -104,7 +104,6 @@
         <div className="search-section-content container">
           <DebugInfo
             debugData={props.debugData}
-<<<<<<< HEAD
             queryResult={props.queryResult}
           ></DebugInfo>
           {props.exploreContext.dc !== "sdg" && (
@@ -117,13 +116,7 @@
         </div>
       </div>
       <div className="col-12">
-        <UserMessage userMessage={props.userMessage} showForm={false} />
-=======
-            exploreContext={props.exploreContext}
-          />
-        )}
         <UserMessage userMessage={props.userMessage} />
->>>>>>> 5f6494b6
         {props.pageMetadata && props.pageMetadata.pageConfig && (
           <>
             <ResultHeaderSection
