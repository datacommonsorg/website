{
  "allTopics": [
    "economics",
    "demographics",
    "health",
    "sustainability",
    "education-housing-commute",
    "equity"
  ],
  "topics": {
    "equity": {
      "title": "Equity",
      "description": "Equity data serves as a vital compass in our pursuit of a just and inclusive society, offering crucial insights into disparities, privileges, and opportunities among diverse groups. Understanding equity empowers us to identify and address systemic imbalances, fostering a world where every individual can thrive and contribute to a shared and equitable future. Search for some equity data or click around on one of the suggested searches below to get started.",
      "examples": {
        "general": [
          {
            "title": "Economic equity in California",
            "url": "oq=Economic+equity+in+California&t=dc/topic/EconomicEquity&p=geoId/06"
          },
          {
            "title": "Incarceration rates by race in the US",
            "url": "oq=Incarceration+rates+by+race+in+the+US&t=dc/topic/JusticeSystemEquity&p=country/USA"
          },
          {
            "title": "Health equity in Santa Clara County",
            "url": "oq=Health+equity+in+Santa+Clara+County&t=dc/topic/HealthEquity&p=geoId/06085"
          }
        ],
        "specific": [
          {
            "title": "Number of poor hispanic women in Santa Clara County",
            "url": "oq=Number+of+poor+hispanic+women+in+Santa+Clara+County"
          },
          {
            "title": "Counties with the highest unemployment rate in the US",
            "url": "oq=Counties+with+the+highest+unemployment+rate+in+the+US&t=dc/topic/UnemploymentRate&p=country/USA&pt=County"
          },
          {
            "title": "Counties with the highest rates of uninsured",
            "url": "oq=Counties+with+the+highest+rates+of+uninsured&t=dc/topic/NoHealthInsurance&p=country/USA&pt=County"
          },
          {
            "title": "Cities with the highest number of women PhDs",
            "url": "oq=Cities+with+the+highest+number+of+women+PhDs&t=Count_Person_25OrMoreYears_EducationalAttainmentDoctorateDegree_Female&t=dc/topic/EducationalAttainmentByGenderAndLevel&p=country/USA&pt=City"
          },
          {
            "title": "Countries with the lowest Gini index",
            "url": "oq=Countries+with+the+lowest+Gini+index&t=GiniIndex_EconomicActivity&p=Earth&pt=Country"
          }
        ],
        "comparison": [
          {
            "title": "Correlation between diabetes and poverty across US counties",
            "url": "oq=Correlation+between+diabetes+and+poverty+across+US+counties&t=dc/topic/Diabetes&tcmp=dc/topic/Poverty&p=country/USA&pt=County"
          }
        ]
      },
      "meta": {
        "dataPointCount": 0,
        "variableCount": 35472,
        "sources": [
          "Australian Bureau of Statistics",
          "Brazilian Institute of Geography and Statistics (IBGE)",
          "Census of India",
          "Colombia DANE National Administrative Department of Statistics",
          "DataMeet",
          "EU Eurostat",
          "Google",
          "India National Informatics Centre",
          "National Institute of Statistics and Censuses (INDEC)",
          "Open Data for Africa",
          "Opportunity Insights",
          "Organization for Economic Co-operation and Development (OECD)",
          "Portal Site of Official Statistics of Japan (e-Stat)",
          "Statistics Canada",
          "The Central Bureau of Statistics, Indonesia",
          "U.S. Bureau of Transportation Statistics",
          "U.S. Census Bureau",
          "U.S. Center for Disease Control and Prevention (CDC)",
          "U.S. Department of Housing and Urban Development (HUD)",
          "U.S. Federal Election Commission (FEC)",
          "U.S. National Center for Education Statistics",
          "United Nations (UN)",
          "Wikimedia Foundation",
          "World Bank"
        ]
      }
    },
    "economics": {
      "title": "Economics",
      "description": "Understanding economics illuminates the intricate web of human choices and resource allocation, guiding governments, businesses, and individuals to make informed decisions for a prosperous and sustainable future. Search for some economic data or click around on one of the suggested searches below to get started.",
      "examples": {
        "general": [
          {
            "title": "Jobs in Texas",
            "url": "p=geoId/48&t=dc/topic/Jobs&oq=Jobs+in+Texas"
          },
          {
            "title": "Businesses by type in the US",
            "url": "p=country/USA&t=dc/topic/Businesses&oq=Businesses+by+type+in+the+US"
          },
          {
            "title": "Median income in Santa Clara County",
            "url": "p=geoId/06085&t=dc/topic/Income&oq=Median+income+in+Santa+Clara+County"
          },
          {
            "title": "Employment in Florida",
            "url": "p=geoId/12&t=dc/topic/Employment&oq=Employment+in+Florida"
          },
          {
            "title": "Poverty in Louisiana",
            "url": "p=geoId/22&t=dc/topic/Poverty&oq=Poverty+in+Louisiana"
          },
          {
            "title": "Industries in Dallas County, TX",
            "url": "p=geoId/48113&t=dc/topic/EconomicActivity&oq=Industries+in+Dallas+County,+TX"
          },
          {
            "title": "Economy in Brazil",
            "url": "p=country/BRA&t=dc/topic/GlobalEconomicActivity&oq=Economy+in+Brazil"
          }
        ],
        "specific": [
          {
            "title": "Businesses by industry in New York State",
            "url": "p=geoId/36&t=dc/topic/NumberOfBusinessesByIndustry&oq=Businesses+by+industry+in+New+York+State"
          },
          {
            "title": "Number of People Employed in New York City vs Boston",
            "url": "oq=Number+of+People+Employed+in+New+York+City+vs+Boston"
          },
          {
            "title": "Number of privately owned businesses in California",
            "url": "oq=Number+of+privately+owned+businesses+in+California"
          },
          {
            "title": "Education expenditure in the US vs Canada",
            "url": "oq=Education+expenditure+in+the+US+vs+Canada"
          },
          {
            "title": "GDP of Iran",
            "url": "p=country/IRN&t=dc/topic/GDP&oq=GDP+of+Iran"
          },
          {
            "title": "GDP of USA vs China vs India",
            "url": "oq=compare+GDP+of+USA+vs+China+vs+India"
          },
          {
            "title": "Remittances in Lebanon",
            "url": "p=country/LBN&t=dc/topic/Remittance&oq=Remittances+in+Lebanon"
          }
        ],
        "comparison": [
          {
            "title": "Income vs Health Insurance in the US",
            "url": "oq=Income+vs+health+insurance+rates+in+USA"
          },
          {
            "title": "Richest counties in CA",
            "url": "oq=richest+counties+in+CA"
          },
          {
            "title": "Richest and Poorest countries in the world by GDP",
            "url": "oq=richest+and+poorest+countries+in+the+world+by+GDP"
          },
          {
            "title": "GDP vs Remittances across countries in Africa",
            "url": "oq=GDP+vs+Remittances+across+countries+in+Africa"
          },
          {
            "title": "Highest Gini Index in the World",
            "url": "oq=highest+Gini+index+in+the+world"
          },
          {
            "title": "Countries with the most incoming remittances in the world",
            "url": "oq=countries+with+the+most+incoming+remittances"
          },
          {
            "title": "Median income vs unemployment rate in California",
            "url": "oq=median+income+vs+unemployment+in+California&t=Median_Income_Person&tcmp=UnemploymentRate_Person&p=geoId%2F06&pcmp=&pt="
          },
          {
            "title": "Poverty vs Unemployment in the US",
            "url": "oq=Poverty+vs+Unemployment+in+the+US"
          },
          {
            "title": "Poorest states in the US",
            "url": "oq=worst+states+for+poverty+in+the+US"
          },
          {
            "title": "Obesity vs Unemployment in the US",
            "url": "oq=Obesity+vs+Unemployment+in+the+US"
          },
          {
            "title": "Debt vs GDP for countries in Europe",
            "url": "oq=Debt+vs+GDP+in+countries+in+countries+in+Europe"
          }
        ]
      },
      "meta": {
        "dataPointCount": 0,
        "variableCount": 67486,
        "sources": [
          "Australian Bureau of Statistics",
          "EU Eurostat",
          "Food and Agriculture Organization of the United States",
          "India Ministry of Statistics and Programme Implementation",
          "Organization for Economic Co-operation and Development (OECD)",
          "Portal Site of Official Statistics of Japan (e-Stat)",
          "Reserve Bank of India",
          "U.S. Bureau of Economic Analysis (BEA)",
          "U.S. Bureau of Labor Statistics (BLS)",
          "U.S. Census Bureau",
          "U.S. Department of Housing and Urban Development (HUD)",
          "U.S. Department of Labor (DOL)",
          "U.S. Federal Reserve",
          "World Bank"
        ]
      }
    },
    "health": {
      "title": "Health",
      "description": "Health statistics are key to journalists, policymakers, and public health professionals to help with population-based statistics, interventions, and outcomes for different populations.  Search for some Health data or click around on one of the suggested searches below to get started.",
      "examples": {
        "general": [
          {
            "title": "Health issues in Arizona",
            "url": "p=geoId/04&t=dc/topic/HealthConditions&oq=Health+issues+in+Arizona"
          },
          {
            "title": "Health Equity in California",
            "url": "p=geoId/06&t=dc/topic/HealthEquity&oq=Health+Equity+in+California"
          },
          {
            "title": "Uninsured in Kansas",
            "url": "p=geoId/20&t=dc/topic/NoHealthInsurance&oq=Uninsured+in+Kansas"
          },
          {
            "title": "Health behaviors in Bangladesh",
            "url": "p=country/BGD&t=dc/topic/GlobalHealth&oq=Health+behaviors+in+Bangladesh"
          },
          {
            "title": "Mortality in the US",
            "url": "p=country/USA&t=dc/topic/Mortality&oq=Mortality+in+the+US"
          }
        ],
        "specific": [
          {
            "title": "People with Asthma in Phoenix",
            "url": "p=geoId/0455000&t=dc/topic/Asthma&oq=People+with+Asthma+in+Phoenix"
          },
          {
            "title": "High blood pressure in Jackson, MS",
            "url": "p=geoId/2836000&t=dc/topic/BloodPressure&oq=High+blood+pressure+in+Jackson,+MS"
          },
          {
            "title": "Most obese cities in Kansas",
            "url": "oq=most+obese+cities+in+Kansas&oq=Most+obese+cities+in+Kansas"
          },
          {
            "title": "Diabetes in Atlanta",
            "url": "p=geoId/1304000&t=dc/topic/Diabetes&oq=Diabetes+in+Atlanta"
          },
          {
            "title": "Health behaviors in India vs Norway",
            "url": "oq=health+behaviors+in+India+vs+Norway"
          },
          {
            "title": "Immunization in Pakistan",
            "url": "p=country/PAK&t=dc/topic/WHOImmunization"
          },
          {
            "title": "Immunizations by gender in Pakistan",
            "url": "p=country/PAK&t=dc/topic/WHOChildImmunizationsByGender"
          },
          {
            "title": "Cancer in Illinois",
            "url": "p=geoId/17&t=dc/topic/Cancer&oq=Cancer+in+Illinois"
          },
          {
            "title": "Mental health in Massachusetts",
            "url": "p=geoId/25&t=dc/topic/MentalHealth&oq=Mental+health+in+Massachusetts"
          },
          {
            "title": "Mental health in Mercer County vs Arlington County",
            "url": "oq=Mental+health+in+Mercer+County+vs+Arlington+County"
          },
          {
            "title": "Mortality in the US vs Spain vs Nigeria",
            "url": "oq=compare+mortality+in+the+US+vs+Spain+vs+Nigeria"
          },
          {
            "title": "Life Expectancy in countries in Africa",
            "url": "oq=life+expectancy+in+countries+in+Africa"
          },
          {
            "title": "Causes of Death in Louisiana ",
            "url": "p=geoId/22&t=dc/topic/CausesOfDeath&oq=Causes+of+Death+in+Louisiana+"
          },
          {
            "title": "Mortality by Race in Orange County, CA",
            "url": "p=geoId/06059&t=dc/topic/MortalityByRace&oq=Mortality+by+Race+in+Orange+County,+CA"
          }
        ],
        "comparison": [
          {
            "title": "Obesity vs Unemployment in the US",
            "url": "oq=Obesity+vs+Unemployment+in+the+US&oq=Obesity+vs+Unemployment+in+the+US"
          },
          {
            "title": "High blood pressure vs Asthma in Alabama",
            "url": "oq=high+blood+pressure+vs+asthma+in+Alabama&oq=High+blood+pressure+vs+Asthma+in+Alabama"
          },
          {
            "title": "Child immunizations vs life expectancy in Asia",
            "url": "oq=child+Immunizations+vs+Life+expectancy+in+Asia"
          },
          {
            "title": "Health conditions vs median age in Alameda County",
            "url": "oq=health+conditions+vs+median+age+in+alameda+county"
          },
          {
            "title": "Obesity vs lack of sleep in the US",
            "url": "oq=obesity+vs+lack+of+sleep+in+the+US"
          },
          {
            "title": "Best immunization rates in the world",
            "url": "oq=best+immunizations+rates+in+the+world"
          },
          {
            "title": "Highest rates of infant mortality in the world",
            "url": "oq=Highest+rates+of+infant+mortality+in+the+world"
          },
          {
            "title": "Life expectancy across counties in the US",
            "url": "oq=Life+expectancy+across+counties+in+the+US"
          },
          {
            "title": "Maternal mortality across countries in the world",
            "url": "oq=Maternal+mortality+across+countries+in+the+world"
          }
        ]
      },
      "meta": {
        "dataPointCount": 0,
        "variableCount": 20531,
        "sources": [
          "Australian Bureau of Statistics",
          "City Controller, City of Los Angeles",
          "Colombia DANE National Administrative Department of Statistics",
          "Dartmouth Atlas Project",
          "DataMeet",
          "EU Eurostat",
          "Google",
          "India National Health Mission",
          "India National Sample Survey",
          "National Institute of Statistics and Censuses",
          "Open Data for Africa",
          "Our World in Data",
          "Portal Site of Official Statistics of Japan (e-Stat)",
          "The Central Bureau of Statistics, Indonesia",
          "The New York Times",
          "U.S. Census Bureau",
          "U.S. Center for Disease Control and Prevention (CDC)",
          "U.S. Drug Enforcement Agency (DEA)",
          "World Bank",
          "World Health Organization (WHO)"
        ]
      }
    },
<<<<<<< HEAD
    "education-housing-commute": {
      "title": "Education, Housing, and Commute",
      "description": "Education is the cornerstone of personal growth and societal progress, empowering individuals with knowledge, skills, and critical thinking abilities to navigate and shape the world around them. Search for some education data or click around on one of the suggested searches below to get started.",
=======
    "schools-housing-commute": {
      "title": "Education, Housing, and Commute",
      "description": "Education, housing, commutes, and more are all factors that affect the quality of life of our communities. Search for some data or click around on one of the suggested searches below to get started.",
>>>>>>> 60e41787
      "examples": {
        "general": [
          {
            "title": "Educational Attainment in the US",
            "url": "p=country/USA&t=dc/topic/EducationalAttainment&oq=Educational+Attainment+in+the+US"
          },
          {
            "title": "School Enrollment in California",
            "url": "p=geoId/06&t=dc/topic/Schools&oq=School+Enrollment+in+California"
          },
          {
            "title": "School Types in New York State",
            "url": "p=geoId/36&t=dc/topic/SchoolType&oq=School+Types+in+New+York+State"
          }
        ],
        "specific": [
          {
            "title": "Bachelors major types in Texas",
            "url": "p=geoId/48&t=dc/topic/BachelorsMajor&oq=Bachelors+major+types+in+Texas"
          },
          {
            "title": "Bachelors majors in Berkeley vs Austin",
            "url": "oq=bachelors+majors+in+Berkeley+vs+Austin"
          },
          {
            "title": "Education Attainment by Level and Gender in New York City",
            "url": "p=geoId/3651000&t=dc/topic/EducationalAttainmentByGenderAndLevel&oq=Education+Attainment+by+Level+and+Gender+in+New+York+City"
          },
          {
            "title": "Level of Education Attainment in King County",
            "url": "p=geoId/53033&t=dc/topic/LevelOfEducationalAttainment&oq=Level+of+Education+Attainment+in+King+County"
          },
          {
            "title": "Student enrollment levels in San Francisco",
            "url": "p=geoId/060667000&t=dc/topic/StudentEnrollmentLevels&oq=Student+enrollment+levels+in+San+Francisco"
          },
          {
            "title": "Students in College in Berkeley vs Cambridge, MA",
            "url": "oq=students+enrolled+in+college+in+Berkeley+vs+Cambridge,+MA"
          },
          {
            "title": "Students in High School in Miami",
            "url": "p=geoId/1245000&t=dc/topic/StudentsInHighSchool"
          },
          {
            "title": "Students in Graduate School in California vs Massachusetts",
            "url": "oq=Students+in+Graduate+School+in+California+vs+Massachusetts"
          },
          {
            "title": "Students in School Type By Race in Florida",
            "url": "p=geoId/12&t=dc/topic/PopulationEnrolledInSchoolTypeByRace&oq=Students+in+School+Type+By+Race+in+Florida"
          },
          {
            "title": "Students in School Type By Race in Alameda County vs Santa Clara County",
            "url": "oq=Students+in+School+Type+By+Race+in+Alameda+County+vs+Santa+Clara+County"
          },
          {
            "title": "Bachelor's degree in US counties",
            "url": "p=country/USA&t=Count_Person_EducationalAttainmentBachelorsDegree&pt=County&oq=Bachelors+degree+in+US+counties"
          }
        ],
        "comparison": [
          {
            "title": "Educational Attainment vs Poverty in Florida",
            "url": "oq=educational+attainment+vs+poverty+in+Florida"
          },
          {
            "title": "Bachelor Majors vs Median Income in the US",
            "url": "oq=bachelor+majors+vs+median+income+in+the+US"
          },
          {
            "title": "Popular bachelors majors in the US",
            "url": "oq=popular+bachelor+majors+in+the+US"
          },
          {
            "title": "Level of Education Attainment vs Median Income in California",
            "url": "oq=Level+of+Education+Attainment+vs+Median+Income+in+California"
          },
          {
            "title": "Most students in college in the US",
            "url": "oq=most+students+in+college+in+the+US"
          },
          {
            "title": "Most number of PhDs in US counties",
            "url": "p=country/USA&t=Count_Person_EducationalAttainmentDoctorateDegree&pt=County&oq=Most+number+of+PhDs+in+US+counties"
          }
        ]
      },
      "meta": {
        "dataPointCount": 0,
        "variableCount": 42422,
        "sources": [
          "Brazilian Institute of Geography and Statistics (IBGE)",
          "California Assessment of Student Performance and Progress",
          "Colombia DANE National Administrative Department of Statistics",
          "EU Eurostat",
          "India Ministry of Education",
          "Open Data for Africa",
          "Portal Site of Official Statistics of Japan (e-Stat)",
          "U.S. Census Bureau",
          "U.S. Department of Education (ED)",
          "U.S. National Center for Education Statistics"
        ]
      }
    },
    "demographics": {
      "title": "Demographics",
      "description": "Demographic data is a powerful lens through which we gain insights into human populations, shaping policies and services to meet diverse needs, foster inclusivity, and drive social progress. Search for some demographics data or click around on one of the suggested searches below to get started.",
      "examples": {
        "general": [
          {
            "title": "Age distribution in the US",
            "url": "p=country/USA&t=dc/topic/Age&oq=Age+distribution+in+the+US"
          },
          {
            "title": "Languages spoken in California",
            "url": "p=geoId/06&t=dc/topic/Language&oq=Languages+spoken+in+California"
          },
          {
            "title": "Citizenship and immigration in Florida",
            "url": "p=geoId/12&t=dc/topic/Nationality&oq=Citizenship+and+immigration+in+Florida"
          },
          {
            "title": "Racial Diversity in California",
            "url": "p=geoId/06&oq=Racial+diversity+in+California"
          },
          {
            "title": "Marriage and divorce in New York",
            "url": "p=geoId/36&t=dc/topic/MaritalStatus&oq=Marriage+and+divorce+in+New+York"
          }
        ],
        "specific": [
          {
            "title": "Median age in Texas",
            "url": "p=geoId/48&t=dc/topic/AgeMedians&oq=Median+age+in+Texas"
          },
          {
            "title": "Young and Old people in Florida",
            "url": "p=geoId/12&t=dc/topic/VeryOldAndVeryYoungPopulation&oq=Young+and+Old+people+in+Florida"
          },
          {
            "title": "Widowed population in San Francisco",
            "url": "p=geoId/0667000&t=dc/topic/WidowedPopulationByDemographic&oq=Widowed+population+in+San+Francisco"
          },
          {
            "title": "Citizenship in California vs Georgia",
            "url": "oq=citizenship+for+people+in+California+vs+Georgia"
          },
          {
            "title": "Those who have never married in New York City",
            "url": "p=geoId/3651000&t=dc/topic/NeverMarriedPopulationByDemographic&oq=Those+who+have+never+married+in+New+York+City"
          },
          {
            "title": "Demographics of divorced people in California",
            "url": "p=geoId/06&t=dc/topic/DivorcedPopulationByDemographic&oq=Divorced+people+demographics+in+California"
          },
          {
            "title": "Immigration in Texas",
            "url": "p=geoId/48&t=dc/topic/Immigration&oq=Immigration+in+Texas"
          },
          {
            "title": "Immigration in Texas vs California",
            "url": "oq=immigration+in+the+California+vs+Texas&oq=Immigration+in+Texas+vs+California"
          }
        ],
        "comparison": [
          {
            "title": "Immigration vs median age in the US",
            "url": "oq=immigration+vs+median+age+in+the+US"
          },
          {
            "title": "Median age vs income in Florida",
            "url": "oq=median+age+vs+income+in+Florida&oq=Median+age+vs+income+in+Florida"
          },
          {
            "title": "Median age vs marital status in New York State",
            "url": "oq=median+age+vs+marital+status+in+New+York+state"
          },
          {
            "title": "Countries in the world with the highest life expectancy",
            "url": "oq=countries+in+the+world+with+the+highest+life+expectancy"
          },
          {
            "title": "Counties in the US with the most widows",
            "url": "oq=counties+in+the+US+with+the+most+widows"
          },
          {
            "title": "Counties with the most Spanish speakers in California",
            "url": "oq=counties+with+the+most+Spanish+speakers+in+California"
          },
          {
            "title": "Racial breakdown of population in Texas vs New York State",
            "url": "oq=racial+breakdown+of+population+in+Texas+vs+New+York+State"
          },
          {
            "title": "Counties in the US with most Tamil speakers",
            "url": "oq=Counties in the US with most Tamil Speakers"
          },
          {
            "title": "Which counties in the US have most immigrants",
            "url": "oq=Which+counties+in+the+US+have+most+immigrants"
          }
        ]
      },
      "meta": {
        "dataPointCount": 0,
        "variableCount": 35472,
        "sources": [
          "Australian Bureau of Statistics",
          "Brazilian Institute of Geography and Statistics (IBGE)",
          "Census of India",
          "Colombia DANE National Administrative Department of Statistics",
          "DataMeet",
          "EU Eurostat",
          "Google",
          "India National Informatics Centre",
          "National Institute of Statistics and Censuses (INDEC)",
          "Open Data for Africa",
          "Opportunity Insights",
          "Organization for Economic Co-operation and Development (OECD)",
          "Portal Site of Official Statistics of Japan (e-Stat)",
          "Statistics Canada",
          "The Central Bureau of Statistics, Indonesia",
          "U.S. Bureau of Transportation Statistics",
          "U.S. Census Bureau",
          "U.S. Center for Disease Control and Prevention (CDC)",
          "U.S. Department of Housing and Urban Development (HUD)",
          "U.S. Federal Election Commission (FEC)",
          "U.S. National Center for Education Statistics",
          "United Nations (UN)",
          "Wikimedia Foundation",
          "World Bank"
        ]
      }
    },
    "sustainability": {
      "title": "Sustainability",
      "description": "Sustainability data acts as the compass for measuring and managing our environmental, social, and economic impact, guiding us towards a more resilient and regenerative future for both humanity and the planet. Search for some sustainability data or click around on one of the suggested searches below to get started.",
      "examples": {
        "general": [
          {
            "title": "What are the sources of greenhouse gas emissions in the US",
            "url": "oq=What+are+the+sources+of+greenhouse+gas+emissions+in+the+US&p=country/USA&t=dc/topic/GreenhouseGasEmissionsBySource"
          },
          {
            "title": "Emissions in Harris County, Texas",
            "url": "oq=Emissions+in+Harris+County,+Texas&p=geoId/48201&t=dc/topic/Emissions"
          },
          {
            "title": "Pollution in Los Angeles County",
            "url": "oq=Pollution+in+Los+Angeles+County&p=geoId/06037&t=dc/topic/Pollutants"
          },
          {
            "title": "Projected temperature extremes in US counties",
            "url": "oq=Projected+temperature+extremes+in+USA&p=country/USA&pt=County&t=dc/topic/TemperaturePredictions"
          },
          {
            "title": "Energy use in the US",
            "url": "oq=Energy+use+in+the+US&p=country/USA&t=dc/topic/Energy"
          },
          {
            "title": "Green jobs in the US",
            "url": "oq=Green+jobs+in+the+US&p=country/USA&t=dc/topic/GreenJobs"
          }
        ],
        "specific": [
          {
            "title": "Electronic Waste generated in different countries",
            "url": "oq=Electronic+Waste+generated+in+different+countries&p=Earth&pt=Country&t=sdg/EN_EWT_GENV___sdg/EN_EWT_GENPCAP"
          },
          {
            "title": "Floods in Pakistan",
            "url": "oq=Floods+in+Pakistan&p=country/PAK&t=dc/topic/Flood"
          },
          {
            "title": "Solar energy consumption across across states in the US",
            "url": "oq=Solar+energy+consumption+across+states+in+the+US"
          },
          {
            "title": "Drought events across different countries",
            "url": "oq=Drought+events+across+different+countries&p=Earth&pt=Country&t=dc/topic/Drought"
          },
          {
            "title": "Counties in the US with the most smoke days",
            "url": "oq=Counties+in+the+US+with+the+most+smoke+days&p=country/USA&pt=County&t=dc/topic/SmokePM2.5"
          },
          {
            "title": "Top sources of CO2 emissions in the US",
            "url": "oq=Top+sources+of+CO2+emissions+in+the+US"
          },
          {
            "title": "Which countries have the most greenhouse gas emissions",
            "url": "oq=Which+countries+have+the+most+in+greenhouse+gas+emissions&p=Earth&pt=Country&t=dc/topic/GreenhouseGasEmissionsBySource"
          }
        ],
        "comparison": [
          {
            "title": "How does PM 2.5 correlate with asthma across US counties",
            "url": "oq=How+does+PM+2.5+correlate+with+asthma+across+US+counties&p=country/USA&pt=County&t=dc/topic/PM2.5&tcmp=dc/topic/Asthma"
          },
          {
            "title": "How do solar installations correlate with median income across US counties",
            "url": "oq=How+does+renewable+energy+usage+correlate+with+median+income+across+US+counties&p=country/USA&pt=County&t=Count_SolarInstallation&tcmp=dc/topic/Income"
          },
          {
            "title": "AQI vs blood pressure in New Jersey",
            "url": "oq=AQI+vs+blood+pressure+in+New+Jersey&p=geoId/34&t=dc/topic/AirQualityIndex&tcmp=dc/topic/BloodPressure"
          }
        ]
      },
      "meta": {
        "dataPointCount": 0,
        "variableCount": 12746,
        "sources": [
          "Climate Trace",
          "Data Commons",
          "Dynamic World Project",
          "European Union (EU) Copernicus",
          "Federal Emergency Management Agency (FEMA)",
          "Global Land Ice Measurements from Space (GLIMS)",
          "India Central Pollution Control Board",
          "India Energy Dashboard",
          "India Water Resources Information System",
          "Resources for the Future (RFF)",
          "Stanford University",
          "U.S. Bureau of Transportation Statistics",
          "U.S. Center for Disease Control and Prevention (CDC)",
          "U.S. Energy Information Administration (EIA)",
          "U.S. Environmental Protection Agency (EPA)",
          "U.S. National Aeronautics and Space Administration (NASA)",
          "U.S. National Oceanic and Atmospheric Administration (NOAA)",
          "U.S. National Renewable Energy Laboratory (NREL)",
          "U.S. National Wildlife Coordinating Group",
          "United Nations (UN)",
          "United States Geological Service (USGS)",
          "Wildland Fire Interagency Geospatial Services",
          "World Bank"
        ]
      }
    }
  }
}<|MERGE_RESOLUTION|>--- conflicted
+++ resolved
@@ -368,15 +368,9 @@
         ]
       }
     },
-<<<<<<< HEAD
-    "education-housing-commute": {
-      "title": "Education, Housing, and Commute",
-      "description": "Education is the cornerstone of personal growth and societal progress, empowering individuals with knowledge, skills, and critical thinking abilities to navigate and shape the world around them. Search for some education data or click around on one of the suggested searches below to get started.",
-=======
     "schools-housing-commute": {
       "title": "Education, Housing, and Commute",
       "description": "Education, housing, commutes, and more are all factors that affect the quality of life of our communities. Search for some data or click around on one of the suggested searches below to get started.",
->>>>>>> 60e41787
       "examples": {
         "general": [
           {
