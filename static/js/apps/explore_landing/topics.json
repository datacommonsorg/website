{
  "allTopics": [
    "economics",
    "demographics",
    "health",
    "sustainability",
    "education-housing-commute",
    "equity",
    "sdg"
  ],
  "topics": {
    "equity": {
      "title": "Equity",
      "description": "Equity data serves as a vital compass in our pursuit of a just and inclusive society, offering crucial insights into disparities, privileges, and opportunities among diverse groups. Understanding equity empowers us to identify and address systemic imbalances, fostering a world where every individual can thrive and contribute to a shared and equitable future. Search for some equity data or click around on one of the suggested searches below to get started.",
<<<<<<< HEAD
      "image": "/images/topics/health.svg",
      "subTopics": [
        {
          "title": "Economic Equity",
          "url": "https://autopush.datacommons.org/explore/#t=dc/topic/EconomicEquity&p=country/USA&pcmp=&pt=&dc=&em="
        },
        {
          "title": "Education Equity",
          "url": "https://autopush.datacommons.org/explore/#t=dc/topic/EducationEquity&p=country/USA&pcmp=&pt=&dc=&em="
        },
        {
          "title": "Health Equity",
          "url": "https://autopush.datacommons.org/explore/#t=dc/topic/HealthEquity&p=country/USA&pcmp=&pt=&dc=&em="
        },
        {
          "title": "Justice System Equity",
          "url": "https://autopush.datacommons.org/explore/#t=dc/topic/JusticeSystemEquity&p=country/USA&pcmp=&pt=&dc=&em="
        }
      ],
=======
      "image": "/images/topic-equity.svg",
>>>>>>> e225a49f
      "examples": {
        "general": [
          {
            "title": "Economic equity in California",
            "url": "oq=Economic+equity+in+California&t=dc/topic/EconomicEquity&p=geoId/06"
          },
          {
            "title": "Incarceration rates by race in the US",
            "url": "oq=Incarceration+rates+by+race+in+the+US&t=dc/topic/JusticeSystemEquity&p=country/USA"
          },
          {
            "title": "Health equity in Santa Clara County",
            "url": "oq=Health+equity+in+Santa+Clara+County&t=dc/topic/HealthEquity&p=geoId/06085"
          }
        ],
        "specific": [
          {
            "title": "Number of poor hispanic women in Santa Clara County",
            "url": "oq=Number+of+poor+hispanic+women+in+Santa+Clara+County"
          },
          {
            "title": "Counties with the highest unemployment rate in the US",
            "url": "oq=Counties+with+the+highest+unemployment+rate+in+the+US&t=dc/topic/UnemploymentRate&p=country/USA&pt=County"
          },
          {
            "title": "Counties with the highest rates of uninsured",
            "url": "oq=Counties+with+the+highest+rates+of+uninsured&t=dc/topic/NoHealthInsurance&p=country/USA&pt=County"
          },
          {
            "title": "Cities with the highest number of women PhDs in Pennsylvania",
            "url": "oq=Cities+with+the+highest+number+of+women+PhDs+in+Pennsylvania&t=Count_Person_25OrMoreYears_EducationalAttainmentDoctorateDegree_Female&t=dc/topic/EducationalAttainmentByGenderAndLevel&p=geoId/42&pt=City"
          },
          {
            "title": "Countries with the lowest Gini index",
            "url": "oq=Countries+with+the+lowest+Gini+index&t=GiniIndex_EconomicActivity&p=Earth&pt=Country"
          }
        ],
        "comparison": [
          {
            "title": "Correlation between diabetes and poverty across US counties",
            "url": "oq=Correlation+between+diabetes+and+poverty+across+US+counties&t=dc/topic/Diabetes&tcmp=dc/topic/Poverty&p=country/USA&pt=County"
          }
        ]
      },
      "meta": {
        "dataPointCount": 0,
        "variableCount": 35472,
        "sources": [
          "Australian Bureau of Statistics",
          "Brazilian Institute of Geography and Statistics (IBGE)",
          "Census of India",
          "Colombia DANE National Administrative Department of Statistics",
          "DataMeet",
          "EU Eurostat",
          "Google",
          "India National Informatics Centre",
          "National Institute of Statistics and Censuses (INDEC)",
          "Open Data for Africa",
          "Opportunity Insights",
          "Organization for Economic Co-operation and Development (OECD)",
          "Portal Site of Official Statistics of Japan (e-Stat)",
          "Statistics Canada",
          "The Central Bureau of Statistics, Indonesia",
          "U.S. Bureau of Transportation Statistics",
          "U.S. Census Bureau",
          "U.S. Center for Disease Control and Prevention (CDC)",
          "U.S. Department of Housing and Urban Development (HUD)",
          "U.S. Federal Election Commission (FEC)",
          "U.S. National Center for Education Statistics",
          "United Nations (UN)",
          "Wikimedia Foundation",
          "World Bank"
        ]
      }
    },
    "economics": {
      "title": "Economics",
      "description": "Understanding economics illuminates the intricate web of human choices and resource allocation, guiding governments, businesses, and individuals to make informed decisions for a prosperous and sustainable future. Search for some economic data or click around on one of the suggested searches below to get started.",
<<<<<<< HEAD
      "image": "/images/topics/health.svg",
      "subTopics": [
        {
          "title": "Businesses",
          "url": "https://autopush.datacommons.org/explore/#t=dc/topic/Businesses&p=country/USA&pcmp=&pt=&dc=&em="
        },
        {
          "title": "Economic Activity",
          "url": "https://autopush.datacommons.org/explore/#t=dc/topic/EconomicActivity&p=country/USA&pcmp=&pt=&dc=&em="
        },
        {
          "title": "Global Economic Activity",
          "url": "https://autopush.datacommons.org/explore/#t=dc/topic/GlobalEconomicActivity&p=country/USA&pcmp=&pt=&dc=&em="
        },
        {
          "title": "Employment",
          "url": "https://autopush.datacommons.org/explore/#t=dc/topic/Employment&p=country/USA&pcmp=&pt=&dc=&em="
        },
        {
          "title": "Income",
          "url": "https://autopush.datacommons.org/explore/#t=dc/topic/Income&p=country/USA&pcmp=&pt=&dc=&em="
        },
        {
          "title": "Poverty",
          "url": "https://autopush.datacommons.org/explore/#t=dc/topic/Poverty&p=country/USA&pcmp=&pt=&dc=&em="
        },
        {
          "title": "Agriculture",
          "url": "https://autopush.datacommons.org/explore/#t=dc/topic/Agriculture&p=country/USA&pcmp=&pt=&dc=&em="
        }
      ],
=======
      "image": "/images/topic-economics.svg",
>>>>>>> e225a49f
      "examples": {
        "general": [
          {
            "title": "Jobs in Texas",
            "url": "p=geoId/48&t=dc/topic/Jobs&oq=Jobs+in+Texas"
          },
          {
            "title": "Businesses by type in the US",
            "url": "p=country/USA&t=dc/topic/Businesses&oq=Businesses+by+type+in+the+US"
          },
          {
            "title": "Median income in Santa Clara County",
            "url": "p=geoId/06085&t=dc/topic/Income&oq=Median+income+in+Santa+Clara+County"
          },
          {
            "title": "Employment in Florida",
            "url": "p=geoId/12&t=dc/topic/Employment&oq=Employment+in+Florida"
          },
          {
            "title": "Poverty in Louisiana",
            "url": "p=geoId/22&t=dc/topic/Poverty&oq=Poverty+in+Louisiana"
          },
          {
            "title": "Industries in Dallas County, TX",
            "url": "p=geoId/48113&t=dc/topic/EconomicActivity&oq=Industries+in+Dallas+County,+TX"
          },
          {
            "title": "Economy in Brazil",
            "url": "p=country/BRA&t=dc/topic/GlobalEconomicActivity&oq=Economy+in+Brazil"
          }
        ],
        "specific": [
          {
            "title": "Businesses by industry in New York State",
            "url": "p=geoId/36&t=dc/topic/NumberOfBusinessesByIndustry&oq=Businesses+by+industry+in+New+York+State"
          },
          {
            "title": "Number of People Employed in New York City vs Boston",
            "url": "oq=Number+of+People+Employed+in+New+York+City+vs+Boston"
          },
          {
            "title": "Number of privately owned businesses in California",
            "url": "oq=Number+of+privately+owned+businesses+in+California"
          },
          {
            "title": "Education expenditure in the US vs Canada",
            "url": "oq=Education+expenditure+in+the+US+vs+Canada"
          },
          {
            "title": "GDP of Iran",
            "url": "p=country/IRN&t=dc/topic/GDP&oq=GDP+of+Iran"
          },
          {
            "title": "GDP of USA vs China vs India",
            "url": "oq=compare+GDP+of+USA+vs+China+vs+India"
          },
          {
            "title": "Remittances in Lebanon",
            "url": "p=country/LBN&t=dc/topic/Remittance&oq=Remittances+in+Lebanon"
          }
        ],
        "comparison": [
          {
            "title": "Income vs Health Insurance in the US",
            "url": "oq=Income+vs+health+insurance+rates+in+USA"
          },
          {
            "title": "Richest counties in CA",
            "url": "oq=richest+counties+in+CA"
          },
          {
            "title": "Richest and Poorest countries in the world by GDP",
            "url": "oq=richest+and+poorest+countries+in+the+world+by+GDP"
          },
          {
            "title": "GDP vs Remittances across countries in Africa",
            "url": "oq=GDP+vs+Remittances+across+countries+in+Africa&t=dc/topic/GDP&tcmp=dc/topic/Remittance&p=africa&pt=Country"
          },
          {
            "title": "Highest Gini Index in the World",
            "url": "oq=highest+Gini+index+in+the+world"
          },
          {
            "title": "Countries with the most incoming remittances in the world",
            "url": "oq=countries+with+the+most+incoming+remittances+in+the+world"
          },
          {
            "title": "Median income vs unemployment rate in California",
            "url": "oq=median+income+vs+unemployment+in+California&t=Median_Income_Person&tcmp=UnemploymentRate_Person&p=geoId%2F06&pcmp=&pt="
          },
          {
            "title": "Poverty vs Unemployment in the US",
            "url": "oq=Poverty+vs+Unemployment+in+the+US"
          },
          {
            "title": "Poorest states in the US",
            "url": "oq=worst+states+for+poverty+in+the+US"
          },
          {
            "title": "Obesity vs Unemployment in the US counties",
            "url": "oq=Obesity+vs+Unemployment+in+the+US+counties"
          },
          {
            "title": "Debt vs GDP for countries in Europe",
            "url": "oq=Debt+vs+GDP+in+countries+in+countries+in+Europe"
          }
        ]
      },
      "meta": {
        "dataPointCount": 0,
        "variableCount": 67486,
        "sources": [
          "Australian Bureau of Statistics",
          "EU Eurostat",
          "Food and Agriculture Organization of the United States",
          "India Ministry of Statistics and Programme Implementation",
          "Organization for Economic Co-operation and Development (OECD)",
          "Portal Site of Official Statistics of Japan (e-Stat)",
          "Reserve Bank of India",
          "U.S. Bureau of Economic Analysis (BEA)",
          "U.S. Bureau of Labor Statistics (BLS)",
          "U.S. Census Bureau",
          "U.S. Department of Housing and Urban Development (HUD)",
          "U.S. Department of Labor (DOL)",
          "U.S. Federal Reserve",
          "World Bank"
        ]
      }
    },
    "health": {
      "title": "Health",
      "description": "Health statistics are key to journalists, policymakers, and public health professionals to help with population-based statistics, interventions, and outcomes for different populations.  Search for some Health data or click around on one of the suggested searches below to get started.",
<<<<<<< HEAD
      "image": "/images/topics/health.svg",
      "subTopics": [
        {
          "title": "Health Conditions",
          "url": "https://autopush.datacommons.org/explore/#t=dc/topic/HealthConditions&p=country/USA&pcmp=&pt=&dc=&em="
        },
        {
          "title": "Health Equity",
          "url": "https://autopush.datacommons.org/explore/#t=dc/topic/HealthEquity&p=country/USA&pcmp=&pt=&dc=&em="
        },
        {
          "title": "Health Insurance",
          "url": "https://autopush.datacommons.org/explore/#t=dc/topic/HealthInsurance&p=country/USA&pcmp=&pt=&dc=&em="
        },
        {
          "title": "Mortality",
          "url": "https://autopush.datacommons.org/explore/#t=dc/topic/Mortality&p=country/USA&pcmp=&pt=&dc=&em="
        },
        {
          "title": "Preventive Health And Behavior",
          "url": "https://autopush.datacommons.org/explore/#t=dc/topic/PreventativeHealthAndBehavior&p=country/USA&pcmp=&pt=&dc=&em="
        }
      ],
=======
      "image": "/images/topic-health.svg",
>>>>>>> e225a49f
      "examples": {
        "general": [
          {
            "title": "Top health issues in Arizona",
            "url": "p=geoId/04&t=dc/topic/HealthConditions&oq=Health+issues+in+Arizona"
          },
          {
            "title": "Health Equity in California",
            "url": "p=geoId/06&t=dc/topic/HealthEquity&oq=Health+Equity+in+California"
          },
          {
            "title": "Uninsured in Kansas",
            "url": "p=geoId/20&t=dc/topic/NoHealthInsurance&oq=Uninsured+in+Kansas"
          },
          {
            "title": "Health behaviors in Bangladesh",
            "url": "p=country/BGD&t=dc/topic/GlobalHealth&oq=Health+behaviors+in+Bangladesh"
          },
          {
            "title": "Mortality in the US",
            "url": "p=country/USA&t=dc/topic/Mortality&oq=Mortality+in+the+US"
          }
        ],
        "specific": [
          {
            "title": "People with Asthma in Phoenix",
            "url": "p=geoId/0455000&t=dc/topic/Asthma&oq=People+with+Asthma+in+Phoenix"
          },
          {
            "title": "High blood pressure in Jackson, MS",
            "url": "p=geoId/2836000&t=dc/topic/BloodPressure&oq=High+blood+pressure+in+Jackson,+MS"
          },
          {
            "title": "Most obese cities in Kansas",
            "url": "oq=most+obese+cities+in+Kansas&oq=Most+obese+cities+in+Kansas"
          },
          {
            "title": "Diabetes in Atlanta",
            "url": "p=geoId/1304000&t=dc/topic/Diabetes&oq=Diabetes+in+Atlanta"
          },
          {
            "title": "Health behaviors in India vs Norway",
            "url": "oq=health+behaviors+in+India+vs+Norway"
          },
          {
            "title": "Immunization in Pakistan",
            "url": "p=country/PAK&t=dc/topic/WHOImmunization&oq=Immunization+in+Pakistan"
          },
          {
            "title": "Immunizations by gender in Pakistan",
            "url": "p=country/PAK&t=dc/topic/WHOChildImmunizationsByGender&oq=Immunizations+by+gender+in+Pakistan"
          },
          {
            "title": "Cancer in Illinois",
            "url": "p=geoId/17&t=dc/topic/Cancer&oq=Cancer+in+Illinois"
          },
          {
            "title": "Mental health in Massachusetts",
            "url": "p=geoId/25&t=dc/topic/MentalHealth&oq=Mental+health+in+Massachusetts"
          },
          {
            "title": "Mental health in Mercer County vs Arlington County",
            "url": "oq=Mental+health+in+Mercer+County+vs+Arlington+County"
          },
          {
            "title": "Mortality in the US vs Spain vs Nigeria",
            "url": "oq=compare+mortality+in+the+US+vs+Spain+vs+Nigeria"
          },
          {
            "title": "Life Expectancy in countries in Africa",
            "url": "oq=life+expectancy+in+countries+in+Africa"
          },
          {
            "title": "Causes of Death in Louisiana ",
            "url": "p=geoId/22&t=dc/topic/CausesOfDeath&oq=Causes+of+Death+in+Louisiana+"
          }
        ],
        "comparison": [
          {
            "title": "Obesity vs Unemployment in the US counties",
            "url": "oq=Obesity+vs+Unemployment+in+the+US+counties"
          },
          {
            "title": "High blood pressure vs Asthma in Alabama",
            "url": "oq=High+blood+pressure+vs+Asthma+in+Alabama"
          },
          {
            "title": "Child immunizations vs life expectancy in Asia",
            "url": "oq=child+Immunizations+vs+Life+expectancy+in+Asia"
          },
          {
            "title": "Health conditions vs median age in Alameda County",
            "url": "oq=health+conditions+vs+median+age+in+alameda+county"
          },
          {
            "title": "Obesity vs lack of sleep in US counties",
            "url": "oq=obesity+vs+lack+of+sleep+in+the+US+counties"
          },
          {
            "title": "Best immunization rates in the world",
            "url": "oq=best+immunizations+rates+in+the+world"
          },
          {
            "title": "Highest rates of infant mortality in the world",
            "url": "oq=Highest+rates+of+infant+mortality+in+the+world"
          },
          {
            "title": "Life expectancy across US states",
            "url": "oq=Life+expectancy+across+US+states"
          },
          {
            "title": "Maternal mortality across countries in the world",
            "url": "oq=Maternal+mortality+across+countries+in+the+world"
          }
        ]
      },
      "meta": {
        "dataPointCount": 0,
        "variableCount": 20531,
        "sources": [
          "Australian Bureau of Statistics",
          "City Controller, City of Los Angeles",
          "Colombia DANE National Administrative Department of Statistics",
          "Dartmouth Atlas Project",
          "DataMeet",
          "EU Eurostat",
          "Google",
          "India National Health Mission",
          "India National Sample Survey",
          "National Institute of Statistics and Censuses",
          "Open Data for Africa",
          "Our World in Data",
          "Portal Site of Official Statistics of Japan (e-Stat)",
          "The Central Bureau of Statistics, Indonesia",
          "The New York Times",
          "U.S. Census Bureau",
          "U.S. Center for Disease Control and Prevention (CDC)",
          "U.S. Drug Enforcement Agency (DEA)",
          "World Bank",
          "World Health Organization (WHO)"
        ]
      }
    },
    "education-housing-commute": {
      "title": "Education, Housing, and Commute",
      "description": "Education, housing, commutes, and more are all factors that affect the quality of life of our communities. Search for some data or click around on one of the suggested searches below to get started.",
<<<<<<< HEAD
      "image": "/images/topics/health.svg",
      "subTopics": [
        {
          "title": "Educational Attainment",
          "url": "https://autopush.datacommons.org/explore/#t=dc/topic/EducationalAttainment&p=country/USA&pcmp=&pt=&dc=&em="
        },
        {
          "title": "Schools",
          "url": "https://autopush.datacommons.org/explore/#t=dc/topic/Schools&p=country/USA&pcmp=&pt=&dc=&em="
        },
        {
          "title": "Home Ownership",
          "url": "https://autopush.datacommons.org/explore/#t=dc/topic/HomeOwnership&p=country/USA&pcmp=&pt=&dc=&em="
        },
        {
          "title": "Rental Houses",
          "url": "https://autopush.datacommons.org/explore/#t=dc/topic/RentalHouses&p=country/USA&pcmp=&pt=&dc=&em="
        },
        {
          "title": "Commute",
          "url": "https://autopush.datacommons.org/explore/#t=dc/topic/WorkCommute&p=country/USA&pcmp=&pt=&dc=&em="
        }
      ],
=======
      "image": "/images/topic-education.svg",
>>>>>>> e225a49f
      "examples": {
        "general": [
          {
            "title": "Educational Attainment in the US",
            "url": "p=country/USA&t=dc/topic/EducationalAttainment&oq=Educational+Attainment+in+the+US"
          },
          {
            "title": "School Enrollment in California",
            "url": "p=geoId/06&t=dc/topic/Schools&oq=School+Enrollment+in+California"
          },
          {
            "title": "Housing in Oakland",
            "url": "p=geoId/0653000&t=dc/topic/Housing&oq=Housing+in+Oakland"
          },
          {
            "title": "Commute in New York State",
            "url": "p=geoId/36&t=dc/topic/WorkCommute&oq=Commute+times+in+New+York+State"
          }
        ],
        "specific": [
          {
            "title": "Bachelors major types in Texas",
            "url": "p=geoId/48&t=dc/topic/BachelorsMajor&oq=Bachelors+major+types+in+Texas"
          },
          {
            "title": "Bachelors majors in Berkeley vs Austin",
            "url": "oq=bachelors+majors+in+Berkeley+vs+Austin"
          },
          {
            "title": "Student demographics among schools in Sunnyvale",
            "url": "oq=Student+demographics+among+schools+in+Sunnyvale"
          },
          {
            "title": "Education Attainment by Gender in New York City",
            "url": "p=geoId/3651000&t=dc/topic/EducationalAttainmentByGenderAndLevel&oq=Education+Attainment+by+Gender+in+New+York+City"
          },
          {
            "title": "Bachelor's degree holders in California counties",
            "url": "p=geoId/06&t=Count_Person_EducationalAttainmentBachelorsDegree&pt=County&oq=Bachelors+degree+holders+in+California+counties"
          },
          {
            "title": "US counties with the most number of PhDs",
            "url": "p=country/USA&t=Count_Person_EducationalAttainmentDoctorateDegree&pt=County&oq=US+counties+with+the+most+number+of+PhDs"
          },
          {
            "title": "Home value in Detroit",
            "url": "p=geoId/2622000&t=dc/topic/HousesByHomeValue&oq=Home+value+in+Detroit"
          },
          {
            "title": "Compare rooms per house in New York City vs Salt Lake City",
            "url": "oq=Compare+rooms+per+house+in+New+York+City+vs+Salt+Lake+City"
          },
          {
            "title": "Rental prices in Oakland vs Berkeley",
            "url": "p=geoId/0606000&pcmp=geoId/0653000&t=dc/topic/RentalHouses&oq=Rental+prices+in+Oakland+vs+Berkeley"
          },
          {
            "title": "When were the houses in NYC built?",
            "url": "oq=When+were+the+houses+in+NYC+built?"
          },
          {
            "title": "Educational attainment of homeowners in Boston",
            "url": "p=geoId/2507000&t=dc/topic/HousesByHouseholderEducationalAttainment&oq=Educational+attainment+of+homeowners+in+Boston"
          },
          {
            "title": "Compare modes of commute between NYC and Chicago",
            "url": "p=geoId/1714000&pcmp=geoId/3651000&t=dc/topic/CommuteMode&oq=Compare+modes+of+commute+between+NYC+and+Chicago"
          },
          {
            "title": "Counties in California with the highest work-from-home population",
            "url": "oq=Counties+in+California+with+the+highest+work-from-home+population"
          }
        ],
        "comparison": [
          {
            "title": "Educational Attainment vs Poverty in Florida",
            "url": "oq=educational+attainment+vs+poverty+in+Florida"
          },
          {
            "title": "Median rent vs. Median Income in US counties",
            "url": "oq=Median+rent+vs.+Median+Income+in+US+counties"
          },
          {
            "title": "Median rent vs. Masters degree holders in California counties",
            "url": "oq=Median+rent+vs.+Masters+degree+holders+in+California+counties"
          },
          {
            "title": "Median home value vs. hypertension in US counties",
            "url": "oq=Median+home+value+vs.+hypertension+in+US+counties"
          },
          {
            "title": "Median home value vs. Work from home population in US counties",
            "url": "oq=Median+home+value+vs.+Work+from+home+populationin+US+counties"
          }
        ]
      },
      "meta": {
        "dataPointCount": 0,
        "variableCount": 42422,
        "sources": [
          "Brazilian Institute of Geography and Statistics (IBGE)",
          "California Assessment of Student Performance and Progress",
          "Colombia DANE National Administrative Department of Statistics",
          "EU Eurostat",
          "India Ministry of Education",
          "Open Data for Africa",
          "Portal Site of Official Statistics of Japan (e-Stat)",
          "U.S. Census Bureau",
          "U.S. Department of Education (ED)",
          "U.S. National Center for Education Statistics"
        ]
      }
    },
    "demographics": {
      "title": "Demographics",
      "description": "Demographic data is a powerful lens through which we gain insights into human populations, shaping policies and services to meet diverse needs, foster inclusivity, and drive social progress. Search for some demographics data or click around on one of the suggested searches below to get started.",
<<<<<<< HEAD
      "image": "/images/topics/health.svg",
      "subTopics": [
        {
          "title": "Age",
          "url": "https://autopush.datacommons.org/explore/#t=dc/topic/Age&p=country/USA&pcmp=&pt=&dc=&em="
        },
        {
          "title": "Gender",
          "url": "https://autopush.datacommons.org/explore/#t=dc/topic/Gender&p=country/USA&pcmp=&pt=&dc=&em="
        },
        {
          "title": "Population by Race",
          "url": "https://autopush.datacommons.org/explore/#t=dc/topic/Race&p=country/USA&pcmp=&pt=&dc=&em="
        },
        {
          "title": "Language Spoken at Home",
          "url": "https://autopush.datacommons.org/explore/#t=dc/topic/Language&p=country/USA&pcmp=&pt=&dc=&em="
        },
        {
          "title": "Marital Status",
          "url": "https://autopush.datacommons.org/explore/#t=dc/topic/MaritalStatus&p=country/USA&pcmp=&pt=&dc=&em="
        },
        {
          "title": "Nationality",
          "url": "https://autopush.datacommons.org/explore/#t=dc/topic/Nationality&p=country/USA&pcmp=&pt=&dc=&em="
        }
      ],
=======
      "image": "/images/topic-demographics.svg",
>>>>>>> e225a49f
      "examples": {
        "general": [
          {
            "title": "Gender distribution in the US",
            "url": "p=country/USA&t=dc/topic/Gender&oq=Gender+distribution+in+the+US"
          },
          {
            "title": "Languages spoken in California",
            "url": "p=geoId/06&t=dc/topic/Language&oq=Languages+spoken+in+California"
          },
          {
            "title": "Citizenship in Florida",
            "url": "p=geoId/12&t=dc/topic/CitizenshipStatus&oq=Citizenship+in+Florida"
          },
          {
            "title": "Racial Diversity in California",
            "url": "p=geoId/06&t=dc/topic/Race&oq=Racial+diversity+in+California"
          },
          {
            "title": "Statistics on Married people in New York State",
            "url": "p=geoId/36&t=dc/topic/MarriedPopulationByDemographic&oq=Statistics+on+Married+people+in+New+York+State"
          }
        ],
        "specific": [
          {
            "title": "Median age in Texas",
            "url": "p=geoId/48&t=dc/topic/AgeMedians&oq=Median+age+in+Texas"
          },
          {
            "title": "Young and Old people in Florida",
            "url": "p=geoId/12&t=dc/topic/VeryOldAndVeryYoungPopulation&oq=Young+and+Old+people+in+Florida"
          },
          {
            "title": "Widowed population in San Francisco",
            "url": "p=geoId/0667000&t=dc/topic/WidowedPopulationByDemographic&oq=Widowed+population+in+San+Francisco"
          },
          {
            "title": "Citizenship in California vs Georgia",
            "url": "oq=citizenship+for+people+in+California+vs+Georgia"
          },
          {
            "title": "People of Caribbean origin in Florida",
            "url": "oq=People+of+Caribbean+origin+in+Florida"
          },
          {
            "title": "Demographics of divorced people in California",
            "url": "p=geoId/06&t=dc/topic/DivorcedPopulationByDemographic&oq=Divorced+people+demographics+in+California"
          },
          {
            "title": "Foreign born population in Texas",
            "url": "oq=Foreign+born+population+in+Texas"
          },
          {
            "title": "Immigration in Texas vs California",
            "url": "oq=Immigration+in+Texas+vs+California"
          },
          {
            "title": "Counties with the most Spanish speakers in California",
            "url": "oq=counties+with+the+most+Spanish+speakers+in+California"
          },
          {
            "title": "Racial breakdown of population in Texas vs New York State",
            "url": "oq=racial+breakdown+of+population+in+Texas+vs+New+York+State"
          },
          {
            "title": "States in the US with the most Tamil speakers",
            "url": "oq=States+in+the+US+with+the+most+Tamil+Speakers"
          },
          {
            "title": "Which counties in the US have most immigrants",
            "url": "oq=Which+counties+in+the+US+have+most+immigrants"
          }
        ],
        "comparison": [
          {
            "title": "US citizenship vs. income across counties",
            "url": "oq=US+citizenship+vs+income+across+counties"
          },
          {
            "title": "Racial breakdown of population vs. obesity prevalence in Alabama counties",
            "url": "oq=Racial+breakdown+of+population+vs.+obesity+prevalence+in+Alabama+counties"
          },
          {
            "title": "Foreign born population vs. PhD holders in California counties",
            "url": "oq=Foreign+born+population+vs.+PhD+holders+in+California+counties"
          },
          {
            "title": "Hispanic population vs. Green Jobs in Texas counties",
            "url": "oq=Hispanic+population+vs.+Green+Jobs+in+Texas+counties"
          }
        ]
      },
      "meta": {
        "dataPointCount": 0,
        "variableCount": 35472,
        "sources": [
          "Australian Bureau of Statistics",
          "Brazilian Institute of Geography and Statistics (IBGE)",
          "Census of India",
          "Colombia DANE National Administrative Department of Statistics",
          "DataMeet",
          "EU Eurostat",
          "Google",
          "India National Informatics Centre",
          "National Institute of Statistics and Censuses (INDEC)",
          "Open Data for Africa",
          "Opportunity Insights",
          "Organization for Economic Co-operation and Development (OECD)",
          "Portal Site of Official Statistics of Japan (e-Stat)",
          "Statistics Canada",
          "The Central Bureau of Statistics, Indonesia",
          "U.S. Bureau of Transportation Statistics",
          "U.S. Census Bureau",
          "U.S. Center for Disease Control and Prevention (CDC)",
          "U.S. Department of Housing and Urban Development (HUD)",
          "U.S. Federal Election Commission (FEC)",
          "U.S. National Center for Education Statistics",
          "United Nations (UN)",
          "Wikimedia Foundation",
          "World Bank"
        ]
      }
    },
    "sustainability": {
      "title": "Sustainability",
      "description": "Sustainability data acts as the compass for measuring and managing our environmental, social, and economic impact, guiding us towards a more resilient and regenerative future for both humanity and the planet. Search for some sustainability data or click around on one of the suggested searches below to get started.",
<<<<<<< HEAD
      "image": "/images/topics/health.svg",
      "subTopics": [
        {
          "title": "Emissions",
          "url": "https://autopush.datacommons.org/explore/#t=dc/topic/Emissions&p=country/USA&pcmp=&pt=&dc=&em="
        },
        {
          "title": "Natural Disasters",
          "url": "https://autopush.datacommons.org/explore/#t=dc/topic/NaturalDisasters&p=country/USA&pcmp=&pt=&dc=&em="
        },
        {
          "title": "Temperature",
          "url": "https://autopush.datacommons.org/explore/#t=dc/topic/Temperatures&p=country/USA&pcmp=&pt=&dc=&em="
        },
        {
          "title": "Precipitation",
          "url": "https://autopush.datacommons.org/explore/#t=dc/topic/Precipitation&p=country/USA&pcmp=&pt=&dc=&em="
        },
        {
          "title": "Agriculture",
          "url": "https://autopush.datacommons.org/explore/#t=dc/topic/Agriculture&p=country/USA&pcmp=&pt=&dc=&em="
        },
        {
          "title": "Energy",
          "url": "https://autopush.datacommons.org/explore/#t=dc/topic/Energy&p=country/USA&pcmp=&pt=&dc=&em="
        },
        {
          "title": "Green Jobs",
          "url": "https://autopush.datacommons.org/explore/#t=dc/topic/GreenJobs&p=country/USA&pcmp=&pt=&dc=&em="
        },
        {
          "title": "Land Use and Coverage",
          "url": "https://autopush.datacommons.org/explore/#t=dc/topic/LandUseAndCoverage&p=country/USA&pcmp=&pt=&dc=&em="
        },
        {
          "title": "Ocean Health",
          "url": "https://autopush.datacommons.org/explore/#t=dc/topic/OceanHealth&p=country/USA&pcmp=&pt=&dc=&em="
        },
        {
          "title": "Production Consumption and Waste",
          "url": "https://autopush.datacommons.org/explore/#t=dc/topic/ProductionConsumptionandWaste&p=country/USA&pcmp=&pt=&dc=&em="
        }
      ],
=======
      "image": "/images/topic-sustainability.svg",
>>>>>>> e225a49f
      "examples": {
        "general": [
          {
            "title": "What are the sources of greenhouse gas emissions in the US",
            "url": "oq=What+are+the+sources+of+greenhouse+gas+emissions+in+the+US&p=country/USA&t=dc/topic/GreenhouseGasEmissions"
          },
          {
            "title": "Emissions in Harris County, Texas",
            "url": "oq=Emissions+in+Harris+County,+Texas&p=geoId/48201&t=dc/topic/Emissions"
          },
          {
            "title": "Pollution in Los Angeles County",
            "url": "oq=Pollution+in+Los+Angeles+County&p=geoId/06037&t=dc/topic/Pollutants"
          },
          {
            "title": "Projected temperature extremes in US counties",
            "url": "oq=Projected+temperature+extremes+in+USA&p=country/USA&pt=County&t=dc/topic/TemperaturePredictions"
          },
          {
            "title": "Electricity usage in the US",
            "url": "oq=Electricity+usage+in+the+US&p=country/USA&t=dc/topic/Electricity_Consumption"
          },
          {
            "title": "Green jobs in the US",
            "url": "oq=Green+jobs+in+the+US&p=country/USA&t=dc/topic/GreenJobs"
          }
        ],
        "specific": [
          {
            "title": "Electronic Waste generated in different countries",
            "url": "oq=Electronic+Waste+generated+in+different+countries&p=Earth&pt=Country&t=sdg/EN_EWT_GENV___sdg/EN_EWT_GENPCAP"
          },
          {
            "title": "Floods in Pakistan",
            "url": "oq=Floods+in+Pakistan&p=country/PAK&t=dc/topic/Flood"
          },
          {
            "title": "Solar energy consumption in the US",
            "url": "oq=Solar+energy+consumption+in+the+US"
          },
          {
            "title": "Drought events around the world",
            "url": "oq=Drought+events+around+the+world&p=Earth&pt=Country&t=dc/topic/Drought"
          },
          {
            "title": "Counties in the US with the most smoke pollution",
            "url": "oq=Counties+in+the+US+with+the+most+smoke+pollution&p=country/USA&pt=County&t=dc/topic/SmokePM2.5"
          },
          {
            "title": "Top sources of CO2 emissions in the US",
            "url": "oq=Top+sources+of+CO2+emissions+in+the+US"
          },
          {
            "title": "Which countries have the most greenhouse gas emissions",
            "url": "oq=Which+countries+have+the+most+in+greenhouse+gas+emissions&p=Earth&pt=Country&t=dc/topic/GreenhouseGasEmissions"
          }
        ],
        "comparison": [
          {
            "title": "How does PM2.5 correlate with asthma across US counties",
            "url": "oq=How+does+PM2.5+correlate+with+asthma+across+US+counties&p=country/USA&pt=County&t=dc/topic/PM2.5&tcmp=dc/topic/Asthma"
          },
          {
            "title": "How do solar installations correlate with median income across US counties",
            "url": "oq=How+does+renewable+energy+usage+correlate+with+median+income+across+US+counties&p=country/USA&pt=County&t=Count_SolarInstallation&tcmp=dc/topic/Income"
          },
          {
            "title": "AQI vs blood pressure in New Jersey",
            "url": "oq=AQI+vs+blood+pressure+in+New+Jersey&p=geoId/34&t=dc/topic/AirQualityIndex&tcmp=dc/topic/BloodPressure"
          }
        ]
      },
      "meta": {
        "dataPointCount": 0,
        "variableCount": 12746,
        "sources": [
          "Climate Trace",
          "Data Commons",
          "Dynamic World Project",
          "European Union (EU) Copernicus",
          "Federal Emergency Management Agency (FEMA)",
          "Global Land Ice Measurements from Space (GLIMS)",
          "India Central Pollution Control Board",
          "India Energy Dashboard",
          "India Water Resources Information System",
          "Resources for the Future (RFF)",
          "Stanford University",
          "U.S. Bureau of Transportation Statistics",
          "U.S. Center for Disease Control and Prevention (CDC)",
          "U.S. Energy Information Administration (EIA)",
          "U.S. Environmental Protection Agency (EPA)",
          "U.S. National Aeronautics and Space Administration (NASA)",
          "U.S. National Oceanic and Atmospheric Administration (NOAA)",
          "U.S. National Renewable Energy Laboratory (NREL)",
          "U.S. National Wildlife Coordinating Group",
          "United Nations (UN)",
          "United States Geological Service (USGS)",
          "Wildland Fire Interagency Geospatial Services",
          "World Bank"
        ]
      }
    },
    "sdg": {
      "title": "Sustainability Development Goals",
      "description": "Explore global and country level progress on the 17 Sustainable Development Goals (SDGs).",
<<<<<<< HEAD
      "image": "/images/topics/health.svg",
      "subTopics": [],
=======
      "image": "/images/topic-sustainability.svg",
>>>>>>> e225a49f
      "examples": {
        "general": [
          {
            "title": "Hunger in Nigeria",
            "url": "oq=Hunger+in+Nigeria&dc=sdg"
          },
          {
            "title": "Poverty in Mexico",
            "url": "oq=Poverty+in+Mexico&dc=sdg"
          },
          {
            "title": "Progress on health related goals in Pakistan",
            "url": "oq=Progress+on+health+related+goals+in+Pakistan&dc=sdg"
          },
          {
            "title": "SDG goals on gender equality across the world",
            "url": "oq=SDG+goals+on+gender+equality+across+the+world&dc=sdg"
          }
        ],
        "specific": [
          {
            "title": "Women in managerial positions in India",
            "url": "oq=Women+in+managerial+positions+in+India&dc=sdg"
          },
          {
            "title": "Access to clean drinking water in Mexico",
            "url": "oq=Access+to+clean+drinking+water+in+Mexico&dc=sdg"
          },
          {
            "title": "Access to primary school education in Afghanistan",
            "url": "oq=Access+to+primary+school+education+in+Afghanistan&dc=sdg"
          },
          {
            "title": "How is the world combating unregulated fishing?",
            "url": "oq=How+is+the+world+combating+unregulated+fishing?&dc=sdg"
          },
          {
            "title": "How has access to electricity improved in Kenya?",
            "url": "oq=How+has+access+to+electricity+improved+in+Kenya?&dc=sdg"
          },
          {
            "title": "How has informal employment changed over time in Bangladesh?",
            "url": "oq=How+has+informal+employment+changed+over+time+in+Bangladesh?&dc=sdg"
          },
          {
            "title": "How much food goes wasted around the world?",
            "url": "oq=How+much+food+goes+wasted+around+the+world?&dc=sdg"
          }
        ],
        "comparison": [
          {
            "title": "Compare progress on poverty in Mexico, Nigeria and Pakistan",
            "url": "oq=Compare+progress+on+poverty+in+Mexico,+Nigeria+and+Pakistan&dc=sdg"
          },
          {
            "title": "Compare SDG goals on climate change between Brazil, China and India",
            "url": "oq=Compare+SDG+goals+on+climate+change+between+Brazil,+China+and+India&dc=sdg"
          },
          {
            "title": "Violence vs poverty across the world",
            "url": "oq=Violence+vs+poverty+across+the+world&dc=sdg"
          }
        ]
      },
      "meta": {
        "dataPointCount": 0,
        "variableCount": 3786,
        "sources": [
          "United Nations (UN)"
        ]
      }
    }
  }
}<|MERGE_RESOLUTION|>--- conflicted
+++ resolved
@@ -12,8 +12,6 @@
     "equity": {
       "title": "Equity",
       "description": "Equity data serves as a vital compass in our pursuit of a just and inclusive society, offering crucial insights into disparities, privileges, and opportunities among diverse groups. Understanding equity empowers us to identify and address systemic imbalances, fostering a world where every individual can thrive and contribute to a shared and equitable future. Search for some equity data or click around on one of the suggested searches below to get started.",
-<<<<<<< HEAD
-      "image": "/images/topics/health.svg",
       "subTopics": [
         {
           "title": "Economic Equity",
@@ -32,9 +30,7 @@
           "url": "https://autopush.datacommons.org/explore/#t=dc/topic/JusticeSystemEquity&p=country/USA&pcmp=&pt=&dc=&em="
         }
       ],
-=======
       "image": "/images/topic-equity.svg",
->>>>>>> e225a49f
       "examples": {
         "general": [
           {
@@ -113,8 +109,6 @@
     "economics": {
       "title": "Economics",
       "description": "Understanding economics illuminates the intricate web of human choices and resource allocation, guiding governments, businesses, and individuals to make informed decisions for a prosperous and sustainable future. Search for some economic data or click around on one of the suggested searches below to get started.",
-<<<<<<< HEAD
-      "image": "/images/topics/health.svg",
       "subTopics": [
         {
           "title": "Businesses",
@@ -145,9 +139,7 @@
           "url": "https://autopush.datacommons.org/explore/#t=dc/topic/Agriculture&p=country/USA&pcmp=&pt=&dc=&em="
         }
       ],
-=======
       "image": "/images/topic-economics.svg",
->>>>>>> e225a49f
       "examples": {
         "general": [
           {
@@ -280,8 +272,6 @@
     "health": {
       "title": "Health",
       "description": "Health statistics are key to journalists, policymakers, and public health professionals to help with population-based statistics, interventions, and outcomes for different populations.  Search for some Health data or click around on one of the suggested searches below to get started.",
-<<<<<<< HEAD
-      "image": "/images/topics/health.svg",
       "subTopics": [
         {
           "title": "Health Conditions",
@@ -304,9 +294,7 @@
           "url": "https://autopush.datacommons.org/explore/#t=dc/topic/PreventativeHealthAndBehavior&p=country/USA&pcmp=&pt=&dc=&em="
         }
       ],
-=======
       "image": "/images/topic-health.svg",
->>>>>>> e225a49f
       "examples": {
         "general": [
           {
@@ -453,8 +441,6 @@
     "education-housing-commute": {
       "title": "Education, Housing, and Commute",
       "description": "Education, housing, commutes, and more are all factors that affect the quality of life of our communities. Search for some data or click around on one of the suggested searches below to get started.",
-<<<<<<< HEAD
-      "image": "/images/topics/health.svg",
       "subTopics": [
         {
           "title": "Educational Attainment",
@@ -477,9 +463,7 @@
           "url": "https://autopush.datacommons.org/explore/#t=dc/topic/WorkCommute&p=country/USA&pcmp=&pt=&dc=&em="
         }
       ],
-=======
       "image": "/images/topic-education.svg",
->>>>>>> e225a49f
       "examples": {
         "general": [
           {
@@ -596,8 +580,6 @@
     "demographics": {
       "title": "Demographics",
       "description": "Demographic data is a powerful lens through which we gain insights into human populations, shaping policies and services to meet diverse needs, foster inclusivity, and drive social progress. Search for some demographics data or click around on one of the suggested searches below to get started.",
-<<<<<<< HEAD
-      "image": "/images/topics/health.svg",
       "subTopics": [
         {
           "title": "Age",
@@ -624,9 +606,7 @@
           "url": "https://autopush.datacommons.org/explore/#t=dc/topic/Nationality&p=country/USA&pcmp=&pt=&dc=&em="
         }
       ],
-=======
       "image": "/images/topic-demographics.svg",
->>>>>>> e225a49f
       "examples": {
         "general": [
           {
@@ -753,8 +733,6 @@
     "sustainability": {
       "title": "Sustainability",
       "description": "Sustainability data acts as the compass for measuring and managing our environmental, social, and economic impact, guiding us towards a more resilient and regenerative future for both humanity and the planet. Search for some sustainability data or click around on one of the suggested searches below to get started.",
-<<<<<<< HEAD
-      "image": "/images/topics/health.svg",
       "subTopics": [
         {
           "title": "Emissions",
@@ -797,9 +775,7 @@
           "url": "https://autopush.datacommons.org/explore/#t=dc/topic/ProductionConsumptionandWaste&p=country/USA&pcmp=&pt=&dc=&em="
         }
       ],
-=======
       "image": "/images/topic-sustainability.svg",
->>>>>>> e225a49f
       "examples": {
         "general": [
           {
@@ -905,12 +881,8 @@
     "sdg": {
       "title": "Sustainability Development Goals",
       "description": "Explore global and country level progress on the 17 Sustainable Development Goals (SDGs).",
-<<<<<<< HEAD
-      "image": "/images/topics/health.svg",
       "subTopics": [],
-=======
       "image": "/images/topic-sustainability.svg",
->>>>>>> e225a49f
       "examples": {
         "general": [
           {
