/**
 * Copyright 2022 Google LLC
 *
 * Licensed under the Apache License, Version 2.0 (the "License");
 * you may not use this file except in compliance with the License.
 * You may obtain a copy of the License at
 *
 *      http://www.apache.org/licenses/LICENSE-2.0
 *
 * Unless required by applicable law or agreed to in writing, software
 * distributed under the License is distributed on an "AS IS" BASIS,
 * WITHOUT WARRANTIES OR CONDITIONS OF ANY KIND, either express or implied.
 * See the License for the specific language governing permissions and
 * limitations under the License.
 */

/**
 * Main component for NL interface.
 */

import React, { useEffect, useState } from "react";

import { getUrlToken } from "../../tools/stat_var/util";
import { isNLInterfaceNext } from "../../utils/nl_interface_utils";
import { QueryResult } from "./query_result";
import { QuerySearch } from "./query_search";

export function App(): JSX.Element {
  const [queries, setQueries] = useState<string[]>([]);
  const [contextList, setContextList] = useState<any[]>([]);

  // Executes a single query through the search box.
<<<<<<< HEAD
=======
  // TODO: Do this by going through state/props instead of directly manipulating the DOM.
>>>>>>> a4b97380
  function executePrompt(prompt: string) {
    if (prompt) {
      (
        document.getElementById("query-search-input") as HTMLInputElement
      ).value = prompt;
      (
        document.getElementById("rich-search-button") as HTMLButtonElement
      ).click();
    }
  }

  useEffect(() => {
<<<<<<< HEAD
    // Runs each prompt (';' separated) 2s apart.
=======
    // Runs each prompt (';' separated) 10s apart.
>>>>>>> a4b97380
    const urlPrompts = getUrlToken("q");
    if (urlPrompts) {
      const prompts = urlPrompts.split(";");
      executePrompt(prompts.shift());
      if (prompts.length) {
        const timer = setInterval(() => {
          const p = prompts.shift();
          if (p) {
            executePrompt(p);
          } else {
            clearInterval(timer);
          }
        }, 10000);
        return () => clearInterval(timer);
      }
    }
  }, []);

  useEffect(() => {
    // Scroll to the last query.
    // HACK: use refs / callback to the last element.
    const timer = setTimeout(() => {
      const queryDivs = document.getElementsByClassName("nl-query");
      if (queryDivs.length > 1) {
        queryDivs[queryDivs.length - 1].scrollIntoView({
          behavior: "smooth",
          block: "start",
          inline: "start",
        });
      }
    }, 500);
    return () => clearTimeout(timer);
  }, [queries]);

  function addContext(context: any, idx: number) {
    // Always assume we are appending context for the latest query.
    if (idx !== queries.length - 1) {
      console.error(
        "setting context for wrong length: idx:%i != queries:%i",
        idx,
        queries.length
      );
      return;
    }
    const newList = [...contextList];
    newList.push(context);
    setContextList(newList);
  }

  function getContextHistory(i: number): any {
    if (isNLInterfaceNext()) {
      if (i > 0 && i - 1 < contextList.length) {
        return contextList[i - 1];
      } else {
        return [];
      }
    } else {
      return contextList.slice(0, i);
    }
  }

  const queryResults = queries.map((q, i) => (
    <QueryResult
      key={i}
      queryIdx={i}
      query={q}
      contextHistory={getContextHistory(i)}
      addContextCallback={addContext}
    ></QueryResult>
  ));

  return (
    <div id="dc-nl-interface">
      <div id="results-thread-container">{queryResults}</div>

      <QuerySearch
        queries={queries}
        onQuerySearched={(q) => {
          setQueries([...queries, q]);
        }}
      />
    </div>
  );
}<|MERGE_RESOLUTION|>--- conflicted
+++ resolved
@@ -30,10 +30,7 @@
   const [contextList, setContextList] = useState<any[]>([]);
 
   // Executes a single query through the search box.
-<<<<<<< HEAD
-=======
   // TODO: Do this by going through state/props instead of directly manipulating the DOM.
->>>>>>> a4b97380
   function executePrompt(prompt: string) {
     if (prompt) {
       (
@@ -46,11 +43,7 @@
   }
 
   useEffect(() => {
-<<<<<<< HEAD
-    // Runs each prompt (';' separated) 2s apart.
-=======
     // Runs each prompt (';' separated) 10s apart.
->>>>>>> a4b97380
     const urlPrompts = getUrlToken("q");
     if (urlPrompts) {
       const prompts = urlPrompts.split(";");
