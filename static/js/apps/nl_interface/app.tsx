/**
 * Copyright 2022 Google LLC
 *
 * Licensed under the Apache License, Version 2.0 (the "License");
 * you may not use this file except in compliance with the License.
 * You may obtain a copy of the License at
 *
 *      http://www.apache.org/licenses/LICENSE-2.0
 *
 * Unless required by applicable law or agreed to in writing, software
 * distributed under the License is distributed on an "AS IS" BASIS,
 * WITHOUT WARRANTIES OR CONDITIONS OF ANY KIND, either express or implied.
 * See the License for the specific language governing permissions and
 * limitations under the License.
 */

/**
 * Main component for NL interface.
 */

import React, { useEffect, useRef, useState } from "react";

import { getUrlToken } from "../../tools/stat_var/util";
import { QueryHistory } from "./query_history";
import { QueryResult } from "./query_result";
import { QuerySearch } from "./query_search";

const CHARACTER_INPUT_INTERVAL = 50;
const PROMPT_SEARCH_DELAY = 1000;
const NEXT_PROMPT_DELAY = 5000;

export function App(): JSX.Element {
  const [queries, setQueries] = useState<string[]>([]);
  const [contextList, setContextList] = useState<any[]>([]);
  const urlPrompts = useRef(getUrlPrompts());
  const autoRun = useRef(getUrlToken("a"));
  const inputIntervalTimer = useRef(null);
  const nextPromptDelayTimer = useRef(null);
  const searchDelayTimer = useRef(null);

  // Updates the query search input box value.
  function updateSearchInput(input: string) {
    (document.getElementById("query-search-input") as HTMLInputElement).value =
      input;
  }

  // Searches for the query in the query search box.
  function executeSearch(): void {
    (
      document.getElementById("rich-search-button") as HTMLButtonElement
    ).click();
  }

  function getUrlPrompts(): string[] {
    const urlPromptsVal = getUrlToken("q");
    if (urlPromptsVal) {
      return urlPromptsVal.split(";");
    }
    return [];
  }

  function inputNextPrompt(delayStart: boolean): void {
    const prompt = urlPrompts.current.shift();
    if (!prompt) {
      return;
    }
    const nextPromptDelay = delayStart ? NEXT_PROMPT_DELAY : 0;
    nextPromptDelayTimer.current = setTimeout(() => {
      let inputLength = 1;
      inputIntervalTimer.current = setInterval(() => {
        if (inputLength <= prompt.length) {
          updateSearchInput(prompt.substring(0, inputLength));
        }
        if (inputLength === prompt.length) {
          clearInterval(inputIntervalTimer.current);
          // If on autorun, search for the current input after
          // PROMPT_SEARCH_DELAY ms.
          if (autoRun.current) {
            searchDelayTimer.current = setTimeout(() => {
              executeSearch();
            }, PROMPT_SEARCH_DELAY);
          }
          return;
        }
        inputLength++;
      }, CHARACTER_INPUT_INTERVAL);
    }, nextPromptDelay);
  }

  useEffect(() => {
    // If there are prompts in the url, automatically input the first prompt
    // into the search box.
    // If autoRun is enabled, runs every prompt (';' separated) from the url.
    // TODO: Do this by going through state/props instead of directly
    // manipulating the DOM.
    if (urlPrompts.current.length) {
      inputNextPrompt(false);
    }
    return () => {
      // When component unmounts, clear all timers
      clearInterval(inputIntervalTimer.current);
      clearTimeout(searchDelayTimer.current);
      clearTimeout(nextPromptDelayTimer.current);
    };
  }, []);

  useEffect(() => {
    // Scroll to the last query.
    // HACK: use refs / callback to the last element.
    const timer = setTimeout(() => {
      const queryDivs = document.getElementsByClassName("nl-query");
      if (queryDivs.length > 1) {
        queryDivs[queryDivs.length - 1].scrollIntoView({
          behavior: "smooth",
          block: "start",
          inline: "start",
        });
      }
    }, 500);
    return () => clearTimeout(timer);
  }, [queries]);

  function addContext(context: any, idx: number) {
    // Always assume we are appending context for the latest query.
    if (idx !== queries.length - 1) {
      console.error(
        "setting context for wrong length: idx:%i != queries:%i",
        idx,
        queries.length
      );
      return;
    }
    const newList = [...contextList];
    newList.push(context);
    setContextList(newList);
  }

  function getContextHistory(i: number): any {
    if (i > 0 && i - 1 < contextList.length) {
      return contextList[i - 1];
    } else {
      return [];
    }
  }

  const queryResults = queries.map((q, i) => (
    <QueryResult
      key={i}
      queryIdx={i}
      query={q}
      contextHistory={getContextHistory(i)}
      addContextCallback={addContext}
    ></QueryResult>
  ));

  const isStartState = queries.length === 0;

  return (
    <>
      <div id="results-thread-container">{queryResults}</div>
<<<<<<< HEAD
      {showHistory && <QueryHistory />}
      <QuerySearch
        queries={queries}
        onQuerySearched={(q) => {
          setQueries([...queries, q]);
          // If there are prompts from the url, input the next one
          if (urlPrompts.current.length) {
            inputNextPrompt(true);
          }
        }}
      />
=======
      <div
        id={`search-section-container${isStartState ? "-center" : "-bottom"}`}
      >
        <QuerySearch
          queries={queries}
          onQuerySearched={(q) => {
            setQueries([...queries, q]);
            if (!autoRun.current) {
              inputNextPrompt(true);
            }
          }}
        />
        {isStartState && <QueryHistory />}
      </div>
>>>>>>> a310fd77
    </>
  );
}<|MERGE_RESOLUTION|>--- conflicted
+++ resolved
@@ -158,19 +158,6 @@
   return (
     <>
       <div id="results-thread-container">{queryResults}</div>
-<<<<<<< HEAD
-      {showHistory && <QueryHistory />}
-      <QuerySearch
-        queries={queries}
-        onQuerySearched={(q) => {
-          setQueries([...queries, q]);
-          // If there are prompts from the url, input the next one
-          if (urlPrompts.current.length) {
-            inputNextPrompt(true);
-          }
-        }}
-      />
-=======
       <div
         id={`search-section-container${isStartState ? "-center" : "-bottom"}`}
       >
@@ -178,14 +165,14 @@
           queries={queries}
           onQuerySearched={(q) => {
             setQueries([...queries, q]);
-            if (!autoRun.current) {
+            // If there are prompts from the url, input the next one
+            if (urlPrompts.current.length) {
               inputNextPrompt(true);
             }
           }}
         />
         {isStartState && <QueryHistory />}
       </div>
->>>>>>> a310fd77
     </>
   );
 }