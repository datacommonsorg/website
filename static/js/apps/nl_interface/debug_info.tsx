--- conflicted
+++ resolved
@@ -344,8 +344,6 @@
           )}
           <Row>
             <Col>
-<<<<<<< HEAD
-=======
               Place Query Source: {props.chartsData.placeSource}
               {props.chartsData.pastSourceContext
                 ? "(" + props.chartsData.pastSourceContext + ")"
@@ -365,7 +363,6 @@
           )}
           <Row>
             <Col>
->>>>>>> 18fe25d7
               <b>Counters:</b>
               <pre>{JSON.stringify(debugInfo.counters, null, 2)}</pre>
             </Col>
