/**
 * Copyright 2023 Google LLC
 *
 * Licensed under the Apache License, Version 2.0 (the "License");
 * you may not use this file except in compliance with the License.
 * You may obtain a copy of the License at
 *
 *      http://www.apache.org/licenses/LICENSE-2.0
 *
 * Unless required by applicable law or agreed to in writing, software
 * distributed under the License is distributed on an "AS IS" BASIS,
 * WITHOUT WARRANTIES OR CONDITIONS OF ANY KIND, either express or implied.
 * See the License for the specific language governing permissions and
 * limitations under the License.
 */

/**
 * Config for the scatter vis type.
 */

import _ from "lodash";
import React, { ReactElement } from "react";

import { ScatterTile } from "../../../components/tiles/scatter_tile";
import { FacetSelector } from "../../../shared/facet_selector";
import {
  GA_VALUE_TOOL_CHART_OPTION_LOG_SCALE,
  GA_VALUE_TOOL_CHART_OPTION_PER_CAPITA,
  GA_VALUE_TOOL_CHART_OPTION_SHOW_LABELS,
  GA_VALUE_TOOL_CHART_OPTION_SHOW_QUADRANTS,
} from "../../../shared/ga_events";
import { StatVarHierarchyType } from "../../../shared/types";
import { MemoizedInfoExamples } from "../../../tools/shared/info_examples";
import { getStatVarSpec } from "../../../utils/app/visualization_utils";
import { getFacetsWithin } from "../../../utils/data_fetch_utils";
import { AppContextType } from "../app_context";
import { ChartHeader, InputInfo } from "../chart_header";
import { VisType } from "../vis_type_configs";

function getAxisInputs(
  svIdx: number,
  appContext: AppContextType,
  hidePc?: boolean
): InputInfo[] {
  if (svIdx > appContext.statVars.length) {
    return [];
  }
  const inputs = [];
  const sv = appContext.statVars[svIdx];
  if (!hidePc) {
    inputs.push({
      isChecked: sv.isPerCapita,
      onUpdated: (isChecked: boolean) => {
        const newStatVars = _.cloneDeep(appContext.statVars);
        newStatVars[svIdx].isPerCapita = isChecked;
        appContext.setStatVars(newStatVars);
      },
      label: "Per Capita",
      gaEventParam: GA_VALUE_TOOL_CHART_OPTION_PER_CAPITA,
    });
  }
  inputs.push({
    isChecked: sv.isLog,
    onUpdated: (isChecked: boolean) => {
      const newStatVars = _.cloneDeep(appContext.statVars);
      newStatVars[svIdx].isLog = isChecked;
      appContext.setStatVars(newStatVars);
    },
    label: "Log Scale",
    gaEventParam: GA_VALUE_TOOL_CHART_OPTION_LOG_SCALE,
  });
  return inputs;
}

function getDisplayInputs(appContext: AppContextType): InputInfo[] {
  return [
    {
      isChecked: appContext.displayOptions.scatterQuadrants,
      onUpdated: (isChecked: boolean): void => {
        const newDisplayOptions = _.cloneDeep(appContext.displayOptions);
        newDisplayOptions.scatterQuadrants = isChecked;
        appContext.setDisplayOptions(newDisplayOptions);
      },
      label: "Show quadrants",
      gaEventParam: GA_VALUE_TOOL_CHART_OPTION_SHOW_QUADRANTS,
    },
    {
      isChecked: appContext.displayOptions.scatterPlaceLabels,
      onUpdated: (isChecked: boolean): void => {
        const newDisplayOptions = _.cloneDeep(appContext.displayOptions);
        newDisplayOptions.scatterPlaceLabels = isChecked;
        appContext.setDisplayOptions(newDisplayOptions);
      },
      label: "Show labels",
      gaEventParam: GA_VALUE_TOOL_CHART_OPTION_SHOW_LABELS,
    },
  ];
}

function getFacetSelector(appContext: AppContextType): ReactElement {
  const statVars = appContext.statVars.slice(0, 2);
  const svFacetId = {};
  statVars.forEach((sv) => {
    svFacetId[sv.dcid] = sv.facetId;
  });
  const facetListPromises = statVars.map((sv) =>
    getFacetsWithin(
      "",
      appContext.places[0].dcid,
      appContext.enclosedPlaceType,
      [sv.dcid],
      sv.date
    )
  );
  const facetListPromise = Promise.all(facetListPromises).then((facetResp) => {
    return statVars.map((sv, idx) => {
      return {
        dcid: sv.dcid,
        name: sv.info.title || sv.dcid,
        metadataMap:
          idx < facetResp.length ? facetResp[idx][sv.dcid] || {} : {},
      };
    });
  });
  const onSvFacetIdUpdated = (svFacetId: Record<string, string>): void => {
    const facetsChanged = statVars.filter(
      (sv) => sv.facetId !== svFacetId[sv.dcid]
    );
    if (_.isEmpty(facetsChanged)) {
      return;
    }
    const newStatVars = _.cloneDeep(appContext.statVars);
    statVars.forEach((sv, idx) => {
      newStatVars[idx].facetId = svFacetId[sv.dcid];
    });
    appContext.setStatVars(newStatVars);
  };
  return (
    <FacetSelector
      svFacetId={svFacetId}
      facetListPromise={facetListPromise}
      onSvFacetIdUpdated={onSvFacetIdUpdated}
    />
  );
}

function getChartArea(
  appContext: AppContextType,
  chartHeight: number
): ReactElement {
  // If any svs do not allow per capita, hide the per capita inputs.
  const hidePcInputs =
    appContext.statVars.filter((sv) => !sv.info.pcAllowed).length > 0;
  const statVarLabels = appContext.statVars.map(
    (sv) => sv.info.title || sv.dcid
  );
  return (
<<<<<<< HEAD
    <div>
      <div>{getFacetSelector(appContext)}</div>
      <div className="chart scatter">
        <ScatterTile
          id="vis-tool-scatter"
          title={
            statVarLabels[0] +
            " (${yDate}) vs " +
            statVarLabels[1] +
            " (${xDate})"
          }
          place={appContext.places[0]}
          enclosedPlaceType={appContext.enclosedPlaceType}
          statVarSpec={appContext.statVars.map((sv) =>
            getStatVarSpec(sv, VisType.SCATTER)
          )}
          svgChartHeight={chartHeight}
          scatterTileSpec={{
            showPlaceLabels: appContext.displayOptions.scatterPlaceLabels,
            showQuadrants: appContext.displayOptions.scatterQuadrants,
          }}
        />
        <ChartFooter
          inputSections={[
            {
              label: "Y-axis:",
              inputs: getAxisInputs(0, appContext, hidePcInputs),
            },
            {
              label: "X-axis:",
              inputs: getAxisInputs(1, appContext, hidePcInputs),
            },
            { label: "Display:", inputs: getDisplayInputs(appContext) },
          ]}
        />
      </div>
=======
    <div className="chart scatter">
      <ChartHeader
        inputSections={[
          {
            label: "Y-axis:",
            inputs: getAxisInputs(0, appContext, hidePcInputs),
          },
          {
            label: "X-axis:",
            inputs: getAxisInputs(1, appContext, hidePcInputs),
          },
          { label: "Display:", inputs: getDisplayInputs(appContext) },
        ]}
        facetSelector={getFacetSelector(appContext)}
      />
      <ScatterTile
        id="vis-tool-scatter"
        title={
          statVarLabels[0] +
          " (${yDate}) vs " +
          statVarLabels[1] +
          " (${xDate})"
        }
        place={appContext.places[0]}
        enclosedPlaceType={appContext.enclosedPlaceType}
        statVarSpec={appContext.statVars.map((sv) =>
          getStatVarSpec(sv, VisType.SCATTER)
        )}
        svgChartHeight={chartHeight}
        scatterTileSpec={{
          showPlaceLabels: appContext.displayOptions.scatterPlaceLabels,
          showQuadrants: appContext.displayOptions.scatterQuadrants,
        }}
      />
>>>>>>> 31a60c08
    </div>
  );
}

function getInfoContent(): ReactElement {
  const hideExamples = _.isEmpty(window.infoConfig["scatter"]);
  return (
    <div className="info-content">
      <div>
        <h3>Scatter Plot</h3>
        <p>
          The scatter plot tool helps you visualize the correlation between two
          statistical variables.
        </p>
      </div>
      {!hideExamples && (
        <div>
          <p>
            You can start your exploration from one of these interesting points
            ...
          </p>
          <MemoizedInfoExamples configKey="scatter" />
        </div>
      )}
      <p>
        {hideExamples ? "Click" : "Or click"} start to build your own scatter
        plot.
      </p>
    </div>
  );
}

export const SCATTER_CONFIG = {
  displayName: "Scatter Plot",
  svHierarchyType: StatVarHierarchyType.SCATTER,
  svHierarchyNumExistence: globalThis.minStatVarGeoCoverage,
  singlePlace: true,
  numSv: 2,
  getChartArea,
  getInfoContent,
  oldToolUrl: "/tools/scatter",
};<|MERGE_RESOLUTION|>--- conflicted
+++ resolved
@@ -155,44 +155,6 @@
     (sv) => sv.info.title || sv.dcid
   );
   return (
-<<<<<<< HEAD
-    <div>
-      <div>{getFacetSelector(appContext)}</div>
-      <div className="chart scatter">
-        <ScatterTile
-          id="vis-tool-scatter"
-          title={
-            statVarLabels[0] +
-            " (${yDate}) vs " +
-            statVarLabels[1] +
-            " (${xDate})"
-          }
-          place={appContext.places[0]}
-          enclosedPlaceType={appContext.enclosedPlaceType}
-          statVarSpec={appContext.statVars.map((sv) =>
-            getStatVarSpec(sv, VisType.SCATTER)
-          )}
-          svgChartHeight={chartHeight}
-          scatterTileSpec={{
-            showPlaceLabels: appContext.displayOptions.scatterPlaceLabels,
-            showQuadrants: appContext.displayOptions.scatterQuadrants,
-          }}
-        />
-        <ChartFooter
-          inputSections={[
-            {
-              label: "Y-axis:",
-              inputs: getAxisInputs(0, appContext, hidePcInputs),
-            },
-            {
-              label: "X-axis:",
-              inputs: getAxisInputs(1, appContext, hidePcInputs),
-            },
-            { label: "Display:", inputs: getDisplayInputs(appContext) },
-          ]}
-        />
-      </div>
-=======
     <div className="chart scatter">
       <ChartHeader
         inputSections={[
@@ -227,7 +189,6 @@
           showQuadrants: appContext.displayOptions.scatterQuadrants,
         }}
       />
->>>>>>> 31a60c08
     </div>
   );
 }
