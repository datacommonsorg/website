/**
 * Copyright 2024 Google LLC
 *
 * Licensed under the Apache License, Version 2.0 (the "License");
 * you may not use this file except in compliance with the License.
 * You may obtain a copy of the License at
 *
 *      http://www.apache.org/licenses/LICENSE-2.0
 *
 * Unless required by applicable law or agreed to in writing, software
 * distributed under the License is distributed on an "AS IS" BASIS,
 * WITHOUT WARRANTIES OR CONDITIONS OF ANY KIND, either express or implied.
 * See the License for the specific language governing permissions and
 * limitations under the License.
 */

import { OAuthCredential, User } from "firebase/auth";
import { GoogleSpreadsheet } from "google-spreadsheet";
import React, { useState } from "react";

import { GoogleSignIn } from "../../utils/google_signin";
import {
  CALL_ID_COL,
  DC_CALL_SHEET,
  QA_SHEET,
  QUERY_COL,
  QUERY_ID_COL,
  USER_COL,
} from "./constants";
import { AppContext } from "./context";
import { EvalList } from "./eval_list";
import { DcCall } from "./eval_section";
import { Query, QuerySection } from "./query_section";

// Map from sheet name to column name to column index
type HeaderInfo = Record<string, Record<string, number>>;

interface AppPropType {
  sheetId: string;
}

export function App(props: AppPropType): JSX.Element {
  const [user, setUser] = useState<User | null>(null);
  const [doc, setDoc] = useState<GoogleSpreadsheet>();
  const [allQuery, setAllQuery] = useState<Record<string, Query>>({});
  const [allCall, setAllCall] = useState<Record<string, DcCall[]>>({});
  const [selectedQuery, setSelectedQuery] = useState("1");

  async function loadHeader(doc: GoogleSpreadsheet): Promise<HeaderInfo> {
    const result: HeaderInfo = {};
    for (const sheetName of [QA_SHEET, DC_CALL_SHEET]) {
      result[sheetName] = {};
      const sheet = doc.sheetsByTitle[sheetName];
      await sheet.loadHeaderRow();
      for (let i = 0; i < sheet.headerValues.length; i++) {
        const colName = sheet.headerValues[i];
        result[sheetName][colName] = i;
      }
    }
    return result;
  }

  const loadQuery = (doc: GoogleSpreadsheet, allHeader: HeaderInfo) => {
    const sheet = doc.sheetsByTitle[QA_SHEET];
    const header = allHeader[QA_SHEET];
    const numRows = sheet.rowCount;
    const loadPromises = [];
    for (const col of [QUERY_ID_COL, USER_COL, QUERY_COL]) {
      loadPromises.push(
        sheet.loadCells({
          startColumnIndex: header[col],
          endColumnIndex: header[col] + 1,
        })
      );
    }
    Promise.all(loadPromises).then(() => {
      const allQuery: Record<string, Query> = {};
      for (let i = 1; i < numRows; i++) {
        const id = String(sheet.getCell(i, header[QUERY_ID_COL]).value);
        allQuery[id] = {
          id,
          row: i,
          text: String(sheet.getCell(i, header[QUERY_COL]).value),
          user: String(sheet.getCell(i, header[USER_COL]).value),
        };
      }
      setAllQuery(allQuery);
    });
  };

  const loadCall = (doc: GoogleSpreadsheet, allHeader: HeaderInfo) => {
    const sheet = doc.sheetsByTitle[DC_CALL_SHEET];
    const header = allHeader[DC_CALL_SHEET];
    const numRows = sheet.rowCount;
    const loadPromises = [];
    for (const col of [QUERY_ID_COL, CALL_ID_COL]) {
      loadPromises.push(
        sheet.loadCells({
          startColumnIndex: header[col],
          endColumnIndex: header[col] + 1,
        })
      );
    }
    Promise.all(loadPromises).then(() => {
      const allCall: Record<string, DcCall[]> = {};
      for (let i = 1; i < numRows; i++) {
        const row = i;
        const queryId = String(sheet.getCell(i, header[QUERY_ID_COL]).value);
        const callId = String(sheet.getCell(i, header[CALL_ID_COL]).value);
        if (!allCall[queryId]) {
          allCall[queryId] = [];
        }
        allCall[queryId].push({ id: callId, row });
      }
      setAllCall(allCall);
    });
  };

  async function handleUserSignIn(user: User, credential: OAuthCredential) {
    if (credential.accessToken) {
      setUser(user); // Set the user state to the signed-in user
      const doc = new GoogleSpreadsheet(props.sheetId, {
        token: credential.accessToken,
      });
      await doc.loadInfo();
      setDoc(doc);
      loadHeader(doc).then((allHeader) => {
        loadQuery(doc, allHeader);
        loadCall(doc, allHeader);
      });
    }
  }

  return (
    <>
      <div>
        {!user && (
          <GoogleSignIn
            onSignIn={handleUserSignIn}
            scopes={["https://www.googleapis.com/auth/spreadsheets"]}
          />
        )}
<<<<<<< HEAD
        {user && <p>Signed in as {user.email}</p>}
        {user && allQuery[selectedQuery] && allCall[selectedQuery] && (
          <>
            <EvalList
              sheetId={props.sheetId}
              user={user}
              queries={allQuery}
              calls={allCall}
              onQuerySelected={(q) => setSelectedQuery(q.id)}
            />
            <AppContext.Provider
              value={{ doc, sheetId: props.sheetId, userEmail: user.email }}
            >
              <QuerySection
                query={allQuery[selectedQuery]}
                calls={allCall[selectedQuery]}
              />
            </AppContext.Provider>
          </>
=======

        {user && (
          <div>
            <a
              href={`https://docs.google.com/spreadsheets/d/${props.sheetId}`}
              target="_blank"
              rel="noopener noreferrer"
            >
              Google Sheet Link
            </a>
            <p>Signed in as {user.email}</p>
          </div>
        )}
        {user && allQuery["1"] && allCall["1"] && (
          <AppContext.Provider
            value={{ doc, sheetId: props.sheetId, userEmail: user.email }}
          >
            <QuerySection query={allQuery["1"]} calls={allCall["1"]} />
          </AppContext.Provider>
>>>>>>> 30cf63f9
        )}
      </div>
    </>
  );
}<|MERGE_RESOLUTION|>--- conflicted
+++ resolved
@@ -140,8 +140,19 @@
             scopes={["https://www.googleapis.com/auth/spreadsheets"]}
           />
         )}
-<<<<<<< HEAD
-        {user && <p>Signed in as {user.email}</p>}
+
+        {user && (
+          <div>
+            <a
+              href={`https://docs.google.com/spreadsheets/d/${props.sheetId}`}
+              target="_blank"
+              rel="noopener noreferrer"
+            >
+              Google Sheet Link
+            </a>
+            <p>Signed in as {user.email}</p>
+          </div>
+        )}
         {user && allQuery[selectedQuery] && allCall[selectedQuery] && (
           <>
             <EvalList
@@ -160,27 +171,6 @@
               />
             </AppContext.Provider>
           </>
-=======
-
-        {user && (
-          <div>
-            <a
-              href={`https://docs.google.com/spreadsheets/d/${props.sheetId}`}
-              target="_blank"
-              rel="noopener noreferrer"
-            >
-              Google Sheet Link
-            </a>
-            <p>Signed in as {user.email}</p>
-          </div>
-        )}
-        {user && allQuery["1"] && allCall["1"] && (
-          <AppContext.Provider
-            value={{ doc, sheetId: props.sheetId, userEmail: user.email }}
-          >
-            <QuerySection query={allQuery["1"]} calls={allCall["1"]} />
-          </AppContext.Provider>
->>>>>>> 30cf63f9
         )}
       </div>
     </>
