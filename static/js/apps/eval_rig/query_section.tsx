/**
 * Copyright 2024 Google LLC
 *
 * Licensed under the Apache License, Version 2.0 (the "License");
 * you may not use this file except in compliance with the License.
 * You may obtain a copy of the License at
 *
 *      http://www.apache.org/licenses/LICENSE-2.0
 *
 * Unless required by applicable law or agreed to in writing, software
 * distributed under the License is distributed on an "AS IS" BASIS,
 * WITHOUT WARRANTIES OR CONDITIONS OF ANY KIND, either express or implied.
 * See the License for the specific language governing permissions and
 * limitations under the License.
 */

import { GoogleSpreadsheet } from "google-spreadsheet";
import React, { useContext, useEffect, useRef, useState } from "react";
import ReactMarkdown from "react-markdown";
import rehypeRaw from "rehype-raw";

import { ANSWER_COL, QA_SHEET } from "./constants";
import { AppContext, SessionContext } from "./context";
<<<<<<< HEAD
=======
import { EvalSection } from "./eval_section";
import { processText } from "./util";
>>>>>>> fa37abba

export function QuerySection(): JSX.Element {
  const { allQuery, doc } = useContext(AppContext);
  const { sessionQueryId, sessionCallId } = useContext(SessionContext);

  const [answer, setAnswer] = useState<string>("");
  const prevHighlightedRef = useRef<HTMLSpanElement | null>(null);

  const loadAnswer = (doc: GoogleSpreadsheet, rowIdx: number) => {
    const sheet = doc.sheetsByTitle[QA_SHEET];
    sheet.getRows({ offset: rowIdx - 1, limit: 1 }).then((rows) => {
      const row = rows[0];
      if (row) {
        setAnswer(row.get(ANSWER_COL));
      }
    });
  };

  useEffect(() => {
    // Remove highlight from previous annotation
    if (prevHighlightedRef.current) {
      prevHighlightedRef.current.classList.remove("highlight");
    }

    // Highlight the new annotation. Note the display index is 1 based.
    const newHighlighted = document.querySelector(
      `.annotation-${sessionCallId}`
    ) as HTMLSpanElement;
    if (newHighlighted) {
      newHighlighted.classList.add("highlight");
      prevHighlightedRef.current = newHighlighted;
    }
  }, [answer, sessionCallId]);

  useEffect(() => {
    loadAnswer(doc, allQuery[sessionQueryId].row);
  }, [doc, allQuery, sessionQueryId]);

  return (
    <div id="query-section">
      <h3>Q: {sessionQueryId}</h3>
      <h3>Question</h3>
      <p>{allQuery[sessionQueryId].text}</p>
      <h3>Answer</h3>
      <ReactMarkdown rehypePlugins={[rehypeRaw] as any}>
        {processText(answer)}
      </ReactMarkdown>
    </div>
  );
}<|MERGE_RESOLUTION|>--- conflicted
+++ resolved
@@ -21,11 +21,7 @@
 
 import { ANSWER_COL, QA_SHEET } from "./constants";
 import { AppContext, SessionContext } from "./context";
-<<<<<<< HEAD
-=======
-import { EvalSection } from "./eval_section";
 import { processText } from "./util";
->>>>>>> fa37abba
 
 export function QuerySection(): JSX.Element {
   const { allQuery, doc } = useContext(AppContext);
