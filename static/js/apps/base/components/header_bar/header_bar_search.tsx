--- conflicted
+++ resolved
@@ -75,7 +75,6 @@
 
   // Initialize whether to let the placeholder show dynamic examples.
   const EXPERIMENT_ROLLOUT_RATIO = 0.2;
-<<<<<<< HEAD
   const showDynamicPlaceholdersBase =
     lang === "en" &&
     (isFeatureEnabled(DYNAMIC_PLACEHOLDER_GA) ||
@@ -83,12 +82,7 @@
         Math.random() < EXPERIMENT_ROLLOUT_RATIO));
   const showDynamicPlaceholders =
     showDynamicPlaceholdersBase && !isMobileByWidth(theme);
-=======
-  const showDynamicPlaceholders =
-    isFeatureEnabled(DYNAMIC_PLACEHOLDER_GA) ||
-    (isFeatureEnabled(DYNAMIC_PLACEHOLDER_EXPERIMENT) &&
-      Math.random() < EXPERIMENT_ROLLOUT_RATIO);
->>>>>>> 2a9105e4
+
 
   return (
     <div className="header-search">
