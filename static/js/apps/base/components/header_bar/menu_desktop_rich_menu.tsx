/**
 * Copyright 2024 Google LLC
 *
 * Licensed under the Apache License, Version 2.0 (the "License");
 * you may not use this file except in compliance with the License.
 * You may obtain a copy of the License at
 *
 *      http://www.apache.org/licenses/LICENSE-2.0
 *
 * Unless required by applicable law or agreed to in writing, software
 * distributed under the License is distributed on an "AS IS" BASIS,
 * WITHOUT WARRANTIES OR CONDITIONS OF ANY KIND, either express or implied.
 * See the License for the specific language governing permissions and
 * limitations under the License.
 */

/** A component to render the rich menu drop-down for the desktop menu */

//TODO: Look into folding this into the same component as the mobile version, pending no changes to the structure.

import React, { ReactElement } from "react";

import { HeaderMenu, Labels, Routes } from "../../../../shared/types/base";
import MenuRichLinkGroup from "./menu_rich_link_group";
import MenuRichSectionGroup from "./menu_rich_section_group";

interface MenuDesktopRichMenuProps {
  //the top level header item that will render in the open rich menu container
  menuItem: HeaderMenu;
  //the labels dictionary - all labels will be passed through this before being rendered. If no value exists, the dictionary will return the key that was sent.
  labels: Labels;
  //the routes dictionary - this is used to convert routes to resolved urls
  routes: Routes;
  //a flag to indicate whether the menu is open.
  open: boolean;
}

const MenuDesktopRichMenu = ({
  menuItem,
  labels,
  routes,
  open,
}: MenuDesktopRichMenuProps): ReactElement => {
  return (
    <div className={`rich-menu-content ${open ? "open" : ""}`}>
      <div className={"introduction-section"}>
        <h3>{labels[menuItem.introduction?.label ?? menuItem.label]}</h3>
        {menuItem.introduction?.description && (
          <p>{menuItem.introduction.description}</p>
        )}
        {menuItem.introduction.links?.length > 0 && (
          <MenuRichLinkGroup
            links={menuItem.introduction.links}
            routes={routes}
            open={open}
          />
        )}
      </div>
      {menuItem.primarySectionGroups?.length > 0 && (
        <div className={"primary-section"}>
          {menuItem.primarySectionGroups.map((primarySectionGroup, index) => (
            <MenuRichSectionGroup
              key={index}
              menuGroup={primarySectionGroup}
              routes={routes}
<<<<<<< HEAD
=======
              type="desktop"
>>>>>>> 88dbf3e8
              open={open}
            />
          ))}
        </div>
      )}
      {menuItem.secondarySectionGroups?.length > 0 && (
        <div className={"secondary-section"}>
          {menuItem.secondarySectionGroups.map(
            (secondarySectionGroup, index) => (
              <MenuRichSectionGroup
                key={index}
                menuGroup={secondarySectionGroup}
                routes={routes}
<<<<<<< HEAD
=======
                type="desktop"
>>>>>>> 88dbf3e8
                open={open}
              />
            )
          )}
        </div>
      )}
    </div>
  );
};

export default MenuDesktopRichMenu;<|MERGE_RESOLUTION|>--- conflicted
+++ resolved
@@ -63,10 +63,7 @@
               key={index}
               menuGroup={primarySectionGroup}
               routes={routes}
-<<<<<<< HEAD
-=======
               type="desktop"
->>>>>>> 88dbf3e8
               open={open}
             />
           ))}
@@ -80,10 +77,7 @@
                 key={index}
                 menuGroup={secondarySectionGroup}
                 routes={routes}
-<<<<<<< HEAD
-=======
                 type="desktop"
->>>>>>> 88dbf3e8
                 open={open}
               />
             )
