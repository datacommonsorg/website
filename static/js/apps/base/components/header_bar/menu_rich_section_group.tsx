--- conflicted
+++ resolved
@@ -33,11 +33,8 @@
   menuGroup: HeaderMenuGroup;
   //the routes dictionary - this is used to convert routes to resolved urls
   routes: Routes;
-<<<<<<< HEAD
-=======
   //menu type used for tracking
   type: "desktop" | "mobile";
->>>>>>> 88dbf3e8
   //a flag to indicate whether the menu is open.
   open: boolean;
 }
@@ -45,10 +42,7 @@
 const MenuRichSectionGroup = ({
   menuGroup,
   routes,
-<<<<<<< HEAD
-=======
   type,
->>>>>>> 88dbf3e8
   open,
 }: MenuRichSectionGroupProps): ReactElement => {
   const tabIndex = open ? 0 : -1;
@@ -63,8 +57,6 @@
               <a
                 href={resolveHref(item.url, routes)}
                 className={"item-link"}
-<<<<<<< HEAD
-=======
                 onClick={() => {
                   triggerGAEvent(GA_EVENT_HEADER_CLICK, {
                     [GA_PARAM_ID]: `${type} submenu ${menuGroup.id}-${index}`,
@@ -72,7 +64,6 @@
                   });
                   return true;
                 }}
->>>>>>> 88dbf3e8
                 tabIndex={tabIndex}
               >
                 {item.linkType === "external" && (
