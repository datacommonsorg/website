--- conflicted
+++ resolved
@@ -97,39 +97,17 @@
                         {link.title && <p>• {link.title}</p>}
                       </>
                     ) : (
-                      <a
-                        href={url}
-                        className={"link"}
-                        onClick={() => {
-                          triggerGAEvent(GA_EVENT_HEADER_CLICK, {
-                            GA_PARAM_ID: `desktop ${menuGroup.id} ${index}-${linksIndex}`,
-                            GA_PARAM_URL: url,
-                          });
-                          return true;
-                        }}
-                      >
-<<<<<<< HEAD
-                        {link.linkType === "external" && (
-                          <span className="material-icons-outlined">
-                            arrow_outward
-                          </span>
-                        )}
-                        <span className="link-title">{link.title}</span>
-                      </a>
-                    )}
-                  </div>
-                );
-              })}
-=======
-                        <span className="material-icons-outlined">
-                          rss_feed
-                        </span>
-                        <span className="link-title">RSS Feed</span>
-                      </a>
-                      {link.title && <p>• {link.title}</p>}
-                    </>
-                  ) : (
-                    <a href={resolveHref(link.url, routes)} className={"link"}>
+                    <a
+                      href={url}
+                      className={"link"}
+                      onClick={() => {
+                        triggerGAEvent(GA_EVENT_HEADER_CLICK, {
+                          GA_PARAM_ID: `desktop ${menuGroup.id} ${index}-${linksIndex}`,
+                          GA_PARAM_URL: url,
+                        });
+                        return true;
+                      }}
+                    >
                       {link.linkType === "external" && (
                         <span className="material-icons-outlined">
                           arrow_outward
@@ -139,8 +117,7 @@
                     </a>
                   )}
                 </div>
-              ))}
->>>>>>> fed7d923
+              )})}
             </div>
           )}
         </div>
