/**
 * Copyright 2024 Google LLC
 *
 * Licensed under the Apache License, Version 2.0 (the "License");
 * you may not use this file except in compliance with the License.
 * You may obtain a copy of the License at
 *
 *      http://www.apache.org/licenses/LICENSE-2.0
 *
 * Unless required by applicable law or agreed to in writing, software
 * distributed under the License is distributed on an "AS IS" BASIS,
 * WITHOUT WARRANTIES OR CONDITIONS OF ANY KIND, either express or implied.
 * See the License for the specific language governing permissions and
 * limitations under the License.
 */

/**
 * Main component for Version 2 of the homepage.
 */

//TODO: fold this into app.tsx when revamp is complete and final PR is ready.

import React, { ReactElement } from "react";

import Build from "../../components/content/build_your_own";
import HeroVideo from "../../components/content/hero_video";
import Partners from "../../components/content/partners";
import SampleQuestions from "../../components/content/sample_questions";
import Tools from "../../components/content/tools";
import Topics from "../../components/content/topics";
import { Routes } from "../../shared/types/base";
import {
  Partner,
  SampleQuestionCategory,
  Topic,
} from "../../shared/types/homepage";
import { GA_EVENT_HOMEPAGE_CLICK } from "../../shared/ga_events";

interface AppProps {
  //the topics passed from the backend through to the JavaScript via the templates
  topics: Topic[];
  //the partners passed from the backend through to the JavaScript via the templates
  partners: Partner[];
  //the sample question categories and questions passed from the backend through to the JavaScript via the templates
  sampleQuestions: SampleQuestionCategory[];
  //the routes dictionary - this is used to convert routes to resolved urls
  routes: Routes;
}

/**
 * Application container
 */
export function App({
  topics,
  partners,
  sampleQuestions,
  routes,
}: AppProps): ReactElement {
  return (
    <>
      <HeroVideo routes={routes} />
      <Topics topics={topics} />
      <SampleQuestions sampleQuestions={sampleQuestions} />
      <Tools routes={routes} />
      <Build routes={routes} />
<<<<<<< HEAD
      <Partners partners={partners} />
=======
      <Partners partners={partners} gaEvent={GA_EVENT_HOMEPAGE_CLICK} />
>>>>>>> 88dbf3e8
    </>
  );
}<|MERGE_RESOLUTION|>--- conflicted
+++ resolved
@@ -63,11 +63,7 @@
       <SampleQuestions sampleQuestions={sampleQuestions} />
       <Tools routes={routes} />
       <Build routes={routes} />
-<<<<<<< HEAD
-      <Partners partners={partners} />
-=======
       <Partners partners={partners} gaEvent={GA_EVENT_HOMEPAGE_CLICK} />
->>>>>>> 88dbf3e8
     </>
   );
 }