/**
 * Copyright 2024 Google LLC
 *
 * Licensed under the Apache License, Version 2.0 (the "License");
 * you may not use this file except in compliance with the License.
 * You may obtain a copy of the License at
 *
 *      http://www.apache.org/licenses/LICENSE-2.0
 *
 * Unless required by applicable law or agreed to in writing, software
 * distributed under the License is distributed on an "AS IS" BASIS,
 * WITHOUT WARRANTIES OR CONDITIONS OF ANY KIND, either express or implied.
 * See the License for the specific language governing permissions and
 * limitations under the License.
 */

/**
 * Main component for Version 2 of the homepage.
 */

//TODO: fold this into app.tsx when revamp is complete and final PR is ready.

import React, { ReactElement } from "react";

import Build from "../../components/content/build_your_own";
import HeroVideo from "../../components/content/hero_video";
import Partners from "../../components/content/partners";
import SampleQuestions from "../../components/content/sample_questions";
import Tools from "../../components/content/tools";
import Topics from "../../components/content/topics";
<<<<<<< HEAD
=======
import { GA_EVENT_HOMEPAGE_CLICK } from "../../shared/ga_events";
>>>>>>> feb6f67e
import { Routes } from "../../shared/types/base";
import {
  Partner,
  SampleQuestionCategory,
  Topic,
} from "../../shared/types/homepage";
<<<<<<< HEAD
import { GA_EVENT_HOMEPAGE_CLICK } from "../../shared/ga_events";
=======
>>>>>>> feb6f67e

interface AppProps {
  //the topics passed from the backend through to the JavaScript via the templates
  topics: Topic[];
  //the partners passed from the backend through to the JavaScript via the templates
  partners: Partner[];
  //the sample question categories and questions passed from the backend through to the JavaScript via the templates
  sampleQuestions: SampleQuestionCategory[];
  //the routes dictionary - this is used to convert routes to resolved urls
  routes: Routes;
}

/**
 * Application container
 */
export function App({
  topics,
  partners,
  sampleQuestions,
  routes,
}: AppProps): ReactElement {
  return (
    <>
      <HeroVideo routes={routes} />
      <Topics topics={topics} />
      <SampleQuestions sampleQuestions={sampleQuestions} />
      <Tools routes={routes} />
      <Build routes={routes} />
      <Partners partners={partners} gaEvent={GA_EVENT_HOMEPAGE_CLICK} />
    </>
  );
}<|MERGE_RESOLUTION|>--- conflicted
+++ resolved
@@ -28,20 +28,13 @@
 import SampleQuestions from "../../components/content/sample_questions";
 import Tools from "../../components/content/tools";
 import Topics from "../../components/content/topics";
-<<<<<<< HEAD
-=======
 import { GA_EVENT_HOMEPAGE_CLICK } from "../../shared/ga_events";
->>>>>>> feb6f67e
 import { Routes } from "../../shared/types/base";
 import {
   Partner,
   SampleQuestionCategory,
   Topic,
 } from "../../shared/types/homepage";
-<<<<<<< HEAD
-import { GA_EVENT_HOMEPAGE_CLICK } from "../../shared/ga_events";
-=======
->>>>>>> feb6f67e
 
 interface AppProps {
   //the topics passed from the backend through to the JavaScript via the templates
