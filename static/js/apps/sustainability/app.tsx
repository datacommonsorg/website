/**
 * Copyright 2023 Google LLC
 *
 * Licensed under the Apache License, Version 2.0 (the "License");
 * you may not use this file except in compliance with the License.
 * You may obtain a copy of the License at
 *
 *      http://www.apache.org/licenses/LICENSE-2.0
 *
 * Unless required by applicable law or agreed to in writing, software
 * distributed under the License is distributed on an "AS IS" BASIS,
 * WITHOUT WARRANTIES OR CONDITIONS OF ANY KIND, either express or implied.
 * See the License for the specific language governing permissions and
 * limitations under the License.
 */

/**
 * Main component for sustainability explorer.
 */

import React from "react";
import { RawIntlProvider } from "react-intl";

import { SubjectPageMainPane } from "../../components/subject_page/main_pane";
import { SubjectPageSidebar } from "../../components/subject_page/sidebar";
import { intl } from "../../i18n/i18n";
import { ChildPlaces } from "../../shared/child_places";
import { ParentBreadcrumbs } from "../../shared/parent_breadcrumbs";
import { SubjectPageMetadata } from "../../types/subject_page_types";

const PAGE_ID = "sustainability";

interface AppPropType {
  /**
   * Page metadata for the app.
   */
  metadata: SubjectPageMetadata;
}

export function App(props: AppPropType): JSX.Element {
  return (
    <RawIntlProvider value={intl}>
      <div className="row">
        <div className="col-md-3x col-lg-2 order-last order-lg-0">
          <SubjectPageSidebar
            id={PAGE_ID}
            categories={props.metadata.pageConfig.categories}
          />
          <ChildPlaces
            childPlaces={props.metadata.childPlaces}
            parentPlace={props.metadata.place}
<<<<<<< HEAD
            urlFormatString='/sustainability/${place_dcid}'
=======
            urlFormatString="/sustainability/${placeDcid}"
>>>>>>> 03255113
          ></ChildPlaces>
        </div>
        <div className="col-md-9x col-lg-10">
          <h1 id="place-name">{props.metadata.place.name}</h1>
          <ParentBreadcrumbs
            place={props.metadata.place}
            parentPlaces={props.metadata.parentPlaces}
            urlFormatString="/sustainability/${placeDcid}"
          ></ParentBreadcrumbs>
          <SubjectPageMainPane
            id={PAGE_ID}
            place={props.metadata.place}
            pageConfig={props.metadata.pageConfig}
            parentPlaces={props.metadata.parentPlaces}
          />
        </div>
      </div>
    </RawIntlProvider>
  );
}<|MERGE_RESOLUTION|>--- conflicted
+++ resolved
@@ -49,11 +49,7 @@
           <ChildPlaces
             childPlaces={props.metadata.childPlaces}
             parentPlace={props.metadata.place}
-<<<<<<< HEAD
-            urlFormatString='/sustainability/${place_dcid}'
-=======
             urlFormatString="/sustainability/${placeDcid}"
->>>>>>> 03255113
           ></ChildPlaces>
         </div>
         <div className="col-md-9x col-lg-10">
