--- conflicted
+++ resolved
@@ -24,11 +24,7 @@
 
 import { InArcSection } from "./in_arc_section";
 import { OutArcSection } from "./out_arc_section";
-<<<<<<< HEAD
-import { PageDisplayType } from "./util";
-=======
 import { PageDisplayType } from "./types";
->>>>>>> 2fbf4f6c
 
 interface ArcSectionPropType {
   dcid: string;
