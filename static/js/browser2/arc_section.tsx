/**
 * Copyright 2020 Google LLC
 *
 * Licensed under the Apache License, Version 2.0 (the "License");
 * you may not use this file except in compliance with the License.
 * You may obtain a copy of the License at
 *
 *      http://www.apache.org/licenses/LICENSE-2.0
 *
 * Unless required by applicable law or agreed to in writing, software
 * distributed under the License is distributed on an "AS IS" BASIS,
 * WITHOUT WARRANTIES OR CONDITIONS OF ANY KIND, either express or implied.
 * See the License for the specific language governing permissions and
 * limitations under the License.
 */

/**
 * Component for rendering the in and out arc sections of the page.
 */

import React from "react";
import axios from "axios";
import _ from "lodash";

import { InArcSection } from "./in_arc_section";
import { OutArcSection } from "./out_arc_section";
import { PageDisplayType } from "./util";

interface ArcSectionPropType {
  dcid: string;
  nodeName: string;
  displayInArcs: boolean;
<<<<<<< HEAD
  pageDisplayType: PageDisplayType;
=======
  provDomain: { [key: string]: URL };
>>>>>>> 8b377e0c
}

interface ArcSectionStateType {
  inLabels: string[];
  outLabels: string[];
  isDataFetched: boolean;
  errorMessage: string;
}

export class ArcSection extends React.Component<
  ArcSectionPropType,
  ArcSectionStateType
> {
  constructor(props: ArcSectionPropType) {
    super(props);
    this.state = {
      errorMessage: "",
      inLabels: [],
      isDataFetched: false,
      outLabels: [],
    };
  }

  componentDidMount(): void {
    this.fetchData();
  }

  render(): JSX.Element {
    const showInArcSection =
      this.props.displayInArcs &&
      (!_.isEmpty(this.state.inLabels) || !_.isEmpty(this.state.errorMessage));
    if (!this.state.isDataFetched) {
      return null;
    }
    const propertiesHeader =
      this.props.pageDisplayType === PageDisplayType.PLACE_STAT_VAR
        ? "Statistical Variable Properties"
        : "Properties";
    return (
      <>
        <div className="browser-page-section">
          <h3>{propertiesHeader}</h3>
          <OutArcSection
            dcid={this.props.dcid}
            labels={this.state.outLabels}
            provDomain={this.props.provDomain}
          />
        </div>
        {showInArcSection && (
          <div className="browser-page-section">
            <h3>In Arcs</h3>
            {!_.isEmpty(this.state.errorMessage) && (
              <div className="error-message">{this.state.errorMessage}</div>
            )}
            {!_.isEmpty(this.state.inLabels) && (
              <InArcSection
                nodeName={this.props.nodeName}
                dcid={this.props.dcid}
                labels={this.state.inLabels}
                provDomain={this.props.provDomain}
              />
            )}
          </div>
        )}
      </>
    );
  }

  private fetchData(): void {
    axios
      .get("/api/browser/proplabels/" + this.props.dcid)
      .then((resp) => {
        const labelsData = resp.data;
        this.setState({
          inLabels: labelsData["inLabels"],
          outLabels: labelsData["outLabels"],
          isDataFetched: true,
        });
      })
      .catch(() => {
        this.setState({
          errorMessage: `Error retrieving property labels.`,
          isDataFetched: true,
        });
      });
  }
}<|MERGE_RESOLUTION|>--- conflicted
+++ resolved
@@ -30,11 +30,8 @@
   dcid: string;
   nodeName: string;
   displayInArcs: boolean;
-<<<<<<< HEAD
   pageDisplayType: PageDisplayType;
-=======
   provDomain: { [key: string]: URL };
->>>>>>> 8b377e0c
 }
 
 interface ArcSectionStateType {
