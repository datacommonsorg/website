--- conflicted
+++ resolved
@@ -52,12 +52,9 @@
   svPath: Record<string, string[]>;
   // Error message.
   errorMessage: string;
-<<<<<<< HEAD
   searchSelectionCleared: boolean;
-=======
   // Select or de-select a stat var with its path.
   togglePath: (sv: string, path?: string[]) => void;
->>>>>>> e1cbdc20
 }
 
 export class StatVarHierarchy extends React.Component<
@@ -75,17 +72,11 @@
     super(props);
     this.state = {
       errorMessage: "",
-<<<<<<< HEAD
-      pathToSelection: [],
-      statVarGroups: {},
-      statVars: {},
       searchSelectionCleared: false,
-=======
       focus: "",
       focusPath: [],
       svPath: null,
       togglePath: this.togglePath,
->>>>>>> e1cbdc20
     };
     this.svInfo = {};
     this.svgInfo = {};
@@ -104,17 +95,12 @@
   }
 
   render(): JSX.Element {
-<<<<<<< HEAD
     if (this.state.searchSelectionCleared) {
       return null;
     }
-    const rootStatVarGroups = Object.keys(this.state.statVarGroups).filter(
-      (svgId) => !("parent" in this.state.statVarGroups[svgId])
-=======
     // TODO(shifucun): this should be obtained from the root of root.
     const rootSVGs = Object.keys(this.svgInfo).filter(
       (svgId) => !("parent" in this.svgInfo[svgId])
->>>>>>> e1cbdc20
     );
     rootSVGs.sort((a, b) => {
       if (a === SORTED_FIRST_SVG_ID) {
@@ -216,32 +202,13 @@
   }
 
   private onSearchSelectionChange(selection: string): void {
-<<<<<<< HEAD
-    const pathToSelection = [];
-    if (!_.isEmpty(selection)) {
-      pathToSelection.push(selection);
-      let parent = null;
-      if (selection in this.state.statVars) {
-        parent = this.state.statVars[selection].parent;
-      } else if (selection in this.state.statVarGroups) {
-        parent = this.state.statVarGroups[selection].parent;
-      }
-      while (parent) {
-        pathToSelection.unshift(parent);
-        parent = this.state.statVarGroups[parent].parent;
-      }
-    }
+    const path = this.getPath(selection);
     const searchSelectionCleared =
-      !_.isEmpty(this.state.pathToSelection) && _.isEmpty(pathToSelection);
-    this.setState({
-      pathToSelection,
-      searchSelectionCleared,
-=======
-    const path = this.getPath(selection);
+      !_.isEmpty(this.state.focusPath) && _.isEmpty(path);
     this.setState({
       focus: selection,
       focusPath: path,
->>>>>>> e1cbdc20
+      searchSelectionCleared
     });
     // If selection is stat var, added it to svPath.
     if (selection != "" && !selection.startsWith("dc/g")) {
