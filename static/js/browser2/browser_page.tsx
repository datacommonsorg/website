--- conflicted
+++ resolved
@@ -103,11 +103,8 @@
             displayInArcs={
               this.props.pageDisplayType !== PageDisplayType.PLACE_STAT_VAR
             }
-<<<<<<< HEAD
             pageDisplayType={this.props.pageDisplayType}
-=======
             provDomain={this.state.provDomain}
->>>>>>> 8b377e0c
           />
           {this.props.pageDisplayType === PageDisplayType.PLACE_STAT_VAR && (
             <div className="browser-page-section">
