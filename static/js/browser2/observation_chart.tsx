--- conflicted
+++ resolved
@@ -97,7 +97,6 @@
           <i className="material-icons">
             {this.state.showTableView ? "show_chart" : "table_view"}
           </i>
-<<<<<<< HEAD
           <span>{this.state.showTableView ? "show chart" : "show table"}</span>
         </button>
         <div className="observation-chart">
@@ -127,50 +126,11 @@
                             onClick={() => this.redirectToObsPage(date)}
                           >
                             <td>{date}</td>
-                            <td className="clickable-text">
-=======
-          <span
-            className="clickable-text"
-            onClick={() =>
-              this.setState({ showTableView: !this.state.showTableView })
-            }
-          >
-            {this.state.showTableView ? "show chart" : "show table"}
-          </span>
-        </div>
-        <div id={this.chartContainerId} style={{ position: "relative" }}>
-          <div style={{ display: tableVisibility }}>
-            <div className="observations-table">
-              <table className="node-table">
-                <tbody>
-                  <tr key="header">
-                    <td width="40%">
-                      <strong>Date</strong>
-                    </td>
-                    <td width="60%">
-                      <strong>
-                        {this.props.statVarName
-                          ? this.props.statVarName
-                          : this.props.statVarId}
-                      </strong>
-                    </td>
-                  </tr>
-                  {this.sortedDates.map((date) => {
-                    if (date in this.props.sourceSeries.val) {
-                      return (
-                        <tr
-                          className={obsTableRowClass}
-                          key={date}
-                          onClick={() => this.redirectToObsPage(date)}
-                        >
-                          <td width="50%">{date}</td>
-                          <td width="50%">
-                            <div
+                            <td
                               className={
-                                this.props.canClickObs ? "clickable-text" : ""
+                                this.props.canClickObs && "clickable-text"
                               }
                             >
->>>>>>> 8b377e0c
                               {this.props.sourceSeries.val[date] + unit}
                             </td>
                           </tr>
