--- conflicted
+++ resolved
@@ -179,39 +179,6 @@
     );
   }
 
-<<<<<<< HEAD
-  private getObsDcidRequest(requestPrefix: string): string {
-    let request = requestPrefix;
-    if (this.props.sourceSeries.measurementMethod) {
-      request = `${request}&measurementMethod=${this.props.sourceSeries.measurementMethod}`;
-    }
-    if (this.props.sourceSeries.observationPeriod) {
-      request = `${request}&obsPeriod=${this.props.sourceSeries.observationPeriod}`;
-    }
-    return request;
-  }
-
-  private fetchObservationDcidsData(): void {
-    const request = this.getObsDcidRequest(
-      `/api/browser/observation-ids-map?place=${this.props.placeDcid}&statVar=${this.props.statVarId}`
-    );
-    axios
-      .get(request)
-      .then((resp) => {
-        const data = resp.data;
-        this.setState({
-          dateToDcid: data,
-        });
-      })
-      .catch(() => {
-        this.setState({
-          dateToDcid: {},
-        });
-      });
-  }
-
-=======
->>>>>>> 330345bb
   private handleDotClick = (dotData: DataPoint): void => {
     if (this.props.canClickObs) {
       const date = dotData.label;
