--- conflicted
+++ resolved
@@ -50,13 +50,6 @@
 export function MainPane(props: MainPanePropType): JSX.Element {
   return (
     <>
-<<<<<<< HEAD
-      {props.pageConfig.blocks.map((block) => {
-        const id = randDomId();
-        return (
-          <ErrorBoundary key={id}>
-            <Block
-=======
       <PageSelector
         selectedPlace={props.place}
         selectedTopic={props.topic}
@@ -66,9 +59,8 @@
         props.pageConfig.blocks.map((block) => {
           const id = randDomId();
           return (
+          <ErrorBoundary key={id}>
             <Block
-              key={id}
->>>>>>> b03fdd1c
               id={id}
               place={props.place}
               enclosedPlaceType={"State"}
@@ -78,14 +70,9 @@
               rightTiles={block.rightTiles}
               statVarMetadata={block.statVarMetadata}
             />
-<<<<<<< HEAD
           </ErrorBoundary>
-        );
-      })}
-=======
           );
         })}
->>>>>>> b03fdd1c
     </>
   );
 }