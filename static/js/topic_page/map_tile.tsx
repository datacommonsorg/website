--- conflicted
+++ resolved
@@ -184,10 +184,7 @@
       let population = {};
       if (
         !_.isEmpty(populationData.data) &&
-<<<<<<< HEAD
-=======
         denomStatVar &&
->>>>>>> 126d24f7
         denomStatVar in populationData.data
       ) {
         population = populationData.data[denomStatVar];
@@ -286,16 +283,13 @@
     }
     return place.name + ": " + value;
   };
-<<<<<<< HEAD
   document.getElementById(props.id).innerHTML = "";
-=======
   const projection = getProjection(
     chartData.isUsaPlace,
     props.place.dcid,
     width,
     CHART_HEIGHT
   );
->>>>>>> 126d24f7
   drawD3Map(
     props.id,
     chartData.geoJson,
