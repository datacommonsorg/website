--- conflicted
+++ resolved
@@ -681,15 +681,9 @@
 
   const { nodeData, linkData } = data;
 
-<<<<<<< HEAD
-  const height = GRAPH_HEIGHT_L - MARGIN.top - MARGIN.bottom;
-  const width = GRAPH_WIDTH_L - MARGIN.left - MARGIN.right;
-
   // remove old graph if exists (> * selects child of div)
   d3.select(`#${chartId} > *`).remove();
 
-=======
->>>>>>> 0932f2a2
   const svg = d3
     .select(`#${chartId}`)
     .append("svg")
