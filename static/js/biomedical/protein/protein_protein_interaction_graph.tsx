--- conflicted
+++ resolved
@@ -113,28 +113,12 @@
     }
     return (
       <>
-<<<<<<< HEAD
         <div id={GRAPH_ID}></div>
         <ProteinProteinInteractionTable
           data={this.state.graphData.linkDataNested
             .slice(0, this.state.depth + 1)
             .flat(1)}
         ></ProteinProteinInteractionTable>
-        <FormGroup>
-          <Label for={DEPTH_INPUT_ID}>Depth</Label>
-          <Input
-            id={DEPTH_INPUT_ID}
-            type="number"
-            min={MIN_DEPTH}
-            max={MAX_DEPTH}
-            onChange={(e) => {
-              this.setState({ depth: Number(e.target.value) });
-            }}
-            value={this.state.depth}
-          />
-        </FormGroup>
-=======
-        <div id={CHART_ID}></div>
         <Row>
           <Col md={2}>
             <FormGroup>
@@ -198,7 +182,6 @@
             </Button>
           </Col>
         </Row>
->>>>>>> cfb3e39f
       </>
     );
   }
