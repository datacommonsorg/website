/**
 * Copyright 2022 Google LLC
 *
 * Licensed under the Apache License, Version 2.0 (the "License");
 * you may not use this file except in compliance with the License.
 * You may obtain a copy of the License at
 *
 *      http://www.apache.org/licenses/LICENSE-2.0
 *
 * Unless required by applicable law or agreed to in writing, software
 * distributed under the License is distributed on an "AS IS" BASIS,
 * WITHOUT WARRANTIES OR CONDITIONS OF ANY KIND, either express or implied.
 * See the License for the specific language governing permissions and
 * limitations under the License.
 */

/**
 * Protein-protein interaction graph
 */

import axios from "axios";
import _ from "lodash";
import React from "react";
import {
  Button,
  ButtonGroup,
  Col,
  FormGroup,
  Input,
  Label,
  Row,
} from "reactstrap";
import {CSVLink} from "react-csv";
import { drawProteinInteractionGraph } from "./chart";
import { ProteinProteinInteractionTable } from "./protein_protein_interaction_table";
import { BioDcid, MultiLevelInteractionGraphData } from "./types";

interface Props {
  centerProteinDcid: BioDcid;
}

interface State {
  // number of levels in graph, max shortest-path distance from any node to the center
  depth: number;
  // stores graph to be rendered
  graphData: MultiLevelInteractionGraphData;
  // number of expansion links per node
  numInteractions: number;
  // interaction score threshold above which to show an edge between two interacting proteins
  scoreThreshold: number;
  // show table;
  showTableView: boolean;
}

const GRAPH_ID = "protein-interaction-graph";
const DEPTH_INPUT_ID = "ppi-input-depth";
const NUM_INTERACTORS_INPUT_ID = "ppi-input-num-interactors";
const SCORE_THRESHOLD_INPUT_ID = "ppi-input-score-threshold";

const MIN_DEPTH = 1;
const MAX_DEPTH = 3;

const MIN_NUM_INTERACTORS = 0;
const MAX_NUM_INTERACTORS = 20;

const MIN_SCORE_THRESHOLD = 0;
const MAX_SCORE_THRESHOLD = 1;

const DEFAULTS = {
  DEPTH: 2,
  MAX_INTERACTIONS: 5,
  MISSING_SCORE_FILLER: -1,
  SCORE_THRESHOLD: 0.4,
};

export class ProteinProteinInteractionGraph extends React.Component<
  Props,
  State
> {
  constructor(props: Props) {
    super(props);
    this.state = {
      depth: DEFAULTS.DEPTH,
      graphData: null,
      numInteractions: DEFAULTS.MAX_INTERACTIONS,
      scoreThreshold: DEFAULTS.SCORE_THRESHOLD,
      showTableView: false,
    };
  }

  componentDidMount(): void {
    this.fetchData();
  }

  componentDidUpdate(prevProps: Props, prevState: State): void {
    if (
      !this.state.showTableView &&
      !_.isEmpty(this.state.graphData) &&
      (prevState.showTableView ||
        !_.isEqual(prevState.graphData, this.state.graphData) ||
        prevState.depth !== this.state.depth)
    ) {
      drawProteinInteractionGraph(GRAPH_ID, {
        // clone link data because d3 will replace source, target with SimulationNodeDatum objects
        // but table requires source, target to be strings
        linkData: _.cloneDeep(
          this.state.graphData.linkDataNested
            .slice(0, this.state.depth + 1)
            .flat(1)
        ),
        nodeData: this.state.graphData.nodeDataNested
          .slice(0, this.state.depth + 1)
          .flat(1),
      });
      return;
    }
    // refetch if component is updated with new center protein dcid
    if (!_.isEqual(prevProps, this.props)) {
      this.fetchData();
    }
  }

  render(): JSX.Element {
    if (this.state.graphData === null) {
      return null;
    }
    const data=this.state.graphData.linkDataNested
      .slice(0, this.state.depth + 1)
      .flat(1)
    return (
<<<<<<< HEAD
      <div className="ppi-container">
        <Row className="justify-content-end">
          <ButtonGroup>
            <Button
              className="btn btn-sm btn-light shadow-none"
              onClick={() =>
                this.setState({ showTableView: !this.state.showTableView })
              }
            >
              <i className="material-icons align-middle">
                {this.state.showTableView ? "hub" : "table_restaurant"}
              </i>
              <span>
                {this.state.showTableView ? " Graph View" : " Table View"}
              </span>
            </Button>
            <CSVLink
            data={data}
            filename={`${this.props.centerProteinDcid.replace("bio/", "").toLowerCase()}_links.csv`}
            enclosingCharacter={''}
            >
            <Button
              className="btn btn-sm btn-light shadow-none"
            >
              <i className="material-icons align-middle">download</i>
              <span>CSV</span>
            </Button>
            </CSVLink>
          </ButtonGroup>
        </Row>
        <div className="ppi-chart-container">
          {this.state.showTableView ? (
            <ProteinProteinInteractionTable
              data={data}
            ></ProteinProteinInteractionTable>
          ) : (
            <div id={GRAPH_ID}></div>
          )}
        </div>
=======
      <>
        <div id={GRAPH_ID} />
        <ProteinProteinInteractionTable
          data={this.state.graphData.linkDataNested
            .slice(0, this.state.depth + 1)
            .flat(1)}
        />
>>>>>>> 26fa4259
        <Row>
          <Col md={2}>
            <FormGroup>
              <Label for={DEPTH_INPUT_ID}>Depth</Label>
              <Input
                id={DEPTH_INPUT_ID}
                className="ppi-input"
                type="number"
                min={MIN_DEPTH}
                max={MAX_DEPTH}
                onChange={(e) => {
                  this.setState({ depth: Number(e.target.value) });
                }}
                value={this.state.depth}
              />
            </FormGroup>
          </Col>
          <Col md={2}>
            <FormGroup>
              <Label for={NUM_INTERACTORS_INPUT_ID}>Interactors</Label>
              <Input
                id={NUM_INTERACTORS_INPUT_ID}
                className="ppi-input"
                type="number"
                min={MIN_NUM_INTERACTORS}
                max={MAX_NUM_INTERACTORS}
                onChange={(e) => {
                  this.setState({ numInteractions: Number(e.target.value) });
                }}
                value={this.state.numInteractions}
              />
            </FormGroup>
          </Col>
          <Col md={3}>
            <FormGroup>
              <Label for={SCORE_THRESHOLD_INPUT_ID}>Confidence Threshold</Label>
              <Input
                id={SCORE_THRESHOLD_INPUT_ID}
                className="ppi-input"
                type="number"
                min={MIN_SCORE_THRESHOLD}
                max={MAX_SCORE_THRESHOLD}
                step={0.1}
                onChange={(e) => {
                  this.setState({ scoreThreshold: Number(e.target.value) });
                }}
                value={this.state.scoreThreshold}
              />
            </FormGroup>
          </Col>
          {/* align button vertically to text fields
          reference: https://stackoverflow.com/a/48017075 */}
          <Col className="form-group align-self-end" md={2}>
            <Button
              className="ppi-update-button"
              onClick={() => {
                this.fetchData();
              }}
            >
              Update
            </Button>
          </Col>
        </Row>
      </div>
    );
  }

  private fetchData(): void {
    axios
      .post("/api/protein/protein-protein-interaction/", {
        maxDepth: MAX_DEPTH,
        proteinDcid: this.props.centerProteinDcid,
        scoreThreshold: this.state.scoreThreshold,
        maxInteractors: this.state.numInteractions,
      })
      .then((resp) => {
        this.setState({ graphData: resp.data });
      });
  }
}<|MERGE_RESOLUTION|>--- conflicted
+++ resolved
@@ -128,7 +128,6 @@
       .slice(0, this.state.depth + 1)
       .flat(1)
     return (
-<<<<<<< HEAD
       <div className="ppi-container">
         <Row className="justify-content-end">
           <ButtonGroup>
@@ -163,20 +162,11 @@
           {this.state.showTableView ? (
             <ProteinProteinInteractionTable
               data={data}
-            ></ProteinProteinInteractionTable>
+            />
           ) : (
-            <div id={GRAPH_ID}></div>
+            <div id={GRAPH_ID}/>
           )}
         </div>
-=======
-      <>
-        <div id={GRAPH_ID} />
-        <ProteinProteinInteractionTable
-          data={this.state.graphData.linkDataNested
-            .slice(0, this.state.depth + 1)
-            .flat(1)}
-        />
->>>>>>> 26fa4259
         <Row>
           <Col md={2}>
             <FormGroup>
