--- conflicted
+++ resolved
@@ -43,11 +43,7 @@
 const CHART_ID = "protein-interaction-graph";
 
 const DEFAULTS = {
-<<<<<<< HEAD
-  DEPTH: 1,
-=======
   DEPTH: 2,
->>>>>>> 0932f2a2
   MAX_INTERACTIONS: 5,
   MISSING_SCORE_FILLER: -1,
   SCORE_THRESHOLD: 0.4,
