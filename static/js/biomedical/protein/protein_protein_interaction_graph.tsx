--- conflicted
+++ resolved
@@ -124,11 +124,7 @@
   private fetchData(): void {
     axios
       .post("/api/protein/protein-protein-interaction/", {
-<<<<<<< HEAD
         maxDepth: this.state.depth,
-=======
-        depth: MAX_DEPTH,
->>>>>>> cec072bd
         proteinDcid: this.props.centerProteinDcid,
         scoreThreshold: this.state.scoreThreshold,
         maxInteractors: this.state.numInteractions,
