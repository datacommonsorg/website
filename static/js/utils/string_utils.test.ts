--- conflicted
+++ resolved
@@ -14,11 +14,7 @@
  * limitations under the License.
  */
 
-<<<<<<< HEAD
-import { formatDate, getCommonPrefix } from "./string_utils";
-=======
-import { getCommonPrefix, isValidDate } from "./string_utils";
->>>>>>> 00d7d439
+import { formatDate, getCommonPrefixm, isValidDate } from "./string_utils";
 
 test("get common prefix", () => {
   const cases: {
@@ -65,12 +61,12 @@
   }
 });
 
-<<<<<<< HEAD
 test("formatDate", () => {
   expect(formatDate("2011-12")).toEqual("2011-Dec");
   expect(formatDate("2015")).toEqual("2015");
   expect(formatDate("2022-05-22")).toEqual("2022-05-22");
-=======
+});
+     
 test("is valid date", () => {
   const cases: {
     date: string;
@@ -126,5 +122,4 @@
       console.log(`Failed for case with date string: ${c.date}`);
     }
   }
->>>>>>> 00d7d439
 });