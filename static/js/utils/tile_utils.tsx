/**
 * Copyright 2022 Google LLC
 *
 * Licensed under the Apache License, Version 2.0 (the "License");
 * you may not use this file except in compliance with the License.
 * You may obtain a copy of the License at
 *
 *      http://www.apache.org/licenses/LICENSE-2.0
 *
 * Unless required by applicable law or agreed to in writing, software
 * distributed under the License is distributed on an "AS IS" BASIS,
 * WITHOUT WARRANTIES OR CONDITIONS OF ANY KIND, either express or implied.
 * See the License for the specific language governing permissions and
 * limitations under the License.
 */

/**
 * Util functions used by tile components.
 */

import { getStatsVarLabel } from "../shared/stats_var_labels";
import { StatVarSpec } from "../shared/types";

export interface ReplacementStrings {
  // TODO: Rename place to placeName. Make it optional.
  place: string;
  // TODO: Make it optional.
  date: string;
  statVar?: string;
  xDate?: string;
  yDate?: string;
<<<<<<< HEAD
  place_dcid?: string;
=======
  placeDcid?: string;
>>>>>>> 03255113
}

/**
 * Formats a string with replacement strings.
 * @param s The string to format
 * @param rs The replacement strings to use
 */
export function formatString(s: string, rs: ReplacementStrings): string {
  let formattedString = s;
  for (const key in rs) {
    const re = new RegExp(`\\$\\{${key}\\}`, "g");
    formattedString = formattedString.replace(re, rs[key]);
  }
  return formattedString;
}

/**
 * Gets the stat var name to display
 * @param statVarDcid dcid of the stat var to get the name for
 * @param statVarSpecs list of available stat var specs
 * @param isPerCapita whether or not the name is for a per capita stat var
 */
export function getStatVarName(
  statVarDcid: string,
  statVarSpecs: StatVarSpec[],
  isPerCapita?: boolean
): string {
  for (const svs of statVarSpecs) {
    if (svs.statVar === statVarDcid) {
      if (svs.name) {
        return svs.name;
      }
      break;
    }
  }
  const label = getStatsVarLabel(statVarDcid);
  if (isPerCapita) {
    return `${label} Per Capita`;
  }
  return label;
}

/**
 * Gets the unit given the unit for the stat var and the dcid of the denominator
 * TODO(chejennifer): clean up all the getUnit functions in this repo
 * @param statUnit the unit for the stat var
 * @param denomDcid the dcid of the denominator
 */
export function getUnitString(statUnit: string, denomDcid?: string): string {
  // TODO: Improve this to be denomDcid based.
  return statUnit;
}<|MERGE_RESOLUTION|>--- conflicted
+++ resolved
@@ -29,11 +29,7 @@
   statVar?: string;
   xDate?: string;
   yDate?: string;
-<<<<<<< HEAD
-  place_dcid?: string;
-=======
   placeDcid?: string;
->>>>>>> 03255113
 }
 
 /**
