/**
 * Copyright 2024 Google LLC
 *
 * Licensed under the Apache License, Version 2.0 (the "License");
 * you may not use this file except in compliance with the License.
 * You may obtain a copy of the License at
 *
 *      http://www.apache.org/licenses/LICENSE-2.0
 *
 * Unless required by applicable law or agreed to in writing, software
 * distributed under the License is distributed on an "AS IS" BASIS,
 * WITHOUT WARRANTIES OR CONDITIONS OF ANY KIND, either express or implied.
 * See the License for the specific language governing permissions and
 * limitations under the License.
 */

/**
 * The interface for the default Emotion theme for Data Commons
 */

export interface TextVariant {
  fontSize: string;
  lineHeight: string;
  fontWeight: number;
  [key: string]:
    | string
    | number
    | {
        fontSize?: string;
        lineHeight?: string;
      };
}

export interface Theme {
  breakpoints: {
    xs: number;
    sm: number;
    md: number;
    lg: number;
    xl: number;
  };
  spacing: {
    xs: number;
    sm: number;
    md: number;
    lg: number;
    xl: number;
    xxl: number;
    huge: number;
  };
  sections: {
    compact: number;
    small: number;
    standard: number;
    large: number;
  };
  width: {
    sm: number;
    md: number;
    lg: number;
    xl: number;
  };
  colors: {
    text?: {
      primary?: {
        base?: string;
        light?: string;
        dark?: string;
      };
      secondary?: {
        base?: string;
        light?: string;
        dark?: string;
      };
      tertiary?: {
        base?: string;
        light?: string;
        dark?: string;
      };
    };
    border?: {
      primary?: {
        base?: string;
        light?: string;
        dark?: string;
      };
    };
    tabs?: {
      selected?: string;
      unselected?: string;
      lining?: string;
    };
    background?: {
      primary?: {
        base?: string;
        light?: string;
        dark?: string;
      };
      secondary?: {
        base?: string;
        light?: string;
        dark?: string;
      };
      tertiary?: {
        base?: string;
        light?: string;
        dark?: string;
      };
    };
    button?: {
      primary?: {
        base?: string;
        light?: string;
        dark?: string;
      };
      secondary?: {
        base?: string;
        light?: string;
        dark?: string;
      };
      tertiary?: {
        base?: string;
        light?: string;
        dark?: string;
      };
    };
    box: {
      blue: {
        text: string;
        tag: string;
        pill: string;
      };
      green: {
        text: string;
        tag: string;
        pill: string;
      };
      red: {
        text: string;
        tag: string;
        pill: string;
      };
      yellow: {
        text: string;
        tag: string;
        pill: string;
      };
      grey: {
        text: string;
        tag: string;
        pill: string;
      };
      tooltip: {
        text: string;
        tag: string;
        pill: string;
      };
    };
    link?: {
      primary?: {
        base?: string;
        light?: string;
        dark?: string;
      };
      secondary?: {
        base?: string;
        light?: string;
        dark?: string;
      };
      tertiary?: {
        base?: string;
        light?: string;
        dark?: string;
      };
    };
  };
  typography: {
    family: {
      text: {
        fontFamily: string;
        fontDisplay: string;
        fontStyle: string;
      };
      heading: {
        fontFamily: string;
        fontDisplay: string;
        fontStyle: string;
      };
      extra?: {
        fontFamily: string;
        fontDisplay: string;
        fontStyle: string;
      };
      code?: {
        fontFamily: string;
        fontDisplay: string;
        fontStyle: string;
      };
    };
    // Text Variants
    text: {
      xs: TextVariant;
      sm: TextVariant;
      md: TextVariant;
      lg: TextVariant;
      xl: TextVariant;
    };
    // heading Variants
    heading: {
      xs: TextVariant;
      sm: TextVariant;
      md: TextVariant;
      lg: TextVariant;
      xl: TextVariant;
    };
  };
  box: {
    primary?: {
      backgroundColor: string;
      textDecoration: string;
      [key: string]:
        | string
        | number
        | {
            backgroundColor: string;
          };
    };
    secondary?: {
      backgroundColor: string;
      textDecoration: string;
      [key: string]:
        | string
        | number
        | {
            backgroundColor: string;
          };
    };
    tertiary?: {
      backgroundColor: string;
      textDecoration: string;
      [key: string]:
        | string
        | number
        | {
            backgroundColor: string;
          };
    };
  };
  elevation: {
    none: {
      boxShadow: string;
    };
    primary: {
      boxShadow: string;
    };
    secondary: {
      boxShadow: string;
    };
  };
  radius: {
    none: {
      borderRadius: string;
    };
    full: {
      borderRadius: string;
    };
    primary: {
      borderRadius: string;
    };
    secondary: {
      borderRadius: string;
    };
    tertiary: {
      borderRadius: string;
    };
<<<<<<< HEAD
  };
  zIndex: {
    primary?: number;
    secondary?: number;
    tertiary?: number;
  };
  tooltip: {
    width?: string;
=======
>>>>>>> 08eabc38
  };
}<|MERGE_RESOLUTION|>--- conflicted
+++ resolved
@@ -273,7 +273,9 @@
     tertiary: {
       borderRadius: string;
     };
-<<<<<<< HEAD
+    quaternary: {
+      borderRadius: string;
+    };
   };
   zIndex: {
     primary?: number;
@@ -282,7 +284,5 @@
   };
   tooltip: {
     width?: string;
-=======
->>>>>>> 08eabc38
   };
 }