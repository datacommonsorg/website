/**
 * Copyright 2020 Google LLC
 *
 * Licensed under the Apache License, Version 2.0 (the "License");
 * you may not use this file except in compliance with the License.
 * You may obtain a copy of the License at
 *
 *      http://www.apache.org/licenses/LICENSE-2.0
 *
 * Unless required by applicable law or agreed to in writing, software
 * distributed under the License is distributed on an "AS IS" BASIS,
 * WITHOUT WARRANTIES OR CONDITIONS OF ANY KIND, either express or implied.
 * See the License for the specific language governing permissions and
 * limitations under the License.
 */

import * as d3 from "d3";
import _ from "lodash";

import { GaugeChartData } from "../components/tiles/gauge_tile";
import { ASYNC_ELEMENT_CLASS } from "../constants/css_constants";
import {
  GA_EVENT_PLACE_CHART_CLICK,
  GA_PARAM_PLACE_CHART_CLICK,
  GA_VALUE_PLACE_CHART_CLICK_STAT_VAR_CHIP,
  triggerGAEvent,
} from "../shared/ga_events";
import { StatVarInfo } from "../shared/stat_var";
import { Boundary } from "../shared/types";
import {
  DataGroup,
  DataPoint,
  getColorFn,
  PlotParams,
  shouldFillInValues,
  Style,
  wrap,
} from "./base";
import {
  ChartOptions,
  GroupLineChartOptions,
  HistogramOptions,
  HorizontalBarChartOptions,
  LineChartOptions,
} from "./types";

const NUM_X_TICKS = 5;
const NUM_Y_TICKS = 5;
const MARGIN = {
  top: 20, // margin between chart and top edge
  right: 10, // margin between chart and right edge
  bottom: 30, // margin between chart and bottom edge
  left: 0, // margin between chart and left edge
  grid: 10, // margin between y-axis and chart content
};
const ROTATE_MARGIN_BOTTOM = 75; // margin bottom to use for histogram
const LEGEND = {
  ratio: 0.2,
  minTextWidth: 100,
  dashWidth: 30,
  lineMargin: 10,
  marginLeft: 10,
  marginTop: 40,
  defaultColor: "#000",
};
const YLABEL = {
  topMargin: 10,
  height: 15,
};

// Horizontal bar chart default style
const HORIZONTAL_BAR_CHART = {
  barHeight: 30,
  marginBottom: 10,
  marginLeft: 80,
  marginRight: 30,
  marginTop: 30,
};
const SVGNS = "http://www.w3.org/2000/svg";
const XLINKNS = "http://www.w3.org/1999/xlink";

const TEXT_FONT_FAMILY = "Roboto";
const AXIS_TEXT_FILL = "#2b2929";
const AXIS_GRID_FILL = "#999";

// Max Y value used for y domains for charts that have only 0 values.
const MAX_Y_FOR_ZERO_CHARTS = 10;
// Max width in pixels for a bar in a histogram
const MAX_HISTOGRAM_BAR_WIDTH = 75;
const MIN_POINTS_FOR_DOTS_ON_LINE_CHART = 12;
const TOOLTIP_ID = "draw-tooltip";
// min distance between bottom of the tooltip and a datapoint
const TOOLTIP_BOTTOM_OFFSET = 5;
const HIGHLIGHTING_DOT_R = 5;
// if building a datagroup dictionary and the place for a datagroup is
// unknown, use this as the place.
const DATAGROUP_UNKNOWN_PLACE = "unknown";
const TICK_SIZE = 6;

/**
 * Adds a legend to the parent element
 * @param elem parent element
 * @param color d3 color scale
 * @param key legend items
 * @param marginLeft [optional] legend offset
 */
function appendLegendElem(
  elem: HTMLElement,
  color: d3.ScaleOrdinal<string, string>,
  keys: {
    label: string;
    link?: string;
  }[],
  apiRoot?: string
): void {
  const legendContainer = d3
    .select(elem)
    .append("div")
    .attr("class", "legend-basic");

  const legendItem = legendContainer
    .selectAll("div")
    .data(keys)
    .join("div")
    .attr("class", "legend-item");

  legendItem
    .append("div")
    .attr("class", "legend-color")
    .attr("style", (d) => `background: ${color(d.label)}`);

  legendItem
    .append("a")
    .attr("class", "legend-link")
    .attr("title", (d) => d.label)
    .text((d) => d.label)
    .attr("href", (d) => (d.link ? `${apiRoot || ""}${d.link}` : null))
    // Triggered when stat var legend chip is clicked: sends data to google analytics.
    .on("click", () =>
      triggerGAEvent(GA_EVENT_PLACE_CHART_CLICK, {
        [GA_PARAM_PLACE_CHART_CLICK]: GA_VALUE_PLACE_CHART_CLICK_STAT_VAR_CHIP,
      })
    );
}

/**
 * Adds tooltip element within a given container.
 *
 * @param containerId container to add tooltip element to.
 */
function addTooltip(
  container: d3.Selection<HTMLDivElement, any, any, any>
): void {
  container
    .attr("style", "position: relative")
    .append("div")
    .attr("id", TOOLTIP_ID)
    .attr("style", "position: absolute; display: none; z-index: 1");
}

/**
 * Position and show the tooltip.
 *
 * @param contentHTML innerHTML of the tooltip as a string.
 * @param containerId id of the div containing the tooltip.
 * @param datapointX x coordinate of the datapoint that the tooltip is being shown for.
 * @param datapointY y coordinate of the datapoint that the tooltip is being shown for.
 * @param relativeBoundary tooltip boundary relative to its container element.
 */
function showTooltip(
  contentHTML: string,
  container: d3.Selection<HTMLDivElement, any, any, any>,
  datapointX: number,
  datapointY: number,
  relativeBoundary: Boundary
): void {
  const tooltipSelect = container.select(`#${TOOLTIP_ID}`).html(contentHTML);
  const rect = (tooltipSelect.node() as HTMLDivElement).getBoundingClientRect();
  const width = rect.width;
  const height = rect.height;
  // center tooltip over the datapoint. If this causes the tooltip to overflow the boundary,
  // place the tooltip against the respective boundary.
  let left = datapointX - width / 2;
  if (left < relativeBoundary.left) {
    left = relativeBoundary.left;
  } else if (left + width > relativeBoundary.right) {
    left = relativeBoundary.right - width;
  }
  // place the tooltip against the top of the chart area unless there is too little space between it
  // and the datapoint, then place the tooltip against the bottom of the chart area
  let top = 0;
  if (height > datapointY - TOOLTIP_BOTTOM_OFFSET) {
    top = relativeBoundary.bottom - height;
  }
  tooltipSelect.style("left", left + "px").style("top", top + "px");
}

/**
 * Given a dataGroupsDict, gets the row label for each combination of place and
 * data group.
 *
 * @param dataGroupsDict mapping of place to datagroups from which the row
 *                       labels will be generated
 * @param dataGroups list of all datagroups
 * @param statVarInfo mapping of stat var to information such as its title
 */
function getRowLabels(
  dataGroupsDict: { [place: string]: DataGroup[] },
  dataGroups: string[],
  statVarInfo?: { [key: string]: StatVarInfo }
): { [place: string]: { [sv: string]: string } } {
  const places = Object.keys(dataGroupsDict);
  const labels = {};
  for (const place of places) {
    labels[place] = {};
    for (const dataGroup of Array.from(dataGroups)) {
      let rowLabel = "";
      if (dataGroups.length > 1) {
        let statVarLabel = dataGroup;
        if (statVarInfo && dataGroup in statVarInfo) {
          statVarLabel = statVarInfo[dataGroup].title || dataGroup;
        }
        rowLabel += statVarLabel;
      }
      if (places.length > 1) {
        rowLabel += _.isEmpty(rowLabel) ? `${place}` : ` (${place})`;
      }
      labels[place][dataGroup] = rowLabel;
    }
  }
  return labels;
}
/**
 * Gets the html content of a tooltip
 *
 * @param dataGroupsDict mapping of place to datagroups from which the html content will be generated from.
 * @param highlightedTime the timepoint we are showing a tooltip for.
 * @param dataLabels: mapping of place to mapping of datagroup to row label
 * @param formatNumberFn function to use to format numbers
 * @param unit units for the data.
 */
function getTooltipContent(
  dataGroupsDict: { [place: string]: DataGroup[] },
  highlightedTime: number,
  rowLabels: { [place: string]: { [dataGroup: string]: string } },
  formatNumberFn: (value: number, unit?: string) => string,
  unit?: string
): string {
  let tooltipDate = "";
  let tooltipContent = "";
  const places = Object.keys(dataGroupsDict);
  for (const place of places) {
    for (const dataGroupLabel in rowLabels[place]) {
      const dataGroup = dataGroupsDict[place].find(
        (datagroup) => datagroup.label === dataGroupLabel
      );
      const rowLabel = rowLabels[place][dataGroupLabel];
      let displayValue = "N/A";
      if (!dataGroup) {
        tooltipContent += `${rowLabel}: ${displayValue}<br/>`;
        continue;
      }
      const dataPoint = dataGroup.value.find(
        (val) => val.time === highlightedTime
      );
      if (dataPoint) {
        tooltipDate = dataPoint.label;
        displayValue = !_.isNull(dataPoint.value)
          ? `${formatNumberFn(dataPoint.value)} ${unit}`
          : "N/A";
        tooltipContent += `${rowLabel}: ${displayValue}<br/>`;
      }
    }
  }
  if (places.length === 1 && dataGroupsDict[places[0]].length === 1) {
    return tooltipDate + tooltipContent;
  } else {
    return `${tooltipDate}<br/>` + tooltipContent;
  }
}

/**
 * Gets the timepoint that the mouse is hovering at. Calculation from https://bl.ocks.org/Qizly/8f6ba236b79d9bb03a80.
 *
 * @param containerId
 * @param xScale
 * @param listOfTimePoints
 */
function getHighlightedTime(
  xScale: d3.ScaleTime<number, number>,
  listOfTimePoints: number[],
  mouseX: number
): number {
  const mouseTime = xScale.invert(mouseX).getTime();
  listOfTimePoints.sort((a, b) => a - b);
  let idx = d3.bisect(listOfTimePoints, mouseTime);
  if (idx > 0 && idx < listOfTimePoints.length) {
    idx =
      listOfTimePoints[idx] - mouseTime > mouseTime - listOfTimePoints[idx - 1]
        ? idx - 1
        : idx;
  } else if (idx === listOfTimePoints.length) {
    idx = idx - 1;
  }
  return listOfTimePoints[idx];
}

/**
 * Adds highlighting and showing a tooltip on hover for a line chart.
 *
 * @param xScale time scale corresponding to the x-axis.
 * @param yScale linear scale corresponding to the y-axis.
 * @param container the div element that holds the line chart we are adding highlighting for.
 * @param dataGroupsDict dictionary of place to datagroups of the line chart of interest.
 * @param colorFn color function that returns a color for a given place and datagroup.
 * @param setOfTimePoints all the timepoints in the dataGroupsDict.
 * @param highlightArea svg element to hold the elements for highlighting points.
 * @param chartAreaBoundary boundary of the chart of interest relative to its container.
 * @param formatNumberFn function to use to format numbers
 * @param unit units of the data of the chart of interest.
 */
function addHighlightOnHover(
  xScale: d3.ScaleTime<number, number>,
  yScale: d3.ScaleLinear<number, number>,
  container: d3.Selection<HTMLDivElement, any, any, any>,
  dataGroupsDict: { [place: string]: DataGroup[] },
  colorFn: (place: string, dataGroup: DataGroup) => string,
  setOfTimePoints: Set<number>,
  highlightArea: d3.Selection<SVGGElement, any, any, any>,
  chartAreaBoundary: Boundary,
  formatNumberFn: (value: number, unit?: string) => string,
  unit?: string,
  statVarInfo?: { [key: string]: StatVarInfo }
): void {
  const listOfTimePoints: number[] = Array.from(setOfTimePoints);
  listOfTimePoints.sort((a, b) => a - b);
  addTooltip(container);
  for (const place in dataGroupsDict) {
    const dataGroups = dataGroupsDict[place];
    for (const dataGroup of dataGroups) {
      highlightArea
        .append("circle")
        .attr("r", HIGHLIGHTING_DOT_R)
        .style("fill", colorFn(place, dataGroup))
        .style("stroke", "#fff")
        .datum(dataGroup);
    }
  }
  const tooltip = container.select(`#${TOOLTIP_ID}`);
  highlightArea.style("opacity", "0");
  const highlightLine = highlightArea
    .append("line")
    .attr("x1", 0)
    .attr("y1", 0)
    .attr("x2", 0)
    .attr("y2", chartAreaBoundary.bottom)
    .style("stroke", "#3B3B3B")
    .style("stroke-opacity", "0.5");
  const dataGroups: Set<string> = new Set();
  for (const place of Object.keys(dataGroupsDict)) {
    dataGroupsDict[place].forEach((dataGroup) =>
      dataGroups.add(dataGroup.label)
    );
  }
  const rowLabels = getRowLabels(
    dataGroupsDict,
    Array.from(dataGroups),
    statVarInfo
  );
  container
    .on("mouseover", () => {
      highlightArea.style("opacity", "1");
      tooltip.style("display", "block");
    })
    .on("mouseout", () => {
      highlightArea.style("opacity", "0");
      tooltip.style("display", "none");
    })
    .on("mousemove", () => {
      const mouseX = d3.mouse(container.node() as HTMLElement)[0];
      if (mouseX > chartAreaBoundary.right) {
        highlightArea.style("opacity", "0");
        tooltip.style("display", "none");
        return;
      }
      const highlightedTime = getHighlightedTime(
        xScale,
        listOfTimePoints,
        mouseX
      );
      const highlightDots = highlightArea.selectAll("circle");
      const dataPointX = xScale(highlightedTime);
      let minDataPointY = chartAreaBoundary.bottom;
      highlightDots
        .attr("transform", (d: DataGroup) => {
          const dataPoint = d.value.find((val) => val.time === highlightedTime);
          if (dataPoint) {
            const dataPointY = yScale(dataPoint.value);
            minDataPointY = Math.min(minDataPointY, dataPointY);
            return `translate(${dataPointX},${dataPointY})`;
          }
        })
        .style("opacity", (d: DataGroup) => {
          const dataPoint = d.value.find((val) => val.time === highlightedTime);
          if (dataPoint && dataPoint.value !== null) {
            return "1";
          } else {
            return "0";
          }
        });
      highlightLine.attr("transform", () => {
        return `translate(${dataPointX},0)`;
      });
      const tooltipContent = getTooltipContent(
        dataGroupsDict,
        highlightedTime,
        rowLabels,
        formatNumberFn,
        unit
      );
      showTooltip(
        tooltipContent,
        container,
        dataPointX,
        minDataPointY,
        chartAreaBoundary
      );
    });
}

/**
 * Adds an X-Axis to the svg chart. Tick labels will be wrapped if necessary (unless shouldRotate).
 *
 * @param axis: d3-selection with an SVG element to add the x-axis to
 * @param chartHeight: The height of the SVG chart
 * @param xScale: d3-scale for the x-axis
 * @param shouldRotate: true if the x-ticks should be rotated (no wrapping applied).
 * @param labelToLink: optional map of [label] -> link for each ordinal tick
 *
 * @return the height of the x-axis bounding-box.
 */
function addXAxis(
  axis: d3.Selection<SVGGElement, any, any, any>,
  chartHeight: number,
  xScale: d3.AxisScale<any>,
  shouldRotate?: boolean,
  labelToLink?: { [label: string]: string },
  singlePointLabel?: string,
  apiRoot?: string
): number {
  let d3Axis = d3
    .axisBottom(xScale)
    .ticks(NUM_X_TICKS)
    .tickSize(TICK_SIZE)
    .tickSizeOuter(0);
  if (singlePointLabel) {
    d3Axis = d3Axis.tickFormat(() => {
      return singlePointLabel;
    });
  }
  if (shouldRotate && typeof xScale.bandwidth == "function") {
    if (xScale.bandwidth() < 5) {
      d3Axis.tickValues(xScale.domain().filter((v, i) => i % 5 == 0));
    } else if (xScale.bandwidth() < 15) {
      d3Axis.tickValues(xScale.domain().filter((v, i) => i % 3 == 0));
    }
  }

  let heightFromBottom = MARGIN.bottom;
  axis
    .attr("transform", `translate(0, ${chartHeight - heightFromBottom})`)
    .call(d3Axis)
    .call((g) =>
      g
        .selectAll("line")
        .attr("stroke", AXIS_GRID_FILL)
        .attr("stroke-width", "0.5")
    );

  if (labelToLink) {
    axis
      .selectAll(".tick text")
      .attr("data-link", (label: string) => {
        return label in labelToLink ? labelToLink[label] : null;
      })
      .attr("class", "place-tick")
      .style("cursor", "pointer")
      .style("text-decoration", "underline")
      .on("click", function () {
        window.open(
          `${apiRoot || ""}${(<SVGElement>this).dataset.link}`,
          "_blank"
        );
      });
  }

  let rotatedAngle = 0;
  if (shouldRotate) {
    heightFromBottom = ROTATE_MARGIN_BOTTOM;
    rotatedAngle = -35;
    axis
      .attr("transform", `translate(0, ${chartHeight - heightFromBottom})`)
      .selectAll("text")
      .style("text-anchor", "end")
      .style("text-rendering", "optimizedLegibility")
      .attr("dx", "-.8em")
      .attr("dy", ".15em")
      .attr("transform", `rotate(${rotatedAngle})`);
  } else if (typeof xScale.bandwidth === "function") {
    const text = axis.selectAll("text");
    text
      .style("fill", AXIS_TEXT_FILL)
      .style("font-family", TEXT_FONT_FAMILY)
      .style("text-rendering", "optimizedLegibility")
      .call(wrap, xScale.bandwidth());

    if (!text.filter("[wrap-overflow='1']").empty()) {
      // Rotate text if overflow occurs even after wrapping.
      rotatedAngle = -45;
      text.style("text-anchor", "end").each(function () {
        const t = this as SVGTextElement;
        const bbox = t.getBBox();
        t.setAttribute(
          "transform",
          `translate(-${bbox.height / 2 + 0}, 3) rotate(${rotatedAngle})`
        );
      });
    }
  }

  let axisHeight = 0;
  // Get the height of the text in the axis by finding the max height out of
  // each individual axis label.
  axis.selectAll("text").each(function () {
    const currentNode = this as SVGTextElement;
    const bbox = currentNode.getBBox();
    let currentHeight = bbox.height;
    // If the label has been rotated, calculate the height of the new bounding
    // box of the rotated label.
    // calculation from: https://stackoverflow.com/questions/3231176/how-to-get-size-of-a-rotated-rectangle
    if (rotatedAngle !== 0) {
      const rotationAngleRad = rotatedAngle * (Math.PI / 180);
      currentHeight =
        Math.abs(bbox.width * Math.sin(rotationAngleRad)) +
        Math.abs(bbox.height * Math.cos(rotationAngleRad));
    }
    axisHeight = Math.max(currentHeight, axisHeight);
  });
  axisHeight += TICK_SIZE;
  if (axisHeight > MARGIN.bottom) {
    axis.attr("transform", `translate(0, ${chartHeight - axisHeight})`);
  } else {
    axisHeight = MARGIN.bottom;
  }
  return axisHeight;
}

/**
 * Updates X-Axis after initial render (with wrapping) and Y-Axis scaling.
 * Mostly updates the domain path to be set to y(0).
 *
 * @param g: d3-selection with an G element that contains the X-Axis
 * @param xHeight: The height of the X-Axis
 * @param chartHeight: The height of the SVG chart
 * @param yScale: d3-scale for the Y-axis
 * @param chartWidth: The width of the SVG chart
 */
function updateXAxis(
  xAxis: d3.Selection<SVGGElement, any, any, any>,
  xAxisHeight: number,
  chartHeight: number,
  yScale: d3.AxisScale<any>
): void {
  const xDomain = xAxis.select(".domain");
  if (yScale.domain()[0] > 0) {
    xDomain.remove();
    return;
  }
  const xDomainPath = xDomain.attr("d");
  xDomain
    .attr("d", xDomainPath.replace(/^M[^,]+,/, `M${MARGIN.left},`))
    .attr("stroke", AXIS_GRID_FILL)
    .attr(
      "transform",
      `translate(0, ${yScale(0) + xAxisHeight - chartHeight})`
    );
}

/**
 * Adds a Y-Axis to the svg chart.
 *
 * @param axis: d3-selection with an SVG element to add the y-axis to
 * @param chartWidth: The width of the SVG chart
 * @param yScale: d3-scale for the y-ayis
 * @param formatNumberFn function to use to format numbers
 * @param textFontFamily name of font-family to set axes-labels to
 * @param unit: optional unit for the tick values
 *
 * @return the width of the y-axis bounding-box. The x-coordinate of the grid starts at this value.
 */
function addYAxis(
  axis: d3.Selection<SVGGElement, any, any, any>,
  chartWidth: number,
  yScale: d3.ScaleLinear<any, any>,
  formatNumberFn: (value: number, unit?: string) => string,
  textFontFamily?: string,
  unit?: string
) {
  const tickLength = chartWidth - MARGIN.right - MARGIN.left;
  axis
    .attr("transform", `translate(${tickLength}, 0)`)
    .call(
      d3
        .axisLeft(yScale)
        .ticks(NUM_Y_TICKS)
        .tickSize(tickLength)
        .tickFormat((d) => {
          return formatNumberFn(d.valueOf(), unit);
        })
    )
    .call((g) => g.select(".domain").remove())
    .call((g) =>
      g
        .selectAll("line")
        .attr("class", "grid-line")
        .style("stroke", AXIS_GRID_FILL)
        .style("stroke-width", "0.5")
        .style("stroke-opacity", "0.5")
        .style("stroke-dasharray", "2, 2")
    )
    .call((g) =>
      g
        .selectAll("text")
        .attr("x", -tickLength)
        .attr("dy", -4)
        .style("fill", AXIS_TEXT_FILL)
        .style("shape-rendering", "crispEdges")
    );

  if (textFontFamily) {
    axis.call((g) => g.selectAll("text").style("font-family", textFontFamily));
  }
  let maxLabelWidth = 0;
  axis.selectAll("text").each(function () {
    maxLabelWidth = Math.max(
      (<SVGSVGElement>this).getBBox().width,
      maxLabelWidth
    );
  });
  axis.call((g) =>
    g.selectAll("text").attr("transform", `translate(${maxLabelWidth}, 0)`)
  );

  return maxLabelWidth + MARGIN.left + MARGIN.grid;
}

/**
 * Draw histogram. Used for ranking pages. Labels will not be translated - expects translated place names as labels.
 * @param id
 * @param chartWidth
 * @param chartHeight
 * @param dataPoints
 * @param formatNumberFn
 * @param unit
 */
function drawHistogram(
  id: string,
  chartWidth: number,
  chartHeight: number,
  dataPoints: DataPoint[],
  formatNumberFn: (value: number, unit?: string) => string,
  options?: HistogramOptions
): void {
  const textList = dataPoints.map((dataPoint) => dataPoint.label);
  const values = dataPoints.map((dataPoint) => dataPoint.value);

  const svg = d3
    .select("#" + id)
    .append("svg")
    .attr("xmlns", SVGNS)
    .attr("xmlns:xlink", XLINKNS)
    .attr("width", chartWidth)
    .attr("height", chartHeight);

  const yAxis = svg.append("g").attr("class", "y axis");
  const chart = svg.append("g").attr("class", "chart-area");
  const xAxis = svg.append("g").attr("class", "x axis");
  const tempYAxis = svg.append("g");

  const yExtent = d3.extent(values);
  const y = d3
    .scaleLinear()
    .domain([Math.min(0, yExtent[0]), yExtent[1]])
    .rangeRound([chartHeight - MARGIN.bottom, MARGIN.top]);

  // Don't set TEXT_FONT_FAMILY for histograms, this causes some resizing
  // of axis labels that results in the labels being cut-off.
  // TODO (juliawu): identify why this is and fix root cause.
  const leftWidth = addYAxis(
    tempYAxis,
    chartWidth,
    y,
    formatNumberFn,
    null,
    options?.unit
  );

  const x = d3
    .scaleBand()
    .domain(textList)
    .rangeRound([leftWidth, chartWidth - MARGIN.right])
    .paddingInner(0.1)
    .paddingOuter(0.5);

  const bottomHeight = addXAxis(
    xAxis,
    chartHeight,
    x,
    true,
    null,
    null,
    options?.apiRoot
  );

  // Update and redraw the y-axis based on the new x-axis height.
  y.rangeRound([chartHeight - bottomHeight, MARGIN.top]);
  tempYAxis.remove();
  // Don't set TEXT_FONT_FAMILY for histograms, this causes some resizing
  // of axis labels that results in the labels being cut-off.
  // TODO (juliawu): identify why this is and fix root cause.
  addYAxis(yAxis, chartWidth, y, formatNumberFn, undefined, options?.unit);
  updateXAxis(xAxis, bottomHeight, chartHeight, y);

  const color = options?.fillColor ? options.fillColor : getColorFn(["A"])("A"); // we only need one color

  chart
    .append("g")
    .selectAll("rect")
    .data(dataPoints)
    .join("rect")
    .attr("x", (d) => {
      return (
        x(d.label) +
        // shift label if max bar width is used instead of original bandwidth
        (x.bandwidth() - Math.min(x.bandwidth(), MAX_HISTOGRAM_BAR_WIDTH)) / 2
      );
    })
    .attr("y", (d) => y(Math.max(0, d.value)))
    .attr("width", Math.min(x.bandwidth(), MAX_HISTOGRAM_BAR_WIDTH))
    .attr("height", (d) => Math.abs(y(0) - y(d.value)))
    .attr("fill", color);

  svg.attr("class", ASYNC_ELEMENT_CLASS);
}

/**
 * Draw stack bar chart.
 *
 * @param id
 * @param chartWidth
 * @param chartHeight
 * @param dataGroups
 * @param formatNumberFn
 * @param unit
 */
function drawStackBarChart(
  containerElement: HTMLDivElement,
  id: string,
  chartWidth: number,
  chartHeight: number,
  dataGroups: DataGroup[],
  formatNumberFn: (value: number, unit?: string) => string,
  options?: ChartOptions
): void {
  if (_.isEmpty(dataGroups)) {
    return;
  }
  const labelToLink = {};
  for (const dataGroup of dataGroups) {
    labelToLink[dataGroup.label] = dataGroup.link;
  }

  const keys = dataGroups[0].value.map((dp) => dp.label);
  const data = [];
  for (const dataGroup of dataGroups) {
    const curr: { [property: string]: any } = { label: dataGroup.label };
    for (const dataPoint of dataGroup.value) {
      curr[dataPoint.label] = dataPoint.value;
      curr.dcid = dataPoint.dcid;
    }
    data.push(curr);
  }

  const series = d3.stack().keys(keys).offset(d3.stackOffsetDiverging)(data);
  // clear old chart to redraw over
  const container = d3.select(containerElement);
  container.selectAll("*").remove();

  const svg = d3
    .select(containerElement)
    .append("svg")
    .attr("xmlns", SVGNS)
    .attr("xmlns:xlink", XLINKNS)
    .attr("width", chartWidth)
    .attr("height", chartHeight);

  const yAxis = svg.append("g").attr("class", "y axis");
  const chart = svg.append("g").attr("class", "chart-area");
  const xAxis = svg.append("g").attr("class", "x axis");
  const tempYAxis = svg.append("g");

  const y = d3
    .scaleLinear()
    .domain([
      d3.min([0, d3.min(series, (d) => d3.min(d, (d1) => d1[0]))]),
      d3.max(series, (d) => d3.max(d, (d1) => d1[1])),
    ])
    .nice()
    .rangeRound([chartHeight - MARGIN.bottom, MARGIN.top]);

  const leftWidth = addYAxis(
    tempYAxis,
    chartWidth,
    y,
    formatNumberFn,
    TEXT_FONT_FAMILY,
    options?.unit
  );

  const x = d3
    .scaleBand()
    .domain(dataGroups.map((dg) => dg.label))
    .rangeRound([leftWidth, chartWidth - MARGIN.right])
    .paddingInner(0.1)
    .paddingOuter(0.1);

  const bottomHeight = addXAxis(
    xAxis,
    chartHeight,
    x,
    false,
    labelToLink,
    null,
    options?.apiRoot
  );

  // Update and redraw the y-axis based on the new x-axis height.
  y.rangeRound([chartHeight - bottomHeight, MARGIN.top]);
  tempYAxis.remove();
  addYAxis(
    yAxis,
    chartWidth,
    y,
    formatNumberFn,
    TEXT_FONT_FAMILY,
    options?.unit
  );
  updateXAxis(xAxis, bottomHeight, chartHeight, y);

  const color = getColorFn(keys);

  chart
    .selectAll("g")
    .data(series)
    .enter()
    .append("g")
    .attr("fill", (d) => color(d.key))
    .selectAll("rect")
    .data((d) => d)
    .join("rect")
    .classed("g-bar", true)
    .attr("data-dcid", (d) => d.data.dcid)
    .attr("x", (d) => x(String(d.data.label)))
    .attr("y", (d) => (Number.isNaN(d[1]) ? y(d[0]) : y(d[1])))
    .attr("width", x.bandwidth())
    .attr("height", (d) => (Number.isNaN(d[1]) ? 0 : y(d[0]) - y(d[1])));

  appendLegendElem(
    containerElement,
    color,
    dataGroups[0].value.map((dp) => ({
      label: dp.label,
      link: dp.link,
    })),
    options?.apiRoot
  );
  svg.attr("class", ASYNC_ELEMENT_CLASS);
}

/**
 * Draw group bar chart.
 * @param containerElement
 * @param id
 * @param chartWidth
 * @param chartHeight
 * @param dataGroups
 * @param formatNumberFn
 * @param unit
 */
function drawGroupBarChart(
  containerElement: HTMLDivElement,
  id: string,
  chartWidth: number,
  chartHeight: number,
  dataGroups: DataGroup[],
  formatNumberFn: (value: number, unit?: string) => string,
  options?: ChartOptions
): void {
  if (_.isEmpty(dataGroups)) {
    return;
  }
  const labelToLink = {};
  for (const dataGroup of dataGroups) {
    labelToLink[dataGroup.label] = dataGroup.link;
  }
  const keys = dataGroups[0].value.map((dp) => dp.label);
  const minV = Math.min(
    0,
    Math.min(...dataGroups.map((dataGroup) => dataGroup.min()))
  );
  const maxV = Math.max(...dataGroups.map((dataGroup) => dataGroup.max()));
  if (maxV === undefined || minV === undefined) {
    return;
  }

  // clear old chart to redraw over
  const container = d3.select(containerElement);
  container.selectAll("*").remove();

  const svg = container
    .append("svg")
    .attr("xmlns", SVGNS)
    .attr("xmlns:xlink", XLINKNS)
    .attr("width", chartWidth)
    .attr("height", chartHeight);

  const yAxis = svg.append("g").attr("class", "y axis");
  const chart = svg.append("g").attr("class", "chart-area");
  const xAxis = svg.append("g").attr("class", "x axis");
  const tempYAxis = svg.append("g");

  const y = d3
    .scaleLinear()
    .domain([minV, maxV])
    .nice()
    .rangeRound([chartHeight - MARGIN.bottom, MARGIN.top]);
  const leftWidth = addYAxis(
    tempYAxis,
    chartWidth,
    y,
    formatNumberFn,
    TEXT_FONT_FAMILY,
    options?.unit
  );

  const x0 = d3
    .scaleBand()
    .domain(dataGroups.map((dg) => dg.label))
    .rangeRound([leftWidth, chartWidth - MARGIN.right])
    .paddingInner(0.1)
    .paddingOuter(0.1);
  const bottomHeight = addXAxis(
    xAxis,
    chartHeight,
    x0,
    false,
    labelToLink,
    null,
    options?.apiRoot
  );

  const x1 = d3
    .scaleBand()
    .domain(keys)
    .rangeRound([0, x0.bandwidth()])
    .padding(0.05);

  // Update and redraw the y-axis based on the new x-axis height.
  y.rangeRound([chartHeight - bottomHeight, MARGIN.top]);
  tempYAxis.remove();
  addYAxis(
    yAxis,
    chartWidth,
    y,
    formatNumberFn,
    TEXT_FONT_FAMILY,
    options?.unit
  );
  updateXAxis(xAxis, bottomHeight, chartHeight, y);

  const colorFn = getColorFn(keys);

  chart
    .append("g")
    .selectAll("g")
    .data(dataGroups)
    .join("g")
    .attr("transform", (dg) => `translate(${x0(dg.label)},0)`)
    .selectAll("rect")
    .data((dg) =>
      dg.value.map((dp) => ({ key: dp.label, value: dp.value, dcid: dp.dcid }))
    )
    .join("rect")
    .classed("g-bar", true)
    .attr("data-dcid", (d) => d.dcid)
    .attr("x", (d) => x1(d.key))
    .attr("y", (d) => y(Math.max(0, d.value)))
    .attr("width", x1.bandwidth())
    .attr("height", (d) => Math.abs(y(0) - y(d.value)))
    .attr("data-d", (d) => d.value)
    .attr("fill", (d) => colorFn(d.key));

  appendLegendElem(
    containerElement,
    colorFn,
    dataGroups[0].value.map((dp) => ({
      label: dp.label,
      link: dp.link,
    })),
    options?.apiRoot
  );
  svg.attr("class", ASYNC_ELEMENT_CLASS);
}

/**
<<<<<<< HEAD
 * Draw horizontally stacked bar chart.
 * @param containerElement
 * @param chartWidth
 * @param dataGroups
 * @param formatNumberFn
 * @param options
 */
function drawHorizontalBarChart(
  containerElement: HTMLDivElement,
  chartWidth: number,
  dataGroups: DataGroup[],
  formatNumberFn: (value: number, unit?: string) => string,
  options?: HorizontalBarChartOptions
): void {
  if (_.isEmpty(dataGroups)) {
    return;
  }
  const labelToLink = {};
  for (const dataGroup of dataGroups) {
    labelToLink[dataGroup.label] = dataGroup.link;
  }

  const keys = dataGroups[0].value.map((dp) => dp.label);
  const data = [];
  for (const dataGroup of dataGroups) {
    const curr: { [property: string]: any } = { label: dataGroup.label };
    for (const dataPoint of dataGroup.value) {
      curr[dataPoint.label] = dataPoint.value;
      curr.dcid = dataPoint.dcid;
    }
    data.push(curr);
  }

  const series = d3.stack().keys(keys).offset(d3.stackOffsetDiverging)(data);
=======
 * Draw gauge chart.
 * @param containerElement HTML div to draw chart in
 * @param chartWidth width of the chart area
 * @param data data to plot
 * @param formatNumberFn function to format the value's label
 * @param minChartHeight minimum height of the chart area
 */
function drawGaugeChart(
  containerElement: HTMLDivElement,
  chartWidth: number,
  data: GaugeChartData,
  formatNumberFn: (value: number, unit?: string) => string,
  minChartHeight: number
): void {
  if (_.isEmpty(data)) {
    return;
  }

  /**
   * Chart settings
   * TODO(juliawu): Allow these constants to be set with an optional argument
   */
  // Angles, in radians, arc should cover
  const arcMin = -Math.PI / 2;
  const arcMax = Math.PI / 2;
  // color to use for unfilled portion of the arc
  const backgroundArcColor = "#ddd";
  // color scale for [low, med, high] values
  const colorOptions = [
    "#d63031", // red
    "#fdcb6e", // yellow
    "#00b894", // green
  ];
  // minimum thickness of the arc, in px
  const minArcThickness = 10;
  // how thickness of arc should scale with chart's width
  // The larger the number, the thicker the arc
  const arcThicknessRatio = 0.05;
  // 0 to 1, compared to chart width, how wide should the arc be
  const arcWidthRatio = 2 / 3;

  // Compute arc and label text sizes based on settings
  const arcStrokeWidth = Math.max(
    chartWidth * arcThicknessRatio,
    minArcThickness
  );
  const outerRadius = 0.5 * arcWidthRatio * chartWidth;
  const innerRadius = outerRadius - arcStrokeWidth;
  const chartHeight = Math.max(outerRadius, minChartHeight);
  const labelTextSize = innerRadius / 3;
  const dataDomain = [
    data.range.min,
    (data.range.max - data.range.min) / 2,
    data.range.max,
  ];
  const arcScale = d3
    .scaleLinear()
    .domain(dataDomain)
    .range([arcMin, 0, arcMax]);
  const colorScale = d3
    .scaleLinear<string>()
    .domain(dataDomain)
    .range(colorOptions);
  const arc = d3
    .arc()
    .innerRadius(innerRadius)
    .outerRadius(outerRadius)
    .startAngle(arcMin);

>>>>>>> adae8b7a
  // clear old chart to redraw over
  const container = d3.select(containerElement);
  container.selectAll("*").remove();

<<<<<<< HEAD
  // Specify the chart’s dimensions based on a bar’s height.
  const barHeight = options?.style?.barHeight || HORIZONTAL_BAR_CHART.barHeight;
  const marginTop = HORIZONTAL_BAR_CHART.marginTop;
  const marginRight = HORIZONTAL_BAR_CHART.marginRight;
  const marginBottom = HORIZONTAL_BAR_CHART.marginBottom;
  const marginLeft =
    options?.style?.yAxisMargin || HORIZONTAL_BAR_CHART.marginLeft;
  const numGroups = dataGroups[0].value.length;
  const height = options?.stacked
    ? Math.ceil((dataGroups.length + 0.1) * barHeight) +
      marginTop +
      marginBottom
    : Math.ceil((dataGroups.length + 0.1) * barHeight * numGroups) +
      marginTop +
      marginBottom;

  const x = d3
    .scaleLinear()
    .domain([
      0,
      options?.stacked
        ? d3.max(series, (d) => d3.max(d, (d) => d[1]))
        : d3.max(dataGroups, (dg) => d3.max(dg.value, (dgv) => dgv.value)),
    ])
    .nice()
    .rangeRound([marginLeft, chartWidth - marginRight]);

  const y = d3
    .scaleBand()
    .domain(dataGroups.map((dg) => dg.label))
    .domain(dataGroups.map((dg) => dg.label))
    .rangeRound([marginTop, height - marginBottom])
    .padding(0.15);

  const color = getColorFn(keys);

  // Create the SVG container.
  const svg = d3
    .create("svg")
    .attr("width", chartWidth)
    .attr("height", height)
    .attr("viewBox", `0, 0, ${chartWidth}, ${height}`)
    .attr("style", "max-width: 100%; height: auto; font: 10px sans-serif;");

  if (options?.stacked) {
    // Stacked bar chart
    svg
      .selectAll("g")
      .data(series)
      .enter()
      .append("g")
      .attr("fill", (d) => color(d.key))
      .selectAll("rect")
      .data((d) => d)
      .join("rect")
      .classed("g-bar", true)
      .attr("data-dcid", (d) => d.data.dcid)
      .attr("x", (d) => x(d[0]))
      .attr("y", (d) => y(String(d.data.label)))
      .attr("width", (d) => x(d[1]) - x(d[0]))
      .attr("height", y.bandwidth());
  } else {
    // Grouped bar chart
    const barHeight = y.bandwidth() / numGroups;
    svg
      .selectAll("g")
      .data(dataGroups)
      .enter()
      .append("g")
      .selectAll("rect")
      .data((dg) =>
        dg.value.map((dgv) => ({ dataGroupValue: dgv, label: dg.label }))
      )
      .join("rect")
      .attr("fill", (item) => color(item.dataGroupValue.label))
      .classed("g-bar", true)
      .attr("data-dcid", (item) => item.dataGroupValue.dcid)
      .attr("x", x(0))
      .attr("y", (item, i) => y(item.label) + i * barHeight)
      .attr("width", (item) => x(item.dataGroupValue.value))
      .attr("height", barHeight);
  }

  // x axis
  svg
    .append("g")
    .attr("transform", `translate(0,${marginTop})`)
    .call(
      d3
        .axisTop(x)
        .ticks(NUM_Y_TICKS)
        .tickFormat((d) => {
          return formatNumberFn(d.valueOf(), options?.unit);
        })
    )
    .call((g) =>
      g
        .selectAll("text")
        .style("fill", AXIS_TEXT_FILL)
        .style("shape-rendering", "crispEdges")
    )
    .call((g) => g.select(".domain").remove());

  // y axis
  svg
    .append("g")
    .attr("transform", `translate(${marginLeft},0)`)
    .call(d3.axisLeft(y).tickSizeOuter(0))
    .call((g) =>
      g
        .selectAll("text")
        .style("fill", AXIS_TEXT_FILL)
        .style("shape-rendering", "crispEdges")
    );

  // Class for render verification in test cases
  svg.attr("class", ASYNC_ELEMENT_CLASS);

  // Attach SVG node to the parent container
  containerElement.append(svg.node());

  // Legend
  appendLegendElem(
    containerElement,
    color,
    dataGroups[0].value.map((dp) => ({
      label: dp.label,
      link: dp.link,
    })),
    options?.apiRoot
  );
=======
  // create svg container
  const svg = container
    .append("svg")
    .attr("xmlns", SVGNS)
    .attr("xmlns:xlink", XLINKNS)
    .attr("width", chartWidth)
    .attr("height", chartHeight)
    .attr("class", ASYNC_ELEMENT_CLASS);

  // draw chart and center in svg container
  const chart = svg
    .append("g")
    .attr("class", "arc")
    .attr(
      "transform",
      `translate(${chartWidth / 2}, ${(chartHeight + outerRadius) / 2})`
    );

  // create background arc
  chart
    .append("path")
    .attr("class", "bg-arc")
    .datum({ endAngle: arcMax })
    .style("fill", backgroundArcColor)
    .attr("d", arc);

  // create data arc
  chart
    .append("path")
    .attr("class", "data-arc")
    .datum({
      endAngle: arcScale(data.value),
      startAngle: arcMin,
    })
    .attr("d", arc)
    .style("fill", colorScale(data.value));

  // add label in middle, under arc
  const arcCentroid = arc.centroid({
    endAngle: arcMax,
    startAngle: arcMin,
    innerRadius,
    outerRadius,
  });
  chart
    .append("text")
    .attr("class", "arc-label")
    .datum({ value: data.value })
    .attr("x", arcCentroid[0])
    .attr("y", -1 * labelTextSize)
    .style("alignment-baseline", "central")
    .style("text-anchor", "middle")
    .style("font-size", `${labelTextSize}px`)
    .text((d) => formatNumberFn(d.value));
>>>>>>> adae8b7a
}

/**
 * Draw line chart.
 * @param svgContainer
 * @param width
 * @param height
 * @param dataGroups
 * @param showAllDots
 * @param highlightOnHover
 * @param formatNumberFn
 * @param unit
 * @param handleDotClick
 *
 * @return false if any series in the chart was filled in
 */
function drawLineChart(
  svgContainer: HTMLDivElement,
  width: number,
  height: number,
  dataGroups: DataGroup[],
  showAllDots: boolean,
  highlightOnHover: boolean,
  formatNumberFn: (value: number, unit?: string) => string,
  options?: LineChartOptions
): boolean {
  if (_.isEmpty(dataGroups)) {
    return true;
  }
  let maxV = Math.max(...dataGroups.map((dataGroup) => dataGroup.max()));
  let minV = Math.min(...dataGroups.map((dataGroup) => dataGroup.min()));
  if (minV > 0) {
    minV = 0;
  }
  if (maxV == 0) {
    maxV = MAX_Y_FOR_ZERO_CHARTS;
  }

  const svg = d3
    .select(svgContainer)
    .append("svg")
    .attr("xmlns", SVGNS)
    .attr("xmlns:xlink", XLINKNS)
    .attr("width", width)
    .attr("height", height);

  const xAxis = svg.append("g").attr("class", "x axis");
  const yAxis = svg.append("g").attr("class", "y axis");
  const highlight = svg.append("g").attr("class", "highlight");
  const chart = svg.append("g").attr("class", "chart-area");

  const yScale = d3
    .scaleLinear()
    .domain([minV, maxV])
    .range([height - MARGIN.bottom, MARGIN.top])
    .nice(NUM_Y_TICKS);
  const leftWidth = addYAxis(
    yAxis,
    width,
    yScale,
    formatNumberFn,
    TEXT_FONT_FAMILY,
    options?.unit
  );

  const xScale = d3
    .scaleTime()
    .domain(
      d3.extent(
        dataGroups.flatMap((dg) => dg.value),
        (d) => d.time
      )
    )
    .range([leftWidth, width - MARGIN.right]);

  let singlePointLabel = null;
  if (dataGroups[0].value.length === 1) {
    singlePointLabel = dataGroups[0].value[0].label;
  }
  const bottomHeight = addXAxis(
    xAxis,
    height,
    xScale,
    null,
    null,
    singlePointLabel,
    options?.apiRoot
  );
  updateXAxis(xAxis, bottomHeight, height, yScale);

  const legendText = dataGroups.map((dataGroup) =>
    dataGroup.label ? dataGroup.label : "A"
  );
  const colorFn = getColorFn(legendText);

  let hasFilledInValues = false;
  const timePoints = new Set<number>();
  for (const dataGroup of dataGroups) {
    const dataset = dataGroup.value.map((dp) => {
      if (dp.time) {
        timePoints.add(dp.time);
      }
      return [dp.time, dp.value];
    });
    const hasGap = shouldFillInValues(dataset);
    hasFilledInValues = hasFilledInValues || hasGap;
    const shouldAddDots =
      dataset.length < MIN_POINTS_FOR_DOTS_ON_LINE_CHART || showAllDots;
    const line = d3
      .line()
      .defined((d) => d[1] !== null) // Ignore points that are null
      .x((d) => xScale(d[0]))
      .y((d) => yScale(d[1]));

    if (hasGap) {
      // Draw a second line behind the main line with a different styling to
      // fill in gaps.
      chart
        .append("path")
        .datum(dataset.filter(line.defined())) // Only plot points that are defined
        .attr("class", "line fill")
        .attr("d", line)
        .style("fill", "none")
        .style("stroke-width", "2.5px")
        .style("stroke", colorFn(dataGroup.label))
        .style("opacity", 0.4)
        .style("stroke-dasharray", 2);
    }

    chart
      .append("path")
      .datum(dataset)
      .attr("class", "line")
      .style("stroke", colorFn(dataGroup.label))
      .attr("d", line)
      .style("fill", "none")
      .style("stroke-width", "2.5px")
      .style("stroke", colorFn(dataGroup.label));

    if (shouldAddDots) {
      const dots = chart
        .append("g")
        .selectAll(".dot")
        .data(dataGroup.value)
        .enter()
        .append("circle")
        .attr("class", "dot")
        .attr("cx", (d) => xScale(d.time))
        .attr("cy", (d) => yScale(d.value))
        .attr("r", (d) => (d.value === null ? 0 : 3))
        .style("fill", colorFn(dataGroup.label))
        .style("stroke", "#fff");
      if (options?.handleDotClick) {
        dots.on("click", options?.handleDotClick);
      }
    }
  }

  if (highlightOnHover) {
    const chartAreaBoundary = {
      bottom: height - bottomHeight,
      left: leftWidth,
      right: width - MARGIN.right,
      top: 0,
    };
    const dataGroupsDict = { [DATAGROUP_UNKNOWN_PLACE]: dataGroups };
    const container: d3.Selection<HTMLDivElement, any, any, any> =
      d3.select(svgContainer);
    const highlightColorFn = (_: string, dataGroup: DataGroup) => {
      return colorFn(dataGroup.label);
    };

    addHighlightOnHover(
      xScale,
      yScale,
      container,
      dataGroupsDict,
      highlightColorFn,
      timePoints,
      highlight,
      chartAreaBoundary,
      formatNumberFn,
      options?.unit
    );
  }

  appendLegendElem(
    svgContainer,
    colorFn,
    dataGroups.map((dg) => ({
      label: dg.label,
      link: dg.link,
    })),
    options?.apiRoot
  );
  svg.attr("class", ASYNC_ELEMENT_CLASS);
  return !hasFilledInValues;
}

/**
 * Returns an array of [min, max] value from the data groups (similar to d3.extent)
 *
 * @param dataGroupsDict
 */
function computeRanges(dataGroupsDict: { [geoId: string]: DataGroup[] }) {
  let dataGroups: DataGroup[];
  let minV = Number.MAX_VALUE;
  let maxV = Number.MIN_VALUE;
  for (const geoId in dataGroupsDict) {
    dataGroups = dataGroupsDict[geoId];
    maxV = Math.max(
      maxV,
      Math.max(...dataGroups.map((dataGroup) => dataGroup.max()))
    );
    minV = Math.min(
      minV,
      Math.min(...dataGroups.map((dataGroup) => dataGroup.min()))
    );
  }
  return [minV, maxV];
}

/**
 * Draw a group of lines chart with in-chart legend given a dataGroupsDict with different geoIds.
 *
 * @param selector selector for the container to draw the chart in
 * @param width: width for the chart.
 * @param height: height for the chart.
 * @param statVarInfos: object from stat var dcid to its info struct.
 * @param dataGroupsDict: data groups for plotting.
 * @param plotParams: contains all plot params for chart.
 * @param formatNumberFn function to use to format numbers
 * @param yLabel label for the y axis
 * @param unit the unit of the measurement.
 * @param modelsDataGroupsDict dict of place to data groups for model datagroups
 */
function drawGroupLineChart(
  selector: string | HTMLDivElement,
  width: number,
  height: number,
  statVarInfos: { [key: string]: StatVarInfo },
  dataGroupsDict: { [place: string]: DataGroup[] },
  plotParams: PlotParams,
  formatNumberFn: (value: number, unit?: string) => string,
  options?: GroupLineChartOptions
): void {
  // Get a non-empty array as dataGroups
  const dataGroupsAll = Object.values(dataGroupsDict).filter(
    (x) => x.length > 0
  );

  let container: d3.Selection<any, any, any, any>;
  if (typeof selector === "string") {
    container = d3.select("#" + selector);
  } else if (selector instanceof HTMLDivElement) {
    container = d3.select(selector);
  } else {
    return;
  }

  container.selectAll("svg").remove();

  const svg = container
    .append("svg")
    .attr("xmlns", SVGNS)
    .attr("xmlns:xlink", XLINKNS)
    .attr("width", width)
    .attr("height", height);

  if (_.isEmpty(dataGroupsAll)) {
    return;
  }
  const legendTextWidth = Math.max(width * LEGEND.ratio, LEGEND.minTextWidth);
  let legendWidth =
    Object.keys(dataGroupsDict).length > 1 &&
    Object.keys(statVarInfos).length > 1
      ? LEGEND.dashWidth + legendTextWidth
      : legendTextWidth;
  legendWidth += LEGEND.marginLeft;

  // Adjust the width of in-chart legends.
  let yRange = computeRanges(dataGroupsDict);
  if (!_.isEmpty(options?.modelsDataGroupsDict)) {
    const modelsRange = computeRanges(options?.modelsDataGroupsDict);
    yRange = [
      Math.min(yRange[0], modelsRange[0]),
      Math.max(yRange[1], modelsRange[1]),
    ];
  }

  const minV = yRange[0];
  let maxV = yRange[1];
  if (minV === maxV) {
    maxV = minV + 1;
  }

  const yAxis = svg.append("g").attr("class", "y axis");
  const xAxis = svg.append("g").attr("class", "x axis");
  const highlight = svg.append("g").attr("class", "highlight");
  const chart = svg.append("g").attr("class", "chart-area");
  const tempYAxis = svg.append("g");

  const yScale = d3
    .scaleLinear()
    .domain([minV, maxV])
    .range([height - MARGIN.bottom, MARGIN.top + YLABEL.height])
    .nice(NUM_Y_TICKS);

  const leftWidth = addYAxis(
    tempYAxis,
    width - legendWidth,
    yScale,
    formatNumberFn,
    TEXT_FONT_FAMILY,
    options?.unit
  );

  const chartWidth = width - MARGIN.right - legendWidth;
  const allDataPoints = dataGroupsAll
    .flat()
    .map((x) => x.value)
    .flat();
  const xScale = d3
    .scaleTime()
    .domain(d3.extent(allDataPoints, (d) => d.time))
    .range([leftWidth, chartWidth]);

  let singlePointLabel = null;
  if (allDataPoints.length === 1) {
    singlePointLabel = allDataPoints[0].label;
  }

  const bottomHeight = addXAxis(
    xAxis,
    height,
    xScale,
    null,
    null,
    singlePointLabel,
    options?.apiRoot
  );

  // Update and redraw the y-axis based on the new x-axis height.
  const yPosBottom = height - bottomHeight;
  const yPosTop = MARGIN.top + YLABEL.height;
  yScale.rangeRound([yPosBottom, yPosTop]);
  tempYAxis.remove();
  addYAxis(
    yAxis,
    width - legendWidth,
    yScale,
    formatNumberFn,
    TEXT_FONT_FAMILY,
    options?.unit
  );
  updateXAxis(xAxis, bottomHeight, height, yScale);

  // add ylabel
  svg
    .append("text")
    .attr("class", "label")
    .attr("text-anchor", "start")
    .attr("transform", `translate(${MARGIN.left}, ${YLABEL.topMargin})`)
    .style("font-size", "12px")
    .style("text-rendering", "optimizedLegibility")
    .text(options?.ylabel);

  if (!_.isEmpty(options?.modelsDataGroupsDict)) {
    for (const place in options?.modelsDataGroupsDict) {
      const dGroups = options?.modelsDataGroupsDict[place];
      for (const dataGroup of dGroups) {
        const dataset = dataGroup.value
          .map((dp) => {
            return [dp.time, dp.value];
          })
          .filter((dp) => {
            return dp[1] !== null;
          });
        const line = d3
          .line()
          .x((d) => xScale(d[0]))
          .y((d) => yScale(d[1]));
        const key = place + dataGroup.label.split("-")[0];
        let color = "#ccc";
        color = plotParams.lines[key].color; // super brittle - relies on how new sv's are built for model mmethods

        chart
          .append("path")
          .datum(dataset)
          .attr("class", "line")
          .attr("d", line)
          .style("fill", "none")
          .style("stroke", color)
          .style("stroke-width", "5px")
          .style("stroke-linecap", "round")
          .style("stroke-linejoin", "round")
          .style("opacity", ".1");
      }
    }
  }

  const timePoints = new Set<number>();
  for (const place in dataGroupsDict) {
    const dGroups = dataGroupsDict[place];
    for (const dataGroup of dGroups) {
      const dataset = dataGroup.value
        .map((dp) => {
          timePoints.add(dp.time);
          return [dp.time, dp.value];
        })
        .filter((dp) => {
          return dp[1] !== null;
        });
      const line = d3
        .line()
        .x((d) => xScale(d[0]))
        .y((d) => yScale(d[1]));
      const lineStyle = plotParams.lines[place + dataGroup.label];

      if (dataset.length > 1) {
        chart
          .append("path")
          .datum(dataset)
          .attr("class", "line")
          .attr("d", line)
          .style("fill", "none")
          .style("stroke", lineStyle.color)
          .style("stroke-width", "2px")
          .style("stroke-dasharray", lineStyle.dash)
          .style("stroke-linecap", "round")
          .style("stroke-linejoin", "round");
      } else {
        chart
          .append("g")
          .selectAll(".dot")
          .data(dataGroup.value)
          .enter()
          .append("circle")
          .attr("class", "dot")
          .attr("cx", (d) => xScale(d.time))
          .attr("cy", (d) => yScale(d.value))
          .attr("r", (d) => (d.value === null ? 0 : 3))
          .style("fill", lineStyle.color)
          .style("stroke", "#fff");
      }
    }
  }

  const legend = svg
    .append("g")
    .attr(
      "transform",
      `translate(${width - legendWidth + LEGEND.marginLeft}, ${
        LEGEND.marginTop
      })`
    );
  buildInChartLegend(legend, plotParams.legend, legendTextWidth);

  // Add highlight on hover
  const chartAreaBoundary = {
    bottom: height - bottomHeight,
    left: leftWidth,
    right: width - legendWidth + LEGEND.marginLeft,
    top: 0,
  };
  const highlightColorFn = (place: string, dataGroup: DataGroup) => {
    return plotParams.lines[place + dataGroup.label].color;
  };
  addHighlightOnHover(
    xScale,
    yScale,
    container,
    dataGroupsDict,
    highlightColorFn,
    timePoints,
    highlight,
    chartAreaBoundary,
    formatNumberFn,
    options?.unit,
    statVarInfos
  );
  svg.attr("class", ASYNC_ELEMENT_CLASS);
}

/**
 * Generate in-chart legend.
 *
 * @param legend: The legend svg selection.
 * @param params: An object keyed by legend text with value of legend style.
 * @param legendTextWidth: The width of the legend text.
 * @param statVarInfo: object from stat var dcid to its info struct.
 */
function buildInChartLegend(
  legend: d3.Selection<SVGGElement, any, any, any>,
  params: { [key: string]: Style },
  legendTextWidth: number
) {
  let yOffset = 0;
  for (const label in params) {
    // Create a group to hold dash line and legend text.
    const legendStyle = params[label];
    const lgGroup = legend
      .append("g")
      .attr("transform", `translate(0, ${yOffset})`);
    let dashWidth = 0;
    if (legendStyle.dash !== undefined) {
      // Draw the dash line.
      lgGroup
        .append("line")
        .attr("class", "legend-line")
        .attr("x1", "0")
        .attr("x2", `${LEGEND.dashWidth - 3}`)
        .style("stroke", LEGEND.defaultColor)
        .style("stroke-dasharray", `${legendStyle.dash}`);
      dashWidth = LEGEND.dashWidth;
    }
    // Draw the text.
    lgGroup
      .append("text")
      .attr("class", "legend-text")
      .attr("transform", `translate(${dashWidth}, 0)`)
      .attr("y", "0.3em")
      .attr("dy", "0")
      .text(label)
      .style("text-rendering", "optimizedLegibility")
      .style("fill", `${legendStyle.color}`)
      .call(wrap, legendTextWidth)
      .on("click", () => {
        if (legendStyle.legendLink) {
          window.open(legendStyle.legendLink);
        }
      });
    yOffset += lgGroup.node().getBBox().height + LEGEND.lineMargin;
  }
}

export {
  addXAxis,
  addYAxis,
  appendLegendElem,
  drawGaugeChart,
  drawGroupBarChart,
  drawGroupLineChart,
  drawHistogram,
  drawHorizontalBarChart,
  drawLineChart,
  drawStackBarChart,
};<|MERGE_RESOLUTION|>--- conflicted
+++ resolved
@@ -1023,42 +1023,6 @@
 }
 
 /**
-<<<<<<< HEAD
- * Draw horizontally stacked bar chart.
- * @param containerElement
- * @param chartWidth
- * @param dataGroups
- * @param formatNumberFn
- * @param options
- */
-function drawHorizontalBarChart(
-  containerElement: HTMLDivElement,
-  chartWidth: number,
-  dataGroups: DataGroup[],
-  formatNumberFn: (value: number, unit?: string) => string,
-  options?: HorizontalBarChartOptions
-): void {
-  if (_.isEmpty(dataGroups)) {
-    return;
-  }
-  const labelToLink = {};
-  for (const dataGroup of dataGroups) {
-    labelToLink[dataGroup.label] = dataGroup.link;
-  }
-
-  const keys = dataGroups[0].value.map((dp) => dp.label);
-  const data = [];
-  for (const dataGroup of dataGroups) {
-    const curr: { [property: string]: any } = { label: dataGroup.label };
-    for (const dataPoint of dataGroup.value) {
-      curr[dataPoint.label] = dataPoint.value;
-      curr.dcid = dataPoint.dcid;
-    }
-    data.push(curr);
-  }
-
-  const series = d3.stack().keys(keys).offset(d3.stackOffsetDiverging)(data);
-=======
  * Draw gauge chart.
  * @param containerElement HTML div to draw chart in
  * @param chartWidth width of the chart area
@@ -1128,12 +1092,105 @@
     .outerRadius(outerRadius)
     .startAngle(arcMin);
 
->>>>>>> adae8b7a
   // clear old chart to redraw over
   const container = d3.select(containerElement);
   container.selectAll("*").remove();
 
-<<<<<<< HEAD
+  // create svg container
+  const svg = container
+    .append("svg")
+    .attr("xmlns", SVGNS)
+    .attr("xmlns:xlink", XLINKNS)
+    .attr("width", chartWidth)
+    .attr("height", chartHeight)
+    .attr("class", ASYNC_ELEMENT_CLASS);
+
+  // draw chart and center in svg container
+  const chart = svg
+    .append("g")
+    .attr("class", "arc")
+    .attr(
+      "transform",
+      `translate(${chartWidth / 2}, ${(chartHeight + outerRadius) / 2})`
+    );
+
+  // create background arc
+  chart
+    .append("path")
+    .attr("class", "bg-arc")
+    .datum({ endAngle: arcMax })
+    .style("fill", backgroundArcColor)
+    .attr("d", arc);
+
+  // create data arc
+  chart
+    .append("path")
+    .attr("class", "data-arc")
+    .datum({
+      endAngle: arcScale(data.value),
+      startAngle: arcMin,
+    })
+    .attr("d", arc)
+    .style("fill", colorScale(data.value));
+
+  // add label in middle, under arc
+  const arcCentroid = arc.centroid({
+    endAngle: arcMax,
+    startAngle: arcMin,
+    innerRadius,
+    outerRadius,
+  });
+  chart
+    .append("text")
+    .attr("class", "arc-label")
+    .datum({ value: data.value })
+    .attr("x", arcCentroid[0])
+    .attr("y", -1 * labelTextSize)
+    .style("alignment-baseline", "central")
+    .style("text-anchor", "middle")
+    .style("font-size", `${labelTextSize}px`)
+    .text((d) => formatNumberFn(d.value));
+}
+
+/**
+ * Draw horizontally stacked bar chart.
+ * @param containerElement
+ * @param chartWidth
+ * @param dataGroups
+ * @param formatNumberFn
+ * @param options
+ */
+function drawHorizontalBarChart(
+  containerElement: HTMLDivElement,
+  chartWidth: number,
+  dataGroups: DataGroup[],
+  formatNumberFn: (value: number, unit?: string) => string,
+  options?: HorizontalBarChartOptions
+): void {
+  if (_.isEmpty(dataGroups)) {
+    return;
+  }
+  const labelToLink = {};
+  for (const dataGroup of dataGroups) {
+    labelToLink[dataGroup.label] = dataGroup.link;
+  }
+
+  const keys = dataGroups[0].value.map((dp) => dp.label);
+  const data = [];
+  for (const dataGroup of dataGroups) {
+    const curr: { [property: string]: any } = { label: dataGroup.label };
+    for (const dataPoint of dataGroup.value) {
+      curr[dataPoint.label] = dataPoint.value;
+      curr.dcid = dataPoint.dcid;
+    }
+    data.push(curr);
+  }
+
+  const series = d3.stack().keys(keys).offset(d3.stackOffsetDiverging)(data);
+  // clear old chart to redraw over
+  const container = d3.select(containerElement);
+  container.selectAll("*").remove();
+
   // Specify the chart’s dimensions based on a bar’s height.
   const barHeight = options?.style?.barHeight || HORIZONTAL_BAR_CHART.barHeight;
   const marginTop = HORIZONTAL_BAR_CHART.marginTop;
@@ -1265,62 +1322,6 @@
     })),
     options?.apiRoot
   );
-=======
-  // create svg container
-  const svg = container
-    .append("svg")
-    .attr("xmlns", SVGNS)
-    .attr("xmlns:xlink", XLINKNS)
-    .attr("width", chartWidth)
-    .attr("height", chartHeight)
-    .attr("class", ASYNC_ELEMENT_CLASS);
-
-  // draw chart and center in svg container
-  const chart = svg
-    .append("g")
-    .attr("class", "arc")
-    .attr(
-      "transform",
-      `translate(${chartWidth / 2}, ${(chartHeight + outerRadius) / 2})`
-    );
-
-  // create background arc
-  chart
-    .append("path")
-    .attr("class", "bg-arc")
-    .datum({ endAngle: arcMax })
-    .style("fill", backgroundArcColor)
-    .attr("d", arc);
-
-  // create data arc
-  chart
-    .append("path")
-    .attr("class", "data-arc")
-    .datum({
-      endAngle: arcScale(data.value),
-      startAngle: arcMin,
-    })
-    .attr("d", arc)
-    .style("fill", colorScale(data.value));
-
-  // add label in middle, under arc
-  const arcCentroid = arc.centroid({
-    endAngle: arcMax,
-    startAngle: arcMin,
-    innerRadius,
-    outerRadius,
-  });
-  chart
-    .append("text")
-    .attr("class", "arc-label")
-    .datum({ value: data.value })
-    .attr("x", arcCentroid[0])
-    .attr("y", -1 * labelTextSize)
-    .style("alignment-baseline", "central")
-    .style("text-anchor", "middle")
-    .style("font-size", `${labelTextSize}px`)
-    .text((d) => formatNumberFn(d.value));
->>>>>>> adae8b7a
 }
 
 /**
