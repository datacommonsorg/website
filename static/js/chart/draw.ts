--- conflicted
+++ resolved
@@ -871,7 +871,6 @@
 
   const colorFn = getColorFn(keys, options?.colors);
 
-<<<<<<< HEAD
   if (options?.lollipop) {
     // How much to shift stems so they plot at center of band
     const xShift = x.bandwidth() / 2;
@@ -882,10 +881,23 @@
       .data(series)
       .enter()
       .append("g")
-      .attr("stroke", (d) => color(d.key))
+      .attr("stroke", (d) => colorFn(d.key))
       .selectAll("line")
-      .data((d) => d)
+      .data((d) =>
+        d.map((item) => ({
+          key: d.key,
+          ...item,
+        }))
+      )
       .join("line")
+      .attr("part", (d) =>
+        [
+          "series",
+          `series-place-${d.data.dcid}`,
+          `series-variable-${d.key}`,
+          `series-place-${d.data.dcid}-variable-${d.key}`,
+        ].join(" ")
+      )
       .attr("data-dcid", (d) => d.data.dcid)
       .attr("data-d", (d) => d.data.value)
       .attr("stroke-width", 2)
@@ -901,10 +913,23 @@
       .data(series)
       .enter()
       .append("g")
-      .attr("fill", (d) => color(d.key))
+      .attr("fill", (d) => colorFn(d.key))
       .selectAll("circle")
-      .data((d) => d)
+      .data((d) =>
+        d.map((item) => ({
+          key: d.key,
+          ...item,
+        }))
+      )
       .join("circle")
+      .attr("part", (d) =>
+        [
+          "series",
+          `series-place-${d.data.dcid}`,
+          `series-variable-${d.key}`,
+          `series-place-${d.data.dcid}-variable-${d.key}`,
+        ].join(" ")
+      )
       .attr("data-dcid", (d) => d.data.dcid)
       .attr("data-d", (d) => d.data.value)
       .attr("r", 6)
@@ -917,47 +942,30 @@
       .data(series)
       .enter()
       .append("g")
-      .attr("fill", (d) => color(d.key))
+      .attr("fill", (d) => colorFn(d.key))
       .selectAll("rect")
-      .data((d) => d)
+      .data((d) =>
+        d.map((item) => ({
+          key: d.key,
+          ...item,
+        }))
+      )
       .join("rect")
       .classed("g-bar", true)
+      .attr("part", (d) =>
+        [
+          "series",
+          `series-place-${d.data.dcid}`,
+          `series-variable-${d.key}`,
+          `series-place-${d.data.dcid}-variable-${d.key}`,
+        ].join(" ")
+      )
       .attr("data-dcid", (d) => d.data.dcid)
       .attr("x", (d) => x(String(d.data.label)))
       .attr("y", (d) => (Number.isNaN(d[1]) ? y(d[0]) : y(d[1])))
       .attr("width", x.bandwidth())
       .attr("height", (d) => (Number.isNaN(d[1]) ? 0 : y(d[0]) - y(d[1])));
   }
-=======
-  chart
-    .selectAll("g")
-    .data(series)
-    .enter()
-    .append("g")
-    .attr("fill", (d) => colorFn(d.key))
-    .selectAll("rect")
-    .data((d) =>
-      d.map((item) => ({
-        key: d.key,
-        ...item,
-      }))
-    )
-    .join("rect")
-    .classed("g-bar", true)
-    .attr("part", (d) =>
-      [
-        "series",
-        `series-place-${d.data.dcid}`,
-        `series-variable-${d.key}`,
-        `series-place-${d.data.dcid}-variable-${d.key}`,
-      ].join(" ")
-    )
-    .attr("data-dcid", (d) => d.data.dcid)
-    .attr("x", (d) => x(String(d.data.label)))
-    .attr("y", (d) => (Number.isNaN(d[1]) ? y(d[0]) : y(d[1])))
-    .attr("width", x.bandwidth())
-    .attr("height", (d) => (Number.isNaN(d[1]) ? 0 : y(d[0]) - y(d[1])));
->>>>>>> 18fe25d7
 
   appendLegendElem(
     containerElement,
@@ -1104,7 +1112,8 @@
       )
       .attr("r", Math.min(6, stemSpacing));
   } else {
-    // Draw horizontal bars
+    // Draw grouped horizontal bars
+
     const barHeight = yScale.bandwidth() / numGroups;
     chart
       .selectAll("g")
@@ -1119,6 +1128,14 @@
       .attr("fill", (item) => colorFn(item.dataGroupValue.label))
       .classed("g-bar", true)
       .attr("data-dcid", (item) => item.dataGroupValue.dcid)
+      .attr("part", (item) =>
+        [
+          "series",
+          `series-place-${item.dataGroupValue.dcid}`,
+          `series-variable-${item.label}`,
+          `series-place-${item.dataGroupValue.dcid}-variable-${item.label}`,
+        ].join(" ")
+      )
       .attr("x", xScale(0))
       .attr("y", (item, i) => yScale(item.label) + i * barHeight)
       .attr("width", (item) => xScale(item.dataGroupValue.value))
@@ -1193,10 +1210,18 @@
       .append("g")
       .attr("fill", (d) => colorFn(d.key))
       .selectAll("rect")
-      .data((d) => d)
+      .data((d) => d.map((dp) => ({ key: d.key, ...dp })))
       .join("rect")
       .classed("g-bar", true)
       .attr("data-dcid", (d) => d.data.dcid)
+      .attr("part", (d) =>
+        [
+          "series",
+          `series-place-${d.data.dcid}`,
+          `series-variable-${d.key}`,
+          `series-place-${d.data.dcid}-variable-${d.key}`,
+        ].join(" ")
+      )
       .attr("x", (d) => xScale(d[0]))
       .attr("y", (d) => yScale(String(d.data.label)))
       .attr("width", (d) => xScale(d[1]) - xScale(d[0]))
@@ -1625,63 +1650,9 @@
 
   if (options?.stacked) {
     // Stacked bar chart
-<<<<<<< HEAD
     drawHorizontalStackedBars(svg, color, series, x, y, options?.lollipop);
   } else {
     drawHorizontalGroupedBars(svg, color, dataGroups, x, y, options?.lollipop);
-=======
-    svg
-      .selectAll("g")
-      .data(series)
-      .enter()
-      .append("g")
-      .attr("fill", (d) => color(d.key))
-      .selectAll("rect")
-      .data((d) => d.map((dp) => ({ key: d.key, ...dp })))
-      .join("rect")
-      .classed("g-bar", true)
-      .attr("data-dcid", (d) => d.data.dcid)
-      .attr("part", (d) =>
-        [
-          "series",
-          `series-place-${d.data.dcid}`,
-          `series-variable-${d.key}`,
-          `series-place-${d.data.dcid}-variable-${d.key}`,
-        ].join(" ")
-      )
-      .attr("x", (d) => x(d[0]))
-      .attr("y", (d) => y(String(d.data.label)))
-      .attr("width", (d) => x(d[1]) - x(d[0]))
-      .attr("height", y.bandwidth());
-  } else {
-    // Grouped bar chart
-    const barHeight = y.bandwidth() / numGroups;
-    svg
-      .selectAll("g")
-      .data(dataGroups)
-      .enter()
-      .append("g")
-      .selectAll("rect")
-      .data((dg) =>
-        dg.value.map((dgv) => ({ dataGroupValue: dgv, label: dg.label }))
-      )
-      .join("rect")
-      .attr("fill", (item) => color(item.dataGroupValue.label))
-      .classed("g-bar", true)
-      .attr("data-dcid", (item) => item.dataGroupValue.dcid)
-      .attr("part", (item) =>
-        [
-          "series",
-          `series-place-${item.dataGroupValue.dcid}`,
-          `series-variable-${item.label}`,
-          `series-place-${item.dataGroupValue.dcid}-variable-${item.label}`,
-        ].join(" ")
-      )
-      .attr("x", x(0))
-      .attr("y", (item, i) => y(item.label) + i * barHeight)
-      .attr("width", (item) => x(item.dataGroupValue.value))
-      .attr("height", barHeight);
->>>>>>> 18fe25d7
   }
 
   // x axis
