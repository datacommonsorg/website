/**
 * Copyright 2020 Google LLC
 *
 * Licensed under the Apache License, Version 2.0 (the "License");
 * you may not use this file except in compliance with the License.
 * You may obtain a copy of the License at
 *
 *      http://www.apache.org/licenses/LICENSE-2.0
 *
 * Unless required by applicable law or agreed to in writing, software
 * distributed under the License is distributed on an "AS IS" BASIS,
 * WITHOUT WARRANTIES OR CONDITIONS OF ANY KIND, either express or implied.
 * See the License for the specific language governing permissions and
 * limitations under the License.
 */

import * as d3 from "d3";

import {
  DataGroup,
  DataPoint,
  PlotParams,
  Style,
  getColorFn,
  shouldFillInValues,
} from "./base";

const NUM_X_TICKS = 5;
const NUM_Y_TICKS = 5;
const MARGIN = { top: 20, right: 10, bottom: 30, left: 35, yAxis: 3, grid: 5 };
const ROTATE_MARGIN_BOTTOM = 75; // margin bottom to use for histogram
const LEGEND = {
  ratio: 0.2,
  minTextWidth: 100,
  dashWidth: 30,
  lineMargin: 10,
  marginLeft: 15,
  marginTop: 40,
  defaultColor: "#000",
};
const SOURCE = {
  topMargin: 15,
  height: 20,
};
const YLABEL = {
  topMargin: 10,
  height: 15,
};

function appendLegendElem(
  elem: string,
  color: d3.ScaleOrdinal<string, string>,
  keys: string[]
): void {
  d3.select("#" + elem)
    .append("div")
    .attr("class", "legend")
    .selectAll("div")
    .data(keys)
    .join("div")
    .attr("style", (d) => `background: ${color(d)}`)
    .append("span")
    .text((d) => d);
}

/**
 * From https://bl.ocks.org/mbostock/7555321
 * Wraps axis text by fitting as many words per line as would fit a given width.
 */
function wrap(
  texts: d3.Selection<SVGTextElement, any, any, any>,
  width: number
) {
  texts.each(function () {
    const text = d3.select(this);
    const words = text.text().split(/\s+/).reverse();
    let line: string[] = [];
    let lineNumber = 0;
    const lineHeight = 1.1; // ems
    const y = text.attr("y");
    const dy = parseFloat(text.attr("dy"));
    let tspan = text
      .text(null)
      .append("tspan")
      .attr("x", 0)
      .attr("y", y)
      .attr("dy", dy + "em");
    let word: string;
    word = words.pop();
    while (word) {
      line.push(word);
      tspan.text(line.join(" "));
      if (tspan.node().getComputedTextLength() > width) {
        line.pop();
        tspan.text(line.join(" "));
        line = [word];
        tspan = text
          .append("tspan")
          .attr("x", 0)
          .attr("y", y)
          .attr("dy", ++lineNumber * lineHeight + dy + "em")
          .text(word);
      }
      word = words.pop();
    }
  });
}

function addXAxis(
  svg: d3.Selection<SVGElement, any, any, any>,
  height: number,
  xScale: d3.AxisScale<any>,
  shouldRotate?: boolean
) {
  const d3Axis = d3.axisBottom(xScale).ticks(NUM_X_TICKS).tickSizeOuter(0);
  if (shouldRotate && typeof xScale.bandwidth == "function") {
    if (xScale.bandwidth() < 5) {
      d3Axis.tickValues(xScale.domain().filter((v, i) => i % 5 == 0));
    } else if (xScale.bandwidth() < 15) {
      d3Axis.tickValues(xScale.domain().filter((v, i) => i % 3 == 0));
    }
  }

  const axis = svg
    .append("g")
    .attr("class", "x axis")
    .attr("transform", `translate(0, ${height - MARGIN.bottom})`)
    .call(d3Axis)
    .call((g) => g.select(".domain").remove());

  if (shouldRotate) {
    axis
      .attr("transform", `translate(0, ${height - ROTATE_MARGIN_BOTTOM})`)
      .selectAll("text")
      .style("text-anchor", "end")
      .attr("dx", "-.8em")
      .attr("dy", ".15em")
      .attr("transform", "rotate(-35)");
  } else if (typeof xScale.bandwidth === "function") {
    axis.selectAll(".tick text").call(wrap, xScale.bandwidth());
  }
}

function addYAxis(
  svg: d3.Selection<SVGElement, any, any, any>,
  width: number,
  yScale: d3.ScaleLinear<any, any>,
  unit?: string
) {
  svg
    .append("g")
    .attr("class", "y axis")
    .attr("transform", `translate(${width - MARGIN.right}, 0)`)
    .call(
      d3
        .axisLeft(yScale)
        .ticks(NUM_Y_TICKS)
        .tickSize(width - MARGIN.grid - MARGIN.right)
        .tickFormat((d) => {
          const yticks = yScale.ticks();
          const p = d3.precisionPrefix(
            yticks[1] - yticks[0],
            yticks[yticks.length - 1]
          );
          let tText = String(d);
          // When the y value is less than one, use the original value.
          // Otherwise 0.3 is formatted into 300m which is confusing to 300M.
          if (d > 1 || d < -1) {
            tText = d3
              .formatPrefix(
                `.${p}`,
                yScale.domain()[1]
              )(d)
              .replace(/G/, "B");
          }
          const dollar = unit === "$" ? "$" : "";
          const percent = unit === "%" ? "%" : "";
          return `${dollar}${tText}${percent}`;
        })
    )
    .call((g) => g.select(".domain").remove())
    .call((g) =>
      g.selectAll(".tick:not(:first-of-type) line").attr("class", "grid-line")
    )
    .call((g) =>
      g
        .selectAll(".tick text")
        .attr("x", -width + MARGIN.left + MARGIN.yAxis)
        .attr("dy", -4)
    );
}

/**
 * Draw histogram. Used for ranking pages.
 * @param id
 * @param width
 * @param height
 * @param dataPoints
 * @param unit
 */
function drawHistogram(
  id: string,
  width: number,
  height: number,
  dataPoints: DataPoint[],
  unit?: string
): void {
  const textList = dataPoints.map((dataPoint) => dataPoint.label);
  const values = dataPoints.map((dataPoint) => dataPoint.value);

  const x = d3
    .scaleBand()
    .domain(textList)
    .rangeRound([MARGIN.left, width - MARGIN.right])
    .paddingInner(0.1)
    .paddingOuter(0.1);

  const y = d3
    .scaleLinear()
    .domain([0, d3.max(values)])
    .nice()
    .rangeRound([height - ROTATE_MARGIN_BOTTOM, MARGIN.top]);

  const color = getColorFn(["A"])("A"); // we only need one color

  const svg = d3
    .select("#" + id)
    .append("svg")
    .attr("width", width)
    .attr("height", height);

  addXAxis(svg, height, x, true);
  addYAxis(svg, width, y, unit);

  svg
    .append("g")
    .selectAll("rect")
    .data(dataPoints)
    .join("rect")
    .attr("x", (d) => x(d.label))
    .attr("y", (d) => y(d.value))
    .attr("width", x.bandwidth())
    .attr("height", (d) => y(0) - y(d.value))
    .attr("fill", color);
}

/**
 * Draw single bar chart.
 * @param id
 * @param width
 * @param height
 * @param dataPoints
 * @param unit
 */
function drawSingleBarChart(
  id: string,
  width: number,
  height: number,
  dataPoints: DataPoint[],
  unit?: string
): void {
  const textList = dataPoints.map((dataPoint) => dataPoint.label);
  const values = dataPoints.map((dataPoint) => dataPoint.value);

  const x = d3
    .scaleBand()
    .domain(textList)
    .rangeRound([MARGIN.left, width - MARGIN.right])
    .paddingInner(0.1)
    .paddingOuter(0.1);

  const y = d3
    .scaleLinear()
    .domain([0, d3.max(values)])
    .nice()
    .rangeRound([height - MARGIN.bottom, MARGIN.top]);

  const color = getColorFn(textList);

  const svg = d3
    .select("#" + id)
    .append("svg")
    .attr("width", width)
    .attr("height", height);

  addXAxis(svg, height, x);
  addYAxis(svg, width, y, unit);

  svg
    .append("g")
    .selectAll("rect")
    .data(dataPoints)
    .join("rect")
    .attr("x", (d) => x(d.label))
    .attr("y", (d) => y(d.value))
    .attr("width", x.bandwidth())
    .attr("height", (d) => y(0) - y(d.value))
    .attr("fill", (d) => color(d.label));
}

/**
 * Draw stack bar chart.
 *
 * @param id
 * @param width
 * @param height
 * @param dataGroups
 * @param unit
 */
function drawStackBarChart(
  id: string,
  width: number,
  height: number,
  dataGroups: DataGroup[],
  unit?: string
): void {
  const keys = dataGroups[0].value.map((dp) => dp.label);

  const data = [];
  for (const dataGroup of dataGroups) {
    const curr: { [property: string]: any } = { label: dataGroup.label };
    for (const dataPoint of dataGroup.value) {
      curr[dataPoint.label] = dataPoint.value;
    }
    data.push(curr);
  }

  const series = d3.stack().keys(keys)(data);

  const x = d3
    .scaleBand()
    .domain(dataGroups.map((dg) => dg.label))
    .rangeRound([MARGIN.left, width - MARGIN.right])
    .paddingInner(0.1)
    .paddingOuter(0.1);

  const y = d3
    .scaleLinear()
    .domain([0, d3.max(series, (d) => d3.max(d, (d1) => d1[1]))])
    .nice()
    .rangeRound([height - MARGIN.bottom, MARGIN.top]);

  const color = getColorFn(keys);

  const svg = d3
    .select("#" + id)
    .append("svg")
    .attr("width", width)
    .attr("height", height);

  addXAxis(svg, height, x);
  addYAxis(svg, width, y, unit);

  svg
    .append("g")
    .selectAll("g")
    .data(series)
    .enter()
    .append("g")
    .attr("fill", (d) => color(d.key))
    .selectAll("rect")
    .data((d) => d)
    .join("rect")
    .attr("x", (d) => x(String(d.data.label)))
    .attr("y", (d) => (Number.isNaN(d[1]) ? y(d[0]) : y(d[1])))
    .attr("width", x.bandwidth())
    .attr("height", (d) => (Number.isNaN(d[1]) ? 0 : y(d[0]) - y(d[1])));

  appendLegendElem(id, color, keys);
}

/**
 * Draw group bar chart.
 *
 * @param id
 * @param width
 * @param height
 * @param dataGroups
 * @param unit
 */
function drawGroupBarChart(
  id: string,
  width: number,
  height: number,
  dataGroups: DataGroup[],
  unit?: string
): void {
  const labelToLink = {};
  for (const dataGroup of dataGroups) {
    labelToLink[dataGroup.label] = dataGroup.link;
  }
  const keys = dataGroups[0].value.map((dp) => dp.label);
  const x0 = d3
    .scaleBand()
    .domain(dataGroups.map((dg) => dg.label))
    .rangeRound([MARGIN.left, width - MARGIN.right])
    .paddingInner(0.1)
    .paddingOuter(0.1);

  const x1 = d3
    .scaleBand()
    .domain(keys)
    .rangeRound([0, x0.bandwidth()])
    .padding(0.05);

  const maxV = Math.max(...dataGroups.map((dataGroup) => dataGroup.max()));
  const y = d3
    .scaleLinear()
    .domain([0, maxV])
    .nice()
    .rangeRound([height - MARGIN.bottom, MARGIN.top]);

  const colorFn = getColorFn(keys);

  const svg = d3
    .select("#" + id)
    .append("svg")
    .attr("width", width)
    .attr("height", height);

  addXAxis(svg, height, x0);
  addYAxis(svg, width, y, unit);
  svg
    .append("g")
    .selectAll("g")
    .data(dataGroups)
    .join("g")
    .attr("transform", (dg) => `translate(${x0(dg.label)},0)`)
    .selectAll("rect")
    .data((dg) => dg.value.map((dp) => ({ key: dp.label, value: dp.value })))
    .join("rect")
    .attr("x", (d) => x1(d.key))
    .attr("y", (d) => y(d.value))
    .attr("width", x1.bandwidth())
    .attr("height", (d) => y(0) - y(d.value))
    .attr("fill", (d) => colorFn(d.key));

  appendLegendElem(id, colorFn, keys);

  // Add link to place name labels.
  svg
    .select(".x.axis")
    .selectAll(".tick text")
    .filter(function (this) {
      return !!labelToLink[d3.select(this).text()];
    })
    .attr("class", "place-tick")
    .on("click", function (this) {
      window.open(labelToLink[d3.select(this).text()], "_blank");
    });
}

/**
 * Draw line chart.
 * @param id
 * @param width
 * @param height
 * @param dataGroups
 * @param unit
 *
 * @return false if any series in the chart was filled in
 */
function drawLineChart(
  id: string,
  width: number,
  height: number,
  dataGroups: DataGroup[],
  unit?: string
): boolean {
  const maxV = Math.max(...dataGroups.map((dataGroup) => dataGroup.max()));
  let minV = Math.min(...dataGroups.map((dataGroup) => dataGroup.min()));
  if (minV > 0) {
    minV = 0;
  }

  const svg = d3
    .select("#" + id)
    .append("svg")
    .attr("width", width)
    .attr("height", height);

  const xScale = d3
    .scaleTime()
    .domain(d3.extent(dataGroups[0].value, (d) => new Date(d.label).getTime()))
    .range([MARGIN.left, width - MARGIN.right]);

  const yScale = d3
    .scaleLinear()
    .domain([minV, maxV])
    .range([height - MARGIN.bottom, MARGIN.top])
    .nice(NUM_Y_TICKS);

  addXAxis(svg, height, xScale);
  addYAxis(svg, width, yScale, unit);

  const legendText = dataGroups.map((dataGroup) =>
    dataGroup.label ? dataGroup.label : "A"
  );
  const colorFn = getColorFn(legendText);

  let hasFilledInValues = false;
  for (const dataGroup of dataGroups) {
    const dataset = dataGroup.value.map((dp) => {
      return [new Date(dp.label).getTime(), dp.value];
    });
    const hasGap = shouldFillInValues(dataset);
    hasFilledInValues = hasFilledInValues || hasGap;
    const shouldAddDots = dataset.length < 12;

    const line = d3
      .line()
      .defined((d) => d[1] !== null) // Ignore points that are null
      .x((d) => xScale(d[0]))
      .y((d) => yScale(d[1]));

    if (hasGap) {
      // Draw a second line behind the main line with a different styling to
      // fill in gaps.
      svg
        .append("path")
        .datum(dataset.filter(line.defined())) // Only plot points that are defined
        .attr("class", "line fill")
        .style("stroke", colorFn(dataGroup.label))
        .attr("d", line);
    }

    svg
      .append("path")
      .datum(dataset)
      .attr("class", "line")
      .style("stroke", colorFn(dataGroup.label))
      .attr("d", line);

    if (shouldAddDots) {
      svg
        .append("g")
        .selectAll(".dot")
        .data(dataset)
        .enter()
        .append("circle")
        .attr("class", "dot")
        .attr("cx", (d) => xScale(d[0]))
        .attr("cy", (d) => yScale(d[1]))
        .attr("fill", colorFn(dataGroup.label))
        .attr("r", (d) => (d[1] === null ? 0 : 3));
    }
  }

<<<<<<< HEAD
  appendLegendElem(id, colorFn, legendText);
=======
  if (dataGroups.length > 1) {
    appendLegendElem(id, colorFn, legendText);
  }

  return !hasFilledInValues;
>>>>>>> de3d47a8
}

/**
 * Return a Range object defined above.
 *
 * @param dataGroupsDict
 */
function computeRanges(dataGroupsDict: { [geoId: string]: DataGroup[] }) {
  const range = {
    minV: 0,
    maxV: 0,
  };

  let dataGroups: DataGroup[];
  let maxV = 0;
  let minV = 0; // calculate the min value when its less than 0
  for (const geoId in dataGroupsDict) {
    dataGroups = dataGroupsDict[geoId];
    maxV = Math.max(
      maxV,
      Math.max(...dataGroups.map((dataGroup) => dataGroup.max()))
    );
    minV = Math.min(
      minV,
      Math.min(...dataGroups.map((dataGroup) => dataGroup.min()))
    );
  }
  range.maxV = maxV;
  range.minV = minV;
  return range;
}

/**
 * Draw a group of lines chart with in-chart legend given a dataGroupsDict with different geoIds.
 *
 * @param id: DOM id.
 * @param width: width for the chart.
 * @param height: height for the chart.
 * @param statsVarsTitle: object from stats var dcid to display title.
 * @param dataGroupsDict: data groups for plotting.
 * @param plotParams: contains all plot params for chart.
 * @param source: an array of source domain.
 * @param unit the unit of the measurement.
 */
function drawGroupLineChart(
  selector: string | HTMLDivElement,
  width: number,
  height: number,
  statsVarsTitle: { [key: string]: string },
  dataGroupsDict: { [place: string]: DataGroup[] },
  plotParams: PlotParams,
  ylabel?: string,
  source?: string[],
  unit?: string
): void {
  // Get a non-empty array as dataGroups
  const dataGroupsAll = Object.values(dataGroupsDict).filter(
    (x) => x.length > 0
  );
  let dataGroups = dataGroupsAll[0];
  const legendTextdWidth = Math.max(width * LEGEND.ratio, LEGEND.minTextWidth);
  const legendWidth =
    Object.keys(dataGroupsDict).length > 1 &&
    Object.keys(statsVarsTitle).length > 1
      ? LEGEND.dashWidth + legendTextdWidth
      : legendTextdWidth;

  // Adjust the width of in-chart legends.
  const yRange = computeRanges(dataGroupsDict);
  const minV = yRange.minV;
  let maxV = yRange.maxV;
  if (minV === maxV) {
    maxV = minV + 1;
  }

  let container: d3.Selection<any, any, any, any>;
  if (typeof selector === "string") {
    container = d3.select("#" + selector);
  } else if (selector instanceof HTMLDivElement) {
    container = d3.select(selector);
  } else {
    return;
  }

  container.selectAll("svg").remove();

  const svg = container
    .append("svg")
    .attr("width", width)
    .attr("height", height + SOURCE.height);

  const xScale = d3
    .scaleTime()
    .domain(d3.extent(dataGroups[0].value, (d) => new Date(d.label).getTime()))
    .range([MARGIN.left, width - MARGIN.right - legendWidth]);

  const yScale = d3
    .scaleLinear()
    .domain([minV, maxV])
    .range([height - MARGIN.bottom, MARGIN.top + YLABEL.height])
    .nice(NUM_Y_TICKS);

  addXAxis(svg, height, xScale);
  addYAxis(svg, width - legendWidth, yScale, unit);

  // add ylabel
  svg
    .append("text")
    .attr("class", "label")
    .attr("text-anchor", "start")
    .attr("transform", `translate(${MARGIN.grid}, ${YLABEL.topMargin})`)
    .text(ylabel);

  for (const place in dataGroupsDict) {
    dataGroups = dataGroupsDict[place];
    for (const dataGroup of dataGroups) {
      const dataset = dataGroup.value.map((dp) => [
        new Date(dp.label).getTime(),
        dp.value,
      ]);
      const line = d3
        .line()
        .defined((d) => d[1] != null)
        .x((d) => xScale(d[0]))
        .y((d) => yScale(d[1]));
      const lineStyle =
        plotParams.lines[place + statsVarsTitle[dataGroup.label]];
      svg
        .append("path")
        .datum(dataset)
        .attr("class", "line")
        .style("stroke", lineStyle.color)
        .attr("d", line)
        .attr("stroke-width", "1")
        .attr("stroke-dasharray", lineStyle.dash);
    }
  }
  // add source info to the chart
  if (source) {
    const sourceText = "Data source: " + source.filter(Boolean).join(", ");
    svg
      .append("text")
      .attr("class", "label")
      .attr("text-anchor", "start")
      .attr(
        "transform",
        `translate(${MARGIN.grid}, ${height + SOURCE.topMargin})`
      )
      .attr("fill", "#808080")
      .text(sourceText);
  }

  const legend = svg
    .append("g")
    .attr(
      "transform",
      `translate(${width - legendWidth + LEGEND.marginLeft}, ${
        LEGEND.marginTop
      })`
    );
  buildInChartLegend(legend, plotParams.legend, legendTextdWidth);
}

/**
 * Generate in-chart legend.
 *
 * @param legend: The legend svg selection.
 * @param params: An object keyed by legend text with value of legend style.
 * @param legendTextdWidth: The width of the legend text.
 */
function buildInChartLegend(
  legend: d3.Selection<SVGGElement, any, any, any>,
  params: { [key: string]: Style },
  legendTextdWidth: number
) {
  let yOffset = 0;
  for (const label in params) {
    // Create a group to hold dash line and legend text.
    const legendStyle = params[label];
    const lgGroup = legend
      .append("g")
      .attr("transform", `translate(0, ${yOffset})`);
    let dashWidth = 0;
    if (legendStyle.dash !== undefined) {
      // Draw the dash line.
      lgGroup
        .append("line")
        .attr("class", "legend-line")
        .attr("x1", "0")
        .attr("x2", `${LEGEND.dashWidth - 3}`)
        .attr("stroke", LEGEND.defaultColor)
        .attr("stroke-dasharray", `${legendStyle.dash}`);
      dashWidth = LEGEND.dashWidth;
    }
    // Draw the text.
    lgGroup
      .append("text")
      .attr("class", "legend-text")
      .attr("transform", `translate(${dashWidth}, 0)`)
      .attr("y", "0.3em")
      .attr("dy", "0")
      .text(label)
      .attr("fill", `${legendStyle.color}`)
      .call(wrap, legendTextdWidth);
    yOffset += lgGroup.node().getBBox().height + LEGEND.lineMargin;
  }
}

export {
  appendLegendElem,
  drawGroupBarChart,
  drawGroupLineChart,
  drawHistogram,
  drawLineChart,
  drawSingleBarChart,
  drawStackBarChart,
};<|MERGE_RESOLUTION|>--- conflicted
+++ resolved
@@ -546,15 +546,8 @@
     }
   }
 
-<<<<<<< HEAD
   appendLegendElem(id, colorFn, legendText);
-=======
-  if (dataGroups.length > 1) {
-    appendLegendElem(id, colorFn, legendText);
-  }
-
   return !hasFilledInValues;
->>>>>>> de3d47a8
 }
 
 /**
