--- conflicted
+++ resolved
@@ -160,12 +160,8 @@
 function getTooltipContent(
   dataGroupsDict: { [place: string]: DataGroup[] },
   highlightedTime: number,
-  unit?: string,
-<<<<<<< HEAD
-  format?: boolean
-=======
-  statVarInfo?: { [key: string]: StatVarInfo }
->>>>>>> 2a842854
+  statVarInfo?: { [key: string]: StatVarInfo },
+  unit?: string
 ): string {
   let tooltipDate = "";
   let tooltipContent = "";
@@ -191,22 +187,9 @@
         if (places.length > 1) {
           rowLabel += _.isEmpty(rowLabel) ? ` ${place}` : ` - ${place}`;
         }
-<<<<<<< HEAD
-        let value: string;
-        if (!dataPoint.value) {
-          value = "N/A";
-        } else {
-          if (format) {
-            value = formatNumber(dataPoint.value, unit);
-          } else {
-            value = ` ${dataPoint.value} ${unit}`;
-          }
-        }
-=======
-        const value = !_.isNull(dataPoint.value)
-          ? formatNumber(dataPoint.value, unit)
-          : "N/A";
->>>>>>> 2a842854
+        const value = _.isNull(dataPoint.value)
+          ? "N/A"
+          : `${dataPoint.value} ${unit}`;
         tooltipContent += `${rowLabel}: ${value}<br/>`;
       }
     }
@@ -336,8 +319,8 @@
       const tooltipContent = getTooltipContent(
         dataGroupsDict,
         highlightedTime,
-        unit,
-        statVarInfo
+        statVarInfo,
+        unit
       );
       showTooltip(
         tooltipContent,
