--- conflicted
+++ resolved
@@ -1051,16 +1051,10 @@
   const legendTextWidth = Math.max(width * LEGEND.ratio, LEGEND.minTextWidth);
   let legendWidth =
     Object.keys(dataGroupsDict).length > 1 &&
-<<<<<<< HEAD
-    Object.keys(statVarInfos).length > 1
-      ? LEGEND.dashWidth + legendTextdWidth
-      : legendTextdWidth;
-=======
     Object.keys(statVarInfo).length > 1
       ? LEGEND.dashWidth + legendTextWidth
       : legendTextWidth;
   legendWidth += LEGEND.marginLeft;
->>>>>>> 5e6e5871
 
   // Adjust the width of in-chart legends.
   const yRange = computeRanges(dataGroupsDict);
