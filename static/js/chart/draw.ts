/**
 * Copyright 2020 Google LLC
 *
 * Licensed under the Apache License, Version 2.0 (the "License");
 * you may not use this file except in compliance with the License.
 * You may obtain a copy of the License at
 *
 *      http://www.apache.org/licenses/LICENSE-2.0
 *
 * Unless required by applicable law or agreed to in writing, software
 * distributed under the License is distributed on an "AS IS" BASIS,
 * WITHOUT WARRANTIES OR CONDITIONS OF ANY KIND, either express or implied.
 * See the License for the specific language governing permissions and
 * limitations under the License.
 */

import * as d3 from "d3";
import _ from "lodash";

import { GaugeChartData } from "../components/tiles/gauge_tile";
import { ASYNC_ELEMENT_CLASS } from "../constants/css_constants";
import {
  GA_EVENT_PLACE_CHART_CLICK,
  GA_PARAM_PLACE_CHART_CLICK,
  GA_VALUE_PLACE_CHART_CLICK_STAT_VAR_CHIP,
  triggerGAEvent,
} from "../shared/ga_events";
import { StatVarInfo } from "../shared/stat_var";
import { Boundary } from "../shared/types";
import {
  DataGroup,
  DataPoint,
  getColorFn,
  PlotParams,
  shouldFillInValues,
  Style,
  wrap,
} from "./base";
import {
  ChartOptions,
  GroupLineChartOptions,
  HistogramOptions,
  HorizontalBarChartOptions,
  LineChartOptions,
} from "./types";

const NUM_X_TICKS = 5;
const NUM_Y_TICKS = 5;
const MARGIN = {
  top: 20, // margin between chart and top edge
  right: 10, // margin between chart and right edge
  bottom: 30, // margin between chart and bottom edge
  left: 0, // margin between chart and left edge
  grid: 10, // margin between y-axis and chart content
};
const ROTATE_MARGIN_BOTTOM = 75; // margin bottom to use for histogram
const LEGEND = {
  ratio: 0.2,
  minTextWidth: 100,
  dashWidth: 30,
  lineMargin: 10,
  marginLeft: 10,
  marginTop: 40,
  defaultColor: "#000",
};
const YLABEL = {
  topMargin: 10,
  height: 15,
};

// Horizontal bar chart default style
const HORIZONTAL_BAR_CHART = {
  barHeight: 30,
  marginBottom: 10,
  marginLeft: 80,
  marginRight: 30,
  marginTop: 30,
};
const SVGNS = "http://www.w3.org/2000/svg";
const XLINKNS = "http://www.w3.org/1999/xlink";

const TEXT_FONT_FAMILY = "Roboto";
const AXIS_TEXT_FILL = "#2b2929";
const AXIS_GRID_FILL = "#999";

// Max Y value used for y domains for charts that have only 0 values.
const MAX_Y_FOR_ZERO_CHARTS = 10;
// Max width in pixels for a bar in a histogram
const MAX_HISTOGRAM_BAR_WIDTH = 75;
const MIN_POINTS_FOR_DOTS_ON_LINE_CHART = 12;
const TOOLTIP_ID = "draw-tooltip";
// min distance between bottom of the tooltip and a datapoint
const TOOLTIP_BOTTOM_OFFSET = 5;
const HIGHLIGHTING_DOT_R = 5;
// if building a datagroup dictionary and the place for a datagroup is
// unknown, use this as the place.
const DATAGROUP_UNKNOWN_PLACE = "unknown";
const TICK_SIZE = 6;

/**
 * Adds a legend to the parent element
 * @param elem parent element
 * @param color d3 color scale
 * @param key legend items
 * @param marginLeft [optional] legend offset
 */
function appendLegendElem(
  elem: HTMLElement,
  color: d3.ScaleOrdinal<string, string>,
  keys: {
    label: string;
    link?: string;
  }[],
  apiRoot?: string
): void {
  const legendContainer = d3
    .select(elem)
    .append("div")
    .attr("class", "legend-basic");

  const legendItem = legendContainer
    .selectAll("div")
    .data(keys)
    .join("div")
    .attr("class", "legend-item");

  legendItem
    .append("div")
    .attr("class", "legend-color")
    .attr("style", (d) => `background: ${color(d.label)}`);

  legendItem
    .append("a")
    .attr("class", "legend-link")
    .attr("title", (d) => d.label)
    .text((d) => d.label)
    .attr("href", (d) => (d.link ? `${apiRoot || ""}${d.link}` : null))
    // Triggered when stat var legend chip is clicked: sends data to google analytics.
    .on("click", () =>
      triggerGAEvent(GA_EVENT_PLACE_CHART_CLICK, {
        [GA_PARAM_PLACE_CHART_CLICK]: GA_VALUE_PLACE_CHART_CLICK_STAT_VAR_CHIP,
      })
    );
}

/**
 * Adds tooltip element within a given container.
 *
 * @param containerId container to add tooltip element to.
 */
function addTooltip(
  container: d3.Selection<HTMLDivElement, any, any, any>
): void {
  container
    .attr("style", "position: relative")
    .append("div")
    .attr("id", TOOLTIP_ID)
    .attr("style", "position: absolute; display: none; z-index: 1");
}

/**
 * Position and show the tooltip.
 *
 * @param contentHTML innerHTML of the tooltip as a string.
 * @param containerId id of the div containing the tooltip.
 * @param datapointX x coordinate of the datapoint that the tooltip is being shown for.
 * @param datapointY y coordinate of the datapoint that the tooltip is being shown for.
 * @param relativeBoundary tooltip boundary relative to its container element.
 */
function showTooltip(
  contentHTML: string,
  container: d3.Selection<HTMLDivElement, any, any, any>,
  datapointX: number,
  datapointY: number,
  relativeBoundary: Boundary
): void {
  const tooltipSelect = container.select(`#${TOOLTIP_ID}`).html(contentHTML);
  const rect = (tooltipSelect.node() as HTMLDivElement).getBoundingClientRect();
  const width = rect.width;
  const height = rect.height;
  // center tooltip over the datapoint. If this causes the tooltip to overflow the boundary,
  // place the tooltip against the respective boundary.
  let left = datapointX - width / 2;
  if (left < relativeBoundary.left) {
    left = relativeBoundary.left;
  } else if (left + width > relativeBoundary.right) {
    left = relativeBoundary.right - width;
  }
  // place the tooltip against the top of the chart area unless there is too little space between it
  // and the datapoint, then place the tooltip against the bottom of the chart area
  let top = 0;
  if (height > datapointY - TOOLTIP_BOTTOM_OFFSET) {
    top = relativeBoundary.bottom - height;
  }
  tooltipSelect.style("left", left + "px").style("top", top + "px");
}

/**
 * Given a dataGroupsDict, gets the row label for each combination of place and
 * data group.
 *
 * @param dataGroupsDict mapping of place to datagroups from which the row
 *                       labels will be generated
 * @param dataGroups list of all datagroups
 * @param statVarInfo mapping of stat var to information such as its title
 */
function getRowLabels(
  dataGroupsDict: { [place: string]: DataGroup[] },
  dataGroups: string[],
  statVarInfo?: { [key: string]: StatVarInfo }
): { [place: string]: { [sv: string]: string } } {
  const places = Object.keys(dataGroupsDict);
  const labels = {};
  for (const place of places) {
    labels[place] = {};
    for (const dataGroup of Array.from(dataGroups)) {
      let rowLabel = "";
      if (dataGroups.length > 1) {
        let statVarLabel = dataGroup;
        if (statVarInfo && dataGroup in statVarInfo) {
          statVarLabel = statVarInfo[dataGroup].title || dataGroup;
        }
        rowLabel += statVarLabel;
      }
      if (places.length > 1) {
        rowLabel += _.isEmpty(rowLabel) ? `${place}` : ` (${place})`;
      }
      labels[place][dataGroup] = rowLabel;
    }
  }
  return labels;
}
/**
 * Gets the html content of a tooltip
 *
 * @param dataGroupsDict mapping of place to datagroups from which the html content will be generated from.
 * @param highlightedTime the timepoint we are showing a tooltip for.
 * @param dataLabels: mapping of place to mapping of datagroup to row label
 * @param formatNumberFn function to use to format numbers
 * @param unit units for the data.
 */
function getTooltipContent(
  dataGroupsDict: { [place: string]: DataGroup[] },
  highlightedTime: number,
  rowLabels: { [place: string]: { [dataGroup: string]: string } },
  formatNumberFn: (value: number, unit?: string) => string,
  unit?: string
): string {
  let tooltipDate = "";
  let tooltipContent = "";
  const places = Object.keys(dataGroupsDict);
  for (const place of places) {
    for (const dataGroupLabel in rowLabels[place]) {
      const dataGroup = dataGroupsDict[place].find(
        (datagroup) => datagroup.label === dataGroupLabel
      );
      const rowLabel = rowLabels[place][dataGroupLabel];
      let displayValue = "N/A";
      if (!dataGroup) {
        tooltipContent += `${rowLabel}: ${displayValue}<br/>`;
        continue;
      }
      const dataPoint = dataGroup.value.find(
        (val) => val.time === highlightedTime
      );
      if (dataPoint) {
        tooltipDate = dataPoint.label;
        displayValue = !_.isNull(dataPoint.value)
          ? `${formatNumberFn(dataPoint.value)} ${unit}`
          : "N/A";
        tooltipContent += `${rowLabel}: ${displayValue}<br/>`;
      }
    }
  }
  if (places.length === 1 && dataGroupsDict[places[0]].length === 1) {
    return tooltipDate + tooltipContent;
  } else {
    return `${tooltipDate}<br/>` + tooltipContent;
  }
}

/**
 * Gets the timepoint that the mouse is hovering at. Calculation from https://bl.ocks.org/Qizly/8f6ba236b79d9bb03a80.
 *
 * @param containerId
 * @param xScale
 * @param listOfTimePoints
 */
function getHighlightedTime(
  xScale: d3.ScaleTime<number, number>,
  listOfTimePoints: number[],
  mouseX: number
): number {
  const mouseTime = xScale.invert(mouseX).getTime();
  listOfTimePoints.sort((a, b) => a - b);
  let idx = d3.bisect(listOfTimePoints, mouseTime);
  if (idx > 0 && idx < listOfTimePoints.length) {
    idx =
      listOfTimePoints[idx] - mouseTime > mouseTime - listOfTimePoints[idx - 1]
        ? idx - 1
        : idx;
  } else if (idx === listOfTimePoints.length) {
    idx = idx - 1;
  }
  return listOfTimePoints[idx];
}

/**
 * Adds highlighting and showing a tooltip on hover for a line chart.
 *
 * @param xScale time scale corresponding to the x-axis.
 * @param yScale linear scale corresponding to the y-axis.
 * @param container the div element that holds the line chart we are adding highlighting for.
 * @param dataGroupsDict dictionary of place to datagroups of the line chart of interest.
 * @param colorFn color function that returns a color for a given place and datagroup.
 * @param setOfTimePoints all the timepoints in the dataGroupsDict.
 * @param highlightArea svg element to hold the elements for highlighting points.
 * @param chartAreaBoundary boundary of the chart of interest relative to its container.
 * @param formatNumberFn function to use to format numbers
 * @param unit units of the data of the chart of interest.
 */
function addHighlightOnHover(
  xScale: d3.ScaleTime<number, number>,
  yScale: d3.ScaleLinear<number, number>,
  container: d3.Selection<HTMLDivElement, any, any, any>,
  dataGroupsDict: { [place: string]: DataGroup[] },
  colorFn: (place: string, dataGroup: DataGroup) => string,
  setOfTimePoints: Set<number>,
  highlightArea: d3.Selection<SVGGElement, any, any, any>,
  chartAreaBoundary: Boundary,
  formatNumberFn: (value: number, unit?: string) => string,
  unit?: string,
  statVarInfo?: { [key: string]: StatVarInfo }
): void {
  const listOfTimePoints: number[] = Array.from(setOfTimePoints);
  listOfTimePoints.sort((a, b) => a - b);
  addTooltip(container);
  for (const place in dataGroupsDict) {
    const dataGroups = dataGroupsDict[place];
    for (const dataGroup of dataGroups) {
      highlightArea
        .append("circle")
        .attr("r", HIGHLIGHTING_DOT_R)
        .style("fill", colorFn(place, dataGroup))
        .style("stroke", "#fff")
        .datum(dataGroup);
    }
  }
  const tooltip = container.select(`#${TOOLTIP_ID}`);
  highlightArea.style("opacity", "0");
  const highlightLine = highlightArea
    .append("line")
    .attr("x1", 0)
    .attr("y1", 0)
    .attr("x2", 0)
    .attr("y2", chartAreaBoundary.bottom)
    .style("stroke", "#3B3B3B")
    .style("stroke-opacity", "0.5");
  const dataGroups: Set<string> = new Set();
  for (const place of Object.keys(dataGroupsDict)) {
    dataGroupsDict[place].forEach((dataGroup) =>
      dataGroups.add(dataGroup.label)
    );
  }
  const rowLabels = getRowLabels(
    dataGroupsDict,
    Array.from(dataGroups),
    statVarInfo
  );
  container
    .on("mouseover", () => {
      highlightArea.style("opacity", "1");
      tooltip.style("display", "block");
    })
    .on("mouseout", () => {
      highlightArea.style("opacity", "0");
      tooltip.style("display", "none");
    })
    .on("mousemove", () => {
      const mouseX = d3.mouse(container.node() as HTMLElement)[0];
      if (mouseX > chartAreaBoundary.right) {
        highlightArea.style("opacity", "0");
        tooltip.style("display", "none");
        return;
      }
      const highlightedTime = getHighlightedTime(
        xScale,
        listOfTimePoints,
        mouseX
      );
      const highlightDots = highlightArea.selectAll("circle");
      const dataPointX = xScale(highlightedTime);
      let minDataPointY = chartAreaBoundary.bottom;
      highlightDots
        .attr("transform", (d: DataGroup) => {
          const dataPoint = d.value.find((val) => val.time === highlightedTime);
          if (dataPoint) {
            const dataPointY = yScale(dataPoint.value);
            minDataPointY = Math.min(minDataPointY, dataPointY);
            return `translate(${dataPointX},${dataPointY})`;
          }
        })
        .style("opacity", (d: DataGroup) => {
          const dataPoint = d.value.find((val) => val.time === highlightedTime);
          if (dataPoint && dataPoint.value !== null) {
            return "1";
          } else {
            return "0";
          }
        });
      highlightLine.attr("transform", () => {
        return `translate(${dataPointX},0)`;
      });
      const tooltipContent = getTooltipContent(
        dataGroupsDict,
        highlightedTime,
        rowLabels,
        formatNumberFn,
        unit
      );
      showTooltip(
        tooltipContent,
        container,
        dataPointX,
        minDataPointY,
        chartAreaBoundary
      );
    });
}

/**
 * Adds an X-Axis to the svg chart. Tick labels will be wrapped if necessary (unless shouldRotate).
 *
 * @param axis: d3-selection with an SVG element to add the x-axis to
 * @param chartHeight: The height of the SVG chart
 * @param xScale: d3-scale for the x-axis
 * @param shouldRotate: true if the x-ticks should be rotated (no wrapping applied).
 * @param labelToLink: optional map of [label] -> link for each ordinal tick
 *
 * @return the height of the x-axis bounding-box.
 */
function addXAxis(
  axis: d3.Selection<SVGGElement, any, any, any>,
  chartHeight: number,
  xScale: d3.AxisScale<any>,
  shouldRotate?: boolean,
  labelToLink?: { [label: string]: string },
  singlePointLabel?: string,
  apiRoot?: string
): number {
  let d3Axis = d3
    .axisBottom(xScale)
    .ticks(NUM_X_TICKS)
    .tickSize(TICK_SIZE)
    .tickSizeOuter(0);
  if (singlePointLabel) {
    d3Axis = d3Axis.tickFormat(() => {
      return singlePointLabel;
    });
  }
  if (shouldRotate && typeof xScale.bandwidth == "function") {
    if (xScale.bandwidth() < 5) {
      d3Axis.tickValues(xScale.domain().filter((v, i) => i % 5 == 0));
    } else if (xScale.bandwidth() < 15) {
      d3Axis.tickValues(xScale.domain().filter((v, i) => i % 3 == 0));
    }
  }

  let heightFromBottom = MARGIN.bottom;
  axis
    .attr("transform", `translate(0, ${chartHeight - heightFromBottom})`)
    .call(d3Axis)
    .call((g) =>
      g
        .selectAll("line")
        .attr("stroke", AXIS_GRID_FILL)
        .attr("stroke-width", "0.5")
    );

  if (labelToLink) {
    axis
      .selectAll(".tick text")
      .attr("data-link", (label: string) => {
        return label in labelToLink ? labelToLink[label] : null;
      })
      .attr("class", "place-tick")
      .style("cursor", "pointer")
      .style("text-decoration", "underline")
      .on("click", function () {
        window.open(
          `${apiRoot || ""}${(<SVGElement>this).dataset.link}`,
          "_blank"
        );
      });
  }

  let rotatedAngle = 0;
  if (shouldRotate) {
    heightFromBottom = ROTATE_MARGIN_BOTTOM;
    rotatedAngle = -35;
    axis
      .attr("transform", `translate(0, ${chartHeight - heightFromBottom})`)
      .selectAll("text")
      .style("text-anchor", "end")
      .style("text-rendering", "optimizedLegibility")
      .attr("dx", "-.8em")
      .attr("dy", ".15em")
      .attr("transform", `rotate(${rotatedAngle})`);
  } else if (typeof xScale.bandwidth === "function") {
    const text = axis.selectAll("text");
    text
      .style("fill", AXIS_TEXT_FILL)
      .style("font-family", TEXT_FONT_FAMILY)
      .style("text-rendering", "optimizedLegibility")
      .call(wrap, xScale.bandwidth());

    if (!text.filter("[wrap-overflow='1']").empty()) {
      // Rotate text if overflow occurs even after wrapping.
      rotatedAngle = -45;
      text.style("text-anchor", "end").each(function () {
        const t = this as SVGTextElement;
        const bbox = t.getBBox();
        t.setAttribute(
          "transform",
          `translate(-${bbox.height / 2 + 0}, 3) rotate(${rotatedAngle})`
        );
      });
    }
  }

  let axisHeight = 0;
  // Get the height of the text in the axis by finding the max height out of
  // each individual axis label.
  axis.selectAll("text").each(function () {
    const currentNode = this as SVGTextElement;
    const bbox = currentNode.getBBox();
    let currentHeight = bbox.height;
    // If the label has been rotated, calculate the height of the new bounding
    // box of the rotated label.
    // calculation from: https://stackoverflow.com/questions/3231176/how-to-get-size-of-a-rotated-rectangle
    if (rotatedAngle !== 0) {
      const rotationAngleRad = rotatedAngle * (Math.PI / 180);
      currentHeight =
        Math.abs(bbox.width * Math.sin(rotationAngleRad)) +
        Math.abs(bbox.height * Math.cos(rotationAngleRad));
    }
    axisHeight = Math.max(currentHeight, axisHeight);
  });
  axisHeight += TICK_SIZE;
  if (axisHeight > MARGIN.bottom) {
    axis.attr("transform", `translate(0, ${chartHeight - axisHeight})`);
  } else {
    axisHeight = MARGIN.bottom;
  }
  return axisHeight;
}

/**
 * Updates X-Axis after initial render (with wrapping) and Y-Axis scaling.
 * Mostly updates the domain path to be set to y(0).
 *
 * @param g: d3-selection with an G element that contains the X-Axis
 * @param xHeight: The height of the X-Axis
 * @param chartHeight: The height of the SVG chart
 * @param yScale: d3-scale for the Y-axis
 * @param chartWidth: The width of the SVG chart
 */
function updateXAxis(
  xAxis: d3.Selection<SVGGElement, any, any, any>,
  xAxisHeight: number,
  chartHeight: number,
  yScale: d3.AxisScale<any>
): void {
  const xDomain = xAxis.select(".domain");
  if (yScale.domain()[0] > 0) {
    xDomain.remove();
    return;
  }
  const xDomainPath = xDomain.attr("d");
  xDomain
    .attr("d", xDomainPath.replace(/^M[^,]+,/, `M${MARGIN.left},`))
    .attr("stroke", AXIS_GRID_FILL)
    .attr(
      "transform",
      `translate(0, ${yScale(0) + xAxisHeight - chartHeight})`
    );
}

/**
 * Adds a Y-Axis to the svg chart.
 *
 * @param axis: d3-selection with an SVG element to add the y-axis to
 * @param chartWidth: The width of the SVG chart
 * @param yScale: d3-scale for the y-ayis
 * @param formatNumberFn function to use to format numbers
 * @param textFontFamily name of font-family to set axes-labels to
 * @param unit: optional unit for the tick values
 *
 * @return the width of the y-axis bounding-box. The x-coordinate of the grid starts at this value.
 */
function addYAxis(
  axis: d3.Selection<SVGGElement, any, any, any>,
  chartWidth: number,
  yScale: d3.ScaleLinear<any, any>,
  formatNumberFn: (value: number, unit?: string) => string,
  textFontFamily?: string,
  unit?: string
) {
  const tickLength = chartWidth - MARGIN.right - MARGIN.left;
  axis
    .attr("transform", `translate(${tickLength}, 0)`)
    .call(
      d3
        .axisLeft(yScale)
        .ticks(NUM_Y_TICKS)
        .tickSize(tickLength)
        .tickFormat((d) => {
          return formatNumberFn(d.valueOf(), unit);
        })
    )
    .call((g) => g.select(".domain").remove())
    .call((g) =>
      g
        .selectAll("line")
        .attr("class", "grid-line")
        .style("stroke", AXIS_GRID_FILL)
        .style("stroke-width", "0.5")
        .style("stroke-opacity", "0.5")
        .style("stroke-dasharray", "2, 2")
    )
    .call((g) =>
      g
        .selectAll("text")
        .attr("x", -tickLength)
        .attr("dy", -4)
        .style("fill", AXIS_TEXT_FILL)
        .style("shape-rendering", "crispEdges")
    );

  if (textFontFamily) {
    axis.call((g) => g.selectAll("text").style("font-family", textFontFamily));
  }
  let maxLabelWidth = 0;
  axis.selectAll("text").each(function () {
    maxLabelWidth = Math.max(
      (<SVGSVGElement>this).getBBox().width,
      maxLabelWidth
    );
  });
  axis.call((g) =>
    g.selectAll("text").attr("transform", `translate(${maxLabelWidth}, 0)`)
  );

  return maxLabelWidth + MARGIN.left + MARGIN.grid;
}

/**
 * Draw histogram. Used for ranking pages. Labels will not be translated - expects translated place names as labels.
 * @param id
 * @param chartWidth
 * @param chartHeight
 * @param dataPoints
 * @param formatNumberFn
 * @param unit
 */
function drawHistogram(
  id: string,
  chartWidth: number,
  chartHeight: number,
  dataPoints: DataPoint[],
  formatNumberFn: (value: number, unit?: string) => string,
  options?: HistogramOptions
): void {
  const textList = dataPoints.map((dataPoint) => dataPoint.label);
  const values = dataPoints.map((dataPoint) => dataPoint.value);

  const svg = d3
    .select("#" + id)
    .append("svg")
    .attr("xmlns", SVGNS)
    .attr("xmlns:xlink", XLINKNS)
    .attr("width", chartWidth)
    .attr("height", chartHeight);

  const yAxis = svg.append("g").attr("class", "y axis");
  const chart = svg.append("g").attr("class", "chart-area");
  const xAxis = svg.append("g").attr("class", "x axis");
  const tempYAxis = svg.append("g");

  const yExtent = d3.extent(values);
  const y = d3
    .scaleLinear()
    .domain([Math.min(0, yExtent[0]), yExtent[1]])
    .rangeRound([chartHeight - MARGIN.bottom, MARGIN.top]);

  // Don't set TEXT_FONT_FAMILY for histograms, this causes some resizing
  // of axis labels that results in the labels being cut-off.
  // TODO (juliawu): identify why this is and fix root cause.
  const leftWidth = addYAxis(
    tempYAxis,
    chartWidth,
    y,
    formatNumberFn,
    null,
    options?.unit
  );

  const x = d3
    .scaleBand()
    .domain(textList)
    .rangeRound([leftWidth, chartWidth - MARGIN.right])
    .paddingInner(0.1)
    .paddingOuter(0.5);

  const bottomHeight = addXAxis(
    xAxis,
    chartHeight,
    x,
    true,
    null,
    null,
    options?.apiRoot
  );

  // Update and redraw the y-axis based on the new x-axis height.
  y.rangeRound([chartHeight - bottomHeight, MARGIN.top]);
  tempYAxis.remove();
  // Don't set TEXT_FONT_FAMILY for histograms, this causes some resizing
  // of axis labels that results in the labels being cut-off.
  // TODO (juliawu): identify why this is and fix root cause.
  addYAxis(yAxis, chartWidth, y, formatNumberFn, undefined, options?.unit);
  updateXAxis(xAxis, bottomHeight, chartHeight, y);

  const color = options?.fillColor ? options.fillColor : getColorFn(["A"])("A"); // we only need one color

  chart
    .append("g")
    .selectAll("rect")
    .data(dataPoints)
    .join("rect")
    .attr("x", (d) => {
      return (
        x(d.label) +
        // shift label if max bar width is used instead of original bandwidth
        (x.bandwidth() - Math.min(x.bandwidth(), MAX_HISTOGRAM_BAR_WIDTH)) / 2
      );
    })
    .attr("y", (d) => y(Math.max(0, d.value)))
    .attr("width", Math.min(x.bandwidth(), MAX_HISTOGRAM_BAR_WIDTH))
    .attr("height", (d) => Math.abs(y(0) - y(d.value)))
    .attr("fill", color);

  svg.attr("class", ASYNC_ELEMENT_CLASS);
}

/**
 * Draw stack bar chart.
 *
 * @param id
 * @param chartWidth
 * @param chartHeight
 * @param dataGroups
 * @param formatNumberFn
 * @param unit
 */
function drawStackBarChart(
  containerElement: HTMLDivElement,
  id: string,
  chartWidth: number,
  chartHeight: number,
  dataGroups: DataGroup[],
  formatNumberFn: (value: number, unit?: string) => string,
  options?: ChartOptions
): void {
  if (_.isEmpty(dataGroups)) {
    return;
  }
  const labelToLink = {};
  for (const dataGroup of dataGroups) {
    labelToLink[dataGroup.label] = dataGroup.link;
  }

  const keys = dataGroups[0].value.map((dp) => dp.label);
  const data = [];
  for (const dataGroup of dataGroups) {
    const curr: { [property: string]: any } = { label: dataGroup.label };
    for (const dataPoint of dataGroup.value) {
      curr[dataPoint.label] = dataPoint.value;
      curr.dcid = dataPoint.dcid;
    }
    data.push(curr);
  }

  const series = d3.stack().keys(keys).offset(d3.stackOffsetDiverging)(data);
  // clear old chart to redraw over
  const container = d3.select(containerElement);
  container.selectAll("*").remove();

  const svg = d3
    .select(containerElement)
    .append("svg")
    .attr("xmlns", SVGNS)
    .attr("xmlns:xlink", XLINKNS)
    .attr("width", chartWidth)
    .attr("height", chartHeight);

  const yAxis = svg.append("g").attr("class", "y axis");
  const chart = svg.append("g").attr("class", "chart-area");
  const xAxis = svg.append("g").attr("class", "x axis");
  const tempYAxis = svg.append("g");

  const y = d3
    .scaleLinear()
    .domain([
      d3.min([0, d3.min(series, (d) => d3.min(d, (d1) => d1[0]))]),
      d3.max(series, (d) => d3.max(d, (d1) => d1[1])),
    ])
    .nice()
    .rangeRound([chartHeight - MARGIN.bottom, MARGIN.top]);

  const leftWidth = addYAxis(
    tempYAxis,
    chartWidth,
    y,
    formatNumberFn,
    TEXT_FONT_FAMILY,
    options?.unit
  );

  const x = d3
    .scaleBand()
    .domain(dataGroups.map((dg) => dg.label))
    .rangeRound([leftWidth, chartWidth - MARGIN.right])
    .paddingInner(0.1)
    .paddingOuter(0.1);

  const bottomHeight = addXAxis(
    xAxis,
    chartHeight,
    x,
    false,
    labelToLink,
    null,
    options?.apiRoot
  );

  // Update and redraw the y-axis based on the new x-axis height.
  y.rangeRound([chartHeight - bottomHeight, MARGIN.top]);
  tempYAxis.remove();
  addYAxis(
    yAxis,
    chartWidth,
    y,
    formatNumberFn,
    TEXT_FONT_FAMILY,
    options?.unit
  );
  updateXAxis(xAxis, bottomHeight, chartHeight, y);

  const color = getColorFn(keys);

  chart
    .selectAll("g")
    .data(series)
    .enter()
    .append("g")
    .attr("fill", (d) => color(d.key))
    .selectAll("rect")
    .data((d) => d)
    .join("rect")
    .classed("g-bar", true)
    .attr("data-dcid", (d) => d.data.dcid)
    .attr("x", (d) => x(String(d.data.label)))
    .attr("y", (d) => (Number.isNaN(d[1]) ? y(d[0]) : y(d[1])))
    .attr("width", x.bandwidth())
    .attr("height", (d) => (Number.isNaN(d[1]) ? 0 : y(d[0]) - y(d[1])));

  appendLegendElem(
    containerElement,
    color,
    dataGroups[0].value.map((dp) => ({
      label: dp.label,
      link: dp.link,
    })),
    options?.apiRoot
  );
  svg.attr("class", ASYNC_ELEMENT_CLASS);
}

/**
 * Helper function for plotting dataGroups with rectangular bars.
 * Used by bar charts to render data in classic bar style.
 * @param chart SVG element to draw lollipops in
 * @param colorFn color scale mapping legend labels to colors
 * @param dataGroups grouped data values to plot
 * @param xScale main scale for x-axis values
 * @param xSubScale sub-scale for a single group of lollipops
 * @param yScale  scale for y-axis values
 */
function drawBars(
  chart: d3.Selection<SVGElement, unknown, null, undefined>,
  colorFn: d3.ScaleOrdinal<string, string, never>,
  dataGroups: DataGroup[],
  xScale: d3.ScaleBand<string>,
  xSubScale: d3.ScaleBand<string>,
  yScale: d3.ScaleLinear<number, number, never>
): void {
  chart
    .append("g")
    .selectAll("g")
    .data(dataGroups)
    .join("g")
    .attr("transform", (dg) => `translate(${xScale(dg.label)},0)`)
    .selectAll("rect")
    .data((dg) =>
      dg.value.map((dp) => ({ key: dp.label, value: dp.value, dcid: dp.dcid }))
    )
    .join("rect")
    .classed("g-bar", true)
    .attr("data-dcid", (d) => d.dcid)
    .attr("x", (d) => xSubScale(d.key))
    .attr("y", (d) => yScale(Math.max(0, d.value)))
    .attr("width", xSubScale.bandwidth())
    .attr("height", (d) => Math.abs(yScale(0) - yScale(d.value)))
    .attr("data-d", (d) => d.value)
    .attr("fill", (d) => colorFn(d.key));
}

/**
 * Helper function for plotting dataGroups with lollipops (stem and circle).
 * Used by bar charts to render data in lollipop style.
 * @param chart SVG element to draw lollipops in
 * @param colorFn color scale mapping legend labels to colors
 * @param dataGroups grouped data values to plot
 * @param xScale main scale for x-axis values
 * @param xSubScale sub-scale for a single group of lollipops
 * @param yScale  scale for y-axis values
 */
function drawLollipops(
  chart: d3.Selection<SVGElement, unknown, null, undefined>,
  colorFn: d3.ScaleOrdinal<string, string, never>,
  dataGroups: DataGroup[],
  xScale: d3.ScaleBand<string>,
  xSubScale: d3.ScaleBand<string>,
  yScale: d3.ScaleLinear<number, number, never>
): void {
  // draw lollipop stems
  chart
    .append("g")
    .selectAll("g")
    .data(dataGroups)
    .join("g")
    .attr("transform", (dg) => `translate(${xScale(dg.label)},0)`)
    .selectAll("line")
    .data((dg) =>
      dg.value.map((dp) => ({
        statVar: dp.label,
        value: dp.value,
        dcid: dp.dcid,
      }))
    )
    .join("line")
    .attr("data-dcid", (d) => d.dcid)
    .attr("data-d", (d) => d.value)
    .attr("stroke", (d) => colorFn(d.statVar))
    .attr("stroke-width", 2)
    .attr("x1", (d) => xSubScale(d.statVar) + xSubScale.bandwidth() / 2)
    .attr("x2", (d) => xSubScale(d.statVar) + xSubScale.bandwidth() / 2)
    .attr("y1", yScale(0))
    .attr("y2", (d) => yScale(d.value));

  // draw circles
  chart
    .append("g")
    .selectAll("g")
    .data(dataGroups)
    .join("g")
    .attr("transform", (dg) => `translate(${xScale(dg.label)},0)`)
    .selectAll("circle")
    .data((dg) =>
      dg.value.map((dp) => ({
        statVar: dp.label,
        value: dp.value,
        dcid: dp.dcid,
      }))
    )
    .join("circle")
    .attr("data-dcid", (d) => d.dcid)
    .attr("data-d", (d) => d.value)
    .attr("fill", (d) => colorFn(d.statVar))
    .attr("cx", (d) => xSubScale(d.statVar) + xSubScale.bandwidth() / 2)
    .attr("cy", (d) => yScale(d.value))
    .attr("r", 6);
}

/**
 * Draw group bar chart.
 * @param containerElement Div element chart will be drawn in
 * @param id id of the element
 * @param chartWidth width of chart
 * @param chartHeight height of chart
 * @param dataGroups data values to plot
 * @param formatNumberFn function to format y-axis values
 * @param unit unit for y-axis values
 * @param useLollipop whether to use lollipops instead of bars
 */
function drawGroupBarChart(
  containerElement: HTMLDivElement,
  id: string,
  chartWidth: number,
  chartHeight: number,
  dataGroups: DataGroup[],
  formatNumberFn: (value: number, unit?: string) => string,
<<<<<<< HEAD
  unit?: string,
  useLollipop?: boolean
=======
  options?: ChartOptions
>>>>>>> b3bda853
): void {
  if (_.isEmpty(dataGroups)) {
    return;
  }
  const labelToLink = {};
  for (const dataGroup of dataGroups) {
    labelToLink[dataGroup.label] = dataGroup.link;
  }
  const keys = dataGroups[0].value.map((dp) => dp.label);
  const minV = Math.min(
    0,
    Math.min(...dataGroups.map((dataGroup) => dataGroup.min()))
  );
  const maxV = Math.max(...dataGroups.map((dataGroup) => dataGroup.max()));
  if (maxV === undefined || minV === undefined) {
    return;
  }

  // clear old chart to redraw over
  const container = d3.select(containerElement);
  container.selectAll("*").remove();

  const svg = container
    .append("svg")
    .attr("xmlns", SVGNS)
    .attr("xmlns:xlink", XLINKNS)
    .attr("width", chartWidth)
    .attr("height", chartHeight);

  const yAxis = svg.append("g").attr("class", "y axis");
  const chart = svg.append("g").attr("class", "chart-area");
  const xAxis = svg.append("g").attr("class", "x axis");
  const tempYAxis = svg.append("g");

  const y = d3
    .scaleLinear()
    .domain([minV, maxV])
    .nice()
    .rangeRound([chartHeight - MARGIN.bottom, MARGIN.top]);
  const leftWidth = addYAxis(
    tempYAxis,
    chartWidth,
    y,
    formatNumberFn,
    TEXT_FONT_FAMILY,
    options?.unit
  );

  const x0 = d3
    .scaleBand()
    .domain(dataGroups.map((dg) => dg.label))
    .rangeRound([leftWidth, chartWidth - MARGIN.right])
    .paddingInner(0.1)
    .paddingOuter(0.1);
  const bottomHeight = addXAxis(
    xAxis,
    chartHeight,
    x0,
    false,
    labelToLink,
    null,
    options?.apiRoot
  );

  const x1 = d3
    .scaleBand()
    .domain(keys)
    .rangeRound([0, x0.bandwidth()])
    .padding(0.05);

  // Update and redraw the y-axis based on the new x-axis height.
  y.rangeRound([chartHeight - bottomHeight, MARGIN.top]);
  tempYAxis.remove();
  addYAxis(
    yAxis,
    chartWidth,
    y,
    formatNumberFn,
    TEXT_FONT_FAMILY,
    options?.unit
  );
  updateXAxis(xAxis, bottomHeight, chartHeight, y);

  const colorFn = getColorFn(keys);

  if (useLollipop) {
    drawLollipops(chart, colorFn, dataGroups, x0, x1, y);
  } else {
    drawBars(chart, colorFn, dataGroups, x0, x1, y);
  }

  appendLegendElem(
    containerElement,
    colorFn,
    dataGroups[0].value.map((dp) => ({
      label: dp.label,
      link: dp.link,
    })),
    options?.apiRoot
  );
  svg.attr("class", ASYNC_ELEMENT_CLASS);
}

/**
 * Draw gauge chart.
 * @param containerElement HTML div to draw chart in
 * @param chartWidth width of the chart area
 * @param data data to plot
 * @param formatNumberFn function to format the value's label
 * @param minChartHeight minimum height of the chart area
 */
function drawGaugeChart(
  containerElement: HTMLDivElement,
  chartWidth: number,
  data: GaugeChartData,
  formatNumberFn: (value: number, unit?: string) => string,
  minChartHeight: number
): void {
  if (_.isEmpty(data)) {
    return;
  }

  /**
   * Chart settings
   * TODO(juliawu): Allow these constants to be set with an optional argument
   */
  // Angles, in radians, arc should cover
  const arcMin = -Math.PI / 2;
  const arcMax = Math.PI / 2;
  // color to use for unfilled portion of the arc
  const backgroundArcColor = "#ddd";
  // color scale for [low, med, high] values
  const colorOptions = [
    "#d63031", // red
    "#fdcb6e", // yellow
    "#00b894", // green
  ];
  // minimum thickness of the arc, in px
  const minArcThickness = 10;
  // how thickness of arc should scale with chart's width
  // The larger the number, the thicker the arc
  const arcThicknessRatio = 0.05;
  // 0 to 1, compared to chart width, how wide should the arc be
  const arcWidthRatio = 2 / 3;

  // Compute arc and label text sizes based on settings
  const arcStrokeWidth = Math.max(
    chartWidth * arcThicknessRatio,
    minArcThickness
  );
  const outerRadius = 0.5 * arcWidthRatio * chartWidth;
  const innerRadius = outerRadius - arcStrokeWidth;
  const chartHeight = Math.max(outerRadius, minChartHeight);
  const labelTextSize = innerRadius / 3;
  const dataDomain = [
    data.range.min,
    (data.range.max - data.range.min) / 2,
    data.range.max,
  ];
  const arcScale = d3
    .scaleLinear()
    .domain(dataDomain)
    .range([arcMin, 0, arcMax]);
  const colorScale = d3
    .scaleLinear<string>()
    .domain(dataDomain)
    .range(colorOptions);
  const arc = d3
    .arc()
    .innerRadius(innerRadius)
    .outerRadius(outerRadius)
    .startAngle(arcMin);

  // clear old chart to redraw over
  const container = d3.select(containerElement);
  container.selectAll("*").remove();

  // create svg container
  const svg = container
    .append("svg")
    .attr("xmlns", SVGNS)
    .attr("xmlns:xlink", XLINKNS)
    .attr("width", chartWidth)
    .attr("height", chartHeight)
    .attr("class", ASYNC_ELEMENT_CLASS);

  // draw chart and center in svg container
  const chart = svg
    .append("g")
    .attr("class", "arc")
    .attr(
      "transform",
      `translate(${chartWidth / 2}, ${(chartHeight + outerRadius) / 2})`
    );

  // create background arc
  chart
    .append("path")
    .attr("class", "bg-arc")
    .datum({ endAngle: arcMax })
    .style("fill", backgroundArcColor)
    .attr("d", arc);

  // create data arc
  chart
    .append("path")
    .attr("class", "data-arc")
    .datum({
      endAngle: arcScale(data.value),
      startAngle: arcMin,
    })
    .attr("d", arc)
    .style("fill", colorScale(data.value));

  // add label in middle, under arc
  const arcCentroid = arc.centroid({
    endAngle: arcMax,
    startAngle: arcMin,
    innerRadius,
    outerRadius,
  });
  chart
    .append("text")
    .attr("class", "arc-label")
    .datum({ value: data.value })
    .attr("x", arcCentroid[0])
    .attr("y", -1 * labelTextSize)
    .style("alignment-baseline", "central")
    .style("text-anchor", "middle")
    .style("font-size", `${labelTextSize}px`)
    .text((d) => formatNumberFn(d.value));
}

/**
 * Draw horizontally stacked bar chart.
 * @param containerElement
 * @param chartWidth
 * @param dataGroups
 * @param formatNumberFn
 * @param options
 */
function drawHorizontalBarChart(
  containerElement: HTMLDivElement,
  chartWidth: number,
  dataGroups: DataGroup[],
  formatNumberFn: (value: number, unit?: string) => string,
  options?: HorizontalBarChartOptions
): void {
  if (_.isEmpty(dataGroups)) {
    return;
  }
  const labelToLink = {};
  for (const dataGroup of dataGroups) {
    labelToLink[dataGroup.label] = dataGroup.link;
  }

  const keys = dataGroups[0].value.map((dp) => dp.label);
  const data = [];
  for (const dataGroup of dataGroups) {
    const curr: { [property: string]: any } = { label: dataGroup.label };
    for (const dataPoint of dataGroup.value) {
      curr[dataPoint.label] = dataPoint.value;
      curr.dcid = dataPoint.dcid;
    }
    data.push(curr);
  }

  const series = d3.stack().keys(keys).offset(d3.stackOffsetDiverging)(data);
  // clear old chart to redraw over
  const container = d3.select(containerElement);
  container.selectAll("*").remove();

  // Specify the chart’s dimensions based on a bar’s height.
  const barHeight = options?.style?.barHeight || HORIZONTAL_BAR_CHART.barHeight;
  const marginTop = HORIZONTAL_BAR_CHART.marginTop;
  const marginRight = HORIZONTAL_BAR_CHART.marginRight;
  const marginBottom = HORIZONTAL_BAR_CHART.marginBottom;
  const marginLeft =
    options?.style?.yAxisMargin || HORIZONTAL_BAR_CHART.marginLeft;
  const numGroups = dataGroups[0].value.length;
  const height = options?.stacked
    ? Math.ceil((dataGroups.length + 0.1) * barHeight) +
      marginTop +
      marginBottom
    : Math.ceil((dataGroups.length + 0.1) * barHeight * numGroups) +
      marginTop +
      marginBottom;

  const x = d3
    .scaleLinear()
    .domain([
      0,
      options?.stacked
        ? d3.max(series, (d) => d3.max(d, (d) => d[1]))
        : d3.max(dataGroups, (dg) => d3.max(dg.value, (dgv) => dgv.value)),
    ])
    .nice()
    .rangeRound([marginLeft, chartWidth - marginRight]);

  const y = d3
    .scaleBand()
    .domain(dataGroups.map((dg) => dg.label))
    .domain(dataGroups.map((dg) => dg.label))
    .rangeRound([marginTop, height - marginBottom])
    .padding(0.15);

  const color = getColorFn(keys);

  // Create the SVG container.
  const svg = d3
    .create("svg")
    .attr("width", chartWidth)
    .attr("height", height)
    .attr("viewBox", `0, 0, ${chartWidth}, ${height}`)
    .attr("style", "max-width: 100%; height: auto; font: 10px sans-serif;");

  if (options?.stacked) {
    // Stacked bar chart
    svg
      .selectAll("g")
      .data(series)
      .enter()
      .append("g")
      .attr("fill", (d) => color(d.key))
      .selectAll("rect")
      .data((d) => d)
      .join("rect")
      .classed("g-bar", true)
      .attr("data-dcid", (d) => d.data.dcid)
      .attr("x", (d) => x(d[0]))
      .attr("y", (d) => y(String(d.data.label)))
      .attr("width", (d) => x(d[1]) - x(d[0]))
      .attr("height", y.bandwidth());
  } else {
    // Grouped bar chart
    const barHeight = y.bandwidth() / numGroups;
    svg
      .selectAll("g")
      .data(dataGroups)
      .enter()
      .append("g")
      .selectAll("rect")
      .data((dg) =>
        dg.value.map((dgv) => ({ dataGroupValue: dgv, label: dg.label }))
      )
      .join("rect")
      .attr("fill", (item) => color(item.dataGroupValue.label))
      .classed("g-bar", true)
      .attr("data-dcid", (item) => item.dataGroupValue.dcid)
      .attr("x", x(0))
      .attr("y", (item, i) => y(item.label) + i * barHeight)
      .attr("width", (item) => x(item.dataGroupValue.value))
      .attr("height", barHeight);
  }

  // x axis
  svg
    .append("g")
    .attr("transform", `translate(0,${marginTop})`)
    .call(
      d3
        .axisTop(x)
        .ticks(NUM_Y_TICKS)
        .tickFormat((d) => {
          return formatNumberFn(d.valueOf(), options?.unit);
        })
    )
    .call((g) =>
      g
        .selectAll("text")
        .style("fill", AXIS_TEXT_FILL)
        .style("shape-rendering", "crispEdges")
    )
    .call((g) => g.select(".domain").remove());

  // y axis
  svg
    .append("g")
    .attr("transform", `translate(${marginLeft},0)`)
    .call(d3.axisLeft(y).tickSizeOuter(0))
    .call((g) =>
      g
        .selectAll("text")
        .style("fill", AXIS_TEXT_FILL)
        .style("shape-rendering", "crispEdges")
    );

  // Class for render verification in test cases
  svg.attr("class", ASYNC_ELEMENT_CLASS);

  // Attach SVG node to the parent container
  containerElement.append(svg.node());

  // Legend
  appendLegendElem(
    containerElement,
    color,
    dataGroups[0].value.map((dp) => ({
      label: dp.label,
      link: dp.link,
    })),
    options?.apiRoot
  );
}

/**
 * Draw line chart.
 * @param svgContainer
 * @param width
 * @param height
 * @param dataGroups
 * @param showAllDots
 * @param highlightOnHover
 * @param formatNumberFn
 * @param unit
 * @param handleDotClick
 *
 * @return false if any series in the chart was filled in
 */
function drawLineChart(
  svgContainer: HTMLDivElement,
  width: number,
  height: number,
  dataGroups: DataGroup[],
  showAllDots: boolean,
  highlightOnHover: boolean,
  formatNumberFn: (value: number, unit?: string) => string,
  options?: LineChartOptions
): boolean {
  if (_.isEmpty(dataGroups)) {
    return true;
  }
  let maxV = Math.max(...dataGroups.map((dataGroup) => dataGroup.max()));
  let minV = Math.min(...dataGroups.map((dataGroup) => dataGroup.min()));
  if (minV > 0) {
    minV = 0;
  }
  if (maxV == 0) {
    maxV = MAX_Y_FOR_ZERO_CHARTS;
  }

  const svg = d3
    .select(svgContainer)
    .append("svg")
    .attr("xmlns", SVGNS)
    .attr("xmlns:xlink", XLINKNS)
    .attr("width", width)
    .attr("height", height);

  const xAxis = svg.append("g").attr("class", "x axis");
  const yAxis = svg.append("g").attr("class", "y axis");
  const highlight = svg.append("g").attr("class", "highlight");
  const chart = svg.append("g").attr("class", "chart-area");

  const yScale = d3
    .scaleLinear()
    .domain([minV, maxV])
    .range([height - MARGIN.bottom, MARGIN.top])
    .nice(NUM_Y_TICKS);
  const leftWidth = addYAxis(
    yAxis,
    width,
    yScale,
    formatNumberFn,
    TEXT_FONT_FAMILY,
    options?.unit
  );

  const xScale = d3
    .scaleTime()
    .domain(
      d3.extent(
        dataGroups.flatMap((dg) => dg.value),
        (d) => d.time
      )
    )
    .range([leftWidth, width - MARGIN.right]);

  let singlePointLabel = null;
  if (dataGroups[0].value.length === 1) {
    singlePointLabel = dataGroups[0].value[0].label;
  }
  const bottomHeight = addXAxis(
    xAxis,
    height,
    xScale,
    null,
    null,
    singlePointLabel,
    options?.apiRoot
  );
  updateXAxis(xAxis, bottomHeight, height, yScale);

  const legendText = dataGroups.map((dataGroup) =>
    dataGroup.label ? dataGroup.label : "A"
  );
  const colorFn = getColorFn(legendText);

  let hasFilledInValues = false;
  const timePoints = new Set<number>();
  for (const dataGroup of dataGroups) {
    const dataset = dataGroup.value.map((dp) => {
      if (dp.time) {
        timePoints.add(dp.time);
      }
      return [dp.time, dp.value];
    });
    const hasGap = shouldFillInValues(dataset);
    hasFilledInValues = hasFilledInValues || hasGap;
    const shouldAddDots =
      dataset.length < MIN_POINTS_FOR_DOTS_ON_LINE_CHART || showAllDots;
    const line = d3
      .line()
      .defined((d) => d[1] !== null) // Ignore points that are null
      .x((d) => xScale(d[0]))
      .y((d) => yScale(d[1]));

    if (hasGap) {
      // Draw a second line behind the main line with a different styling to
      // fill in gaps.
      chart
        .append("path")
        .datum(dataset.filter(line.defined())) // Only plot points that are defined
        .attr("class", "line fill")
        .attr("d", line)
        .style("fill", "none")
        .style("stroke-width", "2.5px")
        .style("stroke", colorFn(dataGroup.label))
        .style("opacity", 0.4)
        .style("stroke-dasharray", 2);
    }

    chart
      .append("path")
      .datum(dataset)
      .attr("class", "line")
      .style("stroke", colorFn(dataGroup.label))
      .attr("d", line)
      .style("fill", "none")
      .style("stroke-width", "2.5px")
      .style("stroke", colorFn(dataGroup.label));

    if (shouldAddDots) {
      const dots = chart
        .append("g")
        .selectAll(".dot")
        .data(dataGroup.value)
        .enter()
        .append("circle")
        .attr("class", "dot")
        .attr("cx", (d) => xScale(d.time))
        .attr("cy", (d) => yScale(d.value))
        .attr("r", (d) => (d.value === null ? 0 : 3))
        .style("fill", colorFn(dataGroup.label))
        .style("stroke", "#fff");
      if (options?.handleDotClick) {
        dots.on("click", options?.handleDotClick);
      }
    }
  }

  if (highlightOnHover) {
    const chartAreaBoundary = {
      bottom: height - bottomHeight,
      left: leftWidth,
      right: width - MARGIN.right,
      top: 0,
    };
    const dataGroupsDict = { [DATAGROUP_UNKNOWN_PLACE]: dataGroups };
    const container: d3.Selection<HTMLDivElement, any, any, any> =
      d3.select(svgContainer);
    const highlightColorFn = (_: string, dataGroup: DataGroup) => {
      return colorFn(dataGroup.label);
    };

    addHighlightOnHover(
      xScale,
      yScale,
      container,
      dataGroupsDict,
      highlightColorFn,
      timePoints,
      highlight,
      chartAreaBoundary,
      formatNumberFn,
      options?.unit
    );
  }

  appendLegendElem(
    svgContainer,
    colorFn,
    dataGroups.map((dg) => ({
      label: dg.label,
      link: dg.link,
    })),
    options?.apiRoot
  );
  svg.attr("class", ASYNC_ELEMENT_CLASS);
  return !hasFilledInValues;
}

/**
 * Returns an array of [min, max] value from the data groups (similar to d3.extent)
 *
 * @param dataGroupsDict
 */
function computeRanges(dataGroupsDict: { [geoId: string]: DataGroup[] }) {
  let dataGroups: DataGroup[];
  let minV = Number.MAX_VALUE;
  let maxV = Number.MIN_VALUE;
  for (const geoId in dataGroupsDict) {
    dataGroups = dataGroupsDict[geoId];
    maxV = Math.max(
      maxV,
      Math.max(...dataGroups.map((dataGroup) => dataGroup.max()))
    );
    minV = Math.min(
      minV,
      Math.min(...dataGroups.map((dataGroup) => dataGroup.min()))
    );
  }
  return [minV, maxV];
}

/**
 * Draw a group of lines chart with in-chart legend given a dataGroupsDict with different geoIds.
 *
 * @param selector selector for the container to draw the chart in
 * @param width: width for the chart.
 * @param height: height for the chart.
 * @param statVarInfos: object from stat var dcid to its info struct.
 * @param dataGroupsDict: data groups for plotting.
 * @param plotParams: contains all plot params for chart.
 * @param formatNumberFn function to use to format numbers
 * @param yLabel label for the y axis
 * @param unit the unit of the measurement.
 * @param modelsDataGroupsDict dict of place to data groups for model datagroups
 */
function drawGroupLineChart(
  selector: string | HTMLDivElement,
  width: number,
  height: number,
  statVarInfos: { [key: string]: StatVarInfo },
  dataGroupsDict: { [place: string]: DataGroup[] },
  plotParams: PlotParams,
  formatNumberFn: (value: number, unit?: string) => string,
  options?: GroupLineChartOptions
): void {
  // Get a non-empty array as dataGroups
  const dataGroupsAll = Object.values(dataGroupsDict).filter(
    (x) => x.length > 0
  );

  let container: d3.Selection<any, any, any, any>;
  if (typeof selector === "string") {
    container = d3.select("#" + selector);
  } else if (selector instanceof HTMLDivElement) {
    container = d3.select(selector);
  } else {
    return;
  }

  container.selectAll("svg").remove();

  const svg = container
    .append("svg")
    .attr("xmlns", SVGNS)
    .attr("xmlns:xlink", XLINKNS)
    .attr("width", width)
    .attr("height", height);

  if (_.isEmpty(dataGroupsAll)) {
    return;
  }
  const legendTextWidth = Math.max(width * LEGEND.ratio, LEGEND.minTextWidth);
  let legendWidth =
    Object.keys(dataGroupsDict).length > 1 &&
    Object.keys(statVarInfos).length > 1
      ? LEGEND.dashWidth + legendTextWidth
      : legendTextWidth;
  legendWidth += LEGEND.marginLeft;

  // Adjust the width of in-chart legends.
  let yRange = computeRanges(dataGroupsDict);
  if (!_.isEmpty(options?.modelsDataGroupsDict)) {
    const modelsRange = computeRanges(options?.modelsDataGroupsDict);
    yRange = [
      Math.min(yRange[0], modelsRange[0]),
      Math.max(yRange[1], modelsRange[1]),
    ];
  }

  const minV = yRange[0];
  let maxV = yRange[1];
  if (minV === maxV) {
    maxV = minV + 1;
  }

  const yAxis = svg.append("g").attr("class", "y axis");
  const xAxis = svg.append("g").attr("class", "x axis");
  const highlight = svg.append("g").attr("class", "highlight");
  const chart = svg.append("g").attr("class", "chart-area");
  const tempYAxis = svg.append("g");

  const yScale = d3
    .scaleLinear()
    .domain([minV, maxV])
    .range([height - MARGIN.bottom, MARGIN.top + YLABEL.height])
    .nice(NUM_Y_TICKS);

  const leftWidth = addYAxis(
    tempYAxis,
    width - legendWidth,
    yScale,
    formatNumberFn,
    TEXT_FONT_FAMILY,
    options?.unit
  );

  const chartWidth = width - MARGIN.right - legendWidth;
  const allDataPoints = dataGroupsAll
    .flat()
    .map((x) => x.value)
    .flat();
  const xScale = d3
    .scaleTime()
    .domain(d3.extent(allDataPoints, (d) => d.time))
    .range([leftWidth, chartWidth]);

  let singlePointLabel = null;
  if (allDataPoints.length === 1) {
    singlePointLabel = allDataPoints[0].label;
  }

  const bottomHeight = addXAxis(
    xAxis,
    height,
    xScale,
    null,
    null,
    singlePointLabel,
    options?.apiRoot
  );

  // Update and redraw the y-axis based on the new x-axis height.
  const yPosBottom = height - bottomHeight;
  const yPosTop = MARGIN.top + YLABEL.height;
  yScale.rangeRound([yPosBottom, yPosTop]);
  tempYAxis.remove();
  addYAxis(
    yAxis,
    width - legendWidth,
    yScale,
    formatNumberFn,
    TEXT_FONT_FAMILY,
    options?.unit
  );
  updateXAxis(xAxis, bottomHeight, height, yScale);

  // add ylabel
  svg
    .append("text")
    .attr("class", "label")
    .attr("text-anchor", "start")
    .attr("transform", `translate(${MARGIN.left}, ${YLABEL.topMargin})`)
    .style("font-size", "12px")
    .style("text-rendering", "optimizedLegibility")
    .text(options?.ylabel);

  if (!_.isEmpty(options?.modelsDataGroupsDict)) {
    for (const place in options?.modelsDataGroupsDict) {
      const dGroups = options?.modelsDataGroupsDict[place];
      for (const dataGroup of dGroups) {
        const dataset = dataGroup.value
          .map((dp) => {
            return [dp.time, dp.value];
          })
          .filter((dp) => {
            return dp[1] !== null;
          });
        const line = d3
          .line()
          .x((d) => xScale(d[0]))
          .y((d) => yScale(d[1]));
        const key = place + dataGroup.label.split("-")[0];
        let color = "#ccc";
        color = plotParams.lines[key].color; // super brittle - relies on how new sv's are built for model mmethods

        chart
          .append("path")
          .datum(dataset)
          .attr("class", "line")
          .attr("d", line)
          .style("fill", "none")
          .style("stroke", color)
          .style("stroke-width", "5px")
          .style("stroke-linecap", "round")
          .style("stroke-linejoin", "round")
          .style("opacity", ".1");
      }
    }
  }

  const timePoints = new Set<number>();
  for (const place in dataGroupsDict) {
    const dGroups = dataGroupsDict[place];
    for (const dataGroup of dGroups) {
      const dataset = dataGroup.value
        .map((dp) => {
          timePoints.add(dp.time);
          return [dp.time, dp.value];
        })
        .filter((dp) => {
          return dp[1] !== null;
        });
      const line = d3
        .line()
        .x((d) => xScale(d[0]))
        .y((d) => yScale(d[1]));
      const lineStyle = plotParams.lines[place + dataGroup.label];

      if (dataset.length > 1) {
        chart
          .append("path")
          .datum(dataset)
          .attr("class", "line")
          .attr("d", line)
          .style("fill", "none")
          .style("stroke", lineStyle.color)
          .style("stroke-width", "2px")
          .style("stroke-dasharray", lineStyle.dash)
          .style("stroke-linecap", "round")
          .style("stroke-linejoin", "round");
      } else {
        chart
          .append("g")
          .selectAll(".dot")
          .data(dataGroup.value)
          .enter()
          .append("circle")
          .attr("class", "dot")
          .attr("cx", (d) => xScale(d.time))
          .attr("cy", (d) => yScale(d.value))
          .attr("r", (d) => (d.value === null ? 0 : 3))
          .style("fill", lineStyle.color)
          .style("stroke", "#fff");
      }
    }
  }

  const legend = svg
    .append("g")
    .attr(
      "transform",
      `translate(${width - legendWidth + LEGEND.marginLeft}, ${
        LEGEND.marginTop
      })`
    );
  buildInChartLegend(legend, plotParams.legend, legendTextWidth);

  // Add highlight on hover
  const chartAreaBoundary = {
    bottom: height - bottomHeight,
    left: leftWidth,
    right: width - legendWidth + LEGEND.marginLeft,
    top: 0,
  };
  const highlightColorFn = (place: string, dataGroup: DataGroup) => {
    return plotParams.lines[place + dataGroup.label].color;
  };
  addHighlightOnHover(
    xScale,
    yScale,
    container,
    dataGroupsDict,
    highlightColorFn,
    timePoints,
    highlight,
    chartAreaBoundary,
    formatNumberFn,
    options?.unit,
    statVarInfos
  );
  svg.attr("class", ASYNC_ELEMENT_CLASS);
}

/**
 * Draw donut chart.
 * @param containerElement Div element to draw chart in
 * @param chartWidth width of chart
 * @param chartHeight height of chart
 * @param dataGroups data to plot
 * @param drawAsPie whether to draw as full pie chart instead of donut
 */
function drawDonutChart(
  containerElement: HTMLDivElement,
  chartWidth: number,
  chartHeight: number,
  dataGroups: DataGroup[],
  drawAsPie: boolean
): void {
  if (_.isEmpty(dataGroups)) {
    return;
  }
  const labelToLink = {};
  for (const dataGroup of dataGroups) {
    labelToLink[dataGroup.label] = dataGroup.link;
  }
  const keys = dataGroups[0].value.map((dp) => dp.label);
  const colorFn = getColorFn(keys);
  // minimum thickness of the donut, in px
  const minArcThickness = 10;
  // how thickness of donut should scale with donut's radius
  // The larger the number, the thicker the donut
  const arcThicknessRatio = 0.15;
  // how much space to leave on each side of donut, in px
  const margin = 20;

  // Compute donut size based on settings
  const outerRadius = Math.min(chartWidth, chartHeight) / 2 - margin;
  const arcStrokeWidth = Math.max(
    outerRadius * arcThicknessRatio,
    minArcThickness
  );
  const innerRadius = drawAsPie ? 0 : outerRadius - arcStrokeWidth;
  const arc = d3
    .arc<d3.PieArcDatum<DataPoint>>()
    .innerRadius(innerRadius)
    .outerRadius(outerRadius);

  // Compute position of each group on the donut
  const pie = d3.pie<void, DataPoint>().value((d) => {
    return d.value;
  });
  const donutData = pie(dataGroups[0].value);

  // clear old chart to redraw over
  const container = d3.select(containerElement);
  container.selectAll("*").remove();

  // create svg container
  const svg = container
    .append("svg")
    .attr("xmlns", SVGNS)
    .attr("xmlns:xlink", XLINKNS)
    .attr("width", chartWidth)
    .attr("height", chartHeight);

  // draw donut and center in svg container
  const chart = svg
    .append("g")
    .attr("class", "arc")
    .attr("transform", `translate(${chartWidth / 2}, ${chartHeight / 2})`);

  // plot data
  chart
    .selectAll("g")
    .data(donutData)
    .enter()
    .append("path")
    .attr("d", arc)
    .attr("fill", (d) => {
      return colorFn(d.data.label);
    });

  appendLegendElem(
    containerElement,
    colorFn,
    dataGroups[0].value.map((dp) => ({
      label: dp.label,
      link: dp.link,
    }))
  );
  svg.attr("class", ASYNC_ELEMENT_CLASS);
}

/**
 * Generate in-chart legend.
 *
 * @param legend: The legend svg selection.
 * @param params: An object keyed by legend text with value of legend style.
 * @param legendTextWidth: The width of the legend text.
 * @param statVarInfo: object from stat var dcid to its info struct.
 */
function buildInChartLegend(
  legend: d3.Selection<SVGGElement, any, any, any>,
  params: { [key: string]: Style },
  legendTextWidth: number
) {
  let yOffset = 0;
  for (const label in params) {
    // Create a group to hold dash line and legend text.
    const legendStyle = params[label];
    const lgGroup = legend
      .append("g")
      .attr("transform", `translate(0, ${yOffset})`);
    let dashWidth = 0;
    if (legendStyle.dash !== undefined) {
      // Draw the dash line.
      lgGroup
        .append("line")
        .attr("class", "legend-line")
        .attr("x1", "0")
        .attr("x2", `${LEGEND.dashWidth - 3}`)
        .style("stroke", LEGEND.defaultColor)
        .style("stroke-dasharray", `${legendStyle.dash}`);
      dashWidth = LEGEND.dashWidth;
    }
    // Draw the text.
    lgGroup
      .append("text")
      .attr("class", "legend-text")
      .attr("transform", `translate(${dashWidth}, 0)`)
      .attr("y", "0.3em")
      .attr("dy", "0")
      .text(label)
      .style("text-rendering", "optimizedLegibility")
      .style("fill", `${legendStyle.color}`)
      .call(wrap, legendTextWidth)
      .on("click", () => {
        if (legendStyle.legendLink) {
          window.open(legendStyle.legendLink);
        }
      });
    yOffset += lgGroup.node().getBBox().height + LEGEND.lineMargin;
  }
}

export {
  addXAxis,
  addYAxis,
  appendLegendElem,
  drawDonutChart,
  drawGaugeChart,
  drawGroupBarChart,
  drawGroupLineChart,
  drawHistogram,
  drawHorizontalBarChart,
  drawLineChart,
  drawStackBarChart,
};<|MERGE_RESOLUTION|>--- conflicted
+++ resolved
@@ -996,12 +996,12 @@
 /**
  * Draw group bar chart.
  * @param containerElement Div element chart will be drawn in
- * @param id id of the element
+ * @param id id of the chart
  * @param chartWidth width of chart
  * @param chartHeight height of chart
  * @param dataGroups data values to plot
  * @param formatNumberFn function to format y-axis values
- * @param unit unit for y-axis values
+ * @param options chart options
  * @param useLollipop whether to use lollipops instead of bars
  */
 function drawGroupBarChart(
@@ -1011,12 +1011,8 @@
   chartHeight: number,
   dataGroups: DataGroup[],
   formatNumberFn: (value: number, unit?: string) => string,
-<<<<<<< HEAD
-  unit?: string,
+  options?: ChartOptions,
   useLollipop?: boolean
-=======
-  options?: ChartOptions
->>>>>>> b3bda853
 ): void {
   if (_.isEmpty(dataGroups)) {
     return;
