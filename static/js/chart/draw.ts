--- conflicted
+++ resolved
@@ -271,22 +271,6 @@
       highlightLine.attr("transform", () => {
         return `translate(${dataPointX},0)`;
       });
-<<<<<<< HEAD
-=======
-      let tooltipContent = "";
-      for (const dataGroup of dataGroups) {
-        const dataPoint = dataGroup.value.find(
-          (val) => val.time === highlightedTime
-        );
-        if (dataPoint) {
-          // TODO(chejennifer): place and timeline explorer will need i18n functions for the tooltip text.
-          // Also need to update formatting of the tooltip content for place and timeline explorer.
-          tooltipContent =
-            tooltipContent +
-            `${dataPoint.label}: ${dataPoint.value} ${unit ? unit : ""}<br/>`;
-        }
-      }
->>>>>>> b8f152f9
       showTooltip(
         getTooltipContent(highlightedTime),
         container,
@@ -1123,15 +1107,7 @@
   for (const place in dataGroupsDict) {
     dataGroups = dataGroupsDict[place];
     for (const dataGroup of dataGroups) {
-<<<<<<< HEAD
-      const dataset = dataGroup.value.map((dp) => {
-        const time = new Date(dp.label).getTime();
-        timePoints.add(time);
-        return [time,dp.value];
-      });
-=======
       const dataset = dataGroup.value.map((dp) => [dp.time, dp.value]);
->>>>>>> b8f152f9
       const line = d3
         .line()
         .defined((d) => d[1] != null)
