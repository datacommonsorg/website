/**
 * Copyright 2020 Google LLC
 *
 * Licensed under the Apache License, Version 2.0 (the "License");
 * you may not use this file except in compliance with the License.
 * You may obtain a copy of the License at
 *
 *      http://www.apache.org/licenses/LICENSE-2.0
 *
 * Unless required by applicable law or agreed to in writing, software
 * distributed under the License is distributed on an "AS IS" BASIS,
 * WITHOUT WARRANTIES OR CONDITIONS OF ANY KIND, either express or implied.
 * See the License for the specific language governing permissions and
 * limitations under the License.
 */

import * as d3 from "d3";

import {
  DataGroup,
  DataPoint,
  PlotParams,
  Style,
  getColorFn,
  shouldFillInValues,
} from "./base";

const NUM_X_TICKS = 5;
const NUM_Y_TICKS = 5;
const MARGIN = { top: 20, right: 10, bottom: 30, left: 35, yAxis: 3, grid: 5 };
const ROTATE_MARGIN_BOTTOM = 75; // margin bottom to use for histogram
const LEGEND = {
  ratio: 0.2,
  minTextWidth: 100,
  dashWidth: 30,
  lineMargin: 10,
  marginLeft: 15,
  marginTop: 40,
  defaultColor: "#000",
};
const SOURCE = {
  topMargin: 15,
  height: 20,
};
const YLABEL = {
  topMargin: 10,
  height: 15,
};
const SVGNS = "http://www.w3.org/2000/svg";
const XLINKNS = "http://www.w3.org/1999/xlink";

const TEXT_FONT_FAMILY = "Roboto";
const AXIS_TEXT_FILL = "#2b2929";
const AXIS_GRID_FILL = "#999";

function appendLegendElem(
  elem: string,
  color: d3.ScaleOrdinal<string, string>,
  keys: {
    label: string;
    link?: string;
  }[]
): void {
  d3.select("#" + elem)
    .append("div")
    .attr("class", "legend")
    .selectAll("div")
    .data(keys)
    .join("div")
    .attr("style", (d) => `background: ${color(d.label)}`)
    .append("a")
    .text((d) => d.label)
    .attr("href", (d) => d.link || null);
}

function getWrapLineSeparator(line: string[]): string {
  return line.length > 0
    ? line[line.length - 1].slice(-1) === "-"
      ? ""
      : " "
    : "";
}

/**
 * From https://bl.ocks.org/mbostock/7555321
 * Wraps axis text by fitting as many words per line as would fit a given width.
 */
function wrap(
  texts: d3.Selection<SVGTextElement, any, any, any>,
  width: number
) {
  texts.each(function () {
    const text = d3.select(this);
    const words = text
      .text()
      .split(/(?<=[-\s])/)
      .filter((w) => w.trim() != "")
      .reverse();
    let line: string[] = [];
    let lineNumber = 0;
    const lineHeight = 1.1; // ems
    const y = text.attr("y");
    const dy = parseFloat(text.attr("dy"));
    let tspan = text
      .text(null)
      .append("tspan")
      .attr("x", 0)
      .attr("y", y)
      .attr("dy", dy + "em");
    let word: string;
    word = words.pop();
    while (word) {
      word = word.trim();
      let separator = getWrapLineSeparator(line);
      line.push(word);
      tspan.text(line.join(separator));
      if (tspan.node().getComputedTextLength() > width) {
        line.pop();
        separator = getWrapLineSeparator(line);
        tspan.text(line.join(separator));
        line = [word];
        tspan = text
          .append("tspan")
          .attr("x", 0)
          .attr("y", y)
          .attr("dy", ++lineNumber * lineHeight + dy + "em")
          .text(word);
      }
      word = words.pop();
    }
  });
}

/**
 * Adds an X-Axis to the svg chart. Tick labels will be wrapped if necessary (unless shouldRotate).
 *
 * @param svg: d3-selection with an SVG element to add the x-axis to
 * @param chartHeight: The height of the SVG chart
 * @param chartWidth: The width of the SVG chart
 * @param xScale: d3-scale for the x-axis
 * @param shouldRotate: true if the x-ticks should be rotated (no wrapping applied).
 * @param labelToLink: optional map of [label] -> link for each ordinal tick
 *
 * @return the height of the x-axis bounding-box.
 */
function addXAxis(
  svg: d3.Selection<SVGElement, any, any, any>,
  chartHeight: number,
  xScale: d3.AxisScale<any>,
  shouldRotate?: boolean,
  labelToLink?: { [label: string]: string }
): number {
  const d3Axis = d3.axisBottom(xScale).ticks(NUM_X_TICKS).tickSizeOuter(0);
  if (shouldRotate && typeof xScale.bandwidth == "function") {
    if (xScale.bandwidth() < 5) {
      d3Axis.tickValues(xScale.domain().filter((v, i) => i % 5 == 0));
    } else if (xScale.bandwidth() < 15) {
      d3Axis.tickValues(xScale.domain().filter((v, i) => i % 3 == 0));
    }
  }

  const axis = svg
    .append("g")
    .attr("class", "x axis")
    .attr("transform", `translate(0, ${chartHeight - MARGIN.bottom})`)
    .call(d3Axis)
    .call((g) => g.select(".domain").remove())
    .call((g) =>
      g
        .selectAll("line")
        .attr("stroke", AXIS_GRID_FILL)
        .attr("stroke-width", "0.5")
    );

  if (labelToLink) {
    axis
      .selectAll(".tick text")
      .attr("data-link", (label: string) => {
        return label in labelToLink ? labelToLink[label] : null;
      })
      .attr("class", "place-tick")
      .style("cursor", "pointer")
      .style("text-decoration", "underline")
      .on("click", function () {
        window.open((<SVGElement>this).dataset.link, "_blank");
      });
  }

  if (shouldRotate) {
    axis
      .attr("transform", `translate(0, ${chartHeight - ROTATE_MARGIN_BOTTOM})`)
      .selectAll("text")
      .style("text-anchor", "end")
      .style("text-rendering", "optimizedLegibility")
      .attr("dx", "-.8em")
      .attr("dy", ".15em")
      .attr("transform", "rotate(-35)");
  } else if (typeof xScale.bandwidth === "function") {
    axis
      .selectAll(".tick text")
      .style("fill", AXIS_TEXT_FILL)
      .style("font-family", TEXT_FONT_FAMILY)
      .style("text-rendering", "optimizedLegibility")
      .call(wrap, xScale.bandwidth());
  }

  let axisHeight = axis.node().getBBox().height;
  if (axisHeight > MARGIN.bottom) {
    axis.attr("transform", `translate(0, ${chartHeight - axisHeight})`);
  } else {
    axisHeight = MARGIN.bottom;
  }
  return axisHeight;
}

function addYAxis(
  svg: d3.Selection<SVGElement, any, any, any>,
  width: number,
  yScale: d3.ScaleLinear<any, any>,
  unit?: string
) {
  svg
    .append("g")
    .attr("class", "y axis")
    .attr("transform", `translate(${width - MARGIN.right}, 0)`)
    .call(
      d3
        .axisLeft(yScale)
        .ticks(NUM_Y_TICKS)
        .tickSize(width - MARGIN.grid - MARGIN.right)
        .tickFormat((d) => {
          const yticks = yScale.ticks();
          const p = d3.precisionPrefix(
            yticks[1] - yticks[0],
            yticks[yticks.length - 1]
          );
          let tText = String(d);
          // When the y value is less than one, use the original value.
          // Otherwise 0.3 is formatted into 300m which is confusing to 300M.
          if (d > 1 || d < -1) {
            tText = d3
              .formatPrefix(
                `.${p}`,
                yScale.domain()[1]
              )(d)
              .replace(/G/, "B");
          }
          const dollar = unit === "$" ? "$" : "";
          const percent = unit === "%" ? "%" : "";
          const grams = unit === "g" ? "g" : "";
          const liters = unit === "L" ? "L" : "";
          return `${dollar}${tText}${percent}${grams}${liters}`;
        })
    )
    .call((g) => g.select(".domain").remove())
    .call((g) =>
      g
        .selectAll("line")
        .style("stroke", AXIS_GRID_FILL)
        .style("stroke-width", "0.5")
    )
    .call((g) =>
      g
        .selectAll(".tick:not(:first-of-type) line")
        .attr("class", "grid-line")
        .style("stroke-opacity", "0.5")
        .style("stroke-dasharray", "2, 2")
    )
    .call((g) =>
      g
        .selectAll(".tick text")
        .attr("x", -width + MARGIN.left + MARGIN.yAxis)
        .attr("dy", -4)
        .style("fill", AXIS_TEXT_FILL)
        .style("font-family", TEXT_FONT_FAMILY)
        .style("shape-rendering", "crispEdges")
    );
}

/**
 * Draw histogram. Used for ranking pages.
 * @param id
 * @param width
 * @param height
 * @param dataPoints
 * @param unit
 */
function drawHistogram(
  id: string,
  width: number,
  height: number,
  dataPoints: DataPoint[],
  unit?: string
): void {
  const textList = dataPoints.map((dataPoint) => dataPoint.label);
  const values = dataPoints.map((dataPoint) => dataPoint.value);

  const svg = d3
    .select("#" + id)
    .append("svg")
    .attr("xmlns", SVGNS)
    .attr("xmlns:xlink", XLINKNS)
    .attr("width", width)
    .attr("height", height);

  const x = d3
    .scaleBand()
    .domain(textList)
    .rangeRound([MARGIN.left, width - MARGIN.right])
    .paddingInner(0.1)
    .paddingOuter(0.1);

  const bottomHeight = addXAxis(svg, height, x, true);

  const y = d3
    .scaleLinear()
    .domain([0, d3.max(values)])
    .nice()
    .rangeRound([height - bottomHeight, MARGIN.top]);

  const color = getColorFn(["A"])("A"); // we only need one color

  addYAxis(svg, width, y, unit);

  svg
    .append("g")
    .selectAll("rect")
    .data(dataPoints)
    .join("rect")
    .attr("x", (d) => x(d.label))
    .attr("y", (d) => y(d.value))
    .attr("width", x.bandwidth())
    .attr("height", (d) => y(0) - y(d.value))
    .attr("fill", color);
}

/**
 * Draw single bar chart.
 * @param id
 * @param chartWidth
 * @param chartHeight
 * @param dataPoints
 * @param unit
 */
function drawSingleBarChart(
  id: string,
  chartWidth: number,
  chartHeight: number,
  dataPoints: DataPoint[],
  unit?: string
): void {
  const textList = dataPoints.map((dataPoint) => dataPoint.label);
  const values = dataPoints.map((dataPoint) => dataPoint.value);
  const color = getColorFn(textList);

  const svg = d3
    .select("#" + id)
    .append("svg")
    .attr("xmlns", SVGNS)
    .attr("xmlns:xlink", XLINKNS)
    .attr("width", chartWidth)
    .attr("height", chartHeight);

  const x = d3
    .scaleBand()
    .domain(textList)
    .rangeRound([MARGIN.left, chartWidth - MARGIN.right])
    .paddingInner(0.1)
    .paddingOuter(0.1);

  const bottomHeight = addXAxis(svg, chartHeight, x);

  const y = d3
    .scaleLinear()
    .domain([0, d3.max(values)])
    .nice()
    .rangeRound([chartHeight - bottomHeight, MARGIN.top]);

  addYAxis(svg, chartWidth, y, unit);

  svg
    .append("g")
    .selectAll("rect")
    .data(dataPoints)
    .join("rect")
    .classed("g-bar", true)
    .attr("data-dcid", (d) => d.dcid)
    .attr("x", (d) => x(d.label))
    .attr("y", (d) => y(d.value))
    .attr("width", x.bandwidth())
    .attr("height", (d) => y(0) - y(d.value))
    .attr("fill", (d) => color(d.label));
}

/**
 * Draw stack bar chart.
 *
 * @param id
 * @param chartWidth
 * @param chartHeight
 * @param dataGroups
 * @param unit
 */
function drawStackBarChart(
  id: string,
  chartWidth: number,
  chartHeight: number,
  dataGroups: DataGroup[],
  unit?: string
): void {
  const labelToLink = {};
  for (const dataGroup of dataGroups) {
    labelToLink[dataGroup.label] = dataGroup.link;
  }

  const keys = dataGroups[0].value.map((dp) => dp.label);

  const data = [];
  for (const dataGroup of dataGroups) {
    const curr: { [property: string]: any } = { label: dataGroup.label };
    for (const dataPoint of dataGroup.value) {
      curr[dataPoint.label] = dataPoint.value;
      curr.dcid = dataPoint.dcid;
    }
    data.push(curr);
  }

  const series = d3.stack().keys(keys)(data);

  const svg = d3
    .select("#" + id)
    .append("svg")
    .attr("xmlns", SVGNS)
    .attr("xmlns:xlink", XLINKNS)
    .attr("width", chartWidth)
    .attr("height", chartHeight);

  const x = d3
    .scaleBand()
    .domain(dataGroups.map((dg) => dg.label))
    .rangeRound([MARGIN.left, chartWidth - MARGIN.right])
    .paddingInner(0.1)
    .paddingOuter(0.1);

  const bottomHeight = addXAxis(svg, chartHeight, x, false, labelToLink);

  const y = d3
    .scaleLinear()
    .domain([0, d3.max(series, (d) => d3.max(d, (d1) => d1[1]))])
    .nice()
    .rangeRound([chartHeight - bottomHeight, MARGIN.top]);

  addYAxis(svg, chartWidth, y, unit);

  const color = getColorFn(keys);

  svg
    .append("g")
    .selectAll("g")
    .data(series)
    .enter()
    .append("g")
    .attr("fill", (d) => color(d.key))
    .selectAll("rect")
    .data((d) => d)
    .join("rect")
    .classed("g-bar", true)
    .attr("data-dcid", (d) => d.data.dcid)
    .attr("x", (d) => x(String(d.data.label)))
    .attr("y", (d) => (Number.isNaN(d[1]) ? y(d[0]) : y(d[1])))
    .attr("width", x.bandwidth())
    .attr("height", (d) => (Number.isNaN(d[1]) ? 0 : y(d[0]) - y(d[1])));

<<<<<<< HEAD
  appendLegendElem(
    id,
    color,
    dataGroups[0].value.map((dp) => ({
      label: dp.label,
      link: dp.link,
    }))
  );

  // Add link to place name labels.
  svg
    .select(".x.axis")
    .selectAll(".tick text")
    .filter(function (this) {
      return !!labelToLink[d3.select(this).text()];
    })
    .attr("class", "place-tick")
    .style("cursor", "pointer")
    .style("text-decoration", "underline")
    .on("click", function (this) {
      window.open(labelToLink[d3.select(this).text()], "_blank");
    });
=======
  appendLegendElem(id, color, keys);
>>>>>>> 71707f19
}

/**
 * Draw group bar chart.
 *
 * @param id
 * @param chartWidth
 * @param chartHeight
 * @param dataGroups
 * @param unit
 */
function drawGroupBarChart(
  id: string,
  chartWidth: number,
  chartHeight: number,
  dataGroups: DataGroup[],
  unit?: string
): void {
  const labelToLink = {};
  for (const dataGroup of dataGroups) {
    labelToLink[dataGroup.label] = dataGroup.link;
  }
  const keys = dataGroups[0].value.map((dp) => dp.label);
  const x0 = d3
    .scaleBand()
    .domain(dataGroups.map((dg) => dg.label))
    .rangeRound([MARGIN.left, chartWidth - MARGIN.right])
    .paddingInner(0.1)
    .paddingOuter(0.1);

  const x1 = d3
    .scaleBand()
    .domain(keys)
    .rangeRound([0, x0.bandwidth()])
    .padding(0.05);

  const svg = d3
    .select("#" + id)
    .append("svg")
    .attr("xmlns", SVGNS)
    .attr("xmlns:xlink", XLINKNS)
    .attr("width", chartWidth)
    .attr("height", chartHeight);

  const bottomHeight = addXAxis(svg, chartHeight, x0, false, labelToLink);

  const maxV = Math.max(...dataGroups.map((dataGroup) => dataGroup.max()));
  const y = d3
    .scaleLinear()
    .domain([0, maxV])
    .nice()
    .rangeRound([chartHeight - bottomHeight, MARGIN.top]);

  addYAxis(svg, chartWidth, y, unit);

  const colorFn = getColorFn(keys);

  svg
    .append("g")
    .selectAll("g")
    .data(dataGroups)
    .join("g")
    .attr("transform", (dg) => `translate(${x0(dg.label)},0)`)
    .selectAll("rect")
    .data((dg) =>
      dg.value.map((dp) => ({ key: dp.label, value: dp.value, dcid: dp.dcid }))
    )
    .join("rect")
    .classed("g-bar", true)
    .attr("data-dcid", (d) => d.dcid)
    .attr("x", (d) => x1(d.key))
    .attr("y", (d) => y(d.value))
    .attr("width", x1.bandwidth())
    .attr("height", (d) => y(0) - y(d.value))
    .attr("fill", (d) => colorFn(d.key));

<<<<<<< HEAD
  appendLegendElem(
    id,
    colorFn,
    dataGroups[0].value.map((dp) => ({
      label: dp.label,
      link: dp.link,
    }))
  );

  // Add link to place name labels.
  svg
    .select(".x.axis")
    .selectAll(".tick text")
    .filter(function (this) {
      return !!labelToLink[d3.select(this).text()];
    })
    .attr("class", "place-tick")
    .style("cursor", "pointer")
    .style("text-decoration", "underline")
    .on("click", function (this) {
      window.open(labelToLink[d3.select(this).text()], "_blank");
    });
=======
  appendLegendElem(id, colorFn, keys);
>>>>>>> 71707f19
}

/**
 * Draw line chart.
 * @param id
 * @param width
 * @param height
 * @param dataGroups
 * @param unit
 *
 * @return false if any series in the chart was filled in
 */
function drawLineChart(
  id: string,
  width: number,
  height: number,
  dataGroups: DataGroup[],
  unit?: string
): boolean {
  const maxV = Math.max(...dataGroups.map((dataGroup) => dataGroup.max()));
  let minV = Math.min(...dataGroups.map((dataGroup) => dataGroup.min()));
  if (minV > 0) {
    minV = 0;
  }

  const svg = d3
    .select("#" + id)
    .append("svg")
    .attr("xmlns", SVGNS)
    .attr("xmlns:xlink", XLINKNS)
    .attr("width", width)
    .attr("height", height);

  const xScale = d3
    .scaleTime()
    .domain(d3.extent(dataGroups[0].value, (d) => new Date(d.label).getTime()))
    .range([MARGIN.left, width - MARGIN.right]);

  const yScale = d3
    .scaleLinear()
    .domain([minV, maxV])
    .range([height - MARGIN.bottom, MARGIN.top])
    .nice(NUM_Y_TICKS);

  addXAxis(svg, height, xScale);
  addYAxis(svg, width, yScale, unit);

  const legendText = dataGroups.map((dataGroup) =>
    dataGroup.label ? dataGroup.label : "A"
  );
  const colorFn = getColorFn(legendText);

  let hasFilledInValues = false;
  for (const dataGroup of dataGroups) {
    const dataset = dataGroup.value.map((dp) => {
      return [new Date(dp.label).getTime(), dp.value];
    });
    const hasGap = shouldFillInValues(dataset);
    hasFilledInValues = hasFilledInValues || hasGap;
    const shouldAddDots = dataset.length < 12;

    const line = d3
      .line()
      .defined((d) => d[1] !== null) // Ignore points that are null
      .x((d) => xScale(d[0]))
      .y((d) => yScale(d[1]));

    if (hasGap) {
      // Draw a second line behind the main line with a different styling to
      // fill in gaps.
      svg
        .append("path")
        .datum(dataset.filter(line.defined())) // Only plot points that are defined
        .attr("class", "line fill")
        .attr("d", line)
        .style("fill", "none")
        .style("stroke-width", "2.5px")
        .style("stroke", colorFn(dataGroup.label))
        .style("opacity", 0.4)
        .style("stroke-dasharray", 2);
    }

    svg
      .append("path")
      .datum(dataset)
      .attr("class", "line")
      .style("stroke", colorFn(dataGroup.label))
      .attr("d", line)
      .style("fill", "none")
      .style("stroke-width", "2.5px")
      .style("stroke", colorFn(dataGroup.label));

    if (shouldAddDots) {
      svg
        .append("g")
        .selectAll(".dot")
        .data(dataset)
        .enter()
        .append("circle")
        .attr("class", "dot")
        .attr("cx", (d) => xScale(d[0]))
        .attr("cy", (d) => yScale(d[1]))
        .attr("r", (d) => (d[1] === null ? 0 : 3))
        .style("fill", colorFn(dataGroup.label))
        .style("stroke", "#fff");
    }
  }

  // appendLegendElem(id, colorFn, legendText);

  appendLegendElem(
    id,
    colorFn,
    dataGroups.map((dg) => ({
      label: dg.label,
      link: dg.link,
    }))
  );
  return !hasFilledInValues;
}

/**
 * Return a Range object defined above.
 *
 * @param dataGroupsDict
 */
function computeRanges(dataGroupsDict: { [geoId: string]: DataGroup[] }) {
  const range = {
    minV: 0,
    maxV: 0,
  };

  let dataGroups: DataGroup[];
  let maxV = 0;
  let minV = 0; // calculate the min value when its less than 0
  for (const geoId in dataGroupsDict) {
    dataGroups = dataGroupsDict[geoId];
    maxV = Math.max(
      maxV,
      Math.max(...dataGroups.map((dataGroup) => dataGroup.max()))
    );
    minV = Math.min(
      minV,
      Math.min(...dataGroups.map((dataGroup) => dataGroup.min()))
    );
  }
  range.maxV = maxV;
  range.minV = minV;
  return range;
}

/**
 * Draw a group of lines chart with in-chart legend given a dataGroupsDict with different geoIds.
 *
 * @param id: DOM id.
 * @param width: width for the chart.
 * @param height: height for the chart.
 * @param statsVarsTitle: object from stats var dcid to display title.
 * @param dataGroupsDict: data groups for plotting.
 * @param plotParams: contains all plot params for chart.
 * @param source: an array of source domain.
 * @param unit the unit of the measurement.
 */
function drawGroupLineChart(
  selector: string | HTMLDivElement,
  width: number,
  height: number,
  statsVarsTitle: { [key: string]: string },
  dataGroupsDict: { [place: string]: DataGroup[] },
  plotParams: PlotParams,
  ylabel?: string,
  source?: string[],
  unit?: string
): void {
  // Get a non-empty array as dataGroups
  const dataGroupsAll = Object.values(dataGroupsDict).filter(
    (x) => x.length > 0
  );
  let dataGroups = dataGroupsAll[0];
  const legendTextdWidth = Math.max(width * LEGEND.ratio, LEGEND.minTextWidth);
  const legendWidth =
    Object.keys(dataGroupsDict).length > 1 &&
    Object.keys(statsVarsTitle).length > 1
      ? LEGEND.dashWidth + legendTextdWidth
      : legendTextdWidth;

  // Adjust the width of in-chart legends.
  const yRange = computeRanges(dataGroupsDict);
  const minV = yRange.minV;
  let maxV = yRange.maxV;
  if (minV === maxV) {
    maxV = minV + 1;
  }

  let container: d3.Selection<any, any, any, any>;
  if (typeof selector === "string") {
    container = d3.select("#" + selector);
  } else if (selector instanceof HTMLDivElement) {
    container = d3.select(selector);
  } else {
    return;
  }

  container.selectAll("svg").remove();

  const svg = container
    .append("svg")
    .attr("xmlns", SVGNS)
    .attr("xmlns:xlink", XLINKNS)
    .attr("width", width)
    .attr("height", height + SOURCE.height);

  const xScale = d3
    .scaleTime()
    .domain(d3.extent(dataGroups[0].value, (d) => new Date(d.label).getTime()))
    .range([MARGIN.left, width - MARGIN.right - legendWidth]);

  const yScale = d3
    .scaleLinear()
    .domain([minV, maxV])
    .range([height - MARGIN.bottom, MARGIN.top + YLABEL.height])
    .nice(NUM_Y_TICKS);

  addXAxis(svg, height, xScale);
  addYAxis(svg, width - legendWidth, yScale, unit);

  // add ylabel
  svg
    .append("text")
    .attr("class", "label")
    .attr("text-anchor", "start")
    .attr("transform", `translate(${MARGIN.grid}, ${YLABEL.topMargin})`)
    .style("font-size", "12px")
    .style("text-rendering", "optimizedLegibility")
    .text(ylabel);

  for (const place in dataGroupsDict) {
    dataGroups = dataGroupsDict[place];
    for (const dataGroup of dataGroups) {
      const dataset = dataGroup.value.map((dp) => [
        new Date(dp.label).getTime(),
        dp.value,
      ]);
      const line = d3
        .line()
        .defined((d) => d[1] != null)
        .x((d) => xScale(d[0]))
        .y((d) => yScale(d[1]));
      const lineStyle =
        plotParams.lines[place + statsVarsTitle[dataGroup.label]];
      svg
        .append("path")
        .datum(dataset)
        .attr("class", "line")
        .attr("d", line)
        .style("fill", "none")
        .style("stroke", lineStyle.color)
        .style("stroke-width", "2px")
        .style("stroke-dasharray", lineStyle.dash);
    }
  }
  // add source info to the chart
  if (source) {
    const sourceText = "Data source: " + source.filter(Boolean).join(", ");
    svg
      .append("text")
      .attr("class", "label")
      .attr(
        "transform",
        `translate(${MARGIN.grid}, ${height + SOURCE.topMargin})`
      )
      .style("fill", "#808080")
      .style("font-size", "12px")
      .style("text-anchor", "start")
      .style("text-rendering", "optimizedLegibility")
      .text(sourceText);
  }

  const legend = svg
    .append("g")
    .attr(
      "transform",
      `translate(${width - legendWidth + LEGEND.marginLeft}, ${
        LEGEND.marginTop
      })`
    );
  buildInChartLegend(legend, plotParams.legend, legendTextdWidth);
}

/**
 * Generate in-chart legend.
 *
 * @param legend: The legend svg selection.
 * @param params: An object keyed by legend text with value of legend style.
 * @param legendTextdWidth: The width of the legend text.
 */
function buildInChartLegend(
  legend: d3.Selection<SVGGElement, any, any, any>,
  params: { [key: string]: Style },
  legendTextdWidth: number
) {
  let yOffset = 0;
  for (const label in params) {
    // Create a group to hold dash line and legend text.
    const legendStyle = params[label];
    const lgGroup = legend
      .append("g")
      .attr("transform", `translate(0, ${yOffset})`);
    let dashWidth = 0;
    if (legendStyle.dash !== undefined) {
      // Draw the dash line.
      lgGroup
        .append("line")
        .attr("class", "legend-line")
        .attr("x1", "0")
        .attr("x2", `${LEGEND.dashWidth - 3}`)
        .style("stroke", LEGEND.defaultColor)
        .style("stroke-dasharray", `${legendStyle.dash}`);
      dashWidth = LEGEND.dashWidth;
    }
    // Draw the text.
    lgGroup
      .append("text")
      .attr("class", "legend-text")
      .attr("transform", `translate(${dashWidth}, 0)`)
      .attr("y", "0.3em")
      .attr("dy", "0")
      .text(label)
      .style("text-rendering", "optimizedLegibility")
      .style("fill", `${legendStyle.color}`)
      .call(wrap, legendTextdWidth);
    yOffset += lgGroup.node().getBBox().height + LEGEND.lineMargin;
  }
}

export {
  appendLegendElem,
  drawGroupBarChart,
  drawGroupLineChart,
  drawHistogram,
  drawLineChart,
  drawSingleBarChart,
  drawStackBarChart,
};<|MERGE_RESOLUTION|>--- conflicted
+++ resolved
@@ -471,7 +471,6 @@
     .attr("width", x.bandwidth())
     .attr("height", (d) => (Number.isNaN(d[1]) ? 0 : y(d[0]) - y(d[1])));
 
-<<<<<<< HEAD
   appendLegendElem(
     id,
     color,
@@ -480,23 +479,6 @@
       link: dp.link,
     }))
   );
-
-  // Add link to place name labels.
-  svg
-    .select(".x.axis")
-    .selectAll(".tick text")
-    .filter(function (this) {
-      return !!labelToLink[d3.select(this).text()];
-    })
-    .attr("class", "place-tick")
-    .style("cursor", "pointer")
-    .style("text-decoration", "underline")
-    .on("click", function (this) {
-      window.open(labelToLink[d3.select(this).text()], "_blank");
-    });
-=======
-  appendLegendElem(id, color, keys);
->>>>>>> 71707f19
 }
 
 /**
@@ -573,7 +555,6 @@
     .attr("height", (d) => y(0) - y(d.value))
     .attr("fill", (d) => colorFn(d.key));
 
-<<<<<<< HEAD
   appendLegendElem(
     id,
     colorFn,
@@ -582,23 +563,6 @@
       link: dp.link,
     }))
   );
-
-  // Add link to place name labels.
-  svg
-    .select(".x.axis")
-    .selectAll(".tick text")
-    .filter(function (this) {
-      return !!labelToLink[d3.select(this).text()];
-    })
-    .attr("class", "place-tick")
-    .style("cursor", "pointer")
-    .style("text-decoration", "underline")
-    .on("click", function (this) {
-      window.open(labelToLink[d3.select(this).text()], "_blank");
-    });
-=======
-  appendLegendElem(id, colorFn, keys);
->>>>>>> 71707f19
 }
 
 /**
