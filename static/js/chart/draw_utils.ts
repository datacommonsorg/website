--- conflicted
+++ resolved
@@ -212,12 +212,8 @@
 export function addYAxis(
   axis: d3.Selection<SVGGElement, any, any, any>,
   chartWidth: number,
-<<<<<<< HEAD
+  formatNumberFn: (value: number, unit?: string) => string,
   yScale: d3.ScaleLinear<number, any>,
-  formatNumberFn: (value: number, unit?: string) => string,
-=======
-  yScale: d3.ScaleLinear<any, any>,
->>>>>>> e4b7e441
   textFontFamily?: string,
   unit?: string
 ) {
@@ -231,11 +227,7 @@
         .ticks(NUM_Y_TICKS)
         .tickSize(tickLength)
         .tickFormat((d) => {
-<<<<<<< HEAD
           return formatNumberFn(d.valueOf(), displayUnit);
-=======
-          return formatNumber(d.valueOf(), unit);
->>>>>>> e4b7e441
         })
     )
     .call((g) => g.select(".domain").remove())
