--- conflicted
+++ resolved
@@ -144,13 +144,10 @@
   colors?: string[];
   // whether to draw chart in lollipop style, used for bar charts
   lollipop?: boolean;
-<<<<<<< HEAD
   // whether to draw tooltips on hover
   showTooltipOnHover?: boolean;
-=======
   // list of stat var DCIDs, in the order the colors should be applied
   statVarColorOrder?: string[];
->>>>>>> c509971c
   unit?: string;
 }
 
