/**
 * Copyright 2021 Google LLC
 *
 * Licensed under the Apache License, Version 2.0 (the "License");
 * you may not use this file except in compliance with the License.
 * You may obtain a copy of the License at
 *
 *      http://www.apache.org/licenses/LICENSE-2.0
 *
 * Unless required by applicable law or agreed to in writing, software
 * distributed under the License is distributed on an "AS IS" BASIS,
 * WITHOUT WARRANTIES OR CONDITIONS OF ANY KIND, either express or implied.
 * See the License for the specific language governing permissions and
 * limitations under the License.
 */

import * as d3 from "d3";
import {
  DragBehavior,
  Simulation,
  SimulationLinkDatum,
  SimulationNodeDatum,
} from "d3";
import _ from "lodash";
import { defaultFormatUtc } from "moment";

import { InteractingProteinType } from "./page";
import { ProteinVarType } from "./page";
// interface for protein page datatypes which return number values
export interface ProteinNumData {
  name: string;
  value: number;
}

// interface for protein page datatypes which return string values
export interface ProteinStrData {
  name: string;
  value: string;
}

// interface for variant gene associations for plotting error bars
export interface VarGeneDataPoint {
  id: string;
  name: string;
  value: number;
  lower: number;
  upper: number;
}

const SVGNS = "http://www.w3.org/2000/svg";
const XLINKNS = "http://www.w3.org/1999/xlink";
const MARGIN = { top: 30, right: 30, bottom: 90, left: 160 };
// bar chart color for most of the charts
const BAR_COLOR = "maroon";
// tooltip constant for all charts
const TOOL_TIP = d3.select("#main").append("div").attr("class", "tooltip");
// length of side bar for error plot for variant-gene associations
const ERROR_SIDE_BAR_LENGTH = 5;
// number by which x axis domain is increased/decreased for x scale to fit all error bars well
const X_AXIS_LIMIT = 0.5;
// Dictionary mapping the tissue score to its label
const TISSUE_SCORE_TO_LABEL = {
  0: "NotDetected",
  1: "Low",
  2: "Medium",
  3: "High",
};
// Dictionary mapping the tissue expression string to its value
const TISSUE_VAL_TO_SCORE = {
  ProteinExpressionNotDetected: 0,
  ProteinExpressionLow: 1,
  ProteinExpressionMedium: 2,
  ProteinExpressionHigh: 3,
};
// color dictionary for tissue score
const TISSUE_COLOR_DICT = {
  AdiposeTissue: "khaki",
  AdrenalGland: "bisque",
  Appendix: "peru",
  BoneMarrow: "lightyellow",
  Breast: "mistyrose",
  Bronchus: "tomato",
  Cartilage: "seashell",
  Caudate: "lightcoral",
  Cerebellum: "lightcoral",
  CerebralCortex: "lightcoral",
  CervixUterine: "mistyrose",
  ChoroidPlexus: "lightcoral",
  Colon: "maroon",
  DorsalRaphe: "lightcoral",
  Duodenum: "maroon",
  Endometrium1: "mistyrose",
  Endometrium2: "mistyrose",
  Epididymis: "mistyrose",
  Esophagus: "chocolate",
  Eye: "coral",
  FallopianTube: "mistyrose",
  Gallbladder: "rosybrown",
  Hair: "salmon",
  HeartMuscle: "brown",
  Hippocampus: "lightcoral",
  Hypothalamus: "lightcoral",
  Kidney: "bisque",
  LactatingBreast: "mistyrose",
  Liver: "darksalmon",
  Lung: "tomato",
  LymphNode: "indianred",
  Nasopharynx: "tomato",
  OralMucosa: "darkorange",
  Ovary: "mistyrose",
  Pancreas: "orangered",
  ParathyroidGland: "snow",
  PituitaryGland: "sienna",
  Placenta: "mistyrose",
  Prostate: "mistyrose",
  Rectum: "maroon",
  Retina: "coral",
  SalivaryGland: "lightsalmon",
  SeminalVesicle: "mistyrose",
  SkeletalMuscle: "linen",
  Skin: "peachpuff",
  Skin1: "peachpuff",
  Skin2: "peachpuff",
  SmallIntestine: "ivory",
  SmoothMuscle: "red",
  SoftTissue1: "burlywood",
  SoftTissue2: "burlywood",
  SoleOfFoot: "peachpuff",
  Spleen: "tan",
  Stomach1: "darkred",
  Stomach2: "darkred",
  SubstantiaNiagra: "lightcoral",
  Testis: "mistyrose",
  Thymus: "indianred",
  ThyroidGland: "snow",
  Tonsil: "saddlebrown",
  UrinaryBladder: "sandybrown",
  Vagina: "mistyrose",
};
// tissue specific colors
const ERROR_BAR_VAR_COLOR = {
  Pancreas: "peachpuff",
  Thyroid: "lightcoral",
  "Whole Blood": "firebrick",
};
// tool tip left position
const TOOL_TIP_LEFT_POSITION = 230;
// number to select top data points for large data
const NUM_DATA_POINTS = 10;
// number to decide the ticks to be displayed
const NUM_TICKS = 10;
// graph specific dimensions
const GRAPH_HEIGHT_S = 200;
const GRAPH_HEIGHT_M = 400;
const GRAPH_HEIGHT_L = 500;
const GRAPH_WIDTH_S = 660;
const GRAPH_WIDTH_M = 700;
const GRAPH_WIDTH_L = 760;
const GRAPH_WIDTH_XL = 860;
// error point position
const ERROR_POINT_POSITION_X1 = 450;
const ERROR_POINT_POSITION_X2 = 470;
const ERROR_POINT_POSITION_Y1 = 10;
const ERROR_POINT_POSITION_Y2 = 30;
const ERROR_POINT_POSITION_Y3 = 50;

/**
 * Gets the left and top coordinates of a rect element and positions the tooltip accordingly
 * @param left_position
 * @param top_position
 */
function mousemove(leftPosition: number, topPosition: number) {
  TOOL_TIP.style("left", d3.event.offsetX + leftPosition + "px").style(
    "top",
    d3.event.offsetY + topPosition + "px"
  );
}
/**
 * Sets the opacity of the tooltip as zero, to hide it when the user hovers over other elements
 */
function mouseout() {
  TOOL_TIP.style("opacity", 0);
}
/**
 * Adds the x label to a graph based on user's input of width and height for label position, labelText for what the label reads, and svg for selecting the chart where the label is added
 * @param width
 * @param height
 * @param labelText
 * @param svg
 */
function addXLabel(
  width: number,
  height: number,
  labelText: string,
  svg: d3.Selection<SVGGElement, unknown, HTMLElement, any>
) {
  svg
    .attr("class", "axis-label")
    .append("text")
    .attr(
      "transform",
      "translate(" + width / 2 + " ," + (height + MARGIN.top + 50) + ")"
    )
    .text(labelText);
}

<<<<<<< HEAD
// types and interfaces for protein-protein interaction chart
type NodeID = string | number;

export interface Node {
  id: NodeID;
  name: string;
  value?: number;
}

// d3-force will add x,y,vx,vy data to ProteinNode after initialization
// https://github.com/tomwanzek/d3-v4-definitelytyped/blob/06ceb1a93584083475ecb4fc8b3144f34bac6d76/src/d3-force/index.d.ts#L13
export interface ProteinNode extends Node, SimulationNodeDatum {
  depth: number;
  species: string;
}

// https://github.com/tomwanzek/d3-v4-definitelytyped/blob/06ceb1a93584083475ecb4fc8b3144f34bac6d76/src/d3-force/index.d.ts#L24
export interface InteractionLink extends SimulationLinkDatum<ProteinNode> {
  score: number;
}

// interface for variant gene associations for plotting error bars
export interface VarGeneDataPoint {
  id: string;
  name: string;
  value: number;
  lower: number;
  upper: number;
=======
/**
 * Adds the y label to a graph based on user's input of width and height for label position, labelText for what the label reads, and svg for selecting the chart where the label is added
 * @param width
 * @param height
 * @param labelText
 * @param svg
 */
function addYLabel(
  height: number,
  labelText: string,
  svg: d3.Selection<SVGGElement, unknown, HTMLElement, any>
) {
  svg
    .append("text")
    .attr("transform", "rotate(-90)")
    .attr("y", 0 - MARGIN.left)
    .attr("x", 0 - height / 2)
    .attr("dy", "1em")
    .text(labelText);
>>>>>>> dd297b0c
}

/**
 * Draws the bar chart for protein-tissue association
 * @param id
 * @param data
 * @returns
 */
export function drawTissueScoreChart(id: string, data: ProteinStrData[]): void {
  // checks if the data is empty or not
  if (_.isEmpty(data)) {
    return;
  }
  let reformattedData = [] as ProteinNumData[];
  //reformats the data by converting the expression value to number from string type
  reformattedData = data.map((item) => {
    return {
      name: item.name,
      value: TISSUE_VAL_TO_SCORE[item.value],
    };
  });

  //groups the tissues of a similar origin and sorts them in ascending order
  reformattedData.sort((x, y) => {
    const a = TISSUE_COLOR_DICT[x.name];
    const b = TISSUE_COLOR_DICT[y.name];
    if (a < b) {
      return -1;
    }
    if (a > b) {
      return 1;
    }
    if (a === b) {
      if (x.value < y.value) {
        return -1;
      } else {
        return 1;
      }
    }
  });

  // specifying graph specific dimensions
  const height = GRAPH_HEIGHT_S - MARGIN.top - MARGIN.bottom;
  const width = GRAPH_WIDTH_XL - MARGIN.left - MARGIN.right;

  const svg = d3
    .select("#tissue-score-chart")
    .append("svg")
    .attr("width", width + MARGIN.left + MARGIN.right)
    .attr("height", height + MARGIN.top + MARGIN.bottom)
    .append("g")
    .attr("transform", "translate(" + MARGIN.left + "," + MARGIN.top + ")");

  //Adds required text to the tooltip, namely the tissue name and its corresponding expression score
  const mouseover = function (d) {
    const tissueName = d.name;
    const tissueValue = TISSUE_SCORE_TO_LABEL[d.value];
    TOOL_TIP.html(
      "Name: " + tissueName + "<br>" + "Expression: " + tissueValue
    ).style("opacity", 1);
  };

  // plots x-axis for the graph - tissue names
  const x = d3
    .scaleBand()
    .range([0, width])
    .domain(reformattedData.map((d) => d.name))
    .padding(0.15);
  svg
    .append("g")
    .attr("transform", "translate(0," + height + ")")
    .call(d3.axisBottom(x))
    .selectAll("text")
    .attr("transform", "translate(-10,0)rotate(-45)")
    .style("text-anchor", "end");
  addXLabel(width, height, "Tissue Name", svg);
  // plots y-axis for the graph - tissue names
  const y = d3.scaleLinear().domain([0, 3]).range([height, 0]);
  svg.append("g").call(
    d3
      .axisLeft(y)
      .ticks(4)
      .tickFormat((d) => TISSUE_SCORE_TO_LABEL[String(d)])
  );
  // Adds the y-axis text label
  addYLabel(height, "Expression Score", svg);
  // plotting the bars
  svg
    .selectAll("tissue-score-bar")
    .data(reformattedData)
    .enter()
    .append("rect")
    .attr("x", (d) => x(d.name))
    .attr("y", (d) => y(d.value))
    .attr("height", (d) => height - y(d.value))
    .attr("width", x.bandwidth())
    .style("fill", (d) => TISSUE_COLOR_DICT[d.name])
    .on("mouseover", mouseover)
    .on("mousemove", () => mousemove(TOOL_TIP_LEFT_POSITION, 220))
    .on("mouseout", () => mouseout());
}

/**
 * Draws the bar chart for protein-protein interaction
 * @param id
 * @param data
 * @returns
 */
export function drawProteinInteractionChart(
  id: string,
  data: InteractingProteinType[]
): void {
  // checks if the data is empty or not
  if (_.isEmpty(data)) {
    return;
  }
  // retrieves the parent protein name
  // TODO: create a helper function for reformatting
  const parentProtein = data[0].parent;
  //Formats the protein name by removing the parent protein name
  function formatProteinName(d: string) {
    d = d.replace(parentProtein, "");
    d = d.replace(/_+$/, "");
    d = d.replace(/^[_]+/, "");
    // strips the specie name
    d = d.split("_")[0];
    // if self-interacting protein, display parent protein name
    if (d === "") {
      d = parentProtein;
    }
    return d;
  }
  let reformattedData = [] as ProteinNumData[];

  //Reformats the data by renaming the interacting proteins
  reformattedData = data.map((item) => {
    return {
      name: formatProteinName(item.name),
      value: item.value,
    };
  });
  const seen = new Set();
  //Removes duplicates from the data

  reformattedData = reformattedData.filter((entry) => {
    const duplicate = seen.has(entry.name);
    seen.add(entry.name);
    return !duplicate;
  });
  const height = GRAPH_HEIGHT_M - MARGIN.top - MARGIN.bottom;
  const width = GRAPH_WIDTH_M - MARGIN.left - MARGIN.right;
  //Sorts the data in descending order
  reformattedData.sort((a, b) => {
    return b.value - a.value;
  });
  //Slices the array to display the first 10 protein interactions only

  if (reformattedData.length >= NUM_DATA_POINTS) {
    reformattedData = reformattedData.slice(0, NUM_DATA_POINTS);
  }
  const arrName = reformattedData.map((x) => {
    return x.name;
  });

  const svg = d3
    .select("#protein-confidence-score-chart")
    .append("svg")
    .attr("width", width + MARGIN.left + MARGIN.right)
    .attr("height", height + MARGIN.top + MARGIN.bottom)
    .append("g")
    .attr("transform", "translate(" + MARGIN.left + "," + MARGIN.top + ")");
  //Adds required text to the tooltip, namely the interacting protein name and its corresponding interaction confidence score
  const mouseover = function (d) {
    const proteinName = d.name;
    const confidenceScore = d.value;
    TOOL_TIP.html(
      "Protein Name: " +
        proteinName +
        "<br>" +
        "Confidence Score: " +
        confidenceScore
    ).style("opacity", 1);
  };
  const bars = svg.append("g");
  // plots x-axis for the graph - protein names
  const x = d3.scaleLinear().domain([0, 1]).range([0, width]);
  svg
    .append("g")
    .attr("transform", "translate(0," + height + ")")
    .call(d3.axisBottom(x).ticks(NUM_TICKS))
    .selectAll("text")
    .attr("transform", "translate(-10,0)rotate(-45)")
    .style("text-anchor", "end");
  // Adds the x-axis text label
  addXLabel(width, height, "Confidence Score (IntactMiScore)", svg);
  // plots y-axis for the graph - protein-protein interaction score
  const y = d3.scaleBand().domain(arrName).range([0, height]).padding(0.1);
  svg.append("g").call(d3.axisLeft(y).tickFormat(formatProteinName)).raise();
  // Adds the y-axis text label
  addYLabel(height, "Interacting protein name", svg);
  // plotting the bars
  bars
    .selectAll("rect")
    .data(reformattedData)
    .enter()
    .append("rect")
    .attr("x", x(0))
    .attr("y", (d) => y(d.name))
    .attr("width", (d) => x(d.value))
    .attr("height", y.bandwidth())
    .style("fill", BAR_COLOR)
    .on("mouseover", mouseover)
    .on("mousemove", () => mousemove(TOOL_TIP_LEFT_POSITION, 560))
    .on("mouseout", () => mouseout());
}

<<<<<<< HEAD
export function drawProteinInteractionGraph(
  elementID: string,
  data: InteractingProteinType[]
): void {
  /*
  References:
    1) Force-directed layout Observable: https://observablehq.com/@d3/force-directed-graph
    2) Andrew Chen's force-directed layout with text labels tutorial: https://www.youtube.com/watch?v=1vHjMxe-4kI
  */

  const MAX_INTERACTIONS = 10;

  const NODE_STYLE = {
    circles: {
      fillColors: ["mistyrose", "peachpuff", "lightCoral", "lightsalmon"],
      radius: 15,
      stroke: {
        color: "#fff",
        opacity: 1,
        width: 1.5,
      },
    },
    labels: {
      font: {
        color: "#222",
        name: "public sans",
        size: "8px",
      },
    },
  };

  const LINK_STYLE = {
    length: 100,
    stroke: {
      color: "#999",
      linecap: "round",
      opacity: 0.6,
      scoreWidthMultiplier: 8,
    },
  };

  /*
  DATA PROCESSING
  Format post-processing:

    nodes = [
      { id: 1, name: "MECOM", species: "Human", depth: 0 },
      { id: 2, name: "CtBP1", species: "Human", depth: 1 },
      { id: 3, name: "SUPT16H", species: "Human", depth: 1 }
    ]

    links = [
      { source: 1, target: 2, score: 0.3 },
      { source: 1, target: 3, score: 0.7 }
    ]
  */

  function nodeFromID(protein_speciesID: string, depth: number): ProteinNode {
    // protein_speciesID: id of form {protein}_{species}, e.g. P53_HUMAN
    const lastIndex = protein_speciesID.lastIndexOf("_"); // danger: assumes species name does not contain _
    return {
      depth,
      id: protein_speciesID,
      name: protein_speciesID.slice(0, lastIndex),
      species: protein_speciesID.slice(lastIndex + 1),
    };
  }

  // P53_HUMAN is central protein in below examples.
  // take interaction names of the form P53_HUMAN_ASPP2_HUMAN | ASPP2_HUMAN_P53_HUMAN and parse into ASPP2_HUMAN.
  const centerNodeID = data[0].parent;
  let nodeData = data.map(({ name, value }) => {
    // value is confidenceScore
    let neighbor = "";
    if (name.includes(`_${centerNodeID}`)) {
      neighbor = name.replace(`_${centerNodeID}`, ""); // replace only first instance to handle self-interactions (P53_HUMAN_P53_HUMAN)
    } else if (name.includes(`${centerNodeID}_`)) {
      neighbor = name.replace(`${centerNodeID}_`, ""); // same here
    }
    const nodeDatum = nodeFromID(neighbor, 1);
    nodeDatum["value"] = value;
    return nodeDatum;
  });

  // delete duplicates and self-interactions (will add support for self-interactions later on)
  const seen = new Set();
  nodeData = nodeData.filter((node) => {
    const duplicate = seen.has(node.name);
    seen.add(node.name);
    return !duplicate && node.id !== centerNodeID;
  });

  nodeData.sort((n1, n2) => n2.value - n1.value); // descending order of interaction confidenceScore
  nodeData = nodeData.slice(0, MAX_INTERACTIONS); // consider only top 10 interactions to avoid clutter

  const centerDatum = nodeFromID(centerNodeID, 0);
  nodeData.push(centerDatum);

  const linkData: InteractionLink[] = nodeData.map((node) => {
    return {
      score: node.value,
      source: centerNodeID,
      target: node.id,
    };
  });

  const height = 400 - MARGIN.top - MARGIN.bottom;
  const width = 700 - MARGIN.left - MARGIN.right;

  const svg = d3
    .select(`#${elementID}`)
    .append("svg")
    .attr("width", width + MARGIN.left + MARGIN.right)
    .attr("height", height + MARGIN.top + MARGIN.bottom)
    .attr("viewBox", `${-width / 2} ${-height / 2} ${width} ${height}`)
    .append("g")
    .attr("transform", `translate(${MARGIN.left - 100}, ${MARGIN.top - 50})`)
    .attr("style", "max-width: 100%; height: auto; height: intrinsic");

  const nodeIDs = nodeData.map((node) => node.id);
  const nodeDepths = nodeData.map((node) => node.depth);
  const nodeColors = d3.scaleOrdinal(nodeDepths, NODE_STYLE.circles.fillColors);

  // force display layout
  const forceNode = d3.forceManyBody();
  const forceLink = d3
    .forceLink(linkData)
    .id(({ index }) => `${nodeIDs[index]}`);
  forceLink.distance(LINK_STYLE.length);

  const simulation = d3
    .forceSimulation(nodeData)
    .force("link", forceLink)
    .force("charge", forceNode)
    .force("center", d3.forceCenter())
    .on("tick", ticked);

  const links = svg // links first so nodes appear over links
    .append("g")
    .attr("stroke", LINK_STYLE.stroke.color)
    .attr("stroke-opacity", LINK_STYLE.stroke.opacity)
    .selectAll("line")
    .data(linkData)
    .join("line")
    .attr(
      "stroke-width",
      (link) => LINK_STYLE.stroke.scoreWidthMultiplier * link.score
    )
    .attr("stroke-linecap", LINK_STYLE.stroke.linecap)
    .on("mouseover", lightenThis)
    .on("mouseleave", darkenThis);

  const nodes = svg // container for circles and labels
    .append("g")
    .selectAll("g")
    .data(nodeData)
    .enter()
    .append("g")
    .call(drag(simulation))
    .on("mouseover", lightenThis)
    .on("mouseleave", darkenThis);

  const nodeCircles = nodes
    .append("circle")
    .attr("stroke", NODE_STYLE.circles.stroke.color)
    .attr("stroke-opacity", NODE_STYLE.circles.stroke.opacity)
    .attr("stroke-width", NODE_STYLE.circles.stroke.width)
    .attr("r", NODE_STYLE.circles.radius)
    .attr("fill", (node) => nodeColors(node.depth));

  const nodeLabels = nodes
    .append("text")
    .attr("fill", NODE_STYLE.labels.font.color)
    .attr("text-anchor", "middle")
    .attr("dominant-baseline", "middle")
    .style(
      "font",
      `${NODE_STYLE.labels.font.size} ${NODE_STYLE.labels.font.name}`
    )
    .text(({ name }) => `${name}`);

  // floating name labels we can switch in
  // const labels = node
  //   .append("text")
  //   .attr("fill", "#555")
  //   .attr("dx", 15)
  //   .attr("dy", -15)
  //   .text(({name}) => `${name}`)

  function ticked(): void {
    // update node and link positions

    // type assertions needed because x,y info added after initialization
    // https://github.com/tomwanzek/d3-v4-definitelytyped/blob/06ceb1a93584083475ecb4fc8b3144f34bac6d76/src/d3-force/index.d.ts#L24
    links
      .attr(
        "x1",
        (linkSimulationDatum) =>
          (linkSimulationDatum.source as SimulationNodeDatum).x
      )
      .attr(
        "y1",
        (linkSimulationDatum) =>
          (linkSimulationDatum.source as SimulationNodeDatum).y
      )
      .attr(
        "x2",
        (linkSimulationDatum) =>
          (linkSimulationDatum.target as SimulationNodeDatum).x
      )
      .attr(
        "y2",
        (linkSimulationDatum) =>
          (linkSimulationDatum.target as SimulationNodeDatum).y
      );

    // same here
    // https://github.com/tomwanzek/d3-v4-definitelytyped/blob/06ceb1a93584083475ecb4fc8b3144f34bac6d76/src/d3-force/index.d.ts#L13
    nodes.attr(
      "transform",
      (nodeSimulationDatum) =>
        `translate(${(nodeSimulationDatum as SimulationNodeDatum).x}, ${
          (nodeSimulationDatum as SimulationNodeDatum).y
        })`
    );
  }

  function drag(
    simulation: Simulation<ProteinNode, InteractionLink>
  ): DragBehavior<Element, SimulationNodeDatum, SimulationNodeDatum> {
    // Reference for alphaTarget: https://stamen.com/forcing-functions-inside-d3-v4-forces-and-layout-transitions-f3e89ee02d12/

    function dragstarted(nodeDatum: ProteinNode): void {
      if (!d3.event.active) {
        simulation.alphaTarget(0.3).restart();
      } // start up simulation
      nodeDatum.fx = nodeDatum.x;
      nodeDatum.fy = nodeDatum.y;
    }

    function dragged(nodeDatum: ProteinNode): void {
      nodeDatum.fx = d3.event.x;
      nodeDatum.fy = d3.event.y;
    }

    function dragended(nodeDatum: ProteinNode): void {
      if (!d3.event.active) {
        simulation.alphaTarget(0);
      } // cool down simulation
      nodeDatum.fx = null;
      nodeDatum.fy = null;
    }

    return d3
      .drag()
      .on("start", dragstarted)
      .on("drag", dragged)
      .on("end", dragended);
  }

  // @reviewers: lightenThis/darkenThis should probably use color.darker() and color.brighter() instead so as not to alter transparency.
  // However, transparency effect may be useful to view edges entering a node in a dense graph.

  function lightenThis(): void {
    // lighten object mouse is over
    d3.select(this).style("opacity", 0.8);
  }

  function darkenThis(): void {
    // darken object mouse is over
    d3.select(this).style("opacity", 1);
  }
}

=======
/**
 * Draws the bar chart for disease-gene association
 * @param id
 * @param data
 * @returns
 */
>>>>>>> dd297b0c
export function drawDiseaseGeneAssocChart(
  id: string,
  data: ProteinNumData[]
): void {
  // checks if the data is empty or not
  if (_.isEmpty(data)) {
    return;
  }
  // chart specific margin to display full disease names
  const height = GRAPH_HEIGHT_M - MARGIN.top - MARGIN.bottom;
  const width = GRAPH_WIDTH_S - MARGIN.left - MARGIN.right;
  // Removes unnecessary quotes from disease names
  function formatDiseaseName(d: string) {
    d = d.replace(/['"]+/g, "");
    return d;
  }
  //Slices the array to display the first 10 disease-gene associations only
  const slicedArray = data.slice(0, NUM_DATA_POINTS);
  slicedArray.sort((a, b) => {
    return b.value - a.value;
  });
  const arrName = slicedArray.map((x) => {
    return x.name;
  });
  const svg = d3
    .select("#disease-gene-association-chart")
    .append("svg")
    .attr("width", width + MARGIN.left + MARGIN.right)
    .attr("height", height + MARGIN.top + MARGIN.bottom)
    .append("g")
    .attr("transform", "translate(" + MARGIN.left + "," + MARGIN.top + ")");
  // Adds required text to the tooltip, namely the disease name and its corresponding association score
  const mouseover = function (d) {
    const diseaseName = formatDiseaseName(d.name);
    const assocScore = d.value;
    TOOL_TIP.html(
      "Disease Name: " +
        diseaseName +
        "<br>" +
        "Association Score: " +
        assocScore
    ).style("opacity", 1);
  };

  const bars = svg.append("g");
  // plots the axes
  const x = d3
    .scaleLinear()
    .domain([0, d3.max(slicedArray, (d) => d.value)])
    .range([0, width]);
  svg
    .append("g")
    .attr("transform", "translate(0," + height + ")")
    .call(d3.axisBottom(x).ticks(NUM_TICKS));
  // Adds the x-axis text label
  addXLabel(width, height, "Association Score", svg);
  const y = d3.scaleBand().domain(arrName).range([0, height]).padding(0.1);
  svg
    .append("g")
    .call(d3.axisLeft(y).tickFormat(formatDiseaseName))
    .selectAll("text")
    .attr("transform", "translate(-10,0)rotate(-25)")
    .style("text-anchor", "end");
  // Adds the y-axis text label
  addYLabel(height, "Disease Name", svg);
  // plots the bars
  bars
    .selectAll("rect")
    .data(slicedArray)
    .enter()
    .append("rect")
    .attr("x", x(0))
    .attr("y", (d) => y(d.name))
    .attr("width", (d) => x(d.value))
    .attr("height", y.bandwidth())
    .style("fill", BAR_COLOR)
    .on("mouseover", mouseover)
    .on("mousemove", () => mousemove(TOOL_TIP_LEFT_POSITION, 1100))
    .on("mouseout", () => mouseout());
}

/**
 * Draws the error plot for variant-gene association
 * @param id
 * @param data
 * @returns
 */
export function drawVarGeneAssocChart(
  id: string,
  data: ProteinVarType[]
): void {
  // checks if the data is empty or not
  if (_.isEmpty(data)) {
    return;
  }
  let reformattedData = [] as VarGeneDataPoint[];
  //reformats the input data into required format for error bars
  reformattedData = data.map((item) => {
    const confInterval = item.interval.split(/[\s,]+/);
    const objLower = confInterval[0].substring(1);
    const objUpper = confInterval[1].substring(0);
    return {
      id: item.id.substring(4),
      name: item.name,
      value: parseFloat(item.value),
      lower: parseFloat(objLower),
      upper: parseFloat(objUpper),
    };
  });
  const height = GRAPH_HEIGHT_M - MARGIN.top - MARGIN.bottom;
  const width = GRAPH_WIDTH_L - MARGIN.left - MARGIN.right;

  //reformats the data by grouping the error points with similar tissue origin

  reformattedData.sort(function (x, y) {
    const a = ERROR_BAR_VAR_COLOR[x.name];
    const b = ERROR_BAR_VAR_COLOR[y.name];
    if (a < b) {
      return -1;
    }
    if (a > b) {
      return 1;
    }
    if (a === b) {
      if (x.value < y.value) {
        return -1;
      } else {
        return 1;
      }
    }
  });

  const svg = d3
    .select("#variant-gene-association-chart")
    .append("svg")
    .attr("width", width + MARGIN.left + MARGIN.right)
    .attr("height", height + MARGIN.top + MARGIN.bottom)
    .append("g")
    .attr("transform", "translate(" + MARGIN.left + "," + MARGIN.top + ")");
  reformattedData = reformattedData.slice(0, NUM_DATA_POINTS);
  //Adds required text to the tooltip, namely the variant name and its corresponding log 2 fold change score
  const mouseover = function (d) {
    const variantName = d.id;
    const logScore = d.value;
    TOOL_TIP.html(
      "Variant ID: " + variantName + "<br>" + "Log2 Fold Change: " + logScore
    ).style("opacity", 1);
  };

  // plots the axes
  const x = d3
    .scaleLinear()
    .domain([
      d3.min(reformattedData, (d) => d.lower) - X_AXIS_LIMIT,
      d3.max(reformattedData, (d) => d.upper) + X_AXIS_LIMIT,
    ])
    .range([0, width]);
  svg
    .append("g")
    .attr("transform", "translate(0," + height + ")")
    .call(d3.axisBottom(x));
  // Adds the x-axis text label
  addXLabel(width, height, "Log 2 Allelic Fold Change", svg);
  const y = d3
    .scaleBand()
    .range([0, height])
    .domain(reformattedData.map((d) => d.id))
    .padding(1);
  svg.append("g").call(d3.axisLeft(y));
  // Adds the y-axis text label
  addYLabel(height, "Variant ID", svg);
  // adds the dots and error bars
  svg
    .selectAll("error-bar-line")
    .data(reformattedData)
    .enter()
    .append("line")
    .attr("x1", (d) => x(d.upper))
    .attr("x2", (d) => x(d.lower))
    .attr("y1", (d) => y(d.id))
    .attr("y2", (d) => y(d.id))
    .attr("stroke", "black")
    .attr("stroke-width", "1px");
  svg
    .selectAll("error-bar-circle")
    .data(reformattedData)
    .enter()
    .append("circle")
    .attr("cx", (d) => x(d.value))
    .attr("cy", (d) => y(d.id))
    .attr("r", "6")
    .style("fill", (d) => ERROR_BAR_VAR_COLOR[d.name])
    .on("mouseover", mouseover)
    .on("mousemove", () => mousemove(TOOL_TIP_LEFT_POSITION, 1620))
    .on("mouseout", () => mouseout());
  svg
    .selectAll("error-bar-left-line")
    .data(reformattedData)
    .enter()
    .append("line")
    .attr("x1", (d) => {
      return x(d.lower);
    })
    .attr("x2", (d) => {
      return x(d.lower);
    })
    .attr("y1", (d) => {
      return y(d.id) - ERROR_SIDE_BAR_LENGTH;
    })
    .attr("y2", (d) => {
      return y(d.id) + ERROR_SIDE_BAR_LENGTH;
    })
    .attr("stroke", "black")
    .attr("stroke-width", "1px");
  svg
    .selectAll("error-bar-right-line")
    .data(reformattedData)
    .enter()
    .append("line")
    .attr("x1", (d) => {
      return x(d.upper);
    })
    .attr("x2", (d) => {
      return x(d.upper);
    })
    .attr("y1", (d) => {
      return y(d.id) - ERROR_SIDE_BAR_LENGTH;
    })
    .attr("y2", (d) => {
      return y(d.id) + ERROR_SIDE_BAR_LENGTH;
    })
    .attr("stroke", "black")
    .attr("stroke-width", "1px");

  // adds circles for each of the mean error values
  svg
    .append("circle")
    .attr("cx", ERROR_POINT_POSITION_X1)
    .attr("cy", ERROR_POINT_POSITION_Y1)
    .attr("r", 6)
    .style("fill", "peachpuff");
  svg
    .append("circle")
    .attr("cx", ERROR_POINT_POSITION_X1)
    .attr("cy", ERROR_POINT_POSITION_Y2)
    .attr("r", 6)
    .style("fill", "lightcoral");
  svg
    .append("circle")
    .attr("cx", ERROR_POINT_POSITION_X1)
    .attr("cy", ERROR_POINT_POSITION_Y3)
    .attr("r", 6)
    .style("fill", "firebrick");
  // adds legend with all three tissues displayed and their respective colors
  svg
    .append("text")
    .attr("x", ERROR_POINT_POSITION_X2)
    .attr("y", ERROR_POINT_POSITION_Y1)
    .text("Pancreas")
    .style("font-size", "15px")
    .attr("alignment-baseline", "middle");
  svg
    .append("text")
    .attr("x", ERROR_POINT_POSITION_X2)
    .attr("y", ERROR_POINT_POSITION_Y2)
    .text("Thyroid")
    .style("font-size", "15px")
    .attr("alignment-baseline", "middle");
  svg
    .append("text")
    .attr("x", ERROR_POINT_POSITION_X2)
    .attr("y", ERROR_POINT_POSITION_Y3)
    .text("Whole Blood")
    .style("font-size", "15px")
    .attr("alignment-baseline", "middle");
}
/**
 * Draws a barchart with variant functional category and its corresponding counts
 * @param id
 * @param data
 * @returns
 */
export function drawVarTypeAssocChart(
  id: string,
  data: ProteinNumData[]
): void {
  // checks if the data is empty or not
  if (_.isEmpty(data)) {
    return;
  }
  //Formats the variant functional category name

  function formatVariant(d: string) {
    // remove the word "GeneticVariantFunctionalCategory" from say "GeneticVariantFunctionalCategorySplice5"
    // if condition for - GeneticVariantFunctionalCDSIndel, its a bug that is being fixed on the backend
    if (d == "GeneticVariantFunctionalCDSIndel") {
      d = d.substring(24);
    } else {
      d = d.substring(32);
    }
    return d;
  }
  const height = GRAPH_HEIGHT_L - MARGIN.top - MARGIN.bottom;
  const width = GRAPH_WIDTH_S - MARGIN.left - MARGIN.right;
  //Sorts the data in descreasing order
  data.sort((a, b) => {
    return b.value - a.value;
  });
  const arrName = data.map((x) => {
    return x.name;
  });
  //Adds required text to the tooltip, namely the variant functional category name and its count
  const mouseover = function (d) {
    const varCategory = d.name;
    const varCount = d.value;
    TOOL_TIP.html(
      "Variant Functional Category: " +
        formatVariant(varCategory) +
        "<br>" +
        "Count: " +
        varCount
    ).style("opacity", 1);
  };
  const svg = d3
    .select("#variant-type-association-chart")
    .append("svg")
    .attr("width", width + MARGIN.left + MARGIN.right)
    .attr("height", height + MARGIN.top + MARGIN.bottom)
    .append("g")
    .attr("transform", "translate(" + MARGIN.left + "," + MARGIN.top + ")");
  const bars = svg.append("g");
  //plots the axes
  const x = d3
    .scaleLinear()
    .domain([0, d3.max(data, (d) => d.value)])
    .range([0, width]);
  svg
    .append("g")
    .attr("transform", "translate(0," + height + ")")
    .call(d3.axisBottom(x).ticks(NUM_TICKS))
    .selectAll("text")
    .attr("transform", "translate(-10,0)rotate(-45)")
    .style("text-anchor", "end");
  // Adds the x-axis text label
  addXLabel(width, height, "Count", svg);
  const y = d3.scaleBand().domain(arrName).range([0, height]).padding(0.1);
  svg.append("g").call(d3.axisLeft(y).tickFormat(formatVariant));
  // Adds the y-axis text label
  addYLabel(height, "Variant Function Category", svg);
  // plots the bars
  bars
    .selectAll("rect")
    .data(data)
    .enter()
    .append("rect")
    .attr("x", x(0))
    .attr("y", (d) => y(d.name))
    .attr("width", (d) => x(d.value))
    .attr("height", y.bandwidth())
    .style("fill", BAR_COLOR)
    .on("mouseover", mouseover)
    .on("mousemove", () => mousemove(TOOL_TIP_LEFT_POSITION, 2150))
    .on("mouseout", () => mouseout());
}
/**
 * Draws a barchart with variant clinical significance and its corresponding counts
 * @param id
 * @param data
 * @returns
 */
export function drawVarSigAssocChart(id: string, data: ProteinNumData[]): void {
  // checks if the data is empty or not
  if (_.isEmpty(data)) {
    return;
  }

  //Formats the variant clinical significance name
  function formatVariant(d: string) {
    // removes the word "ClinSig" from say "ClinSigUncertain"
    d = d.substring(7);
    return d;
  }
  // chart specific margin dimensions
  const height = GRAPH_HEIGHT_L - MARGIN.top - MARGIN.bottom;
  const width = GRAPH_WIDTH_S - MARGIN.left - MARGIN.right;
  // sorting the data in descreasing order
  data.sort((a, b) => {
    return b.value - a.value;
  });
  const arrName = data.map((x) => {
    return x.name;
  });
  //Adds required text to the tooltip, namely the variant clinical significance and its count
  const mouseover = function (d) {
    const clinicalCategory = d.name;
    const varCount = d.value;
    TOOL_TIP.html(
      "Variant Clinical Significance: " +
        formatVariant(clinicalCategory) +
        "<br>" +
        "Count: " +
        varCount
    ).style("opacity", 1);
  };

  const svg = d3
    .select("#variant-significance-association-chart")
    .append("svg")
    .attr("width", width + MARGIN.left + MARGIN.right)
    .attr("height", height + MARGIN.top + MARGIN.bottom)
    .append("g")
    .attr("transform", "translate(" + MARGIN.left + "," + MARGIN.top + ")");
  const bars = svg.append("g");
  // plots the axes
  const x = d3
    .scaleLinear()
    .domain([0, d3.max(data, (d) => d.value)])
    .range([0, width]);
  svg
    .append("g")
    .attr("transform", "translate(0," + height + ")")
    .call(d3.axisBottom(x).ticks(NUM_TICKS))
    .selectAll("text")
    .attr("transform", "translate(-10,0)rotate(-45)")
    .style("text-anchor", "end");
  // Adds the x-axis text label
  addXLabel(width, height, "Count", svg);
  const y = d3.scaleBand().domain(arrName).range([0, height]).padding(0.1);
  svg.append("g").call(d3.axisLeft(y).tickFormat(formatVariant));
  // Adds the y-axis text label
  addYLabel(height, "Variant Clinical Significance", svg);
  // plots the bars
  bars
    .selectAll("rect")
    .data(data)
    .enter()
    .append("rect")
    .attr("x", x(0))
    .attr("y", (d) => y(d.name))
    .attr("width", (d) => x(d.value))
    .attr("height", y.bandwidth())
    .style("fill", BAR_COLOR)
    .on("mouseover", mouseover)
    .on("mousemove", () => mousemove(TOOL_TIP_LEFT_POSITION, 2760))
    .on("mouseout", () => mouseout());
}
/**
 * Draws a barchart with chemical gene associations and its corresponding counts
 * @param id
 * @param data
 * @returns
 */
export function drawChemGeneAssocChart(
  id: string,
  data: ProteinNumData[]
): void {
  // checks if the data is empty or not
  if (_.isEmpty(data)) {
    return;
  }
  //Formats the chemical-gene association name
  function formatChemName(d: string) {
    // removes the word "RelationshipAssociationType" from say "RelationshipAssociationTypeAssociated"
    d = d.substring(27);
    return d;
  }
  const height = GRAPH_HEIGHT_S - MARGIN.top - MARGIN.bottom;
  const width = GRAPH_WIDTH_S - MARGIN.left - MARGIN.right;
  const arrName = data.map((x) => {
    return x.name;
  });
  const svg = d3
    .select("#chemical-gene-association-chart")
    .append("svg")
    .attr("width", width + MARGIN.left + MARGIN.right)
    .attr("height", height + MARGIN.top + MARGIN.bottom)
    .append("g")
    .attr("transform", "translate(" + MARGIN.left + "," + MARGIN.top + ")");
  //Adds required text to the tooltip, namely the chemical-gene association category and its count
  const mouseover = function (d) {
    const assocName = formatChemName(d.name);
    const count = d.value;
    TOOL_TIP.html(
      "Association Type: " + assocName + "<br>" + "Count: " + count
    ).style("opacity", 1);
  };

  const bars = svg.append("g");
  // plots the axes
  const x = d3
    .scaleLinear()
    .domain([0, d3.max(data, (d) => d.value)])
    .range([0, width]);
  svg
    .append("g")
    .attr("transform", "translate(0," + height + ")")
    .call(d3.axisBottom(x).ticks(NUM_TICKS))
    .selectAll("text")
    .attr("transform", "translate(-10,0)rotate(-45)")
    .style("text-anchor", "end");
  // Adds the x-axis text label
  addXLabel(width, height, "Count", svg);
  const y = d3.scaleBand().domain(arrName).range([0, height]).padding(0.1);
  svg.append("g").call(d3.axisLeft(y).tickFormat(formatChemName));
  // Adds the y-axis text label
  addYLabel(height, "Drug-Gene Relationship", svg);
  // plots the bars
  bars
    .selectAll("rect")
    .data(data)
    .enter()
    .append("rect")
    .attr("x", x(0))
    .attr("y", (d) => y(d.name))
    .attr("width", (d) => x(d.value))
    .attr("height", y.bandwidth())
    .style("fill", BAR_COLOR)
    .on("mouseover", mouseover)
    .on("mousemove", () => mousemove(TOOL_TIP_LEFT_POSITION, 3380))
    .on("mouseout", () => mouseout());
}<|MERGE_RESOLUTION|>--- conflicted
+++ resolved
@@ -36,6 +36,27 @@
 export interface ProteinStrData {
   name: string;
   value: string;
+}
+
+// types and interfaces for protein-protein interaction chart
+type NodeID = string | number;
+
+export interface Node {
+  id: NodeID;
+  name: string;
+  value?: number;
+}
+
+// d3-force will add x,y,vx,vy data to ProteinNode after initialization
+// https://github.com/tomwanzek/d3-v4-definitelytyped/blob/06ceb1a93584083475ecb4fc8b3144f34bac6d76/src/d3-force/index.d.ts#L13
+export interface ProteinNode extends Node, SimulationNodeDatum {
+  depth: number;
+  species: string;
+}
+
+// https://github.com/tomwanzek/d3-v4-definitelytyped/blob/06ceb1a93584083475ecb4fc8b3144f34bac6d76/src/d3-force/index.d.ts#L24
+export interface InteractionLink extends SimulationLinkDatum<ProteinNode> {
+  score: number;
 }
 
 // interface for variant gene associations for plotting error bars
@@ -204,36 +225,6 @@
     .text(labelText);
 }
 
-<<<<<<< HEAD
-// types and interfaces for protein-protein interaction chart
-type NodeID = string | number;
-
-export interface Node {
-  id: NodeID;
-  name: string;
-  value?: number;
-}
-
-// d3-force will add x,y,vx,vy data to ProteinNode after initialization
-// https://github.com/tomwanzek/d3-v4-definitelytyped/blob/06ceb1a93584083475ecb4fc8b3144f34bac6d76/src/d3-force/index.d.ts#L13
-export interface ProteinNode extends Node, SimulationNodeDatum {
-  depth: number;
-  species: string;
-}
-
-// https://github.com/tomwanzek/d3-v4-definitelytyped/blob/06ceb1a93584083475ecb4fc8b3144f34bac6d76/src/d3-force/index.d.ts#L24
-export interface InteractionLink extends SimulationLinkDatum<ProteinNode> {
-  score: number;
-}
-
-// interface for variant gene associations for plotting error bars
-export interface VarGeneDataPoint {
-  id: string;
-  name: string;
-  value: number;
-  lower: number;
-  upper: number;
-=======
 /**
  * Adds the y label to a graph based on user's input of width and height for label position, labelText for what the label reads, and svg for selecting the chart where the label is added
  * @param width
@@ -253,7 +244,6 @@
     .attr("x", 0 - height / 2)
     .attr("dy", "1em")
     .text(labelText);
->>>>>>> dd297b0c
 }
 
 /**
@@ -470,7 +460,6 @@
     .on("mouseout", () => mouseout());
 }
 
-<<<<<<< HEAD
 export function drawProteinInteractionGraph(
   elementID: string,
   data: InteractingProteinType[]
@@ -745,14 +734,12 @@
   }
 }
 
-=======
 /**
  * Draws the bar chart for disease-gene association
  * @param id
  * @param data
  * @returns
  */
->>>>>>> dd297b0c
 export function drawDiseaseGeneAssocChart(
   id: string,
   data: ProteinNumData[]
