--- conflicted
+++ resolved
@@ -761,11 +761,7 @@
  * Draws graph visualization of a neighborhood of the protein-protein interaction network centered at the page protein.
  */
 export function drawProteinInteractionGraph(
-<<<<<<< HEAD
-  chartID: string,
-=======
   chartId: string,
->>>>>>> 3d442dee
   data: InteractionGraphData
 ): void {
   /*
