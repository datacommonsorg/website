/**
 * Copyright 2021 Google LLC
 *
 * Licensed under the Apache License, Version 2.0 (the "License");
 * you may not use this file except in compliance with the License.
 * You may obtain a copy of the License at
 *
 *      http://www.apache.org/licenses/LICENSE-2.0
 *
 * Unless required by applicable law or agreed to in writing, software
 * distributed under the License is distributed on an "AS IS" BASIS,
 * WITHOUT WARRANTIES OR CONDITIONS OF ANY KIND, either express or implied.
 * See the License for the specific language governing permissions and
 * limitations under the License.
 */

import * as d3 from "d3";
import {
  DragBehavior,
<<<<<<< HEAD
  EnterElement,
=======
>>>>>>> c7528497
  Simulation,
  SimulationLinkDatum,
  SimulationNodeDatum,
} from "d3";
import _ from "lodash";

import { getProteinInteractionGraphData } from "./data_processing_utils";
<<<<<<< HEAD
import { InteractingProteinType } from "./page";
=======
import { DiseaseAssociationType, InteractingProteinType } from "./page";
>>>>>>> c7528497
import { ProteinVarType } from "./page";
// interface for protein page datatypes which return number values
export interface ProteinNumData {
  name: string;
  value: number;
}

// interface for protein page datatypes which return string values
export interface ProteinStrData {
  name: string;
  value: string;
}

// interfaces for protein-protein interaction chart

export interface Node {
  id: string;
  name: string;
  value?: number;
}

// d3-force will add x,y,vx,vy data to ProteinNode after initialization
// https://github.com/tomwanzek/d3-v4-definitelytyped/blob/06ceb1a93584083475ecb4fc8b3144f34bac6d76/src/d3-force/index.d.ts#L13
export interface ProteinNode extends Node, SimulationNodeDatum {
  depth: number;
  species: string;
}

// https://github.com/tomwanzek/d3-v4-definitelytyped/blob/06ceb1a93584083475ecb4fc8b3144f34bac6d76/src/d3-force/index.d.ts#L24
export interface InteractionLink extends SimulationLinkDatum<ProteinNode> {
  score: number;
}

export interface InteractionGraphData {
  nodeData: ProteinNode[];
  linkData: InteractionLink[];
}

// interface for variant gene associations for plotting error bars
export interface VarGeneDataPoint {
  associationID: string;
  id: string;
  name: string;
  value: number;
  lower: number;
  upper: number;
}

type Selectable = Element | EnterElement | Document | Window | SVGLineElement;
type Datum = ProteinNumData | ProteinNode | InteractionLink;

const SVGNS = "http://www.w3.org/2000/svg";
const XLINKNS = "http://www.w3.org/1999/xlink";
const PROTEIN_REDIRECT = "/bio/protein/";
export const GRAPH_BROWSER_REDIRECT = "/browser/";
const MARGIN = { top: 30, right: 30, bottom: 90, left: 160 };
// bar width for tissue
const TISSUE_BAR_WIDTH = 12;
// bar width for the rest of the graphs
const BAR_WIDTH = 35;
// bar chart color for most of the charts
const BAR_COLOR = "maroon";
// tooltip constant for all charts
<<<<<<< HEAD
const DEFAULT_BRIGHTEN_PERCENTAGE = "112%";
const PPI_BRIGHTEN_PERCENTAGE = "105%";
const PTI_BRIGHTEN_PERCENTAGE = "107%";
=======
const BRIGHTEN_PERCENTAGE = "105%";
>>>>>>> c7528497
const TOOL_TIP = d3.select("#main").append("div").attr("class", "tooltip");
// length of side bar for error plot for variant-gene associations
const ERROR_SIDE_BAR_LENGTH = 5;
// number by which x axis domain is increased/decreased for x scale to fit all error bars well
const X_AXIS_LIMIT = 0.5;
// inner bar padding constant for protein interactions chart with less than 10 data values
const INNER_BAR_PADDING = 0.1;
// constants for positioning the tissue legends
const TISSUE_LEGEND_START_POSITION = 10;
const TISSUE_LEGEND_PADDING = 130;
// Dictionary mapping the tissue score to its label
const TISSUE_SCORE_TO_LABEL = {
  0: "NotDetected",
  1: "Low",
  2: "Medium",
  3: "High",
};
// Dictionary mapping the tissue expression string to its value
const TISSUE_VAL_TO_SCORE = {
  ProteinExpressionNotDetected: 0,
  ProteinExpressionLow: 1,
  ProteinExpressionMedium: 2,
  ProteinExpressionHigh: 3,
};

// dictionary mapping tissues to organs
const TISSUE_ORGAN_DICT = {
  AdiposeTissue: "Endocrine",
  AdrenalGland: "Kidney and Urinary Bladder",
  Appendix: "Gastrointestinal tract",
  BoneMarrow: "Lymphoid",
  Breast: "Reproductive",
  Bronchus: "Lung",
  Cartilage: "Connective tissue",
  Caudate: "Brain",
  Cerebellum: "Brain",
  CerebralCortex: "Brain",
  CervixUterine: "Reproductive",
  ChoroidPlexus: "Brain",
  Colon: "Gastrointestinal tract",
  DorsalRaphe: "Brain",
  Duodenum: "Gastrointestinal tract",
  Endometrium1: "Reproductive",
  Endometrium2: "Reproductive",
  Epididymis: "Reproductive",
  Esophagus: "Gastrointestinal tract",
  Eye: "Eye",
  FallopianTube: "Reproductive",
  Gallbladder: "Liver and Gall Bladder",
  Hair: "Skin",
  HeartMuscle: "Heart",
  Hippocampus: "Brain",
  Hypothalamus: "Brain",
  Kidney: "Kidney and Urinary Bladder",
  LactatingBreast: "Reproductive",
  Liver: "Liver and Gall Bladder",
  Lung: "Lung",
  LymphNode: "Lymphoid",
  Nasopharynx: "Lung",
  OralMucosa: "Skin",
  Ovary: "Reproductive",
  Pancreas: "Pancreas",
  ParathyroidGland: "Thyroid",
  PituitaryGland: "Endocrine",
  Placenta: "Reproductive",
  Prostate: "Reproductive",
  Rectum: "Gastrointestinal tract",
  Retina: "Eye",
  SalivaryGland: "Gastrointestinal tract",
  SeminalVesicle: "Reproductive",
  SkeletalMuscle: "Connective tissue",
  Skin: "Skin",
  Skin1: "Skin",
  Skin2: "Skin",
  SmallIntestine: "Gastrointestinal tract",
  SmoothMuscle: "Connective tissue",
  SoftTissue1: "Soft Tissue",
  SoftTissue2: "Soft Tissue",
  SoleOfFoot: "Skin",
  Spleen: "Lymphoid",
  Stomach1: "Gastrointestinal tract",
  Stomach2: "Gastrointestinal tract",
  SubstantiaNiagra: "Brain",
  Testis: "Reproductive",
  Thymus: "Lymphoid",
  ThyroidGland: "Thyroid",
  Tonsil: "Lymphoid",
  UrinaryBladder: "Kidney and Urinary Bladder",
  Vagina: "Reproductive",
};

// color dictionary mapping organs to colors
const ORGAN_COLOR_DICT = {
  Endocrine: "sienna",
  Eye: "coral",
  Reproductive: "mistyrose",
  Lung: "tomato",
  "Connective tissue": "linen",
  Brain: "lightcoral",
  "Gastrointestinal tract": "maroon",
  "Liver and Gall Bladder": "darksalmon",
  Heart: "brown",
  Lymphoid: "khaki",
  Pancreas: "orangered",
  Thyroid: "bisque",
  Skin: "peachpuff",
  "Soft Tissue": "burlywood",
  "Kidney and Urinary Bladder": "sandybrown",
};
// tissue specific colors
const ERROR_BAR_VAR_COLOR = {
  Pancreas: "peachpuff",
  Thyroid: "lightcoral",
  "Whole Blood": "firebrick",
};
// number to select top data points for large data
const NUM_DATA_POINTS = 10;
// number to decide the ticks to be displayed
const NUM_TICKS = 10;
// graph specific dimensions
const GRAPH_HEIGHT_XS = 130;
const GRAPH_HEIGHT_S = 200;
const GRAPH_HEIGHT_M = 400;
const GRAPH_WIDTH_S = 660;
const GRAPH_WIDTH_M = 700;
const GRAPH_WIDTH_L = 760;
const GRAPH_WIDTH_XL = 1050;
// error point position
const ERROR_POINT_POSITION_X1 = 500;
const ERROR_POINT_POSITION_X2 = 550;
const ERROR_POINT_POSITION_Y1 = 10;
const ERROR_POINT_POSITION_Y2 = 30;
const ERROR_POINT_POSITION_Y3 = 50;
// dimension of tissue legend dots
const LEGEND_CIRCLE_RADIUS = 7;

// interaction graph offset
const INTERACTION_GRAPH_X_OFFSET = -150;
const INTERACTION_GRAPH_Y_OFFSET = -25;

// style of node representations in interaction graph viz's
const NODE_FILL_COLORS = [
  "mistyrose",
  "peachpuff",
  "lightCoral",
  "lightsalmon",
];

// style of link representations in interaction graph viz's
const LINK_STYLE = {
  length: 100,
  stroke: {
    scoreWidthMultiplier: 8,
  },
};

<<<<<<< HEAD
/**
 * Select element by ID and brighten it by given percentage.
 */
function brighten(
  elementID,
  brightenPercentage = DEFAULT_BRIGHTEN_PERCENTAGE
): void {
  // Reference: https://stackoverflow.com/a/69610045
  d3.select(`#${elementID}`).style(
    "filter",
    `brightness(${brightenPercentage})`
  );
}

/**
 * Select element by ID and reset brightness to 100%.
 */
function unbrighten(elementID): void {
  d3.select(`#${elementID}`).style("filter", "brightness(100%)");
=======
// https://stackoverflow.com/a/69610045
function brighten(): void {
  // brighten object under cursor
  d3.select(this).style("filter", `brightness(${BRIGHTEN_PERCENTAGE})`);
}

function unbrighten(): void {
  // unbrighten object under cursor
  d3.select(this).style("filter", "brightness(100%)");
>>>>>>> c7528497
}

/**
 * Given new html text, overwrite text currently in tooltip.
 */
function updateToolTipText(html: string): void {
  TOOL_TIP.html(html);
}

/**
 * Get the left and top coordinates of a rect element and position the tooltip accordingly
 * @param left_position
 * @param top_position
 */
function updateToolTipPosition(): void {
  TOOL_TIP.style("left", d3.event.pageX - 60 + "px").style(
    "top",
    d3.event.pageY - 60 + "px"
  );
}

/**
 * Make tooltip visible.
 */
function showToolTip(): void {
  TOOL_TIP.style("opacity", 1);
}

/**
 * Make tooltip invisible.
 */
function hideToolTip(): void {
  TOOL_TIP.style("opacity", 0);
}

/**
 * When mouse first enters element specified by given id, brighten it and update/display the global tooltip.
 */
function onMouseOver(
  elementID,
  toolTipText,
  brightenPercentage = DEFAULT_BRIGHTEN_PERCENTAGE
) {
  brighten(elementID, brightenPercentage);
  updateToolTipText(toolTipText);
  showToolTip();
}

/**
 * Update position of global tooltip to track mouse.
 */
function onMouseMove(): void {
  updateToolTipPosition();
}

/**
 * When mouse leaves element specified by given id, reset its brightness and hide the global tooltip.
 */
function onMouseOut(elementID): void {
  unbrighten(elementID);
  hideToolTip();
}

/**
 * On mouse hover, select hovered element and
 *  1) highlight it
 *  2) update the global tooltip
 *  3) show the global tooltip.
 *
 * Unhighlight and hide the global tooltip when the mouse leaves.
 */
function handleMouseEvents(
  selection: d3.Selection<Selectable, Datum, SVGGElement, unknown>,
  idFunc: (index: number) => string,
  toolTipFunc: (datum: any) => string,
  brightenPercentage: string = DEFAULT_BRIGHTEN_PERCENTAGE
): void {
  selection
    .on("mouseover", (d, i) => {
      onMouseOver(idFunc(i), toolTipFunc(d), brightenPercentage);
    })
    .on("mousemove", onMouseMove)
    .on("mouseout", (d, i) => onMouseOut(idFunc(i)));
}

/**
 * Get function that takes an index and returns an ID containing the index and chart ID.
 */
function getBarIDFunc(chartID: string): (index: number) => string {
  return (index) => `${chartID}-bar${index}`;
}

/**
 * Adds the x label to a graph based on user's input of width and height for label position, labelText for what the label reads, and svg for selecting the chart where the label is added
 * @param width
 * @param height
 * @param labelText
 * @param svg
 */
function addXLabel(
  width: number,
  height: number,
  labelText: string,
  svg: d3.Selection<SVGGElement, unknown, HTMLElement, any>
) {
  svg
    .attr("class", "axis-label")
    .append("text")
    .attr(
      "transform",
      "translate(" + width / 2 + " ," + (height + MARGIN.top + 40) + ")"
    )
    .text(labelText);
}

/**
 * Given link and node d3 Selections, update their x,y positions according to their associated data.
 */
function interactionGraphTicked(
  links: d3.Selection<
    d3.BaseType | SVGLineElement,
    InteractionLink,
    SVGGElement,
    unknown
  >,
  nodes: d3.Selection<SVGGElement, ProteinNode, SVGGElement, unknown>
): void {
  // type assertions needed because x,y info added after initialization
  // https://github.com/tomwanzek/d3-v4-definitelytyped/blob/06ceb1a93584083475ecb4fc8b3144f34bac6d76/src/d3-force/index.d.ts#L24
  links
    .attr(
      "x1",
      (linkSimulationDatum) =>
        (linkSimulationDatum.source as SimulationNodeDatum).x
    )
    .attr(
      "y1",
      (linkSimulationDatum) =>
        (linkSimulationDatum.source as SimulationNodeDatum).y
    )
    .attr(
      "x2",
      (linkSimulationDatum) =>
        (linkSimulationDatum.target as SimulationNodeDatum).x
    )
    .attr(
      "y2",
      (linkSimulationDatum) =>
        (linkSimulationDatum.target as SimulationNodeDatum).y
    );

  // same here
  // https://github.com/tomwanzek/d3-v4-definitelytyped/blob/06ceb1a93584083475ecb4fc8b3144f34bac6d76/src/d3-force/index.d.ts#L13
  nodes.attr(
    "transform",
    (nodeSimulationDatum) =>
      `translate(${(nodeSimulationDatum as SimulationNodeDatum).x}, ${
        (nodeSimulationDatum as SimulationNodeDatum).y
      })`
  );
}

/**
 * Given a d3 Simulation, return handler for dragging a node in an interaction graph.
 */
function dragNode(
  simulation: Simulation<ProteinNode, InteractionLink>
): DragBehavior<Element, SimulationNodeDatum, SimulationNodeDatum> {
  // Reference for alphaTarget: https://stamen.com/forcing-functions-inside-d3-v4-forces-and-layout-transitions-f3e89ee02d12/

  function dragstarted(nodeDatum: ProteinNode): void {
    if (!d3.event.active) {
      // start up simulation
      simulation.alphaTarget(0.3).restart();
    }
    nodeDatum.fx = nodeDatum.x;
    nodeDatum.fy = nodeDatum.y;
  }

  function dragged(nodeDatum: ProteinNode): void {
    nodeDatum.fx = d3.event.x;
    nodeDatum.fy = d3.event.y;
  }

  function dragended(nodeDatum: ProteinNode): void {
    if (!d3.event.active) {
      // cool down simulation
      simulation.alphaTarget(0);
    }
    nodeDatum.fx = null;
    nodeDatum.fy = null;
  }

  return d3
    .drag()
    .on("start", dragstarted)
    .on("drag", dragged)
    .on("end", dragended);
}

/**
 * Adds the y label to a graph based on user's input of width and height for label position, labelText for what the label reads, and svg for selecting the chart where the label is added
 * @param height
 * @param labelText
 * @param svg
 */
function addYLabel(
  height: number,
  labelText: string,
  svg: d3.Selection<SVGGElement, unknown, HTMLElement, any>
) {
  svg
    .append("text")
    .attr("transform", "rotate(-90)")
    .attr("y", 0 - MARGIN.left)
    .attr("x", 0 - height / 2)
    .attr("dy", "1em")
    .text(labelText);
}

/**
 * Draws the legend for the tissue score chart if the data exists.
 * @param id
 * @param data
 * @returns
 */
export function drawTissueLegend(id: string, data: ProteinStrData[]): void {
  // checks if the data is empty or not
  if (_.isEmpty(data)) {
    return;
  }
  const svg = d3
    .select("#" + id)
    .append("svg")
    .attr("width", GRAPH_WIDTH_XL)
    .attr("height", GRAPH_HEIGHT_XS);
  const organTypes = d3.keys(ORGAN_COLOR_DICT);
  // slicing the dictionary in half to display the legend in two rows
  const dictSliceNumber = (organTypes.length + 1) / 2;
  const dataRowOne = organTypes.slice(0, dictSliceNumber);
  const dataRowTwo = organTypes.slice(dictSliceNumber, organTypes.length);
  // creating circles for the first row in legend
  svg
    .selectAll("legend-dots")
    .data(dataRowOne)
    .enter()
    .append("circle")
    .attr("cx", (d, i) => {
      return TISSUE_LEGEND_START_POSITION + i * TISSUE_LEGEND_PADDING;
    })
    .attr("cy", 50)
    .attr("r", LEGEND_CIRCLE_RADIUS)
    .style("fill", (d) => {
      return ORGAN_COLOR_DICT[d];
    });
  svg
    .selectAll("legend-text")
    .data(dataRowOne)
    .enter()
    .append("text")
    .attr("x", (d, i) => {
      return 2 * TISSUE_LEGEND_START_POSITION + i * TISSUE_LEGEND_PADDING;
    })
    .attr("y", 55)
    .attr("class", "legend-label")
    .text((d) => {
      return d;
    });
  // creating circles for the second row in legend
  svg
    .selectAll("legend-dots")
    .data(dataRowTwo)
    .enter()
    .append("circle")
    .attr("cx", (d, i) => {
      return TISSUE_LEGEND_START_POSITION + i * TISSUE_LEGEND_PADDING;
    })
    .attr("cy", 85)
    .attr("r", LEGEND_CIRCLE_RADIUS)
    .style("fill", (d) => {
      return ORGAN_COLOR_DICT[d];
    });
  svg
    .selectAll("legend-text")
    .data(dataRowTwo)
    .enter()
    .append("text")
    .attr("x", (d, i) => {
      return 2 * TISSUE_LEGEND_START_POSITION + i * TISSUE_LEGEND_PADDING;
    })
    .attr("y", 90)
    .attr("class", "legend-label")
    .text((d) => {
      return d;
    });
}

/**
 * Draws the bar chart for protein-tissue association
 * @param id
 * @param data
 * @returns
 */
export function drawTissueScoreChart(id: string, data: ProteinStrData[]): void {
  // checks if the data is empty or not
  if (_.isEmpty(data)) {
    return;
  }
  let reformattedData = [] as ProteinNumData[];
  //reformats the data by converting the expression value to number from string type
  reformattedData = data.map((item) => {
    return {
      name: item.name,
      value: TISSUE_VAL_TO_SCORE[item.value],
    };
  });

  //groups the tissues of a similar origin and sorts them in ascending order
  reformattedData.sort((x, y) => {
    const a = TISSUE_ORGAN_DICT[x.name];
    const b = TISSUE_ORGAN_DICT[y.name];
    if (a < b) {
      return -1;
    }
    if (a > b) {
      return 1;
    }
    if (a === b) {
      if (x.value < y.value) {
        return -1;
      } else {
        return 1;
      }
    }
  });
  // finding length of the object array
  const arrayLength = Object.keys(reformattedData).length;
  // specifying graph specific dimensions - using number of data points
  const height = GRAPH_HEIGHT_S - MARGIN.top - MARGIN.bottom;
  const width = arrayLength * TISSUE_BAR_WIDTH - MARGIN.left - MARGIN.right;

  const svg = d3
    .select("#tissue-score-chart")
    .append("svg")
    .attr("width", width + MARGIN.left + MARGIN.right)
    .attr("height", height + MARGIN.top + MARGIN.bottom)
    .append("g")
    .attr("transform", "translate(" + MARGIN.left + "," + MARGIN.top + ")");

  // plots x-axis for the graph - tissue names
  const x = d3
    .scaleBand()
    .range([0, width])
    .domain(reformattedData.map((d) => d.name))
    .padding(0.15);
  svg
    .append("g")
    .attr("transform", "translate(0," + height + ")")
    .call(d3.axisBottom(x))
    .selectAll("text")
    .attr("transform", "translate(-10,0)rotate(-45)")
    .style("text-anchor", "end");
  addXLabel(width, height, "Tissue Name", svg);
  // plots y-axis for the graph - tissue names
  const y = d3.scaleLinear().domain([0, 3]).range([height, 0]);
  svg.append("g").call(
    d3
      .axisLeft(y)
      .ticks(4)
      .tickFormat((d) => TISSUE_SCORE_TO_LABEL[String(d)])
  );
  // Adds the y-axis text label
  addYLabel(height, "Expression Score", svg);

  const barIDFunc = getBarIDFunc(id);
  // plotting the bars
  svg
    .selectAll("tissue-score-bar")
    .data(reformattedData)
    .enter()
    .append("rect")
    .attr("x", (d) => x(d.name))
    .attr("y", (d) => y(d.value))
    .attr("height", (d) => height - y(d.value))
    .attr("width", x.bandwidth())
    .attr("id", (d, i) => barIDFunc(i))
    .style("fill", (d) => ORGAN_COLOR_DICT[TISSUE_ORGAN_DICT[d.name]])
    .call(
      handleMouseEvents,
      barIDFunc,
      (d) => `${d.name}<br>${TISSUE_SCORE_TO_LABEL[d.value]}`,
      PTI_BRIGHTEN_PERCENTAGE
    );
}

/**
 * Draws the bar chart for protein-protein interaction
 * @param id
 * @param data
 * @returns
 */
export function drawProteinInteractionChart(
  id: string,
  data: InteractingProteinType[]
): void {
  // checks if the data is empty or not
  if (_.isEmpty(data)) {
    return;
  }
  // retrieves the parent protein name
  // TODO: create a helper function for reformatting
  const parentProtein = data[0].parent;
  //Formats the protein name by removing the parent protein name
  function formatProteinName(d: string) {
    d = d.replace(parentProtein, "");
    d = d.replace(/_+$/, "");
    d = d.replace(/^[_]+/, "");
    // strips the specie name
    d = d.split("_")[0];
    // if self-interacting protein, display parent protein name
    if (d === "") {
      d = parentProtein;
    }
    return d;
  }
  //Extracts protein specie name
  function extractSpecieName(d: string) {
    d = d.replace(parentProtein, "");
    d = d.replace(/_+$/, "");
    d = d.replace(/^[_]+/, "");
    // retrieves the specie name
    d = d.split("_")[1];
    if (d === "") {
      d = parentProtein;
    }
    return d;
  }
  let reformattedData = [] as InteractingProteinType[];

  //Reformats the data by renaming the interacting proteins
  reformattedData = data.map((item) => {
    return {
      name: formatProteinName(item.name),
      value: item.value,
      parent: extractSpecieName(item.name),
    };
  });
  const seen = new Set();
  //Removes duplicates from the data
  reformattedData = reformattedData.filter((entry) => {
    const duplicate = seen.has(entry.name);
    seen.add(entry.name);
    return !duplicate;
  });
  //Formats the graph as per number of entries
  // update the array length
  let height: number;
  const arrayLength = Object.keys(reformattedData).length;
  //Formats the graph as per number of entries
  if (arrayLength < 10) {
    // fix a minimum height
    height = GRAPH_HEIGHT_S;
  } else {
    height = NUM_DATA_POINTS * BAR_WIDTH - MARGIN.top - MARGIN.bottom;
  }
  //Decides the graph height as per the number of entities present in the array
  const width = GRAPH_WIDTH_M - MARGIN.left - MARGIN.right;
  //Sorts the data in descending order
  reformattedData.sort((a, b) => {
    return b.value - a.value;
  });
  //Slices the array to display the first 10 protein interactions only
  if (reformattedData.length >= NUM_DATA_POINTS) {
    reformattedData = reformattedData.slice(0, NUM_DATA_POINTS);
  }
  const arrName = reformattedData.map((x) => {
    return x.name;
  });
  // calculate inner bar padding for number of data points less than 10
  const barPadding =
    INNER_BAR_PADDING * (NUM_DATA_POINTS - reformattedData.length);
  const svg = d3
    .select("#protein-confidence-score-chart")
    .append("svg")
    .attr("width", width + MARGIN.left + MARGIN.right)
    .attr("height", height + MARGIN.top + MARGIN.bottom)
    .append("g")
    .attr("transform", "translate(" + MARGIN.left + "," + MARGIN.top + ")");

  const bars = svg.append("g");
  // plots x-axis for the graph - protein names
  const x = d3.scaleLinear().domain([0, 1]).range([0, width]);
  svg
    .append("g")
    .attr("transform", "translate(0," + height + ")")
    .call(d3.axisBottom(x).ticks(NUM_TICKS))
    .selectAll("text")
    .attr("transform", "translate(-10,0)rotate(-45)")
    .style("text-anchor", "end");
  // Adds the x-axis text label
  addXLabel(width, height, "Confidence Score (IntactMiScore)", svg);
  // plots y-axis for the graph - protein-protein interaction score
  let y = null;
  if (arrayLength < NUM_DATA_POINTS) {
    // use inner bar padding
    y = d3
      .scaleBand()
      .domain(arrName)
      .range([0, height])
      .padding(0.1)
      .paddingInner(barPadding);
  } else {
    // no padding required
    y = d3.scaleBand().domain(arrName).range([0, height]).padding(0.1);
  }
  svg.append("g").call(d3.axisLeft(y).tickFormat(formatProteinName)).raise();
  // Adds the y-axis text label
  addYLabel(height, "Interacting protein name", svg);

  const barIDFunc = getBarIDFunc(id);

  // plotting the bars
  bars
    .selectAll("rect")
    .data(reformattedData)
    .enter()
    .append("rect")
    .attr("x", x(0))
    .attr("y", (d) => y(d.name))
    .attr("width", (d) => x(d.value))
    .attr("height", y.bandwidth())
    .attr("id", (d, i) => barIDFunc(i))
    .style("fill", BAR_COLOR)
    //PROTEIN_REDIRECT
    .on("click", function (d) {
      const proteinId = "bio/" + d.name + "_" + d.parent;
      window.open(PROTEIN_REDIRECT + proteinId);
    })
    .call(
      handleMouseEvents,
      barIDFunc,
      (d) => `Protein Name: ${d.name}<br>Confidence Score: ${d.value}`
    );
}

/**
 * Draws graph visualization of a neighborhood of the protein-protein interaction network centered at the page protein.
 */
export function drawProteinInteractionGraph(
  elementID: string,
  data: InteractingProteinType[]
): void {
  /*
  References:
    1) Force-directed layout Observable: https://observablehq.com/@d3/force-directed-graph
    2) Andrew Chen's force-directed layout with text labels tutorial: https://www.youtube.com/watch?v=1vHjMxe-4kI
  */

  // todo: refactoring https://stackoverflow.com/questions/50161179/d3-selectthis-works-on-mouseover-but-not-on-function-called-in-mouseover

  const { nodeData, linkData } = getProteinInteractionGraphData(data);

  const height = GRAPH_HEIGHT_M - MARGIN.top - MARGIN.bottom;
  const width = GRAPH_WIDTH_M - MARGIN.left - MARGIN.right;

  const svg = d3
    .select(`#${elementID}`)
    .append("svg")
    .attr("width", width + MARGIN.left + MARGIN.right)
    .attr("height", height + MARGIN.top + MARGIN.bottom)
    .attr("viewBox", `${-width / 2} ${-height / 2} ${width} ${height}`)
    .append("g")
    .attr(
      "transform",
      `translate(${MARGIN.left + INTERACTION_GRAPH_X_OFFSET}, ${
        MARGIN.top + INTERACTION_GRAPH_Y_OFFSET
      })`
    );

  const nodeIDs = nodeData.map((node) => node.id);
  const nodeDepths = nodeData.map((node) => node.depth);
  const nodeColors = d3.scaleOrdinal(nodeDepths, NODE_FILL_COLORS);

  // force display layout
  const forceNode = d3.forceManyBody();
  const forceLink = d3.forceLink(linkData).id(({ index }) => nodeIDs[index]);
  forceLink.distance(LINK_STYLE.length);

  const linkIDFunc = (index) => `${elementID}-link${index}`;
  // add links first so nodes appear over links
  const links = svg
    .append("g")
    .selectAll("line")
    .data(linkData)
    .join("line")
    .attr(
      "stroke-width",
      (link) => LINK_STYLE.stroke.scoreWidthMultiplier * link.score
    )
    .attr("class", "interaction-link")
    .attr("id", (d, i) => linkIDFunc(i))
    .call(
      handleMouseEvents,
      linkIDFunc,
      (d) =>
        `Source: ${(d.source as ProteinNode).name}<br>Target: ${
          (d.target as ProteinNode).name
        }<br>Confidence: ${d.score}`,
      PPI_BRIGHTEN_PERCENTAGE
    );

  const simulation = d3
    .forceSimulation(nodeData)
    .force("link", forceLink)
    .force("charge", forceNode)
    .force("center", d3.forceCenter())
    .on("tick", () => interactionGraphTicked(links, nodes));

  const nodeIDFunc = (index) => `${elementID}-node${index}`;
  // container for circles and labels
  const nodes = svg
    .append("g")
    .selectAll("g")
    .data(nodeData)
    .enter()
    .append("g")
    .call(dragNode(simulation))
    .call(
      handleMouseEvents,
      nodeIDFunc,
      (d) => `Name: ${d.name}<br>Species: ${d.species}`,
      PPI_BRIGHTEN_PERCENTAGE
    );

  // node circles
  nodes
    .append("circle")
    .attr("class", "protein-node-circle")
    .attr("fill", (node) => nodeColors(node.depth))
    .attr("id", (node, i) => nodeIDFunc(i));

  // node labels
  nodes
    .append("text")
    .text(({ name }) => name)
    .attr("class", "protein-node-label");
}

/**
 * Draws graph visualization of a neighborhood of the protein-protein interaction network centered at the page protein.
 */
export function drawProteinInteractionGraph(
  elementID: string,
  data: InteractingProteinType[]
): void {
  /*
  References:
    1) Force-directed layout Observable: https://observablehq.com/@d3/force-directed-graph
    2) Andrew Chen's force-directed layout with text labels tutorial: https://www.youtube.com/watch?v=1vHjMxe-4kI
  */

  const { nodeData, linkData } = getProteinInteractionGraphData(data);

  const height = GRAPH_HEIGHT_M - MARGIN.top - MARGIN.bottom;
  const width = GRAPH_WIDTH_M - MARGIN.left - MARGIN.right;

  const svg = d3
    .select(`#${elementID}`)
    .append("svg")
    .attr("width", width + MARGIN.left + MARGIN.right)
    .attr("height", height + MARGIN.top + MARGIN.bottom)
    .attr("viewBox", `${-width / 2} ${-height / 2} ${width} ${height}`)
    .append("g")
    .attr(
      "transform",
      `translate(${MARGIN.left + INTERACTION_GRAPH_X_OFFSET}, ${
        MARGIN.top + INTERACTION_GRAPH_Y_OFFSET
      })`
    );

  const nodeIDs = nodeData.map((node) => node.id);
  const nodeDepths = nodeData.map((node) => node.depth);
  const nodeColors = d3.scaleOrdinal(nodeDepths, NODE_FILL_COLORS);

  // force display layout
  const forceNode = d3.forceManyBody();
  const forceLink = d3.forceLink(linkData).id(({ index }) => nodeIDs[index]);
  forceLink.distance(LINK_STYLE.length);

  // add links first so nodes appear over links
  const links = svg
    .append("g")
    .selectAll("line")
    .data(linkData)
    .join("line")
    .attr(
      "stroke-width",
      (link) => LINK_STYLE.stroke.scoreWidthMultiplier * link.score
    )
    .attr("class", "interaction-link")
    .on("mouseover", brighten)
    .on("mouseleave", unbrighten);

  const simulation = d3
    .forceSimulation(nodeData)
    .force("link", forceLink)
    .force("charge", forceNode)
    .force("center", d3.forceCenter())
    .on("tick", () => interactionGraphTicked(links, nodes));

  // container for circles and labels
  const nodes = svg
    .append("g")
    .selectAll("g")
    .data(nodeData)
    .enter()
    .append("g")
    .call(dragNode(simulation))
    .on("mouseover", brighten)
    .on("mouseleave", unbrighten);

  // node circles
  nodes
    .append("circle")
    .attr("class", "protein-node-circle")
    .attr("fill", (node) => nodeColors(node.depth));

  // node labels
  nodes
    .append("text")
    .text(({ name }) => name)
    .attr("class", "protein-node-label");
}

/**
 * Draws the bar chart for disease-gene association
 * @param id
 * @param data
 * @returns
 */
export function drawDiseaseGeneAssocChart(
  id: string,
  data: DiseaseAssociationType[]
): void {
  // checks if the data is empty or not
  if (_.isEmpty(data)) {
    return;
  }
  //Finds the length of the object array
  const arrayLength = Object.keys(data).length;
  let height = null;
  //Decides the graph height as per the number of entities present in the array
  if (arrayLength > 10) {
    height = 10 * BAR_WIDTH - MARGIN.top - MARGIN.bottom;
  } else {
    height = arrayLength * BAR_WIDTH - MARGIN.top - MARGIN.bottom;
  }
  // chart specific margin to display full disease names
  const width = GRAPH_WIDTH_S - MARGIN.left - MARGIN.right;
  // Removes unnecessary quotes from disease names
  function formatDiseaseName(d: string) {
    d = d.replace(/['"]+/g, "");
    return d;
  }
  //Slices the array to display the first 10 disease-gene associations only
  const slicedArray = data.slice(0, NUM_DATA_POINTS);
  slicedArray.sort((a, b) => {
    return b.value - a.value;
  });
  const arrName = slicedArray.map((x) => {
    return x.name;
  });
  const svg = d3
    .select("#disease-gene-association-chart")
    .append("svg")
    .attr("width", width + MARGIN.left + MARGIN.right)
    .attr("height", height + MARGIN.top + MARGIN.bottom)
    .append("g")
    .attr("transform", "translate(" + MARGIN.left + "," + MARGIN.top + ")");

  const bars = svg.append("g");
  // plots the axes
  const x = d3
    .scaleLinear()
    .domain([0, d3.max(slicedArray, (d) => d.value)])
    .range([0, width]);
  svg
    .append("g")
    .attr("transform", "translate(0," + height + ")")
    .call(d3.axisBottom(x).ticks(NUM_TICKS));
  // Adds the x-axis text label
  addXLabel(width, height, "Association Score", svg);
  const y = d3.scaleBand().domain(arrName).range([0, height]).padding(0.1);
  svg
    .append("g")
    .call(d3.axisLeft(y).tickFormat(formatDiseaseName))
    .selectAll("text")
    .attr("transform", "translate(-10,0)rotate(-25)")
    .style("text-anchor", "end");
  // Adds the y-axis text label
  addYLabel(height, "Disease Name", svg);

  const barIDFunc = getBarIDFunc(id);
  // plots the bars
  bars
    .selectAll("rect")
    .data(slicedArray)
    .enter()
    .append("rect")
    .attr("x", x(0))
    .attr("y", (d) => y(d.name))
    .attr("width", (d) => x(d.value))
    .attr("height", y.bandwidth())
    .attr("id", (d, i) => barIDFunc(i))
    .style("fill", BAR_COLOR)
<<<<<<< HEAD
    .call(
      handleMouseEvents,
      barIDFunc,
      (d) =>
        `Disease Name: ${formatDiseaseName(d.name)}<br>Association Score: ${
          d.value
        }`
    );
=======
    .on("click", function (d) {
      window.open(GRAPH_BROWSER_REDIRECT + d.id);
    })
    .on("mouseover", mouseover)
    .on("mousemove", () => mousemove())
    .on("mouseout", () => mouseout());
>>>>>>> c7528497
}

/**
 * Draws the error plot for variant-gene association
 * @param id
 * @param data
 * @returns
 */
export function drawVarGeneAssocChart(
  id: string,
  data: ProteinVarType[]
): void {
  // checks if the data is empty or not
  if (_.isEmpty(data)) {
    return;
  }
  let reformattedData = [] as VarGeneDataPoint[];
  //reformats the input data into required format for error bars
  reformattedData = data.map((item) => {
    const confInterval = item.interval.split(/[\s,]+/);
    const objLower = confInterval[0].substring(1);
    const objUpper = confInterval[1].substring(0);
    return {
      associationID: item.associationID,
      id: item.id.substring(4),
      name: item.name,
      value: parseFloat(item.value),
      lower: parseFloat(objLower),
      upper: parseFloat(objUpper),
    };
  });
  const height = GRAPH_HEIGHT_M - MARGIN.top - MARGIN.bottom;
  const width = GRAPH_WIDTH_L - MARGIN.left - MARGIN.right;

  //reformats the data by grouping the error points with similar tissue origin

  reformattedData.sort(function (x, y) {
    const a = ERROR_BAR_VAR_COLOR[x.name];
    const b = ERROR_BAR_VAR_COLOR[y.name];
    if (a < b) {
      return -1;
    }
    if (a > b) {
      return 1;
    }
    if (a === b) {
      if (x.value < y.value) {
        return -1;
      } else {
        return 1;
      }
    }
  });

  const svg = d3
    .select("#variant-gene-association-chart")
    .append("svg")
    .attr("width", width + MARGIN.left + MARGIN.right)
    .attr("height", height + MARGIN.top + MARGIN.bottom)
    .append("g")
    .attr("transform", "translate(" + MARGIN.left + "," + MARGIN.top + ")");
  reformattedData = reformattedData.slice(0, NUM_DATA_POINTS);

  // plots the axes
  const x = d3
    .scaleLinear()
    .domain([
      d3.min(reformattedData, (d) => d.lower) - X_AXIS_LIMIT,
      d3.max(reformattedData, (d) => d.upper) + X_AXIS_LIMIT,
    ])
    .range([0, width]);
  svg
    .append("g")
    .attr("transform", "translate(0," + height + ")")
    .call(d3.axisBottom(x));
  // Adds the x-axis text label
  addXLabel(width, height, "Log 2 Allelic Fold Change", svg);
  const y = d3
    .scaleBand()
    .range([0, height])
    .domain(reformattedData.map((d) => d.id))
    .padding(1);
  svg.append("g").call(d3.axisLeft(y));
  // Adds the y-axis text label
  addYLabel(height, "Variant ID", svg);
  // adds the dots and error bars
  svg
    .selectAll("error-bar-line")
    .data(reformattedData)
    .enter()
    .append("line")
    .attr("x1", (d) => x(d.upper))
    .attr("x2", (d) => x(d.lower))
    .attr("y1", (d) => y(d.id))
    .attr("y2", (d) => y(d.id))
    .attr("stroke", "black")
    .attr("stroke-width", "1px");

  const circleIDFunc = (index) => `${id}-circle${index}`;
  svg
    .selectAll("error-bar-circle")
    .data(reformattedData)
    .enter()
    .append("circle")
    .attr("cx", (d) => x(d.value))
    .attr("cy", (d) => y(d.id))
    .attr("r", "6")
    .attr("id", (d, i) => circleIDFunc(i))
    .style("fill", (d) => ERROR_BAR_VAR_COLOR[d.name])
<<<<<<< HEAD
    .call(
      handleMouseEvents,
      circleIDFunc,
      (d) => `Variant ID: ${d.id}<br>Log2 Fold Change: ${d.value}`
    );

=======
    // variant redirect
    .on("click", function (d) {
      window.open(GRAPH_BROWSER_REDIRECT + d.associationID);
    })
    .on("mouseover", mouseover)
    .on("mousemove", () => mousemove())
    .on("mouseout", () => mouseout());
>>>>>>> c7528497
  svg
    .selectAll("error-bar-left-line")
    .data(reformattedData)
    .enter()
    .append("line")
    .attr("x1", (d) => {
      return x(d.lower);
    })
    .attr("x2", (d) => {
      return x(d.lower);
    })
    .attr("y1", (d) => {
      return y(d.id) - ERROR_SIDE_BAR_LENGTH;
    })
    .attr("y2", (d) => {
      return y(d.id) + ERROR_SIDE_BAR_LENGTH;
    })
    .attr("stroke", "black")
    .attr("stroke-width", "1px");
  svg
    .selectAll("error-bar-right-line")
    .data(reformattedData)
    .enter()
    .append("line")
    .attr("x1", (d) => {
      return x(d.upper);
    })
    .attr("x2", (d) => {
      return x(d.upper);
    })
    .attr("y1", (d) => {
      return y(d.id) - ERROR_SIDE_BAR_LENGTH;
    })
    .attr("y2", (d) => {
      return y(d.id) + ERROR_SIDE_BAR_LENGTH;
    })
    .attr("stroke", "black")
    .attr("stroke-width", "1px");

  // adds circles for each of the mean error values
  svg
    .append("circle")
    .attr("cx", ERROR_POINT_POSITION_X1)
    .attr("cy", ERROR_POINT_POSITION_Y1)
    .attr("r", 6)
    .style("fill", "peachpuff");
  svg
    .append("circle")
    .attr("cx", ERROR_POINT_POSITION_X1)
    .attr("cy", ERROR_POINT_POSITION_Y2)
    .attr("r", 6)
    .style("fill", "lightcoral");
  svg
    .append("circle")
    .attr("cx", ERROR_POINT_POSITION_X1)
    .attr("cy", ERROR_POINT_POSITION_Y3)
    .attr("r", 6)
    .style("fill", "firebrick");
  // adds legend with all three tissues displayed and their respective colors
  svg
    .append("text")
    .attr("x", ERROR_POINT_POSITION_X2)
    .attr("y", ERROR_POINT_POSITION_Y1)
    .text("Pancreas")
    .style("font-size", "15px")
    .attr("alignment-baseline", "middle");
  svg
    .append("text")
    .attr("x", ERROR_POINT_POSITION_X2)
    .attr("y", ERROR_POINT_POSITION_Y2)
    .text("Thyroid")
    .style("font-size", "15px")
    .attr("alignment-baseline", "middle");
  svg
    .append("text")
    .attr("x", ERROR_POINT_POSITION_X2)
    .attr("y", ERROR_POINT_POSITION_Y3)
    .text("Whole Blood")
    .style("font-size", "15px")
    .attr("alignment-baseline", "middle");
}
/**
 * Draws a barchart with variant functional category and its corresponding counts
 * @param id
 * @param data
 * @returns
 */
export function drawVarTypeAssocChart(
  id: string,
  data: ProteinNumData[]
): void {
  // checks if the data is empty or not
  if (_.isEmpty(data)) {
    return;
  }
  //Formats the variant functional category name

  function formatVariant(d: string) {
    // remove the word "GeneticVariantFunctionalCategory" from say "GeneticVariantFunctionalCategorySplice5"
    // if condition for - GeneticVariantFunctionalCDSIndel, its a bug that is being fixed on the backend
    if (d == "GeneticVariantFunctionalCDSIndel") {
      d = d.substring(24);
    } else {
      d = d.substring(32);
    }
    return d;
  }
  //Finds the length of the object array
  const arrayLength = Object.keys(data).length;
  const height = arrayLength * (BAR_WIDTH - 2) - MARGIN.top - MARGIN.bottom;
  const width = GRAPH_WIDTH_S - MARGIN.left - MARGIN.right;
  //Sorts the data in descreasing order
  data.sort((a, b) => {
    return b.value - a.value;
  });
  const arrName = data.map((x) => {
    return x.name;
  });
  const svg = d3
    .select("#variant-type-association-chart")
    .append("svg")
    .attr("width", width + MARGIN.left + MARGIN.right)
    .attr("height", height + MARGIN.top + MARGIN.bottom)
    .append("g")
    .attr("transform", "translate(" + MARGIN.left + "," + MARGIN.top + ")");
  const bars = svg.append("g");
  //plots the axes
  const x = d3
    .scaleLinear()
    .domain([0, d3.max(data, (d) => d.value)])
    .range([0, width]);
  svg
    .append("g")
    .attr("transform", "translate(0," + height + ")")
    .call(d3.axisBottom(x).ticks(NUM_TICKS))
    .selectAll("text")
    .attr("transform", "translate(-10,0)rotate(-45)")
    .style("text-anchor", "end");
  // Adds the x-axis text label
  addXLabel(width, height, "Count", svg);
  const y = d3.scaleBand().domain(arrName).range([0, height]).padding(0.1);
  svg.append("g").call(d3.axisLeft(y).tickFormat(formatVariant));
  // Adds the y-axis text label
  addYLabel(height, "Variant Function Category", svg);

  const barIDFunc = getBarIDFunc(id);

  // plots the bars
  bars
    .selectAll("rect")
    .data(data)
    .enter()
    .append("rect")
    .attr("x", x(0))
    .attr("y", (d) => y(d.name))
    .attr("width", (d) => x(d.value))
    .attr("height", y.bandwidth())
    .attr("id", (d, i) => barIDFunc(i))
    .style("fill", BAR_COLOR)
    .call(
      handleMouseEvents,
      barIDFunc,
      (d) =>
        `Variant Functional Category: ${formatVariant(d.name)}<br>Count: ${
          d.value
        }`
    );
}
/**
 * Draws a barchart with variant clinical significance and its corresponding counts
 * @param id
 * @param data
 * @returns
 */
export function drawVarSigAssocChart(id: string, data: ProteinNumData[]): void {
  // checks if the data is empty or not
  if (_.isEmpty(data)) {
    return;
  }

  //Formats the variant clinical significance name
  function formatVariant(d: string) {
    // removes the word "ClinSig" from say "ClinSigUncertain"
    d = d.substring(7);
    return d;
  }
  //Finds the length of the object array
  const arrayLength = Object.keys(data).length;
  const height = arrayLength * (BAR_WIDTH - 2) - MARGIN.top - MARGIN.bottom;
  const width = GRAPH_WIDTH_S - MARGIN.left - MARGIN.right;
  // sorting the data in descreasing order
  data.sort((a, b) => {
    return b.value - a.value;
  });
  const arrName = data.map((x) => {
    return x.name;
  });

  const svg = d3
    .select("#variant-significance-association-chart")
    .append("svg")
    .attr("width", width + MARGIN.left + MARGIN.right)
    .attr("height", height + MARGIN.top + MARGIN.bottom)
    .append("g")
    .attr("transform", "translate(" + MARGIN.left + "," + MARGIN.top + ")");
  const bars = svg.append("g");
  // plots the axes
  const x = d3
    .scaleLinear()
    .domain([0, d3.max(data, (d) => d.value)])
    .range([0, width]);
  svg
    .append("g")
    .attr("transform", "translate(0," + height + ")")
    .call(d3.axisBottom(x).ticks(NUM_TICKS))
    .selectAll("text")
    .attr("transform", "translate(-10,0)rotate(-45)")
    .style("text-anchor", "end");
  // Adds the x-axis text label
  addXLabel(width, height, "Count", svg);
  const y = d3.scaleBand().domain(arrName).range([0, height]).padding(0.1);
  svg.append("g").call(d3.axisLeft(y).tickFormat(formatVariant));
  // Adds the y-axis text label
  addYLabel(height, "Variant Clinical Significance", svg);

  const barIDFunc = getBarIDFunc(id);
  // plots the bars
  bars
    .selectAll("rect")
    .data(data)
    .enter()
    .append("rect")
    .attr("x", x(0))
    .attr("y", (d) => y(d.name))
    .attr("width", (d) => x(d.value))
    .attr("height", y.bandwidth())
    .attr("id", (d, i) => barIDFunc(i))
    .style("fill", BAR_COLOR)
    .call(
      handleMouseEvents,
      barIDFunc,
      (d) =>
        `Variant Clinical Significance: ${formatVariant(d.name)}<br>Count: ${
          d.value
        }`
    );
}

/**
 * Draws a barchart with chemical gene associations and its corresponding counts
 * @param id
 * @param data
 * @returns
 */
export function drawChemGeneAssocChart(
  id: string,
  data: ProteinNumData[]
): void {
  // checks if the data is empty or not
  if (_.isEmpty(data)) {
    return;
  }
  //Formats the chemical-gene association name
  function formatChemName(d: string) {
    // removes the word "RelationshipAssociationType" from say "RelationshipAssociationTypeAssociated"
    d = d.substring(27);
    return d;
  }
  //Finds the length of the object array
  const arrayLength = Object.keys(data).length;
  const height = arrayLength * BAR_WIDTH - MARGIN.top;
  const width = GRAPH_WIDTH_S - MARGIN.left - MARGIN.right;
  const arrName = data.map((x) => {
    return x.name;
  });
  const svg = d3
    .select("#chemical-gene-association-chart")
    .append("svg")
    .attr("width", width + MARGIN.left + MARGIN.right)
    .attr("height", height + MARGIN.top + MARGIN.bottom)
    .append("g")
    .attr("transform", "translate(" + MARGIN.left + "," + MARGIN.top + ")");
  const bars = svg.append("g");
  // plots the axes
  const x = d3
    .scaleLinear()
    .domain([0, d3.max(data, (d) => d.value)])
    .range([0, width]);
  svg
    .append("g")
    .attr("transform", "translate(0," + height + ")")
    .call(d3.axisBottom(x).ticks(NUM_TICKS))
    .selectAll("text")
    .attr("transform", "translate(-10,0)rotate(-45)")
    .style("text-anchor", "end");
  // Adds the x-axis text label
  addXLabel(width, height, "Count", svg);
  const y = d3.scaleBand().domain(arrName).range([0, height]).padding(0.1);
  svg.append("g").call(d3.axisLeft(y).tickFormat(formatChemName));
  // Adds the y-axis text label
  addYLabel(height, "Drug-Gene Relationship", svg);

  const barIDFunc = getBarIDFunc(id);
  // plots the bars
  bars
    .selectAll("rect")
    .data(data)
    .enter()
    .append("rect")
    .attr("x", x(0))
    .attr("y", (d) => y(d.name))
    .attr("width", (d) => x(d.value))
    .attr("height", y.bandwidth())
    .attr("id", (d, i) => barIDFunc(i))
    .style("fill", BAR_COLOR)
    .call(
      handleMouseEvents,
      barIDFunc,
      (d) => `Association Type: ${formatChemName(d.name)}<br>Count: ${d.value}`
    );
}<|MERGE_RESOLUTION|>--- conflicted
+++ resolved
@@ -17,10 +17,7 @@
 import * as d3 from "d3";
 import {
   DragBehavior,
-<<<<<<< HEAD
   EnterElement,
-=======
->>>>>>> c7528497
   Simulation,
   SimulationLinkDatum,
   SimulationNodeDatum,
@@ -28,11 +25,7 @@
 import _ from "lodash";
 
 import { getProteinInteractionGraphData } from "./data_processing_utils";
-<<<<<<< HEAD
-import { InteractingProteinType } from "./page";
-=======
 import { DiseaseAssociationType, InteractingProteinType } from "./page";
->>>>>>> c7528497
 import { ProteinVarType } from "./page";
 // interface for protein page datatypes which return number values
 export interface ProteinNumData {
@@ -82,7 +75,7 @@
 }
 
 type Selectable = Element | EnterElement | Document | Window | SVGLineElement;
-type Datum = ProteinNumData | ProteinNode | InteractionLink;
+type Datum = ProteinNumData | ProteinNode | InteractionLink | DiseaseAssociationType;
 
 const SVGNS = "http://www.w3.org/2000/svg";
 const XLINKNS = "http://www.w3.org/1999/xlink";
@@ -96,13 +89,9 @@
 // bar chart color for most of the charts
 const BAR_COLOR = "maroon";
 // tooltip constant for all charts
-<<<<<<< HEAD
 const DEFAULT_BRIGHTEN_PERCENTAGE = "112%";
 const PPI_BRIGHTEN_PERCENTAGE = "105%";
 const PTI_BRIGHTEN_PERCENTAGE = "107%";
-=======
-const BRIGHTEN_PERCENTAGE = "105%";
->>>>>>> c7528497
 const TOOL_TIP = d3.select("#main").append("div").attr("class", "tooltip");
 // length of side bar for error plot for variant-gene associations
 const ERROR_SIDE_BAR_LENGTH = 5;
@@ -259,7 +248,6 @@
   },
 };
 
-<<<<<<< HEAD
 /**
  * Select element by ID and brighten it by given percentage.
  */
@@ -279,17 +267,6 @@
  */
 function unbrighten(elementID): void {
   d3.select(`#${elementID}`).style("filter", "brightness(100%)");
-=======
-// https://stackoverflow.com/a/69610045
-function brighten(): void {
-  // brighten object under cursor
-  d3.select(this).style("filter", `brightness(${BRIGHTEN_PERCENTAGE})`);
-}
-
-function unbrighten(): void {
-  // unbrighten object under cursor
-  d3.select(this).style("filter", "brightness(100%)");
->>>>>>> c7528497
 }
 
 /**
@@ -939,92 +916,6 @@
 }
 
 /**
- * Draws graph visualization of a neighborhood of the protein-protein interaction network centered at the page protein.
- */
-export function drawProteinInteractionGraph(
-  elementID: string,
-  data: InteractingProteinType[]
-): void {
-  /*
-  References:
-    1) Force-directed layout Observable: https://observablehq.com/@d3/force-directed-graph
-    2) Andrew Chen's force-directed layout with text labels tutorial: https://www.youtube.com/watch?v=1vHjMxe-4kI
-  */
-
-  const { nodeData, linkData } = getProteinInteractionGraphData(data);
-
-  const height = GRAPH_HEIGHT_M - MARGIN.top - MARGIN.bottom;
-  const width = GRAPH_WIDTH_M - MARGIN.left - MARGIN.right;
-
-  const svg = d3
-    .select(`#${elementID}`)
-    .append("svg")
-    .attr("width", width + MARGIN.left + MARGIN.right)
-    .attr("height", height + MARGIN.top + MARGIN.bottom)
-    .attr("viewBox", `${-width / 2} ${-height / 2} ${width} ${height}`)
-    .append("g")
-    .attr(
-      "transform",
-      `translate(${MARGIN.left + INTERACTION_GRAPH_X_OFFSET}, ${
-        MARGIN.top + INTERACTION_GRAPH_Y_OFFSET
-      })`
-    );
-
-  const nodeIDs = nodeData.map((node) => node.id);
-  const nodeDepths = nodeData.map((node) => node.depth);
-  const nodeColors = d3.scaleOrdinal(nodeDepths, NODE_FILL_COLORS);
-
-  // force display layout
-  const forceNode = d3.forceManyBody();
-  const forceLink = d3.forceLink(linkData).id(({ index }) => nodeIDs[index]);
-  forceLink.distance(LINK_STYLE.length);
-
-  // add links first so nodes appear over links
-  const links = svg
-    .append("g")
-    .selectAll("line")
-    .data(linkData)
-    .join("line")
-    .attr(
-      "stroke-width",
-      (link) => LINK_STYLE.stroke.scoreWidthMultiplier * link.score
-    )
-    .attr("class", "interaction-link")
-    .on("mouseover", brighten)
-    .on("mouseleave", unbrighten);
-
-  const simulation = d3
-    .forceSimulation(nodeData)
-    .force("link", forceLink)
-    .force("charge", forceNode)
-    .force("center", d3.forceCenter())
-    .on("tick", () => interactionGraphTicked(links, nodes));
-
-  // container for circles and labels
-  const nodes = svg
-    .append("g")
-    .selectAll("g")
-    .data(nodeData)
-    .enter()
-    .append("g")
-    .call(dragNode(simulation))
-    .on("mouseover", brighten)
-    .on("mouseleave", unbrighten);
-
-  // node circles
-  nodes
-    .append("circle")
-    .attr("class", "protein-node-circle")
-    .attr("fill", (node) => nodeColors(node.depth));
-
-  // node labels
-  nodes
-    .append("text")
-    .text(({ name }) => name)
-    .attr("class", "protein-node-label");
-}
-
-/**
  * Draws the bar chart for disease-gene association
  * @param id
  * @param data
@@ -1105,7 +996,9 @@
     .attr("height", y.bandwidth())
     .attr("id", (d, i) => barIDFunc(i))
     .style("fill", BAR_COLOR)
-<<<<<<< HEAD
+    .on("click", function (d) {
+      window.open(GRAPH_BROWSER_REDIRECT + d.id);
+    })
     .call(
       handleMouseEvents,
       barIDFunc,
@@ -1114,14 +1007,6 @@
           d.value
         }`
     );
-=======
-    .on("click", function (d) {
-      window.open(GRAPH_BROWSER_REDIRECT + d.id);
-    })
-    .on("mouseover", mouseover)
-    .on("mousemove", () => mousemove())
-    .on("mouseout", () => mouseout());
->>>>>>> c7528497
 }
 
 /**
@@ -1231,22 +1116,16 @@
     .attr("r", "6")
     .attr("id", (d, i) => circleIDFunc(i))
     .style("fill", (d) => ERROR_BAR_VAR_COLOR[d.name])
-<<<<<<< HEAD
+    // variant redirect
+    .on("click", function (d) {
+      window.open(GRAPH_BROWSER_REDIRECT + d.associationID);
+    })
     .call(
       handleMouseEvents,
       circleIDFunc,
       (d) => `Variant ID: ${d.id}<br>Log2 Fold Change: ${d.value}`
     );
 
-=======
-    // variant redirect
-    .on("click", function (d) {
-      window.open(GRAPH_BROWSER_REDIRECT + d.associationID);
-    })
-    .on("mouseover", mouseover)
-    .on("mousemove", () => mousemove())
-    .on("mouseout", () => mouseout());
->>>>>>> c7528497
   svg
     .selectAll("error-bar-left-line")
     .data(reformattedData)
