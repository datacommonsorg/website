/**
<<<<<<< HEAD
 * Copyright 2021 Google LLC
=======
 * Copyright 2022 Google LLC
>>>>>>> 3d442dee
 *
 * Licensed under the Apache License, Version 2.0 (the "License");
 * you may not use this file except in compliance with the License.
 * You may obtain a copy of the License at
 *
 *      http://www.apache.org/licenses/LICENSE-2.0
 *
 * Unless required by applicable law or agreed to in writing, software
 * distributed under the License is distributed on an "AS IS" BASIS,
 * WITHOUT WARRANTIES OR CONDITIONS OF ANY KIND, either express or implied.
 * See the License for the specific language governing permissions and
 * limitations under the License.
 */

import _ from "lodash";

import { GraphNodes } from "../shared/types";
import { ProteinStrData } from "./chart";
import { ProteinNumData } from "./chart";
import { ProteinVarType } from "./page";
import { InteractingProteinType } from "./page";
import { DiseaseAssociationType } from "./page";
import {
<<<<<<< HEAD
  bioDCID,
=======
  bioDcid,
>>>>>>> 3d442dee
  InteractionLink,
  MultiLevelInteractionGraphData,
  ProteinNode,
  V1BaseDatum,
  V1BioDatum,
  V1Response,
  V1ResponseDatum,
} from "./types";

// Upper bound on node degree in interaction graph viz's
export const MAX_INTERACTIONS = 4;
export const INTERACTION_QUANTITY_DCID = "IntactMiScore";

// Number to return if interaction score is missing
const DEFAULT_INTERACTION_SCORE = -1;

const VARIANT_CATEGORY = [
  "GeneticVariantFunctionalCategoryUTR3",
  "GeneticVariantFunctionalCategoryUTR5",
  "GeneticVariantFunctionalCategoryCodingSynon",
  "GeneticVariantFunctionalCategoryFrameshift",
  "GeneticVariantFunctionalCategoryIntron",
  "GeneticVariantFunctionalCategoryMissense",
  "GeneticVariantFunctionalCategoryNearGene3",
  "GeneticVariantFunctionalCategoryNearGene5",
  "GeneticVariantFunctionalCategoryNonsense",
  "GeneticVariantFunctionalCategorySplice3",
  "GeneticVariantFunctionalCategorySplice5",
  "GeneticVariantFunctionalCategoryStopLoss",
  "GeneticVariantFunctionalCategoryUnknown",
  "GeneticVariantFunctionalCDSIndel",
  "GeneticVariantFunctionalCategoryCDSReference",
  "GeneticVariantFunctionalCategoryncRNA",
];

const VARIANT_AFFECTS = [
  "ClinSigAffects",
  "ClinSigAssociation",
  "ClinSigAssociationNotFound",
  "ClinSigBenign",
  "ClinSigBenignLikelyBenign",
  "ClinSigConflictingPathogenicity",
  "ClinSigDrugResponse",
  "ClinSigHistocompatability",
  "ClinSigLikelyBenign",
  "ClinSigLikelyPathogenic",
  "ClinSigNotProvided",
  "ClinSigOther",
  "ClinSigPathogenic",
  "ClinSigPathogenicLikelyPathogenic",
  "ClinSigProtective",
  "ClinSigRiskFactor",
  "ClinSigUncertain",
  "ClinSigUnknown",
  "ClinSigUntested",
];

const CHEM_RELATIONS = [
  "RelationshipAssociationTypeAssociated",
  "RelationshipAssociationTypeNotAssociated",
  "RelationshipAssociationTypeAmbiguous",
];

export function getTissueScore(data: GraphNodes): ProteinStrData[] {
  // Tissue to score mapping.
  if (!data) {
    return [];
  }
  const returnData: ProteinStrData[] = [];
  // check for null values
  if (_.isEmpty(data.nodes) || _.isEmpty(data.nodes[0].neighbors)) {
    return [];
  }
  for (const neighbour of data.nodes[0].neighbors) {
    if (neighbour.property !== "detectedProtein") {
      continue;
    }
    for (const node of neighbour.nodes) {
      let tissue = null;
      let score = null;
      // check for null or non-existent property values
      if (_.isEmpty(node.neighbors)) {
        continue;
      }
      for (const n of node.neighbors) {
        if (n.property === "humanTissue") {
          // check for empty list and null tissue values
          if (_.isEmpty(n.nodes) || _.isEmpty(n.nodes[0].value)) {
            continue;
          }
          tissue = n.nodes[0].value;
        } else if (n.property === "proteinExpressionScore") {
          // check if the list is empty or not
          if (_.isEmpty(n.nodes)) {
            continue;
          }
          score = n.nodes[0].value;
        }
      }
      returnData.push({ name: tissue, value: score });
    }
    return returnData;
  }
  return [];
}
export function getProteinInteraction(
  data: GraphNodes,
  nodeName: string
): InteractingProteinType[] {
  // Protein Interaction to confidence score mapping.
  if (!data) {
    return [];
  }
  const returnData = [] as InteractingProteinType[];
  const seen = new Set();
  // check for null values
  if (_.isEmpty(data.nodes) || _.isEmpty(data.nodes[0].neighbors)) {
    return [];
  }

  for (const neighbour of data.nodes[0].neighbors) {
    if (neighbour.property !== "interactingProtein") {
      continue;
    }
    for (const node of neighbour.nodes) {
      let protein_name = null;
      let confidence_score = null;
      let parent_protein = null;
      // check for null or non-existent property values
      if (_.isEmpty(node.neighbors)) {
        continue;
      }
      for (const n of node.neighbors) {
        if (n.property === "name") {
          // check for empty list and null tissue values
          if (_.isEmpty(n.nodes) || _.isEmpty(n.nodes[0].value)) {
            continue;
          }
          protein_name = n.nodes[0].value;
          parent_protein = nodeName;
        } else if (n.property === "confidenceScore") {
          // not checking for empty values because if name exists, confidence score must exist
          for (const n1 of n.nodes) {
            for (const n2 of n1.neighbors) {
              if (n2.property === "value") {
                if (_.isEmpty(n2.nodes)) {
                  continue;
                }
                const num = Number(n2.nodes[0].value);
                if (num <= 1) {
                  confidence_score = num;
                }
              }
            }
          }
        }
      }
      // checking for duplicates
      if (!seen.has(protein_name)) {
        returnData.push({
          name: protein_name,
          value: confidence_score,
          parent: parent_protein,
        });
        seen.add(protein_name);
      }
    }
    return returnData;
  }
  return [];
}

export function getDiseaseGeneAssoc(
  data: GraphNodes
): DiseaseAssociationType[] {
  // Disease Gene Associations
  if (!data) {
    return [];
  }
  const returnData: DiseaseAssociationType[] = [];
  const seen = new Set();
  // check for null values
  if (_.isEmpty(data.nodes) || _.isEmpty(data.nodes[0].neighbors)) {
    return [];
  }

  for (const neighbour of data.nodes[0].neighbors) {
    if (neighbour.property !== "geneID") {
      continue;
    }
    for (const node of neighbour.nodes) {
      let diseaseID = null;
      let score = null;
      let disease = null;
      // check for null or non-existent property values
      if (_.isEmpty(node.neighbors)) {
        continue;
      }
      for (const n of node.neighbors) {
        if (n.property !== "geneID") {
          continue;
        }
        for (const n1 of n.nodes) {
          for (const n2 of n1.neighbors) {
            if (n2.property === "diseaseOntologyID") {
              for (const n3 of n2.nodes) {
                if (n3.neighbors === undefined || _.isEmpty(n3.value)) {
                  continue;
                }
                diseaseID = n3.value;
                for (const n4 of n3.neighbors) {
                  if (n4.property !== "commonName") {
                    continue;
                  }
                  // check if the list is empty or not
                  if (_.isEmpty(n4.nodes) || _.isEmpty(n4.nodes[0].value)) {
                    continue;
                  }
                  disease = n4.nodes[0].value;
                }
              }
            } else if (n2.property === "associationConfidenceInterval") {
              if (_.isEmpty(n2.nodes)) {
                continue;
              }
              score = Number(n2.nodes[0].value);
            }
          }
          if (!seen.has(disease) && !!score) {
            returnData.push({ id: diseaseID, name: disease, value: score });
          }
          seen.add(disease);
        }
      }
    }
    return returnData;
  }
  return [];
}

export function getVarGeneAssoc(data: GraphNodes): ProteinVarType[] {
  // Variant Gene Associations
  if (!data) {
    return [];
  }
  const returnData = [] as ProteinVarType[];
  const seen = new Set();
  // check for null values
  if (_.isEmpty(data.nodes) || _.isEmpty(data.nodes[0].neighbors)) {
    return [];
  }

  for (const neighbour of data.nodes[0].neighbors) {
    if (neighbour.property !== "geneID") {
      continue;
    }
    for (const node of neighbour.nodes) {
      let associationID = null;
      let score = null;
      let variant = null;
      let tissue = null;
      let interval = null;
      for (const n of node.neighbors) {
        if (n.property !== "geneSymbol") {
          continue;
        }
        for (const n1 of n.nodes) {
          if (n1.neighbors.length !== 4 || _.isEmpty(n1.value)) {
            continue;
          }
          associationID = n1.value;
          for (const n2 of n1.neighbors) {
            if (_.isEmpty(n2.nodes)) {
              continue;
            }
            if (n2.property === "log2AllelicFoldChange") {
              if (_.isEmpty(n2.nodes[0].value)) {
                continue;
              }
              score = n2.nodes[0].value;
            } else if (n2.property === "referenceSNPClusterID") {
              if (_.isEmpty(n2.nodes[0].value)) {
                continue;
              }
              variant = n2.nodes[0].value;
            } else if (
              n2.property === "log2AllelicFoldChangeConfidenceInterval"
            ) {
              if (_.isEmpty(n2.nodes[0].value)) {
                continue;
              }
              interval = n2.nodes[0].value;
            } else if (n2.property === "associatedTissue") {
              if (_.isEmpty(n2.nodes[0].value)) {
                continue;
              }
              tissue = n2.nodes[0].value;
            }
          }
          if (!seen.has(variant) && !!score) {
            returnData.push({
              associationID: associationID,
              id: variant,
              name: tissue,
              value: score,
              interval: interval,
            });
          }
          seen.add(variant);
        }
      }
    }
    return returnData;
  }
  return [];
}

export function getVarTypeAssoc(data: GraphNodes): ProteinNumData[] {
  // Variant Gene Associations
  if (!data) {
    return [];
  }
  const returnData: ProteinNumData[] = [];
  // check for null values
  if (_.isEmpty(data.nodes) || _.isEmpty(data.nodes[0].neighbors)) {
    return [];
  }

  const varResult = {};
  for (const neighbour of data.nodes[0].neighbors) {
    if (neighbour.property !== "geneID") {
      continue;
    }
    for (const node of neighbour.nodes) {
      let variant = null;
      for (const n of node.neighbors) {
        if (n.property !== "geneID") {
          continue;
        }
        for (const n1 of n.nodes) {
          for (const n2 of n1.neighbors) {
            if (n2.property === "geneticVariantFunctionalCategory") {
              // check if the list is empty or not
              if (_.isEmpty(n2.nodes) || _.isEmpty(n2.nodes[0].value)) {
                continue;
              }
              variant = n2.nodes[0].value;
              if (variant in varResult) {
                varResult[variant] = varResult[variant] + 1;
              } else {
                varResult[variant] = 1;
              }
            }
          }
        }
      }
    }
    for (const k of VARIANT_CATEGORY) {
      if (k in varResult) {
        continue;
      }
      varResult[k] = 0;
    }

    for (const m in varResult) {
      returnData.push({ name: m, value: varResult[m] });
    }
    return returnData;
  }
  return [];
}

export function getVarSigAssoc(data: GraphNodes): ProteinNumData[] {
  // Variant Gene Associations
  if (!data) {
    return [];
  }
  const result: ProteinNumData[] = [];
  // check for null values
  if (_.isEmpty(data.nodes) || _.isEmpty(data.nodes[0].neighbors)) {
    return [];
  }

  const varResult = {};
  for (const neighbour of data.nodes[0].neighbors) {
    if (neighbour.property !== "geneID") {
      continue;
    }
    for (const node of neighbour.nodes) {
      let variant = null;
      for (const n of node.neighbors) {
        if (n.property !== "geneID") {
          continue;
        }
        for (const n1 of n.nodes) {
          for (const n2 of n1.neighbors) {
            if (n2.property === "clinicalSignificance") {
              // check if the list is empty or not
              if (_.isEmpty(n2.nodes) || _.isEmpty(n2.nodes[0].value)) {
                continue;
              }
              variant = n2.nodes[0].value;
              if (variant in varResult) {
                varResult[variant] = varResult[variant] + 1;
              } else {
                varResult[variant] = 1;
              }
            }
          }
        }
      }
    }
    for (const k of VARIANT_AFFECTS) {
      if (k in varResult) {
        continue;
      }
      varResult[k] = 0;
    }

    for (const m in varResult) {
      result.push({ name: m, value: varResult[m] });
    }
    return result;
  }
  return [];
}

export function getChemicalGeneAssoc(data: GraphNodes): ProteinNumData[] {
  // Chem Gene Associations
  if (!data) {
    return [];
  }
  const result: ProteinNumData[] = [];
  const chemAssoc = {};
  // check for null values
  if (_.isEmpty(data.nodes) || _.isEmpty(data.nodes[0].neighbors)) {
    return [];
  }

  for (const neighbour of data.nodes[0].neighbors) {
    if (neighbour.property !== "geneID") {
      continue;
    }
    if (_.isEmpty(neighbour.nodes)) {
      continue;
    }
    for (const node of neighbour.nodes) {
      let association = null;
      for (const n of node.neighbors) {
        if (n.property !== "geneID") {
          continue;
        }
        for (const n1 of n.nodes) {
          for (const n2 of n1.neighbors) {
            if (n2.property === "relationshipAssociationType") {
              // check if the list is empty or not
              if (_.isEmpty(n2.nodes) || _.isEmpty(n2.nodes[0].value)) {
                continue;
              }
              association = n2.nodes[0].value;
              if (association in chemAssoc) {
                chemAssoc[association] = chemAssoc[association] + 1;
              } else {
                chemAssoc[association] = 1;
              }
            }
          }
        }
      }
    }
    for (const k of CHEM_RELATIONS) {
      if (k in chemAssoc) {
        continue;
      }
      chemAssoc[k] = 0;
    }
    for (const m in chemAssoc) {
      result.push({ name: m, value: chemAssoc[m] });
    }

    return result;
  }
  return [];
}

export function getProteinDescription(data: GraphNodes): string {
  let proteinDescription = null;
  if (!data) {
    return;
  }
  // check for null values
  if (_.isEmpty(data.nodes) || _.isEmpty(data.nodes[0].neighbors)) {
    return;
  }
  for (const neighbour of data.nodes[0].neighbors) {
    if (neighbour.property !== "description") {
      continue;
    }
    // check for null or non-existent property values
    if (_.isEmpty(neighbour.nodes)) {
      continue;
    }
    proteinDescription = neighbour.nodes[0].value;
    return proteinDescription;
  }
}

/**
<<<<<<< HEAD
 * Given array, key-maker function, and value-maker function, construct object from array with string-valued keys.
 * This is essentially a TS implementation of a python dictionary comprehension.
 *
 * Unfortunately generic index signature parameters aren't supported by TS yet, so we enforce that keys are strings
 * (since they're automatically converted to strings anyway).
 *
 * References:
 *  - https://linuxtut.com/en/87ab3f313a75b547c278/
 *  - https://stackoverflow.com/questions/13315131/enforcing-the-type-of-the-indexed-members-of-a-typescript-object
 *
 */
export function objectFromArray<T, V>(
  arr: T[],
  keyFunc: (arrElt: T) => string,
  valFunc: (arrElt: T) => V
): { [key: string]: V } {
  return arr.reduce(
    (obj, elt) => Object.assign(obj, { [keyFunc(elt)]: valFunc(elt) }),
    {}
  );
}

/**
 * Convert DCID of form bio/<id> to id. Utility for protein-protein interaction (PPI) graph.
 */
export function ppiIDFromDCID(dcid: bioDCID): string {
=======
 * Convert DCID of form bio/<id> to id. Utility for protein-protein interaction (PPI) graph.
 */
export function ppiIdFromDcid(dcid: bioDcid): string {
>>>>>>> 3d442dee
  return dcid.replace("bio/", "");
}

/**
 * Given id, convert to DCID of form bio/<id>.  Utility for protein-protein interaction (PPI) graph.
 */
<<<<<<< HEAD
export function ppiDCIDFromID(id: string): bioDCID {
=======
export function ppiDcidFromId(id: string): bioDcid {
>>>>>>> 3d442dee
  console.assert(!id.includes("bio/"), `Invalid ID: ${id}`);
  return `bio/${id}`;
}

/**
 * Given quantity DCID of the form "<quantityName><quantityValue>", extract and return quantityValue.
 */
<<<<<<< HEAD
export function quantityFromDCID(
  quantityDCID: string,
  quantityName: string
): number {
  if (!quantityDCID.includes(quantityName)) {
    throw `DCID "${quantityDCID}" does not contain quantity name "${quantityName}"`;
  }
  return Number(_.last(quantityDCID.split(quantityName)));
=======
export function quantityFromDcid(
  quantityDcid: string,
  quantityName: string
): number {
  if (!quantityDcid.includes(quantityName)) {
    console.assert(
      !quantityDcid.includes(quantityName),
      `DCID "${quantityDcid}" does not contain quantity name "${quantityName}"`
    );
    return NaN;
  }
  return Number(_.last(quantityDcid.split(quantityName)));
>>>>>>> 3d442dee
}

/**
 * Given interaction DCID of the form bio/{protein1}_{protein2} (e.g. bio/2A5D_YEAST_AHA1_YEAST),
 * return [protein1, protein2]
 */
<<<<<<< HEAD
export function proteinsFromInteractionDCID(
  interactionDCID: bioDCID
): [string, string] {
  const id = ppiIDFromDCID(interactionDCID);
  // danger: assumes neither {protein name}, {species name} contain an underscore
  const split = id.split("_");
  console.assert(split.length === 4, `Unsupported DCID: ${interactionDCID}`);
=======
export function proteinsFromInteractionDcid(
  interactionDcid: bioDcid
): [string, string] {
  const id = ppiIdFromDcid(interactionDcid);
  // danger: assumes neither {protein name}, {species name} contain an underscore
  const split = id.split("_");
  console.assert(split.length === 4, `Unsupported DCID: ${interactionDcid}`);
>>>>>>> 3d442dee
  return [`${split[0]}_${split[1]}`, `${split[2]}_${split[3]}`];
}

/**
 * Given list of interaction DCIDs, for each subset of DCIDs identifying the same pair of proteins (e.g. A_B and B_A),
 * keep only one.
 */
<<<<<<< HEAD
export function deduplicateInteractionDCIDs(
  interactionDCIDs: bioDCID[]
): bioDCID[] {
  const uniqueInteractionDCIDs: bioDCID[] = [];
  const interactions = new Set<[string, string]>();
  interactionDCIDs.forEach((interactionDCID) => {
    const proteins = proteinsFromInteractionDCID(interactionDCID);
    if (!interactions.has(proteins)) {
      uniqueInteractionDCIDs.push(interactionDCID);
=======
export function deduplicateInteractionDcids(
  interactionDcids: bioDcid[]
): bioDcid[] {
  const uniqueInteractionDcids: bioDcid[] = [];
  const interactions = new Set<[string, string]>();
  interactionDcids.forEach((interactionDcid) => {
    const proteins = proteinsFromInteractionDcid(interactionDcid);
    if (!interactions.has(proteins)) {
      uniqueInteractionDcids.push(interactionDcid);
>>>>>>> 3d442dee

      const [protein1, protein2] = proteins;
      interactions.add([protein1, protein2]);
      interactions.add([protein2, protein1]);
    }
  });
<<<<<<< HEAD
  return uniqueInteractionDCIDs;
=======
  return uniqueInteractionDcids;
>>>>>>> 3d442dee
}

/**
 * Given interaction DCID and source DCID, infer and return target ID (or target DCID if returnDCID is true).
 */
export function getInteractionTarget(
<<<<<<< HEAD
  interactionDCID: bioDCID,
  sourceDCID: bioDCID,
  returnDCID = false
): string {
  // note this also works in the case of a self-interaction
  const interactionID = ppiIDFromDCID(interactionDCID);
  const sourceID = ppiIDFromDCID(sourceDCID);
  const id = interactionID
    .replace(`${sourceID}_`, "")
    .replace(`_${sourceID}`, "");
  if (returnDCID) {
    return ppiDCIDFromID(id);
=======
  interactionDcid: bioDcid,
  sourceDcid: bioDcid,
  returnDcid = false
): string {
  // note this also works in the case of a self-interaction
  const interactionId = ppiIdFromDcid(interactionDcid);
  const sourceId = ppiIdFromDcid(sourceDcid);
  const id = interactionId
    .replace(`${sourceId}_`, "")
    .replace(`_${sourceId}`, "");
  if (returnDcid) {
    return ppiDcidFromId(id);
>>>>>>> 3d442dee
  }
  return id;
}

/**
 * Given protein id of the form {protein name}_{species name} (e.g. P53_HUMAN), parse into and return ProteinNode
 */
<<<<<<< HEAD
export function nodeFromID(proteinID: string, depth: number): ProteinNode {
  // assumes {species name} does not contain _
  // last checked: 06/22/22, when MINT was the provenance of all protein data
  const lastIndex = proteinID.lastIndexOf("_");
  return {
    depth,
    id: proteinID,
    name: proteinID.slice(0, lastIndex),
    species: proteinID.slice(lastIndex + 1),
=======
export function nodeFromId(proteinId: string, depth: number): ProteinNode {
  // assumes {species name} does not contain _
  // last checked: 06/22/22, when MINT was the provenance of all protein data
  const lastIndex = proteinId.lastIndexOf("_");
  return {
    depth,
    id: proteinId,
    name: proteinId.slice(0, lastIndex),
    species: proteinId.slice(lastIndex + 1),
>>>>>>> 3d442dee
  };
}

/**
 * Given interaction ID, source ID, and interaction score, return InteractionLink.
 * Note that we must store sourceID, targetID twice because d3 will replace source, target with SimulationNodeDatum objects after initialization.
 */
export function getLink(
<<<<<<< HEAD
  sourceID: string,
  targetID: string,
  score: number
): InteractionLink {
  return {
    sourceID,
    targetID,
    score: score,
    source: sourceID,
    target: targetID,
  };
=======
  sourceId: string,
  targetId: string,
  score: number
): InteractionLink {
  return {
    sourceId,
    targetId,
    score: score,
    source: sourceId,
    target: targetId,
  }
>>>>>>> 3d442dee
}

/**
 * Given interaction data as a list of InteractingProteinType, process into and return in the following format: 
 * 
      {

        nodeData : [
          { id: MECOM_HUMAN, name: "MECOM", species: "HUMAN", depth: 0 },
          { id: CTBP1_HUMAN, name: "CTBP1", species: "HUMAN", depth: 1 },
          { id: SUPT16H_HUMAN, name: "SUPT16H", species: "HUMAN", depth: 1 },
        ],

        linkData : [
          { source: MECOM_HUMAN, target: CTPB1_HUMAN, score: 0.3 },
          { source: MECOM_HUMAN, target: SUPT16H_HUMAN, score: 0.7 },
        ],

      }.
 */
export function getProteinInteractionGraphData(
  data: InteractingProteinType[]
): MultiLevelInteractionGraphData {
  // checks if the data is empty or not
  if (_.isEmpty(data)) {
    return;
  }

  // P53_HUMAN is central protein in below examples.
  // take interaction names of the form P53_HUMAN_ASPP2_HUMAN | ASPP2_HUMAN_P53_HUMAN and parse into ASPP2_HUMAN.
<<<<<<< HEAD
  const centerNodeID = data[0].parent;
  let neighbors = data.map(({ name: interactionID, value }) => {
    // value is confidenceScore
    const neighborID = getInteractionTarget(
      interactionID as bioDCID,
      ppiDCIDFromID(centerNodeID)
    );
    const nodeDatum = nodeFromID(neighborID, 1);
=======
  const centerNodeId = data[0].parent;
  let neighbors = data.map(({ name: interactionId, value }) => {
    // value is confidenceScore
    const neighborId = getInteractionTarget(
      interactionId as bioDcid,
      ppiDcidFromId(centerNodeId)
    );
    const nodeDatum = nodeFromId(neighborId, 1);
>>>>>>> 3d442dee
    nodeDatum["value"] = value;
    return nodeDatum;
  });

  // delete duplicates and self-interactions (will add support for self-interactions later on)
  const seen = new Set();
  neighbors = neighbors.filter((node) => {
    const duplicate = seen.has(node.name);
    seen.add(node.name);
<<<<<<< HEAD
    return !duplicate && node.id !== centerNodeID;
=======
    return !duplicate && node.id !== centerNodeId;
>>>>>>> 3d442dee
  });

  // descending order of interaction confidenceScore
  neighbors.sort((n1, n2) => n2.value - n1.value);
  // consider only top 10 interactions to avoid clutter
  neighbors = neighbors.slice(0, MAX_INTERACTIONS);

<<<<<<< HEAD
  const centerDatum = nodeFromID(centerNodeID, 0);

  const linkData: InteractionLink[] = neighbors.map((node) => {
    return getLink(centerNodeID, node.id, node.value);
=======
  const centerDatum = nodeFromId(centerNodeId, 0);

  const linkData: InteractionLink[] = neighbors.map((node) => {
    return getLink(centerNodeId, node.id, node.value);
>>>>>>> 3d442dee
  });

  return {
    // guaranteed to be [] because we don't support self-interactions yet
    linkDataNested: [[], linkData],
    nodeDataNested: [[centerDatum], neighbors],
  };
}

/**
 * Given response and key, map each response datum to value of key and return map
 */
export function getFromResponse<
  T extends V1BaseDatum,
  K extends keyof V1ResponseDatum<T>
>(resp: V1Response<T>, key: K): V1ResponseDatum<T>[K][] {
  if (!("data" in resp.data)) {
    return [];
  }
  return resp.data.data.map((obj) => obj[key]);
}

/**
 * Given an array of interaction DCIDs and a parallel array of corresponding scores,
 * construct and return score record such that for each interaction A_B with corresponding DCID in interaction DCIDs,
 * both A_B and B_A map to the score of A_B.
 */
export function symmetricScoreRec(
<<<<<<< HEAD
  interactionDCIDs: bioDCID[],
  scores: number[]
): Record<string, number> {
  const scoreRec = {};
  console.assert(interactionDCIDs.length === scores.length);
  for (let i = 0; i < interactionDCIDs.length; i++) {
    const [protein1, protein2] = proteinsFromInteractionDCID(
      interactionDCIDs[i]
    );
    scoreRec[`${protein1}_${protein2}`] = scores[i];
    scoreRec[`${protein2}_${protein1}`] = scores[i];
=======
  interactionDcids: bioDcid[],
  scores: number[]
): Record<string, number> {
  const scoreRec = {};
  console.assert(interactionDcids.length === scores.length);
  for (let i = 0; i < interactionDcids.length; i++) {
    const [protein1, protein2] = proteinsFromInteractionDcid(
      interactionDcids[i]
    );
    const score12 = _.get(
      scoreRec,
      `${protein1}_${protein2}`,
      DEFAULT_INTERACTION_SCORE
    );
    const score21 = _.get(
      scoreRec,
      `${protein2}_${protein1}`,
      DEFAULT_INTERACTION_SCORE
    );
    const maxScore = Math.max(scores[i], score12, score21);
    scoreRec[`${protein1}_${protein2}`] = maxScore;
    scoreRec[`${protein2}_${protein1}`] = maxScore;
>>>>>>> 3d442dee
  }
  return scoreRec;
}

/**
 * Given score response, construct a record mapping interaction IDs of the form A_B to their confidence scores,
 * satisfying the property that if A_B: A_B.score is in the record, then B_A: A_B.score is also.
 */
export function scoreDataFromResponse(
  scoreResponse: V1Response<V1BioDatum>
): Record<string, number> {
  const scoreValues = getFromResponse(scoreResponse, "values");
<<<<<<< HEAD
  const interactionDCIDs = getFromResponse(scoreResponse, "entity");
=======
  const interactionDcids = getFromResponse(scoreResponse, "entity");
>>>>>>> 3d442dee
  const scoreList = scoreValues
    // filter results for IntactMiScore - there should be 0 or 1 match
    .map((bioData: V1BioDatum[] | undefined) => {
      if (_.isEmpty(bioData)) {
        return DEFAULT_INTERACTION_SCORE;
      }
      const emptyOrInteractionSingleton = bioData.filter(
        (bioDatum) =>
          !_.isEmpty(bioDatum) &&
          bioDatum.dcid.includes(INTERACTION_QUANTITY_DCID)
      );
      if (_.isEmpty(emptyOrInteractionSingleton)) {
        return DEFAULT_INTERACTION_SCORE;
      }
      // if 1 match, return the retrieved IntactMiScore
      console.assert(emptyOrInteractionSingleton.length === 1);
<<<<<<< HEAD
      return quantityFromDCID(
=======
      return quantityFromDcid(
>>>>>>> 3d442dee
        emptyOrInteractionSingleton[0].dcid,
        INTERACTION_QUANTITY_DCID
      );
    });
<<<<<<< HEAD
  return symmetricScoreRec(interactionDCIDs, scoreList);
=======
  return symmetricScoreRec(interactionDcids, scoreList);
>>>>>>> 3d442dee
}<|MERGE_RESOLUTION|>--- conflicted
+++ resolved
@@ -1,9 +1,5 @@
 /**
-<<<<<<< HEAD
- * Copyright 2021 Google LLC
-=======
  * Copyright 2022 Google LLC
->>>>>>> 3d442dee
  *
  * Licensed under the Apache License, Version 2.0 (the "License");
  * you may not use this file except in compliance with the License.
@@ -27,11 +23,7 @@
 import { InteractingProteinType } from "./page";
 import { DiseaseAssociationType } from "./page";
 import {
-<<<<<<< HEAD
-  bioDCID,
-=======
   bioDcid,
->>>>>>> 3d442dee
   InteractionLink,
   MultiLevelInteractionGraphData,
   ProteinNode,
@@ -540,49 +532,16 @@
 }
 
 /**
-<<<<<<< HEAD
- * Given array, key-maker function, and value-maker function, construct object from array with string-valued keys.
- * This is essentially a TS implementation of a python dictionary comprehension.
- *
- * Unfortunately generic index signature parameters aren't supported by TS yet, so we enforce that keys are strings
- * (since they're automatically converted to strings anyway).
- *
- * References:
- *  - https://linuxtut.com/en/87ab3f313a75b547c278/
- *  - https://stackoverflow.com/questions/13315131/enforcing-the-type-of-the-indexed-members-of-a-typescript-object
- *
- */
-export function objectFromArray<T, V>(
-  arr: T[],
-  keyFunc: (arrElt: T) => string,
-  valFunc: (arrElt: T) => V
-): { [key: string]: V } {
-  return arr.reduce(
-    (obj, elt) => Object.assign(obj, { [keyFunc(elt)]: valFunc(elt) }),
-    {}
-  );
-}
-
-/**
  * Convert DCID of form bio/<id> to id. Utility for protein-protein interaction (PPI) graph.
  */
-export function ppiIDFromDCID(dcid: bioDCID): string {
-=======
- * Convert DCID of form bio/<id> to id. Utility for protein-protein interaction (PPI) graph.
- */
 export function ppiIdFromDcid(dcid: bioDcid): string {
->>>>>>> 3d442dee
   return dcid.replace("bio/", "");
 }
 
 /**
  * Given id, convert to DCID of form bio/<id>.  Utility for protein-protein interaction (PPI) graph.
  */
-<<<<<<< HEAD
-export function ppiDCIDFromID(id: string): bioDCID {
-=======
 export function ppiDcidFromId(id: string): bioDcid {
->>>>>>> 3d442dee
   console.assert(!id.includes("bio/"), `Invalid ID: ${id}`);
   return `bio/${id}`;
 }
@@ -590,16 +549,6 @@
 /**
  * Given quantity DCID of the form "<quantityName><quantityValue>", extract and return quantityValue.
  */
-<<<<<<< HEAD
-export function quantityFromDCID(
-  quantityDCID: string,
-  quantityName: string
-): number {
-  if (!quantityDCID.includes(quantityName)) {
-    throw `DCID "${quantityDCID}" does not contain quantity name "${quantityName}"`;
-  }
-  return Number(_.last(quantityDCID.split(quantityName)));
-=======
 export function quantityFromDcid(
   quantityDcid: string,
   quantityName: string
@@ -612,22 +561,12 @@
     return NaN;
   }
   return Number(_.last(quantityDcid.split(quantityName)));
->>>>>>> 3d442dee
 }
 
 /**
  * Given interaction DCID of the form bio/{protein1}_{protein2} (e.g. bio/2A5D_YEAST_AHA1_YEAST),
  * return [protein1, protein2]
  */
-<<<<<<< HEAD
-export function proteinsFromInteractionDCID(
-  interactionDCID: bioDCID
-): [string, string] {
-  const id = ppiIDFromDCID(interactionDCID);
-  // danger: assumes neither {protein name}, {species name} contain an underscore
-  const split = id.split("_");
-  console.assert(split.length === 4, `Unsupported DCID: ${interactionDCID}`);
-=======
 export function proteinsFromInteractionDcid(
   interactionDcid: bioDcid
 ): [string, string] {
@@ -635,7 +574,6 @@
   // danger: assumes neither {protein name}, {species name} contain an underscore
   const split = id.split("_");
   console.assert(split.length === 4, `Unsupported DCID: ${interactionDcid}`);
->>>>>>> 3d442dee
   return [`${split[0]}_${split[1]}`, `${split[2]}_${split[3]}`];
 }
 
@@ -643,17 +581,6 @@
  * Given list of interaction DCIDs, for each subset of DCIDs identifying the same pair of proteins (e.g. A_B and B_A),
  * keep only one.
  */
-<<<<<<< HEAD
-export function deduplicateInteractionDCIDs(
-  interactionDCIDs: bioDCID[]
-): bioDCID[] {
-  const uniqueInteractionDCIDs: bioDCID[] = [];
-  const interactions = new Set<[string, string]>();
-  interactionDCIDs.forEach((interactionDCID) => {
-    const proteins = proteinsFromInteractionDCID(interactionDCID);
-    if (!interactions.has(proteins)) {
-      uniqueInteractionDCIDs.push(interactionDCID);
-=======
 export function deduplicateInteractionDcids(
   interactionDcids: bioDcid[]
 ): bioDcid[] {
@@ -663,38 +590,19 @@
     const proteins = proteinsFromInteractionDcid(interactionDcid);
     if (!interactions.has(proteins)) {
       uniqueInteractionDcids.push(interactionDcid);
->>>>>>> 3d442dee
 
       const [protein1, protein2] = proteins;
       interactions.add([protein1, protein2]);
       interactions.add([protein2, protein1]);
     }
   });
-<<<<<<< HEAD
-  return uniqueInteractionDCIDs;
-=======
   return uniqueInteractionDcids;
->>>>>>> 3d442dee
 }
 
 /**
  * Given interaction DCID and source DCID, infer and return target ID (or target DCID if returnDCID is true).
  */
 export function getInteractionTarget(
-<<<<<<< HEAD
-  interactionDCID: bioDCID,
-  sourceDCID: bioDCID,
-  returnDCID = false
-): string {
-  // note this also works in the case of a self-interaction
-  const interactionID = ppiIDFromDCID(interactionDCID);
-  const sourceID = ppiIDFromDCID(sourceDCID);
-  const id = interactionID
-    .replace(`${sourceID}_`, "")
-    .replace(`_${sourceID}`, "");
-  if (returnDCID) {
-    return ppiDCIDFromID(id);
-=======
   interactionDcid: bioDcid,
   sourceDcid: bioDcid,
   returnDcid = false
@@ -707,7 +615,6 @@
     .replace(`_${sourceId}`, "");
   if (returnDcid) {
     return ppiDcidFromId(id);
->>>>>>> 3d442dee
   }
   return id;
 }
@@ -715,17 +622,6 @@
 /**
  * Given protein id of the form {protein name}_{species name} (e.g. P53_HUMAN), parse into and return ProteinNode
  */
-<<<<<<< HEAD
-export function nodeFromID(proteinID: string, depth: number): ProteinNode {
-  // assumes {species name} does not contain _
-  // last checked: 06/22/22, when MINT was the provenance of all protein data
-  const lastIndex = proteinID.lastIndexOf("_");
-  return {
-    depth,
-    id: proteinID,
-    name: proteinID.slice(0, lastIndex),
-    species: proteinID.slice(lastIndex + 1),
-=======
 export function nodeFromId(proteinId: string, depth: number): ProteinNode {
   // assumes {species name} does not contain _
   // last checked: 06/22/22, when MINT was the provenance of all protein data
@@ -735,7 +631,6 @@
     id: proteinId,
     name: proteinId.slice(0, lastIndex),
     species: proteinId.slice(lastIndex + 1),
->>>>>>> 3d442dee
   };
 }
 
@@ -744,19 +639,6 @@
  * Note that we must store sourceID, targetID twice because d3 will replace source, target with SimulationNodeDatum objects after initialization.
  */
 export function getLink(
-<<<<<<< HEAD
-  sourceID: string,
-  targetID: string,
-  score: number
-): InteractionLink {
-  return {
-    sourceID,
-    targetID,
-    score: score,
-    source: sourceID,
-    target: targetID,
-  };
-=======
   sourceId: string,
   targetId: string,
   score: number
@@ -768,7 +650,6 @@
     source: sourceId,
     target: targetId,
   }
->>>>>>> 3d442dee
 }
 
 /**
@@ -799,16 +680,6 @@
 
   // P53_HUMAN is central protein in below examples.
   // take interaction names of the form P53_HUMAN_ASPP2_HUMAN | ASPP2_HUMAN_P53_HUMAN and parse into ASPP2_HUMAN.
-<<<<<<< HEAD
-  const centerNodeID = data[0].parent;
-  let neighbors = data.map(({ name: interactionID, value }) => {
-    // value is confidenceScore
-    const neighborID = getInteractionTarget(
-      interactionID as bioDCID,
-      ppiDCIDFromID(centerNodeID)
-    );
-    const nodeDatum = nodeFromID(neighborID, 1);
-=======
   const centerNodeId = data[0].parent;
   let neighbors = data.map(({ name: interactionId, value }) => {
     // value is confidenceScore
@@ -817,7 +688,6 @@
       ppiDcidFromId(centerNodeId)
     );
     const nodeDatum = nodeFromId(neighborId, 1);
->>>>>>> 3d442dee
     nodeDatum["value"] = value;
     return nodeDatum;
   });
@@ -827,11 +697,7 @@
   neighbors = neighbors.filter((node) => {
     const duplicate = seen.has(node.name);
     seen.add(node.name);
-<<<<<<< HEAD
-    return !duplicate && node.id !== centerNodeID;
-=======
     return !duplicate && node.id !== centerNodeId;
->>>>>>> 3d442dee
   });
 
   // descending order of interaction confidenceScore
@@ -839,17 +705,10 @@
   // consider only top 10 interactions to avoid clutter
   neighbors = neighbors.slice(0, MAX_INTERACTIONS);
 
-<<<<<<< HEAD
-  const centerDatum = nodeFromID(centerNodeID, 0);
-
-  const linkData: InteractionLink[] = neighbors.map((node) => {
-    return getLink(centerNodeID, node.id, node.value);
-=======
   const centerDatum = nodeFromId(centerNodeId, 0);
 
   const linkData: InteractionLink[] = neighbors.map((node) => {
     return getLink(centerNodeId, node.id, node.value);
->>>>>>> 3d442dee
   });
 
   return {
@@ -878,19 +737,6 @@
  * both A_B and B_A map to the score of A_B.
  */
 export function symmetricScoreRec(
-<<<<<<< HEAD
-  interactionDCIDs: bioDCID[],
-  scores: number[]
-): Record<string, number> {
-  const scoreRec = {};
-  console.assert(interactionDCIDs.length === scores.length);
-  for (let i = 0; i < interactionDCIDs.length; i++) {
-    const [protein1, protein2] = proteinsFromInteractionDCID(
-      interactionDCIDs[i]
-    );
-    scoreRec[`${protein1}_${protein2}`] = scores[i];
-    scoreRec[`${protein2}_${protein1}`] = scores[i];
-=======
   interactionDcids: bioDcid[],
   scores: number[]
 ): Record<string, number> {
@@ -913,7 +759,6 @@
     const maxScore = Math.max(scores[i], score12, score21);
     scoreRec[`${protein1}_${protein2}`] = maxScore;
     scoreRec[`${protein2}_${protein1}`] = maxScore;
->>>>>>> 3d442dee
   }
   return scoreRec;
 }
@@ -926,11 +771,7 @@
   scoreResponse: V1Response<V1BioDatum>
 ): Record<string, number> {
   const scoreValues = getFromResponse(scoreResponse, "values");
-<<<<<<< HEAD
-  const interactionDCIDs = getFromResponse(scoreResponse, "entity");
-=======
   const interactionDcids = getFromResponse(scoreResponse, "entity");
->>>>>>> 3d442dee
   const scoreList = scoreValues
     // filter results for IntactMiScore - there should be 0 or 1 match
     .map((bioData: V1BioDatum[] | undefined) => {
@@ -947,18 +788,10 @@
       }
       // if 1 match, return the retrieved IntactMiScore
       console.assert(emptyOrInteractionSingleton.length === 1);
-<<<<<<< HEAD
-      return quantityFromDCID(
-=======
       return quantityFromDcid(
->>>>>>> 3d442dee
         emptyOrInteractionSingleton[0].dcid,
         INTERACTION_QUANTITY_DCID
       );
     });
-<<<<<<< HEAD
-  return symmetricScoreRec(interactionDCIDs, scoreList);
-=======
   return symmetricScoreRec(interactionDcids, scoreList);
->>>>>>> 3d442dee
 }