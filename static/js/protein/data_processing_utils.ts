--- conflicted
+++ resolved
@@ -625,12 +625,8 @@
 
 /**
  * Given interaction ID, source ID, and interaction score, return InteractionLink.
-<<<<<<< HEAD
- * Note that we must store sourceID, targetID twice because d3 will replace source, target with SimulationNodeDatum objects after initialization.
-=======
  * Note that we must store sourceID, targetID twice
  * because d3 will replace source, target with SimulationNodeDatum objects after initialization.
->>>>>>> 8e5fcd74
  */
 export function getLink(
   sourceId: string,
@@ -638,15 +634,9 @@
   score: number
 ): InteractionLink {
   return {
-<<<<<<< HEAD
-    sourceId,
-    targetId,
-    score: score,
-=======
     score,
     sourceId,
     targetId,
->>>>>>> 8e5fcd74
     source: sourceId,
     target: targetId,
   };
