/**
 * Copyright 2022 Google LLC
 *
 * Licensed under the Apache License, Version 2.0 (the "License");
 * you may not use this file except in compliance with the License.
 * You may obtain a copy of the License at
 *
 *      http://www.apache.org/licenses/LICENSE-2.0
 *
 * Unless required by applicable law or agreed to in writing, software
 * distributed under the License is distributed on an "AS IS" BASIS,
 * WITHOUT WARRANTIES OR CONDITIONS OF ANY KIND, either express or implied.
 * See the License for the specific language governing permissions and
 * limitations under the License.
 */

import _ from "lodash";

import { GraphNodes } from "../shared/types";
import { ProteinStrData } from "./chart";
import { ProteinNumData } from "./chart";
import { ProteinVarType } from "./page";
import { InteractingProteinType } from "./page";
import { DiseaseAssociationType } from "./page";
import {
  bioDcid,
  InteractionLink,
  MultiLevelInteractionGraphData,
  ProteinNode,
  V1BioDatum,
  V1BioResponse,
  V1BioResponseDatum,
} from "./types";

// Upper bound on node degree in interaction graph viz's
export const MAX_INTERACTIONS = 10;
export const INTERACTION_QUANTITY_DCID = "IntactMiScore";

// Number to return if interaction score is missing
const DEFAULT_INTERACTION_SCORE = -1;

const VARIANT_CATEGORY = [
  "GeneticVariantFunctionalCategoryUTR3",
  "GeneticVariantFunctionalCategoryUTR5",
  "GeneticVariantFunctionalCategoryCodingSynon",
  "GeneticVariantFunctionalCategoryFrameshift",
  "GeneticVariantFunctionalCategoryIntron",
  "GeneticVariantFunctionalCategoryMissense",
  "GeneticVariantFunctionalCategoryNearGene3",
  "GeneticVariantFunctionalCategoryNearGene5",
  "GeneticVariantFunctionalCategoryNonsense",
  "GeneticVariantFunctionalCategorySplice3",
  "GeneticVariantFunctionalCategorySplice5",
  "GeneticVariantFunctionalCategoryStopLoss",
  "GeneticVariantFunctionalCategoryUnknown",
  "GeneticVariantFunctionalCDSIndel",
  "GeneticVariantFunctionalCategoryCDSReference",
  "GeneticVariantFunctionalCategoryncRNA",
];

const VARIANT_AFFECTS = [
  "ClinSigAffects",
  "ClinSigAssociation",
  "ClinSigAssociationNotFound",
  "ClinSigBenign",
  "ClinSigBenignLikelyBenign",
  "ClinSigConflictingPathogenicity",
  "ClinSigDrugResponse",
  "ClinSigHistocompatability",
  "ClinSigLikelyBenign",
  "ClinSigLikelyPathogenic",
  "ClinSigNotProvided",
  "ClinSigOther",
  "ClinSigPathogenic",
  "ClinSigPathogenicLikelyPathogenic",
  "ClinSigProtective",
  "ClinSigRiskFactor",
  "ClinSigUncertain",
  "ClinSigUnknown",
  "ClinSigUntested",
];

const CHEM_RELATIONS = [
  "RelationshipAssociationTypeAssociated",
  "RelationshipAssociationTypeNotAssociated",
  "RelationshipAssociationTypeAmbiguous",
];

export function getTissueScore(data: GraphNodes): ProteinStrData[] {
  // Tissue to score mapping.
  if (!data) {
    return [];
  }
  const returnData: ProteinStrData[] = [];
  // check for null values
  if (_.isEmpty(data.nodes) || _.isEmpty(data.nodes[0].neighbors)) {
    return [];
  }
  for (const neighbour of data.nodes[0].neighbors) {
    if (neighbour.property !== "detectedProtein") {
      continue;
    }
    for (const node of neighbour.nodes) {
      let tissue = null;
      let score = null;
      // check for null or non-existent property values
      if (_.isEmpty(node.neighbors)) {
        continue;
      }
      for (const n of node.neighbors) {
        if (n.property === "humanTissue") {
          // check for empty list and null tissue values
          if (_.isEmpty(n.nodes) || _.isEmpty(n.nodes[0].value)) {
            continue;
          }
          tissue = n.nodes[0].value;
        } else if (n.property === "proteinExpressionScore") {
          // check if the list is empty or not
          if (_.isEmpty(n.nodes)) {
            continue;
          }
          score = n.nodes[0].value;
        }
      }
      returnData.push({ name: tissue, value: score });
    }
    return returnData;
  }
  return [];
}
export function getProteinInteraction(
  data: GraphNodes,
  nodeName: string
): InteractingProteinType[] {
  // Protein Interaction to confidence score mapping.
  if (!data) {
    return [];
  }
  const returnData = [] as InteractingProteinType[];
  const seen = new Set();
  // check for null values
  if (_.isEmpty(data.nodes) || _.isEmpty(data.nodes[0].neighbors)) {
    return [];
  }

  for (const neighbour of data.nodes[0].neighbors) {
    if (neighbour.property !== "interactingProtein") {
      continue;
    }
    for (const node of neighbour.nodes) {
      let protein_name = null;
      let confidence_score = null;
      let parent_protein = null;
      // check for null or non-existent property values
      if (_.isEmpty(node.neighbors)) {
        continue;
      }
      for (const n of node.neighbors) {
        if (n.property === "name") {
          // check for empty list and null tissue values
          if (_.isEmpty(n.nodes) || _.isEmpty(n.nodes[0].value)) {
            continue;
          }
          protein_name = n.nodes[0].value;
          parent_protein = nodeName;
        } else if (n.property === "confidenceScore") {
          // not checking for empty values because if name exists, confidence score must exist
          for (const n1 of n.nodes) {
            for (const n2 of n1.neighbors) {
              if (n2.property === "value") {
                if (_.isEmpty(n2.nodes)) {
                  continue;
                }
                const num = Number(n2.nodes[0].value);
                if (num <= 1) {
                  confidence_score = num;
                }
              }
            }
          }
        }
      }
      // checking for duplicates
      if (!seen.has(protein_name)) {
        returnData.push({
          name: protein_name,
          value: confidence_score,
          parent: parent_protein,
        });
        seen.add(protein_name);
      }
    }
    return returnData;
  }
  return [];
}

export function getDiseaseGeneAssoc(
  data: GraphNodes
): DiseaseAssociationType[] {
  // Disease Gene Associations
  if (!data) {
    return [];
  }
  const returnData: DiseaseAssociationType[] = [];
  const seen = new Set();
  // check for null values
  if (_.isEmpty(data.nodes) || _.isEmpty(data.nodes[0].neighbors)) {
    return [];
  }

  for (const neighbour of data.nodes[0].neighbors) {
    if (neighbour.property !== "geneID") {
      continue;
    }
    for (const node of neighbour.nodes) {
      let diseaseID = null;
      let score = null;
      let disease = null;
      // check for null or non-existent property values
      if (_.isEmpty(node.neighbors)) {
        continue;
      }
      for (const n of node.neighbors) {
        if (n.property !== "geneID") {
          continue;
        }
        for (const n1 of n.nodes) {
          for (const n2 of n1.neighbors) {
            if (n2.property === "diseaseOntologyID") {
              for (const n3 of n2.nodes) {
                if (n3.neighbors === undefined || _.isEmpty(n3.value)) {
                  continue;
                }
                diseaseID = n3.value;
                for (const n4 of n3.neighbors) {
                  if (n4.property !== "commonName") {
                    continue;
                  }
                  // check if the list is empty or not
                  if (_.isEmpty(n4.nodes) || _.isEmpty(n4.nodes[0].value)) {
                    continue;
                  }
                  disease = n4.nodes[0].value;
                }
              }
            } else if (n2.property === "associationConfidenceInterval") {
              if (_.isEmpty(n2.nodes)) {
                continue;
              }
              score = Number(n2.nodes[0].value);
            }
          }
          if (!seen.has(disease) && !!score) {
            returnData.push({ id: diseaseID, name: disease, value: score });
          }
          seen.add(disease);
        }
      }
    }
    return returnData;
  }
  return [];
}

export function getVarGeneAssoc(data: GraphNodes): ProteinVarType[] {
  // Variant Gene Associations
  if (!data) {
    return [];
  }
  const returnData = [] as ProteinVarType[];
  const seen = new Set();
  // check for null values
  if (_.isEmpty(data.nodes) || _.isEmpty(data.nodes[0].neighbors)) {
    return [];
  }

  for (const neighbour of data.nodes[0].neighbors) {
    if (neighbour.property !== "geneID") {
      continue;
    }
    for (const node of neighbour.nodes) {
      let associationID = null;
      let score = null;
      let variant = null;
      let tissue = null;
      let interval = null;
      for (const n of node.neighbors) {
        if (n.property !== "geneSymbol") {
          continue;
        }
        for (const n1 of n.nodes) {
          if (n1.neighbors.length !== 4 || _.isEmpty(n1.value)) {
            continue;
          }
          associationID = n1.value;
          for (const n2 of n1.neighbors) {
            if (_.isEmpty(n2.nodes)) {
              continue;
            }
            if (n2.property === "log2AllelicFoldChange") {
              if (_.isEmpty(n2.nodes[0].value)) {
                continue;
              }
              score = n2.nodes[0].value;
            } else if (n2.property === "referenceSNPClusterID") {
              if (_.isEmpty(n2.nodes[0].value)) {
                continue;
              }
              variant = n2.nodes[0].value;
            } else if (
              n2.property === "log2AllelicFoldChangeConfidenceInterval"
            ) {
              if (_.isEmpty(n2.nodes[0].value)) {
                continue;
              }
              interval = n2.nodes[0].value;
            } else if (n2.property === "associatedTissue") {
              if (_.isEmpty(n2.nodes[0].value)) {
                continue;
              }
              tissue = n2.nodes[0].value;
            }
          }
          if (!seen.has(variant) && !!score) {
            returnData.push({
              associationID: associationID,
              id: variant,
              name: tissue,
              value: score,
              interval: interval,
            });
          }
          seen.add(variant);
        }
      }
    }
    return returnData;
  }
  return [];
}

export function getVarTypeAssoc(data: GraphNodes): ProteinNumData[] {
  // Variant Gene Associations
  if (!data) {
    return [];
  }
  const returnData: ProteinNumData[] = [];
  // check for null values
  if (_.isEmpty(data.nodes) || _.isEmpty(data.nodes[0].neighbors)) {
    return [];
  }

  const varResult = {};
  for (const neighbour of data.nodes[0].neighbors) {
    if (neighbour.property !== "geneID") {
      continue;
    }
    for (const node of neighbour.nodes) {
      let variant = null;
      for (const n of node.neighbors) {
        if (n.property !== "geneID") {
          continue;
        }
        for (const n1 of n.nodes) {
          for (const n2 of n1.neighbors) {
            if (n2.property === "geneticVariantFunctionalCategory") {
              // check if the list is empty or not
              if (_.isEmpty(n2.nodes) || _.isEmpty(n2.nodes[0].value)) {
                continue;
              }
              variant = n2.nodes[0].value;
              if (variant in varResult) {
                varResult[variant] = varResult[variant] + 1;
              } else {
                varResult[variant] = 1;
              }
            }
          }
        }
      }
    }
    for (const k of VARIANT_CATEGORY) {
      if (k in varResult) {
        continue;
      }
      varResult[k] = 0;
    }

    for (const m in varResult) {
      returnData.push({ name: m, value: varResult[m] });
    }
    return returnData;
  }
  return [];
}

export function getVarSigAssoc(data: GraphNodes): ProteinNumData[] {
  // Variant Gene Associations
  if (!data) {
    return [];
  }
  const result: ProteinNumData[] = [];
  // check for null values
  if (_.isEmpty(data.nodes) || _.isEmpty(data.nodes[0].neighbors)) {
    return [];
  }

  const varResult = {};
  for (const neighbour of data.nodes[0].neighbors) {
    if (neighbour.property !== "geneID") {
      continue;
    }
    for (const node of neighbour.nodes) {
      let variant = null;
      for (const n of node.neighbors) {
        if (n.property !== "geneID") {
          continue;
        }
        for (const n1 of n.nodes) {
          for (const n2 of n1.neighbors) {
            if (n2.property === "clinicalSignificance") {
              // check if the list is empty or not
              if (_.isEmpty(n2.nodes) || _.isEmpty(n2.nodes[0].value)) {
                continue;
              }
              variant = n2.nodes[0].value;
              if (variant in varResult) {
                varResult[variant] = varResult[variant] + 1;
              } else {
                varResult[variant] = 1;
              }
            }
          }
        }
      }
    }
    for (const k of VARIANT_AFFECTS) {
      if (k in varResult) {
        continue;
      }
      varResult[k] = 0;
    }

    for (const m in varResult) {
      result.push({ name: m, value: varResult[m] });
    }
    return result;
  }
  return [];
}

export function getChemicalGeneAssoc(data: GraphNodes): ProteinNumData[] {
  // Chem Gene Associations
  if (!data) {
    return [];
  }
  const result: ProteinNumData[] = [];
  const chemAssoc = {};
  // check for null values
  if (_.isEmpty(data.nodes) || _.isEmpty(data.nodes[0].neighbors)) {
    return [];
  }

  for (const neighbour of data.nodes[0].neighbors) {
    if (neighbour.property !== "geneID") {
      continue;
    }
    if (_.isEmpty(neighbour.nodes)) {
      continue;
    }
    for (const node of neighbour.nodes) {
      let association = null;
      for (const n of node.neighbors) {
        if (n.property !== "geneID") {
          continue;
        }
        for (const n1 of n.nodes) {
          for (const n2 of n1.neighbors) {
            if (n2.property === "relationshipAssociationType") {
              // check if the list is empty or not
              if (_.isEmpty(n2.nodes) || _.isEmpty(n2.nodes[0].value)) {
                continue;
              }
              association = n2.nodes[0].value;
              if (association in chemAssoc) {
                chemAssoc[association] = chemAssoc[association] + 1;
              } else {
                chemAssoc[association] = 1;
              }
            }
          }
        }
      }
    }
    for (const k of CHEM_RELATIONS) {
      if (k in chemAssoc) {
        continue;
      }
      chemAssoc[k] = 0;
    }
    for (const m in chemAssoc) {
      result.push({ name: m, value: chemAssoc[m] });
    }

    return result;
  }
  return [];
}

export function getProteinDescription(data: GraphNodes): string {
  let proteinDescription = null;
  if (!data) {
    return;
  }
  // check for null values
  if (_.isEmpty(data.nodes) || _.isEmpty(data.nodes[0].neighbors)) {
    return;
  }
  for (const neighbour of data.nodes[0].neighbors) {
    if (neighbour.property !== "description") {
      continue;
    }
    // check for null or non-existent property values
    if (_.isEmpty(neighbour.nodes)) {
      continue;
    }
    proteinDescription = neighbour.nodes[0].value;
    return proteinDescription;
  }
}

/**
 * Convert DCID of form bio/<id> to id. Utility for protein-protein interaction (PPI) graph.
 */
export function ppiIdFromDcid(dcid: bioDcid): string {
  return dcid.replace("bio/", "");
}

/**
 * Given id, convert to DCID of form bio/<id>.  Utility for protein-protein interaction (PPI) graph.
 */
export function ppiDcidFromId(id: string): bioDcid {
  return `bio/${id}`;
}

/**
 * Given quantity DCID of the form "<quantityName><quantityValue>", attempt to extract and return quantityValue.
 * Return NaN if quantity DCID is malformatted.
 */
export function quantityFromDcid(
  quantityDcid: string,
  quantityName: string
): number {
  if (!quantityDcid.includes(quantityName)) {
    return NaN;
  }
  return Number(_.last(quantityDcid.split(quantityName)));
}

/**
 * Given interaction DCID of the form bio/{protein1}_{protein2} (e.g. bio/2A5D_YEAST_AHA1_YEAST),
 * return [protein1, protein2], or null if interaction DCID does not contain exactly 3 underscores.
 */
export function proteinsFromInteractionDcid(
  interactionDcid: bioDcid
): [string, string] {
  const id = ppiIdFromDcid(interactionDcid);
  // danger: assumes neither {protein name}, {species name} contain an underscore
  const split = id.split("_");
  if (split.length !== 4) {
    return null;
  }
  return [`${split[0]}_${split[1]}`, `${split[2]}_${split[3]}`];
}

/**
 * Given list L of interaction DCIDs, return new list such that for each subset of DCIDs in L
 * identifying the same pair of proteins (e.g. A_B and B_A), keep only one element of the subset.
 * Skip all malformatted interaction DCIDs.
 *
 * Does not mutate original list.
 */
export function deduplicateInteractionDcids(
  interactionDcids: bioDcid[]
): bioDcid[] {
  const uniqueInteractionDcids: bioDcid[] = [];
  const interactions = new Set<[string, string]>();
  interactionDcids.forEach((interactionDcid) => {
    const proteins = proteinsFromInteractionDcid(interactionDcid);
    if (proteins === null) {
      console.warn(`Invalid interaction ID ${interactionDcid} -- skipping`);
      return;
    }
    if (!interactions.has(proteins)) {
      uniqueInteractionDcids.push(interactionDcid);
      const [protein1, protein2] = proteins;
      interactions.add([protein1, protein2]);
      interactions.add([protein2, protein1]);
    }
  });
  return uniqueInteractionDcids;
}

/**
 * Given interaction DCID and source DCID, infer and return target ID.
 */
export function getInteractionTarget(
  interactionDcid: bioDcid,
  sourceDcid: bioDcid
): string {
  // note this also works in the case of a self-interaction
  const interactionId = ppiIdFromDcid(interactionDcid);
  const sourceId = ppiIdFromDcid(sourceDcid);
  const id = interactionId
    .replace(`${sourceId}_`, "")
    .replace(`_${sourceId}`, "");
  return id;
}

/**
 * Given protein id of the form {protein name}_{species name} (e.g. P53_HUMAN), parse into and return ProteinNode
 */
export function nodeFromId(proteinId: string, depth: number): ProteinNode {
  // assumes {species name} does not contain _
  // last checked: 06/22/22, when MINT was the provenance of all protein data
  const lastIndex = proteinId.lastIndexOf("_");
  return {
    depth,
    id: proteinId,
    name: proteinId.slice(0, lastIndex),
    species: proteinId.slice(lastIndex + 1),
  };
}

/**
 * Given interaction ID, source ID, and interaction score, return InteractionLink.
 * Note that we must store sourceID, targetID twice
 * because d3 will replace source, target with SimulationNodeDatum objects after initialization.
 */
export function getLink(
  sourceId: string,
  targetId: string,
  score: number
): InteractionLink {
  return {
    score,
    sourceId,
    targetId,
    source: sourceId,
    target: targetId,
  };
}

/**
 * Given interaction data as a list of InteractingProteinType, process into and return in the following format: 
 * 
      {

        nodeData : [
          { id: MECOM_HUMAN, name: "MECOM", species: "HUMAN", depth: 0 },
          { id: CTBP1_HUMAN, name: "CTBP1", species: "HUMAN", depth: 1 },
          { id: SUPT16H_HUMAN, name: "SUPT16H", species: "HUMAN", depth: 1 },
        ],

        linkData : [
          { source: MECOM_HUMAN, target: CTPB1_HUMAN, score: 0.3 },
          { source: MECOM_HUMAN, target: SUPT16H_HUMAN, score: 0.7 },
        ],

      }.
 */
export function getProteinInteractionGraphData(
  data: InteractingProteinType[]
): MultiLevelInteractionGraphData {
  // checks if the data is empty or not
  if (_.isEmpty(data)) {
    return;
  }

  // P53_HUMAN is central protein in below examples.
  // take interaction names of the form P53_HUMAN_ASPP2_HUMAN | ASPP2_HUMAN_P53_HUMAN and parse into ASPP2_HUMAN.
  const centerNodeId = data[0].parent;
  let neighbors = data.map(({ name: interactionId, value }) => {
    // value is confidenceScore
    const neighborId = getInteractionTarget(
      ppiDcidFromId(interactionId),
      ppiDcidFromId(centerNodeId)
    );
    const nodeDatum = nodeFromId(neighborId, 1);
    nodeDatum["value"] = value;
    return nodeDatum;
  });

  // delete duplicates and self-interactions (will add support for self-interactions later on)
  const seen = new Set();
  neighbors = neighbors.filter((node) => {
    const duplicate = seen.has(node.name);
    seen.add(node.name);
    return !duplicate && node.id !== centerNodeId;
  });

  // descending order of interaction confidenceScore
  neighbors.sort((n1, n2) => n2.value - n1.value);
  // consider only top 10 interactions to avoid clutter
  neighbors = neighbors.slice(0, MAX_INTERACTIONS);

  const centerDatum = nodeFromId(centerNodeId, 0);

  const linkData: InteractionLink[] = neighbors.map((node) => {
    return getLink(centerNodeId, node.id, node.value);
  });

  return {
    // guaranteed to be [] because we don't support self-interactions yet
    linkDataNested: [[], linkData],
    nodeDataNested: [[centerDatum], neighbors],
  };
}

/**
 * Given response and key, map each datum in response.data to datum[key] and return map.
 * If response.data is empty, return [].
 */
export function getFromResponse<K extends keyof V1BioResponseDatum>(
  resp: V1BioResponse,
  key: K
): V1BioResponseDatum[K][] {
  if (_.isEmpty(resp.data)) {
    return [];
  }
  return resp.data.map((datum) => datum[key]);
}

/**
 * Given an array of interaction DCIDs and a parallel array of corresponding scores,
 * construct and return score record such that for each interaction A_B with corresponding DCID in interaction DCIDs,
 * both A_B and B_A map to the score of A_B.  Skip all malformatted interaction DCIDs.
 *
 * Since we currently do not graphically distinguish between the A_B and B_A scores,
 * we choose to have a symmetric score store.
 *
 * In the future perhaps we should make the graph directed to make relationships like "A phosphorylates B"
 * more clear. I also think there should be assays for which the scores are not symmetric -
 * ex. "knockout A and see what happens to the expression of B". These might not exist in the graph currently
 * but could very well be imported in the future. Thus, we might have two or more edges between proteins
 * for each type of interaction they participate in, with different scores for each.
 */
export function symmetricScoreRec(
  interactionDcids: bioDcid[],
  scores: number[]
): Record<string, number> {
  const scoreRec = {};
  for (let i = 0; i < Math.min(interactionDcids.length, scores.length); i++) {
    const proteins = proteinsFromInteractionDcid(interactionDcids[i]);
    if (proteins === null) {
      console.warn(`Invalid interaction ID ${interactionDcids[i]} -- skipping`);
      continue;
    }
    const [proteinA, proteinB] = proteins;
    const scoreAB = _.get(
      scoreRec,
      `${proteinA}_${proteinB}`,
      DEFAULT_INTERACTION_SCORE
    );
    const scoreBA = _.get(
      scoreRec,
      `${proteinB}_${proteinA}`,
      DEFAULT_INTERACTION_SCORE
    );
    const maxScore = Math.max(scores[i], scoreAB, scoreBA);
    scoreRec[`${proteinA}_${proteinB}`] = maxScore;
    scoreRec[`${proteinB}_${proteinA}`] = maxScore;
  }
  return scoreRec;
}

/**
 * Given score response, construct a record mapping interaction IDs of the form A_B to their confidence scores,
 * satisfying the property that if A_B: A_B.score is in the record, then B_A: A_B.score is also.
 */
export function scoreDataFromResponse(
  scoreResponse: V1BioResponse
): Record<string, number> {
  console.log(_.cloneDeep(scoreResponse))
  const scoreValues = getFromResponse(scoreResponse, "values");
  console.log(_.cloneDeep(scoreValues))
  const interactionDcids = getFromResponse(scoreResponse, "entity");
  if (scoreValues.length !== interactionDcids.length) {
    console.warn(
      "Number of scores and interactions computed from response differ. Edge widths in the graph may be incorrect."
    );
  }
  const scoreList = scoreValues
    // map scoreValues to IntactMiScore if available, otherwise map to default interaction score
    .map((bioData: V1BioDatum[], i) => {
<<<<<<< HEAD
=======
      // skip loop if bioData is undefined
>>>>>>> 3d536262
      for (const bioDatum of bioData || []) {
        if (_.get(bioDatum, "dcid", "").includes(INTERACTION_QUANTITY_DCID)) {
          const score = quantityFromDcid(
            bioDatum.dcid,
            INTERACTION_QUANTITY_DCID
          );
          if (!isNaN(score)) {
            return score;
          }
        }
      }
      if (i < interactionDcids.length) {
        console.warn(
          `Unable to retrieve score for interaction ${interactionDcids[i]} -- default score of ${DEFAULT_INTERACTION_SCORE} used`
        );
      }
      return DEFAULT_INTERACTION_SCORE;
    });
  return symmetricScoreRec(interactionDcids, scoreList);
}<|MERGE_RESOLUTION|>--- conflicted
+++ resolved
@@ -794,10 +794,7 @@
   const scoreList = scoreValues
     // map scoreValues to IntactMiScore if available, otherwise map to default interaction score
     .map((bioData: V1BioDatum[], i) => {
-<<<<<<< HEAD
-=======
       // skip loop if bioData is undefined
->>>>>>> 3d536262
       for (const bioDatum of bioData || []) {
         if (_.get(bioDatum, "dcid", "").includes(INTERACTION_QUANTITY_DCID)) {
           const score = quantityFromDcid(
