import _ from "lodash";

import { GraphNodes } from "../shared/types";
import {
  InteractionGraphData,
  InteractionLink,
  ProteinNode,
  ProteinStrData,
} from "./chart";
import { ProteinNumData } from "./chart";
import { ProteinVarType } from "./page";
import { InteractingProteinType } from "./page";
import { DiseaseAssociationType } from "./page";

const MAX_INTERACTIONS = 10; // upper bound on node degree in interaction graph viz's

const MAX_INTERACTIONS = 10; // upper bound on node degree in interaction graph viz's

const VARIANT_CATEGORY = [
  "GeneticVariantFunctionalCategoryUTR3",
  "GeneticVariantFunctionalCategoryUTR5",
  "GeneticVariantFunctionalCategoryCodingSynon",
  "GeneticVariantFunctionalCategoryFrameshift",
  "GeneticVariantFunctionalCategoryIntron",
  "GeneticVariantFunctionalCategoryMissense",
  "GeneticVariantFunctionalCategoryNearGene3",
  "GeneticVariantFunctionalCategoryNearGene5",
  "GeneticVariantFunctionalCategoryNonsense",
  "GeneticVariantFunctionalCategorySplice3",
  "GeneticVariantFunctionalCategorySplice5",
  "GeneticVariantFunctionalCategoryStopLoss",
  "GeneticVariantFunctionalCategoryUnknown",
  "GeneticVariantFunctionalCDSIndel",
  "GeneticVariantFunctionalCategoryCDSReference",
  "GeneticVariantFunctionalCategoryncRNA",
];

const VARIANT_AFFECTS = [
  "ClinSigAffects",
  "ClinSigAssociation",
  "ClinSigAssociationNotFound",
  "ClinSigBenign",
  "ClinSigBenignLikelyBenign",
  "ClinSigConflictingPathogenicity",
  "ClinSigDrugResponse",
  "ClinSigHistocompatability",
  "ClinSigLikelyBenign",
  "ClinSigLikelyPathogenic",
  "ClinSigNotProvided",
  "ClinSigOther",
  "ClinSigPathogenic",
  "ClinSigPathogenicLikelyPathogenic",
  "ClinSigProtective",
  "ClinSigRiskFactor",
  "ClinSigUncertain",
  "ClinSigUnknown",
  "ClinSigUntested",
];

const CHEM_RELATIONS = [
  "RelationshipAssociationTypeAssociated",
  "RelationshipAssociationTypeNotAssociated",
  "RelationshipAssociationTypeAmbiguous",
];

export function getTissueScore(data: GraphNodes): ProteinStrData[] {
  // Tissue to score mapping.
  if (!data) {
    return [];
  }
  const returnData: ProteinStrData[] = [];
  // check for null values
  if (_.isEmpty(data.nodes) || _.isEmpty(data.nodes[0].neighbors)) {
    return [];
  }
  for (const neighbour of data.nodes[0].neighbors) {
    if (neighbour.property !== "detectedProtein") {
      continue;
    }
    for (const node of neighbour.nodes) {
      let tissue = null;
      let score = null;
      // check for null or non-existent property values
      if (_.isEmpty(node.neighbors)) {
        continue;
      }
      for (const n of node.neighbors) {
        if (n.property === "humanTissue") {
          // check for empty list and null tissue values
          if (_.isEmpty(n.nodes) || _.isEmpty(n.nodes[0].value)) {
            continue;
          }
          tissue = n.nodes[0].value;
        } else if (n.property === "proteinExpressionScore") {
          // check if the list is empty or not
          if (_.isEmpty(n.nodes)) {
            continue;
          }
          score = n.nodes[0].value;
        }
      }
      returnData.push({ name: tissue, value: score });
    }
    return returnData;
  }
  return [];
}
export function getProteinInteraction(
  data: GraphNodes,
  nodeName: string
): InteractingProteinType[] {
  // Protein Interaction to confidence score mapping.
  if (!data) {
    return [];
  }
  const returnData = [] as InteractingProteinType[];
  const seen = new Set();
  // check for null values
  if (_.isEmpty(data.nodes) || _.isEmpty(data.nodes[0].neighbors)) {
    return [];
  }

  for (const neighbour of data.nodes[0].neighbors) {
    if (neighbour.property !== "interactingProtein") {
      continue;
    }
    for (const node of neighbour.nodes) {
      let protein_name = null;
      let confidence_score = null;
      let parent_protein = null;
      // check for null or non-existent property values
      if (_.isEmpty(node.neighbors)) {
        continue;
      }
      for (const n of node.neighbors) {
        if (n.property === "name") {
          // check for empty list and null tissue values
          if (_.isEmpty(n.nodes) || _.isEmpty(n.nodes[0].value)) {
            continue;
          }
          protein_name = n.nodes[0].value;
          parent_protein = nodeName;
        } else if (n.property === "confidenceScore") {
          // not checking for empty values because if name exists, confidence score must exist
          for (const n1 of n.nodes) {
            for (const n2 of n1.neighbors) {
              if (n2.property === "value") {
                if (_.isEmpty(n2.nodes)) {
                  continue;
                }
                const num = Number(n2.nodes[0].value);
                if (num <= 1) {
                  confidence_score = num;
                }
              }
            }
          }
        }
      }
      // checking for duplicates
      if (!seen.has(protein_name)) {
        returnData.push({
          name: protein_name,
          value: confidence_score,
          parent: parent_protein,
        });
        seen.add(protein_name);
      }
    }
    return returnData;
  }
  return [];
}

/**
 * Given id of the form {protein id}_{species id} (e.g. P53_HUMAN), parse into and return ProteinNode
 */
function nodeFromID(proteinSpeciesID: string, depth: number): ProteinNode {
  // assumes {species id} does not contain _ (true as of 06/22/22)
  const lastIndex = proteinSpeciesID.lastIndexOf("_");
  return {
    depth,
    id: proteinSpeciesID,
    name: proteinSpeciesID.slice(0, lastIndex),
    species: proteinSpeciesID.slice(lastIndex + 1),
  };
}

/**
 * Given interaction data as a list of InteractingProteinType, process into and return in the following format: 
 * 
      {

        nodeData : [
          { id: MECOM_HUMAN, name: "MECOM", species: "HUMAN", depth: 0 },
          { id: CTBP1_HUMAN, name: "CTBP1", species: "HUMAN", depth: 1 },
          { id: SUPT16H_HUMAN, name: "SUPT16H", species: "HUMAN", depth: 1 },
        ],

        linkData : [
          { source: MECOM_HUMAN, target: CTPB1_HUMAN, score: 0.3 },
          { source: MECOM_HUMAN, target: SUPT16H_HUMAN, score: 0.7 },
        ],

      }.
 */
export function getProteinInteractionGraphData(
  data: InteractingProteinType[]
): InteractionGraphData {
  // checks if the data is empty or not
  if (_.isEmpty(data)) {
    return;
  }

  // P53_HUMAN is central protein in below examples.
  // take interaction names of the form P53_HUMAN_ASPP2_HUMAN | ASPP2_HUMAN_P53_HUMAN and parse into ASPP2_HUMAN.
  const centerNodeID = data[0].parent;
  let nodeData = data.map(({ name, value }) => {
    // value is confidenceScore
    let neighbor = "";
    if (name.includes(`_${centerNodeID}`)) {
      // replace only first instance to handle self-interactions (P53_HUMAN_P53_HUMAN)
      neighbor = name.replace(`_${centerNodeID}`, "");
    } else if (name.includes(`${centerNodeID}_`)) {
      // same here
      neighbor = name.replace(`${centerNodeID}_`, "");
    }
    const nodeDatum = nodeFromID(neighbor, 1);
    nodeDatum["value"] = value;
    return nodeDatum;
  });

  // delete duplicates and self-interactions (will add support for self-interactions later on)
  const seen = new Set();
  nodeData = nodeData.filter((node) => {
    const duplicate = seen.has(node.name);
    seen.add(node.name);
    return !duplicate && node.id !== centerNodeID;
  });

  // descending order of interaction confidenceScore
  nodeData.sort((n1, n2) => n2.value - n1.value);
  // consider only top 10 interactions to avoid clutter
  nodeData = nodeData.slice(0, MAX_INTERACTIONS);

  const centerDatum = nodeFromID(centerNodeID, 0);
  nodeData.push(centerDatum);

  const linkData: InteractionLink[] = nodeData.map((node) => {
    return {
      score: node.value,
      source: centerNodeID,
      target: node.id,
    };
  });

  return {
    linkData,
    nodeData,
  };
}

<<<<<<< HEAD
export function getDiseaseGeneAssoc(data: GraphNodes): ProteinNumData[] {
=======
export function getDiseaseGeneAssoc(
  data: GraphNodes
): DiseaseAssociationType[] {
>>>>>>> c7528497
  // Disease Gene Associations
  if (!data) {
    return [];
  }
  const returnData: DiseaseAssociationType[] = [];
  const seen = new Set();
  // check for null values
  if (_.isEmpty(data.nodes) || _.isEmpty(data.nodes[0].neighbors)) {
    return [];
  }

  for (const neighbour of data.nodes[0].neighbors) {
    if (neighbour.property !== "geneID") {
      continue;
    }
    for (const node of neighbour.nodes) {
      let diseaseID = null;
      let score = null;
      let disease = null;
      // check for null or non-existent property values
      if (_.isEmpty(node.neighbors)) {
        continue;
      }
      for (const n of node.neighbors) {
        if (n.property !== "geneID") {
          continue;
        }
        for (const n1 of n.nodes) {
          for (const n2 of n1.neighbors) {
            if (n2.property === "diseaseOntologyID") {
              for (const n3 of n2.nodes) {
                if (n3.neighbors === undefined || _.isEmpty(n3.value)) {
                  continue;
                }
                diseaseID = n3.value;
                for (const n4 of n3.neighbors) {
                  if (n4.property !== "commonName") {
                    continue;
                  }
                  // check if the list is empty or not
                  if (_.isEmpty(n4.nodes) || _.isEmpty(n4.nodes[0].value)) {
                    continue;
                  }
                  disease = n4.nodes[0].value;
                }
              }
            } else if (n2.property === "associationConfidenceInterval") {
              if (_.isEmpty(n2.nodes)) {
                continue;
              }
              score = Number(n2.nodes[0].value);
            }
          }
          if (!seen.has(disease) && !!score) {
            returnData.push({ id: diseaseID, name: disease, value: score });
          }
          seen.add(disease);
        }
      }
    }
    return returnData;
  }
  return [];
}

export function getVarGeneAssoc(data: GraphNodes): ProteinVarType[] {
  // Variant Gene Associations
  if (!data) {
    return [];
  }
  const returnData = [] as ProteinVarType[];
  const seen = new Set();
  // check for null values
  if (_.isEmpty(data.nodes) || _.isEmpty(data.nodes[0].neighbors)) {
    return [];
  }

  for (const neighbour of data.nodes[0].neighbors) {
    if (neighbour.property !== "geneID") {
      continue;
    }
    for (const node of neighbour.nodes) {
      let associationID = null;
      let score = null;
      let variant = null;
      let tissue = null;
      let interval = null;
      for (const n of node.neighbors) {
        if (n.property !== "geneSymbol") {
          continue;
        }
        for (const n1 of n.nodes) {
          if (n1.neighbors.length !== 4 || _.isEmpty(n1.value)) {
            continue;
          }
          associationID = n1.value;
          for (const n2 of n1.neighbors) {
            if (_.isEmpty(n2.nodes)) {
              continue;
            }
            if (n2.property === "log2AllelicFoldChange") {
              if (_.isEmpty(n2.nodes[0].value)) {
                continue;
              }
              score = n2.nodes[0].value;
            } else if (n2.property === "referenceSNPClusterID") {
              if (_.isEmpty(n2.nodes[0].value)) {
                continue;
              }
              variant = n2.nodes[0].value;
            } else if (
              n2.property === "log2AllelicFoldChangeConfidenceInterval"
            ) {
              if (_.isEmpty(n2.nodes[0].value)) {
                continue;
              }
              interval = n2.nodes[0].value;
            } else if (n2.property === "associatedTissue") {
              if (_.isEmpty(n2.nodes[0].value)) {
                continue;
              }
              tissue = n2.nodes[0].value;
            }
          }
          if (!seen.has(variant) && !!score) {
            returnData.push({
              associationID: associationID,
              id: variant,
              name: tissue,
              value: score,
              interval: interval,
            });
          }
          seen.add(variant);
        }
      }
    }
    return returnData;
  }
  return [];
}

export function getVarTypeAssoc(data: GraphNodes): ProteinNumData[] {
  // Variant Gene Associations
  if (!data) {
    return [];
  }
  const returnData: ProteinNumData[] = [];
  // check for null values
  if (_.isEmpty(data.nodes) || _.isEmpty(data.nodes[0].neighbors)) {
    return [];
  }

  const varResult = {};
  for (const neighbour of data.nodes[0].neighbors) {
    if (neighbour.property !== "geneID") {
      continue;
    }
    for (const node of neighbour.nodes) {
      let variant = null;
      for (const n of node.neighbors) {
        if (n.property !== "geneID") {
          continue;
        }
        for (const n1 of n.nodes) {
          for (const n2 of n1.neighbors) {
            if (n2.property === "geneticVariantFunctionalCategory") {
              // check if the list is empty or not
              if (_.isEmpty(n2.nodes) || _.isEmpty(n2.nodes[0].value)) {
                continue;
              }
              variant = n2.nodes[0].value;
              if (variant in varResult) {
                varResult[variant] = varResult[variant] + 1;
              } else {
                varResult[variant] = 1;
              }
            }
          }
        }
      }
    }
    for (const k of VARIANT_CATEGORY) {
      if (k in varResult) {
        continue;
      }
      varResult[k] = 0;
    }

    for (const m in varResult) {
      returnData.push({ name: m, value: varResult[m] });
    }
    return returnData;
  }
  return [];
}

export function getVarSigAssoc(data: GraphNodes): ProteinNumData[] {
  // Variant Gene Associations
  if (!data) {
    return [];
  }
  const result: ProteinNumData[] = [];
  // check for null values
  if (_.isEmpty(data.nodes) || _.isEmpty(data.nodes[0].neighbors)) {
    return [];
  }

  const varResult = {};
  for (const neighbour of data.nodes[0].neighbors) {
    if (neighbour.property !== "geneID") {
      continue;
    }
    for (const node of neighbour.nodes) {
      let variant = null;
      for (const n of node.neighbors) {
        if (n.property !== "geneID") {
          continue;
        }
        for (const n1 of n.nodes) {
          for (const n2 of n1.neighbors) {
            if (n2.property === "clinicalSignificance") {
              // check if the list is empty or not
              if (_.isEmpty(n2.nodes) || _.isEmpty(n2.nodes[0].value)) {
                continue;
              }
              variant = n2.nodes[0].value;
              if (variant in varResult) {
                varResult[variant] = varResult[variant] + 1;
              } else {
                varResult[variant] = 1;
              }
            }
          }
        }
      }
    }
    for (const k of VARIANT_AFFECTS) {
      if (k in varResult) {
        continue;
      }
      varResult[k] = 0;
    }

    for (const m in varResult) {
      result.push({ name: m, value: varResult[m] });
    }
    return result;
  }
  return [];
}

export function getChemicalGeneAssoc(data: GraphNodes): ProteinNumData[] {
  // Chem Gene Associations
  if (!data) {
    return [];
  }
  const result: ProteinNumData[] = [];
  const chemAssoc = {};
  // check for null values
  if (_.isEmpty(data.nodes) || _.isEmpty(data.nodes[0].neighbors)) {
    return [];
  }

  for (const neighbour of data.nodes[0].neighbors) {
    if (neighbour.property !== "geneID") {
      continue;
    }
    if (_.isEmpty(neighbour.nodes)) {
      continue;
    }
    for (const node of neighbour.nodes) {
      let association = null;
      for (const n of node.neighbors) {
        if (n.property !== "geneID") {
          continue;
        }
        for (const n1 of n.nodes) {
          for (const n2 of n1.neighbors) {
            if (n2.property === "relationshipAssociationType") {
              // check if the list is empty or not
              if (_.isEmpty(n2.nodes) || _.isEmpty(n2.nodes[0].value)) {
                continue;
              }
              association = n2.nodes[0].value;
              if (association in chemAssoc) {
                chemAssoc[association] = chemAssoc[association] + 1;
              } else {
                chemAssoc[association] = 1;
              }
            }
          }
        }
      }
    }
    for (const k of CHEM_RELATIONS) {
      if (k in chemAssoc) {
        continue;
      }
      chemAssoc[k] = 0;
    }
    for (const m in chemAssoc) {
      result.push({ name: m, value: chemAssoc[m] });
    }

    return result;
  }
  return [];
}

export function getProteinDescription(data: GraphNodes): string {
  let proteinDescription = null;
  if (!data) {
    return;
  }
  // check for null values
  if (_.isEmpty(data.nodes) || _.isEmpty(data.nodes[0].neighbors)) {
    return;
  }
  for (const neighbour of data.nodes[0].neighbors) {
    if (neighbour.property !== "description") {
      continue;
    }
    // check for null or non-existent property values
    if (_.isEmpty(neighbour.nodes)) {
      continue;
    }
    proteinDescription = neighbour.nodes[0].value;
    return proteinDescription;
  }
}<|MERGE_RESOLUTION|>--- conflicted
+++ resolved
@@ -11,8 +11,6 @@
 import { ProteinVarType } from "./page";
 import { InteractingProteinType } from "./page";
 import { DiseaseAssociationType } from "./page";
-
-const MAX_INTERACTIONS = 10; // upper bound on node degree in interaction graph viz's
 
 const MAX_INTERACTIONS = 10; // upper bound on node degree in interaction graph viz's
 
@@ -260,13 +258,9 @@
   };
 }
 
-<<<<<<< HEAD
-export function getDiseaseGeneAssoc(data: GraphNodes): ProteinNumData[] {
-=======
 export function getDiseaseGeneAssoc(
   data: GraphNodes
 ): DiseaseAssociationType[] {
->>>>>>> c7528497
   // Disease Gene Associations
   if (!data) {
     return [];
