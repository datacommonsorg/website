--- conflicted
+++ resolved
@@ -46,11 +46,11 @@
   getVarGeneAssoc,
   getVarSigAssoc,
   getVarTypeAssoc,
-  ppiIDFromDCID,
+  ppiIdFromDcid,
 } from "./data_processing_utils";
 import { ProteinProteinInteractionGraph } from "./protein_protein_interaction_graph";
 import { fetchInteractionData, fetchScoreData } from "./requests";
-import { bioDCID } from "./types";
+import { bioDcid } from "./types";
 export interface PagePropType {
   dcid: string;
   nodeName: string;
@@ -114,10 +114,6 @@
       "protein-confidence-score-chart",
       this.state.interactionDataDepth1
     );
-<<<<<<< HEAD
-=======
-    // drawProteinInteractionGraph("protein-interaction-graph", interactionScore);
->>>>>>> 02960ee3
     drawDiseaseGeneAssocChart(
       "disease-gene-association-chart",
       diseaseGeneAssoc
@@ -211,7 +207,7 @@
     axios.get(`/api/protein/${this.props.dcid}`).then((resp) => {
       const interactionDataDepth1 = getProteinInteraction(
         resp.data,
-        ppiIDFromDCID(this.props.dcid as bioDCID)
+        ppiIdFromDcid(this.props.dcid as bioDcid)
       );
       this.setState({
         data: resp.data,
