--- conflicted
+++ resolved
@@ -46,19 +46,11 @@
   getVarGeneAssoc,
   getVarSigAssoc,
   getVarTypeAssoc,
-<<<<<<< HEAD
-  ppiIDFromDCID,
-} from "./data_processing_utils";
-import { ProteinProteinInteractionGraph } from "./protein_protein_interaction_graph";
-import { fetchInteractionData, fetchScoreData } from "./requests";
-import { bioDCID } from "./types";
-=======
   ppiIdFromDcid,
 } from "./data_processing_utils";
 import { ProteinProteinInteractionGraph } from "./protein_protein_interaction_graph";
 import { fetchInteractionData, fetchScoreData } from "./requests";
 import { bioDcid } from "./types";
->>>>>>> 3d442dee
 export interface PagePropType {
   dcid: string;
   nodeName: string;
@@ -166,11 +158,7 @@
         </p>
         <div id="protein-confidence-score-chart"></div>
         <ProteinProteinInteractionGraph
-<<<<<<< HEAD
-          centerProteinDCID={this.props.dcid}
-=======
           centerProteinDcid={this.props.dcid}
->>>>>>> 3d442dee
           interactionDataDepth1={this.state.interactionDataDepth1}
         />
         <div id="protein-interaction-graph"></div>
@@ -219,11 +207,7 @@
     axios.get(`/api/protein/${this.props.dcid}`).then((resp) => {
       const interactionDataDepth1 = getProteinInteraction(
         resp.data,
-<<<<<<< HEAD
-        ppiIDFromDCID(this.props.dcid as bioDCID)
-=======
         ppiIdFromDcid(this.props.dcid as bioDcid)
->>>>>>> 3d442dee
       );
       this.setState({
         data: resp.data,
