/**
 * Copyright 2021 Google LLC
 *
 * Licensed under the Apache License, Version 2.0 (the "License");
 * you may not use this file except in compliance with the License.
 * You may obtain a copy of the License at
 *
 *      http://www.apache.org/licenses/LICENSE-2.0
 *
 * Unless required by applicable law or agreed to in writing, software
 * distributed under the License is distributed on an "AS IS" BASIS,
 * WITHOUT WARRANTIES OR CONDITIONS OF ANY KIND, either express or implied.
 * See the License for the specific language governing permissions and
 * limitations under the License.
 */

/**
 * Main component for bio.
 */

import axios from "axios";
import React from "react";

import { GraphNodes } from "../shared/types";
<<<<<<< HEAD
import {
  drawChemGeneAssocChart,
  drawDiseaseGeneAssocChart,
  drawProteinInteractionChart,
  drawProteinInteractionGraph,
  drawTissueScoreChart,
  drawVarGeneAssocChart,
  drawVarSigAssocChart,
  drawVarTypeAssocChart,
} from "./chart";
=======
import { drawTissueScoreChart } from "./chart";
import { drawTissueLegend } from "./chart";
import { drawProteinInteractionChart } from "./chart";
import { drawDiseaseGeneAssocChart } from "./chart";
import { drawVarGeneAssocChart } from "./chart";
import { drawVarTypeAssocChart } from "./chart";
import { drawVarSigAssocChart } from "./chart";
import { drawChemGeneAssocChart } from "./chart";
>>>>>>> ff42c09b
import {
  getChemicalGeneAssoc,
  getDiseaseGeneAssoc,
  getProteinDescription,
  getProteinInteraction,
  getTissueScore,
  getVarGeneAssoc,
  getVarSigAssoc,
  getVarTypeAssoc,
} from "./data_processing_utils";

interface PagePropType {
  dcid: string;
  nodeName: string;
}

interface PageStateType {
  data: GraphNodes;
}

// stores the variant id, tissue name, log fold change value, and log fold change confidence interval
export interface ProteinVarType {
  id: string;
  name: string;
  value: string;
  interval: string;
}

// stores the interacting protein name, confidence value, and parent protein name
export interface InteractingProteinType {
  name: string;
  value: number;
  parent: string;
}

export class Page extends React.Component<PagePropType, PageStateType> {
  constructor(props: PagePropType) {
    super(props);
    this.state = { data: null };
  }

  componentDidMount(): void {
    this.fetchData();
  }

  componentDidUpdate(): void {
    const tissueScore = getTissueScore(this.state.data);
    const interactionScore = getProteinInteraction(
      this.state.data,
      this.props.nodeName
    );
    const diseaseGeneAssoc = getDiseaseGeneAssoc(this.state.data);
    const varGeneAssoc = getVarGeneAssoc(this.state.data);
    const varTypeAssoc = getVarTypeAssoc(this.state.data);
    const varSigAssoc = getVarSigAssoc(this.state.data);
    const chemGeneAssoc = getChemicalGeneAssoc(this.state.data);
    drawTissueScoreChart("tissue-score-chart", tissueScore);
    drawTissueLegend("tissue-score-legend", tissueScore);
    drawProteinInteractionChart(
      "protein-confidence-score-chart",
      interactionScore
    );
    drawProteinInteractionGraph("protein-interaction-graph", interactionScore);
    drawDiseaseGeneAssocChart(
      "disease-gene-association-chart",
      diseaseGeneAssoc
    );
    drawVarGeneAssocChart("variant-gene-association-chart", varGeneAssoc);
    drawVarTypeAssocChart("variant-type-association-chart", varTypeAssoc);
    drawVarSigAssocChart("variant-significance-association-chart", varSigAssoc);
    drawChemGeneAssocChart("chemical-gene-association-chart", chemGeneAssoc);
  }

  render(): JSX.Element {
    /* this.props.nodeName is formatted as ProteinName_SpeciesName
    Using the split we get the ProteinName and SpeciesName separately
    */
    const splitNodeName = this.props.nodeName.split("_");
    const proteinDescription = getProteinDescription(this.state.data);
    return (
      <>
        <h2>{splitNodeName[0] + " (" + splitNodeName[1] + ")"}</h2>
        <p>
          <b>Description: </b>
          {proteinDescription}
        </p>
        <h5>Protein Tissue Association</h5>
        <p>
          {splitNodeName[0]} expression level (none, low, medium, or high)
          detected in each tissue as reported by The Human Protein Atlas. The
          color of the bar indicates the organ from which the tissue derives
          (legend bottom panel).
        </p>
        <div id="tissue-score-chart"></div>
        <div id="tissue-score-legend"></div>
        <h5>Protein Protein Interaction</h5>
        <p>
          The interaction score of {splitNodeName[0]} with other proteins as
          reported by The Molecular INTeraction Database (MINT). The top 10
          associations by interaction score are displayed.
        </p>
        <div id="protein-confidence-score-chart"></div>
        <div id="protein-interaction-graph"></div>
        <h5>Disease Gene Association</h5>
        <p>
          The association score of {splitNodeName[0]} with diseases as reported
          by DISEASES by Jensen Lab. Associations were determined by text mining
          of the literature. The top 10 associations by association score are
          displayed.
        </p>
        <div id="disease-gene-association-chart"></div>
        <h5>Variant Gene Association</h5>
        <p>
          Genetic variants that are associated with expression level of{" "}
          {splitNodeName[0]} in a specific tissue in humans (legend top right
          panel) as reported by the Genotype Expression (GTEx) project.
        </p>
        <div id="variant-gene-association-chart"></div>
        <h5>Variant Type Association</h5>
        <p>
          The count of genetic variants by functional category as reported by
          NCBI dbSNP, which are associated with regulation of {splitNodeName[0]}{" "}
          expression by the Genotype Expression (GTEx) project.
        </p>
        <div id="variant-type-association-chart"></div>
        <h5>Variant Gene Significance Association</h5>
        <p>
          The count of genetic variants by clinical significance as reported by
          NCBI ClinVar, which are associated with regulation of{" "}
          {splitNodeName[0]} expression by the Genotype Expression (GTEx)
          project.
        </p>
        <div id="variant-significance-association-chart"></div>
        <h5>Drug Gene Association</h5>
        <p>
          The number of drugs that are associated, ambiguously associated, or
          not associated with regulation of {splitNodeName[0]} as reported by
          pharmGKB.
        </p>
        <div id="chemical-gene-association-chart"></div>
      </>
    );
  }

  private fetchData(): void {
    axios.get("/api/protein/" + this.props.dcid).then((resp) => {
      this.setState({
        data: resp.data,
      });
    });
  }
}<|MERGE_RESOLUTION|>--- conflicted
+++ resolved
@@ -22,27 +22,17 @@
 import React from "react";
 
 import { GraphNodes } from "../shared/types";
-<<<<<<< HEAD
 import {
   drawChemGeneAssocChart,
   drawDiseaseGeneAssocChart,
   drawProteinInteractionChart,
   drawProteinInteractionGraph,
+  drawTissueLegend,
   drawTissueScoreChart,
   drawVarGeneAssocChart,
   drawVarSigAssocChart,
   drawVarTypeAssocChart,
 } from "./chart";
-=======
-import { drawTissueScoreChart } from "./chart";
-import { drawTissueLegend } from "./chart";
-import { drawProteinInteractionChart } from "./chart";
-import { drawDiseaseGeneAssocChart } from "./chart";
-import { drawVarGeneAssocChart } from "./chart";
-import { drawVarTypeAssocChart } from "./chart";
-import { drawVarSigAssocChart } from "./chart";
-import { drawChemGeneAssocChart } from "./chart";
->>>>>>> ff42c09b
 import {
   getChemicalGeneAssoc,
   getDiseaseGeneAssoc,
