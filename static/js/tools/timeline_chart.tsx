--- conflicted
+++ resolved
@@ -16,18 +16,15 @@
 
 import React, { Component } from "react";
 import { StatsVarInfo, updateUrl } from "./timeline_util";
-<<<<<<< HEAD
-import { fetchStatsData, StatsData, updateStatsData } from "../shared/data_fetcher";
 import {
-  PlotParams,
-  drawGroupLineChart,
-  computePlotParams,
-} from "../chart/draw";
-=======
-import { fetchStatsData, StatsData } from "../shared/data_fetcher";
+  fetchStatsData,
+  StatsData,
+  updateStatsData,
+  deleteStatsVar,
+  deletePlaces,
+} from "../shared/data_fetcher";
 import { drawGroupLineChart } from "../chart/draw";
 import { PlotParams, computePlotParams } from "../chart/base";
->>>>>>> 0c47d441
 
 const CHART_HEIGHT = 300;
 
@@ -77,7 +74,7 @@
   statsData: StatsData;
   // prevProps keeps the last two props,
   // because the chart would render twice due to "set statsVar title" function in statsVar menu
-  prevProps: {places: string[][], statsVars: {}}[];
+  prevProps: { places: string[][]; statsVars: string[] }[];
 
   constructor(props: ChartPropsType) {
     super(props);
@@ -85,7 +82,10 @@
     this.statsVarsTitle = {};
     this.svgContainer = React.createRef();
     this.handleWindowResize = this.handleWindowResize.bind(this);
-    this.prevProps = [{places: [], statsVars: {}}, {places: [], statsVars: {}}];
+    this.prevProps = [
+      { places: [], statsVars: [] },
+      { places: [], statsVars: [] },
+    ];
   }
   render(): JSX.Element {
     const statsVars = Object.keys(this.props.statsVars);
@@ -133,13 +133,8 @@
     );
   }
 
-<<<<<<< HEAD
-  componentDidMount() {
-    this.loadDataAndDrawChart({places:[], statsVars:{}});
-=======
   componentDidMount(): void {
-    this.loadDataAndDrawChart();
->>>>>>> 0c47d441
+    this.loadDataAndDrawChart({ places: [], statsVars: [] });
     window.addEventListener("resize", this.handleWindowResize);
   }
 
@@ -147,16 +142,13 @@
     window.removeEventListener("resize", this.handleWindowResize);
   }
 
-<<<<<<< HEAD
-  componentDidUpdate() {
-    // keep the most recent two props in this.prevProps
+  componentDidUpdate(): void {
+    this.loadDataAndDrawChart(this.prevProps[0]);
     this.prevProps.shift();
-    this.prevProps.push({places: this.props.places, statsVars: this.props.statsVars})
-    this.loadDataAndDrawChart(this.prevProps[0]);
-=======
-  componentDidUpdate(): void {
-    this.loadDataAndDrawChart();
->>>>>>> 0c47d441
+    this.prevProps.push({
+      places: this.props.places,
+      statsVars: Object.keys(this.props.statsVars),
+    });
   }
 
   private handleWindowResize() {
@@ -168,48 +160,66 @@
 
   private loadDataAndDrawChart(prevProps) {
     const placeDiff = this.compareArray(prevProps.places, this.props.places);
-    const statsVarDiff = this.compareArray(Object.keys(prevProps.statsVars),Object.keys(this.props.statsVars));
-    let dataNewPlacePromise = Promise.resolve({});
-    let dataNewStatsVarPromise = Promise.resolve({});
-    if (placeDiff.add.length !== 0){
+    const statsVarDiff = this.compareArray(
+      prevProps.statsVars,
+      Object.keys(this.props.statsVars)
+    );
+    let dataNewPlacePromise: Promise<StatsData>;
+    let dataNewStatsVarPromise: Promise<StatsData>;
+    // fetch data of new places
+    if (placeDiff.add.length !== 0) {
       dataNewPlacePromise = fetchStatsData(
         placeDiff.add.map((x) => x[0]),
         Object.keys(this.props.statsVars),
         this.props.perCapita,
         1
-      )
-    }
-    if (statsVarDiff.add.length !== 0){
+      );
+    }
+    // fetch data of new statsVars
+    if (statsVarDiff.add.length !== 0) {
       dataNewStatsVarPromise = fetchStatsData(
         this.props.places.map((x) => x[0]),
         statsVarDiff.add,
         this.props.perCapita,
         1
-      )
-    }
-    Promise.all([
-      dataNewPlacePromise,
-      dataNewStatsVarPromise,
-    ]).then((values)=>{
-      if (placeDiff.add.length !== 0){
-            this.statsData = updateStatsData(this.statsData, values[0]);}
-      if (statsVarDiff.add.length !== 0){
-      this.statsData = updateStatsData(this.statsData, values[1]);}
-      this.props.onDataUpdate(this.props.mprop, this.statsData)
-      this.drawChart();
-    })
-  }
-
-  private compareArray(array1, array2){
-    const diff = {add:[], delete: []}
-    for( const item of array1){
-      if (!array2.includes(item)){
-        diff.delete.push(item)
+      );
+    }
+    // delete data of unselected statsVars
+    if (statsVarDiff.delete.length !== 0) {
+      this.statsData = deleteStatsVar(this.statsData, statsVarDiff.delete);
+    }
+    // delete data of unselected places
+    if (placeDiff.delete.length !== 0) {
+      this.statsData = deletePlaces(
+        this.statsData,
+        placeDiff.delete.map((x) => x[0])
+      );
+    }
+
+    Promise.all([dataNewPlacePromise, dataNewStatsVarPromise]).then(
+      (values) => {
+        if (placeDiff.add.length !== 0) {
+          this.statsData = updateStatsData(this.statsData, values[0]);
+        }
+        if (statsVarDiff.add.length !== 0) {
+          this.statsData = updateStatsData(this.statsData, values[1]);
+        }
+        this.props.onDataUpdate(this.props.mprop, this.statsData);
+        this.drawChart();
       }
-    }
-    for (const item of array2){
-      if (!array1.includes(item)){
-        diff.add.push(item)
+    );
+  }
+
+  private compareArray(array1, array2) {
+    const diff = { add: [], delete: [] };
+    for (const item of array1) {
+      if (!array2.includes(item)) {
+        diff.delete.push(item);
+      }
+    }
+    for (const item of array2) {
+      if (!array1.includes(item)) {
+        diff.add.push(item);
       }
     }
     return diff;
