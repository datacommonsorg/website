--- conflicted
+++ resolved
@@ -58,18 +58,6 @@
   mprop: string;
   places: [string, string][];
   statsVars: { [key: string]: StatsVarInfo };
-<<<<<<< HEAD
-  perCapita: string[];
-  handlePerCapita: (chartIndex: string) => void;
-}
-
-class ChartRegion extends Component<ChartRegionPropsType, {}> {
-  grouping: { [key: string]: { domId: string; statsVars: string[] } };
-  placeName: { [key: string]: string };
-  chartContainer: React.RefObject<HTMLDivElement>;
-  allStatsData: { chartIndex: string; data: StatsData }[];
-  downloadLink: HTMLAnchorElement;
-=======
   perCapita: boolean;
   onDataUpdate: (mprop: string, data: StatsData) => {}
 }
@@ -81,7 +69,6 @@
   statsVarsTitle: { [key: string]: string };
   plotParams: PlotParams;
   statsData: StatsData;
->>>>>>> aed10d5b
 
   constructor(props: ChartPropsType) {
     super(props);
@@ -89,20 +76,7 @@
     this.statsVarsTitle = {};
     this.svgContainer = React.createRef();
     this.handleWindowResize = this.handleWindowResize.bind(this);
-<<<<<<< HEAD
-    this.state = {
-      perCapita: {},
-      unit: {},
-      logScale: {},
-    };
-    this.downloadLink = document.getElementById(
-      "download-link"
-    ) as HTMLAnchorElement;
-    this.downloadLink.onclick = () => {
-      saveToFile("export.csv", this.createDataCsv());
-    };
-=======
->>>>>>> aed10d5b
+    this.togglePerCapita = this.togglePerCapita.bind(this);
   }
   render() {
     const statsVars = Object.keys(this.props.statsVars);
@@ -124,62 +98,9 @@
     // provide a key for style look up.
     const placeName = this.props.places[0][1];
     return (
-<<<<<<< HEAD
-      <div ref={this.chartContainer}>
-        {Object.keys(this.grouping).map((chartIndex) => {
-          const statsVars = this.grouping[chartIndex].statsVars;
-          const statsVarsTitle = statsVars.map(
-            (sv) => this.props.statsVars[sv].title
-          );
-          const plotParams = computePlotParams(
-            this.props.places.map((x) => x[1]),
-            statsVarsTitle
-          );
-          const domId = this.grouping[chartIndex].domId;
-          // Stats var chip color is independent of places, so pick one place to
-          // provide a key for style look up.
-          const placeName = this.props.places[0][1];
-          return (
-            <div key={domId} className="card">
-              {
-                <span className="chartOption">
-                  Per capita
-                  <button
-                    className={
-                      (this.props.perCapita.includes(chartIndex))
-                        ? "checkbox checked"
-                        : "checkbox"
-                    }
-                    onClick={() => this.props.handlePerCapita(chartIndex)}
-                  ></button>
-                </span>
-              }
-              <div id={domId} className="chart-svg"></div>
-              <div>
-                {statsVars.map(
-                  function (statsVar) {
-                    let color: string;
-                    const statsVarTitle = this.props.statsVars[statsVar].title;
-                    if (statsVars.length > 1) {
-                      color = plotParams.lines[placeName + statsVarTitle].color;
-                    }
-                    return (
-                      <StatsVarChip
-                        statsVar={statsVar}
-                        title={statsVarTitle}
-                        color={color}
-                        key={randDomId()}
-                        deleteStatsVarChip={this.deleteStatsVarChip}
-                      />
-                    );
-                  }.bind(this)
-                )}
-              </div>
-            </div>
-          );
-        }, this)}
-=======
       <div className="card">
+        <button className={this.props.perCapita ? "checkbox checked":"checkbox"}
+                onClick={this.togglePerCapita}></button>
         <div ref={this.svgContainer} className="chart-svg"></div>
         <div>
         {statsVars.map(
@@ -202,7 +123,6 @@
         )}
         </div>
 
->>>>>>> aed10d5b
       </div>
     );
   }
@@ -227,52 +147,6 @@
     this.drawChart();
   }
 
-<<<<<<< HEAD
-  private buildGrouping() {
-    this.grouping = {};
-    const temp = {};
-    for (const statsVarId in this.props.statsVars) {
-      const mprop = this.props.statsVars[statsVarId].mprop;
-      if (!temp[mprop]) {
-        temp[mprop] = [];
-      }
-      temp[mprop].push(statsVarId);
-    }
-    let chartIndex = 0;
-    for (const mprop in temp) {
-      const domIdRand = randDomId();
-      this.grouping[chartIndex] = { domId: domIdRand, statsVars: temp[mprop] };
-      chartIndex += 1;
-    }
-  }
-
-  private updateChart() {
-    if (this.props.places.length !== 0) {
-      const promises: Promise<{ chartIndex: string; data: StatsData }>[] = [];
-      for (const chartIndex in this.grouping) {
-        promises.push(
-          fetchStatsData(
-            this.props.places.map((x) => x[0]),
-            this.grouping[chartIndex].statsVars,
-            this.props.perCapita.includes(chartIndex),
-            1
-          ).then((data) => {
-            return { chartIndex, data };
-          })
-        );
-      }
-      for (const place of this.props.places) {
-        this.placeName[place[0]] = place[1];
-      }
-      Promise.all(promises).then((values) => {
-        this.allStatsData = values;
-        this.drawChart();
-      });
-      this.downloadLink.style.visibility = "visible";
-    } else {
-      this.downloadLink.style.visibility = "hidden";
-    }
-=======
   private loadDataAndDrawChart() {
     fetchStatsData(
       this.props.places.map((x) => x[0]),
@@ -284,54 +158,17 @@
       this.props.onDataUpdate(this.props.mprop, statsData);
       this.drawChart();
     });
->>>>>>> aed10d5b
   }
 
   /**
    * Draw chart in current svg container based on stats data.
    */
   private drawChart() {
-<<<<<<< HEAD
-    if (this.props.places.length === 0 || !this.allStatsData) {
-      return;
-    }
-    for (const statsData of this.allStatsData) {
-      const chartIndex = statsData.chartIndex;
-      const dataGroupsDict = {};
-      for (const placeDcid of statsData.data.places) {
-        dataGroupsDict[
-          this.placeName[placeDcid]
-        ] = statsData.data.getStatsVarGroupWithTime(placeDcid);
-      }
-      const statsVars = this.grouping[chartIndex].statsVars;
-      if (!statsVars) {
-        continue;
-      }
-      const statsVarsTitle = {};
-      for (const statsVar of statsVars) {
-        statsVarsTitle[statsVar] =
-          this.props.statsVars[statsVar].title || statsVar;
-      }
-      const plotParams = computePlotParams(
-        this.props.places.map((x) => x[1]),
-        Object.values(statsVarsTitle)
-      );
-      drawGroupLineChart(
-        this.grouping[chartIndex].domId,
-        this.chartContainer.current.offsetWidth,
-        CHART_HEIGHT,
-        statsVarsTitle,
-        dataGroupsDict,
-        plotParams,
-        Array.from(statsData.data.sources)
-      );
-=======
     const dataGroupsDict = {};
     for (const placeDcid of this.statsData.places) {
       dataGroupsDict[
         this.placeName[placeDcid]
       ] = this.statsData.getStatsVarGroupWithTime(placeDcid);
->>>>>>> aed10d5b
     }
     drawGroupLineChart(
       this.svgContainer.current,
@@ -348,6 +185,9 @@
   private deleteStatsVarChip(statsVarUpdate: string) {
     updateUrl({ statsVar: { statsVar: statsVarUpdate, shouldAdd: false } });
   }
+  private togglePerCapita(){
+    updateUrl({chart: {mprop: this.props.mprop, perCapita: !this.props.perCapita}});
+  }
 }
 
 export { Chart };