/**
 * Copyright 2020 Google LLC
 *
 * Licensed under the Apache License, Version 2.0 (the "License");
 * you may not use this file except in compliance with the License.
 * You may obtain a copy of the License at
 *
 *      http://www.apache.org/licenses/LICENSE-2.0
 *
 * Unless required by applicable law or agreed to in writing, software
 * distributed under the License is distributed on an "AS IS" BASIS,
 * WITHOUT WARRANTIES OR CONDITIONS OF ANY KIND, either express or implied.
 * See the License for the specific language governing permissions and
 * limitations under the License.
 */
import axios from "axios";
import statsVarPathMap from "../../data/statsvar_path.json";

interface VarUrl {
  statsVar: string;
  place: string;
  pc: string;
}

interface UrlParam {
  pc?: boolean;
  place?: { place: string; shouldAdd: boolean };
  statsVar?: { statsVar: string; shouldAdd: boolean };
<<<<<<< HEAD
=======
}

interface UrlObject {
  statsVarPath: number[][];
  statsVarId: string[];
  placeId: string[];
  pc: boolean;
>>>>>>> 53a5ed4a
}

function updateUrl(param: UrlParam): void {
  const vars = getUrlVars() as VarUrl;
  // update per Capita state
  if ("pc" in param) {
    vars.pc = param.pc ? "1" : "0";
  }
  // update places
  if ("place" in param) {
    let placeList = [];
    if ("place" in vars) {
      placeList = vars.place.split(",");
    }
    if (param.place.shouldAdd && !placeList.includes(param.place.place)) {
      placeList.push(param.place.place);
    } else if (
      !param.place.shouldAdd &&
      placeList.includes(param.place.place)
    ) {
      placeList.splice(placeList.indexOf(param.place.place), 1);
    }
    vars.place = placeList.join(",");
    if (vars.place === "") {
      delete vars.place;
<<<<<<< HEAD
    }
    // set default statsVar when place is not empty
    else if (!vars.hasOwnProperty("statsVar")) {
=======
    } else if (!vars.statsVar) {
      // set default statsVar when place is not empty
>>>>>>> 53a5ed4a
      vars.statsVar = "Count_Person";
    }
  }
  // update statsVar
  if ("statsVar" in param) {
    // support add/delete multiple statsVars at the same time
    const statsVars = param.statsVar.statsVar.split("__");
    let statsVarList = new Set<string>();
    if ("statsVar" in vars) {
      statsVarList = new Set(vars.statsVar.split("__"));
    }
    for (const statsVarToUpdate of statsVars) {
      if (statsVarToUpdate.split(",").length !== 1) {
        // update statsVar with path
        if (param.statsVar.shouldAdd) {
          statsVarList = addStatsVarWithPath(statsVarList, statsVarToUpdate);
        } else {
          statsVarList = deleteStatsVarWithPath(statsVarList, statsVarToUpdate);
        }
      } else {
        // update statsVar with name only
        if (param.statsVar.shouldAdd) {
          statsVarList = addStatsVarWithName(statsVarList, statsVarToUpdate);
        } else {
          statsVarList = deleteStatsVarWithName(statsVarList, statsVarToUpdate);
        }
      }
    }
    vars.statsVar = Array.from(statsVarList).join("__");
    if (vars.statsVar === "") {
      delete vars.statsVar;
    }
  }
  setSearchParam(vars);
}

function addStatsVarWithPath(statsVarList: Set<string>, statsVarToAdd: string) {
  statsVarList.delete(statsVarToAdd.split(",")[0]);
  statsVarList.add(statsVarToAdd);
  return statsVarList;
}

function deleteStatsVarWithPath(
  statsVarList: Set<string>,
  statsVarToDelete: string
) {
  if (statsVarList.has(statsVarToDelete)) {
    statsVarList.delete(statsVarToDelete);
  } else if (statsVarList.has(statsVarToDelete.split(",")[0])) {
    statsVarList.delete(statsVarToDelete.split(",")[0]);
  }
  return statsVarList;
}

function addStatsVarWithName(statsVarList: Set<string>, statsVarToAdd: string) {
  const statsVarNames = {}; // {statsVarName: string of statsVar in url, with path or not}
  for (const statsVar of Array.from(statsVarList)) {
    statsVarNames[statsVar.split(",")[0]] = statsVar;
  }
  if (!(statsVarToAdd in statsVarNames)) {
    statsVarList.add(statsVarToAdd);
  }
  return statsVarList;
}

function deleteStatsVarWithName(
  statsVarList: Set<string>,
  statsVarToDelete: string
) {
  const statsVarNames = {}; // {statsVarName: string of statsVar in url, with path or not}
  for (const statsVar of Array.from(statsVarList)) {
    statsVarNames[statsVar.split(",")[0]] = statsVar;
  }
  if (statsVarToDelete in statsVarNames) {
    statsVarList.delete(statsVarNames[statsVarToDelete]);
  }
  return statsVarList;
}

// set default statsVar when place is not empty
function parseUrl(): UrlObject {
  const vars = getUrlVars() as VarUrl;
  let pc: boolean;
  if ("pc" in vars) {
    pc = vars.pc === "1";
  } else {
    pc = false;
  }

  let placeIds: string[];
  if ("place" in vars) {
    placeIds = vars.place.split(",");
  } else {
    placeIds = [];
  }

  let statsVarList = [];
  const statsVarPaths = [];
  const statsVarIds = [];
  if ("statsVar" in vars) {
    statsVarList = vars.statsVar.split("__");
    for (const statsVar of statsVarList) {
      const statsVarSplit = statsVar.split(",");
      if (statsVarSplit.length === 1) {
        statsVarIds.push(statsVar);
        if (statsVar in statsVarPathMap) {
          // ignore invalid statsVar Id
          statsVarPaths.push(statsVarPathMap[statsVar]);
        }
      } else {
        statsVarIds.push(statsVarSplit[0]);
        const path = statsVarSplit.slice(1).map((item) => {
          return parseInt(item, 10);
        });
        statsVarPaths.push(path);
      }
    }
  }
  return {
    statsVarPath: statsVarPaths,
    statsVarId: statsVarIds,
    placeId: placeIds,
    pc,
  };
}

function getPlaceNames(dcids: string[]): Promise<{ [key: string]: string }> {
  let url = "/api/place/name?";
  const urls = [];
  for (const place of dcids) {
    urls.push(`dcid=${place}`);
  }
  url += urls.join("&");
  return axios.get(url).then((resp) => {
    return resp.data;
  });
}

function getStatsVarInfo(
  dcids: string[]
): Promise<Record<string, StatsVarInfo>> {
  let url = "/api/stats/stats-var-property?";
  const urls = [];
  for (const dcid of dcids) {
    urls.push(`dcid=${dcid}`);
  }
  url += urls.join("&");
  return axios.get(url).then((resp) => {
    return resp.data;
  });
}

function getStatsVar(dcids: string[]): Promise<Set<string>> {
  if (dcids.length === 0) {
    return Promise.resolve(new Set<string>());
  }
  const promises = [];
  // ToDo: read the set of statsVars available for multiple dcids from server side
  for (const dcid of dcids) {
    promises.push(
      axios.get("/api/place/statsvars/" + dcid).then((resp) => {
        return resp.data;
      })
    );
  }
  return Promise.all(promises).then((values) => {
    let statsVars = new Set();
    for (const value of values) {
      statsVars = new Set([...Array.from(statsVars), ...value]);
    }
    return statsVars;
  }) as Promise<Set<string>>;
}

function saveToFile(filename: string, csv: string): void {
  if (!csv.match(/^data:text\/csv/i)) {
    csv = "data:text/csv;charset=utf-8," + csv;
  }
  const data = encodeURI(csv);
  const link = document.createElement("a");
  link.setAttribute("href", data);
  link.setAttribute("download", filename);
  link.click();
}

interface StatsVarInfo {
  md: string;
  mprop: string;
  pt: string;
  pvs: { [key: string]: string };
  title: string;
}

/*
 * Get url params
 */
function getUrlVars() {
  const vars = {};
  const parts = window.location.hash.replace(
    /[?&]+([^=&]+)=([^&]*)/gi,
    (m, key, value) => {
      vars[key] = value;
      return value;
    }
  );
  return vars;
}

function setSearchParam(vars) {
  let newHash = "#";
  for (const k in vars) {
    newHash += "&" + k + "=" + vars[k];
  }
  window.location.hash = newHash;
}

export {
  StatsVarInfo,
  updateUrl,
  parseUrl,
  getStatsVarInfo,
  getPlaceNames,
  getStatsVar,
  saveToFile,
};<|MERGE_RESOLUTION|>--- conflicted
+++ resolved
@@ -26,8 +26,6 @@
   pc?: boolean;
   place?: { place: string; shouldAdd: boolean };
   statsVar?: { statsVar: string; shouldAdd: boolean };
-<<<<<<< HEAD
-=======
 }
 
 interface UrlObject {
@@ -35,7 +33,6 @@
   statsVarId: string[];
   placeId: string[];
   pc: boolean;
->>>>>>> 53a5ed4a
 }
 
 function updateUrl(param: UrlParam): void {
@@ -61,14 +58,8 @@
     vars.place = placeList.join(",");
     if (vars.place === "") {
       delete vars.place;
-<<<<<<< HEAD
-    }
-    // set default statsVar when place is not empty
-    else if (!vars.hasOwnProperty("statsVar")) {
-=======
     } else if (!vars.statsVar) {
       // set default statsVar when place is not empty
->>>>>>> 53a5ed4a
       vars.statsVar = "Count_Person";
     }
   }
@@ -263,21 +254,19 @@
 }
 
 /*
- * Get url params
+ * Parse url hash into VarUrl object that contains statsvar, place and perCapita
+ * information
  */
-function getUrlVars() {
+function getUrlVars(): VarUrl {
   const vars = {};
-  const parts = window.location.hash.replace(
-    /[?&]+([^=&]+)=([^&]*)/gi,
-    (m, key, value) => {
-      vars[key] = value;
-      return value;
-    }
-  );
-  return vars;
-}
-
-function setSearchParam(vars) {
+  window.location.hash.replace(/[?&]+([^=&]+)=([^&]*)/gi, (m, key, value) => {
+    vars[key] = value;
+    return value;
+  });
+  return vars as VarUrl;
+}
+
+function setSearchParam(vars: VarUrl) {
   let newHash = "#";
   for (const k in vars) {
     newHash += "&" + k + "=" + vars[k];
