/**
 * Copyright 2020 Google LLC
 *
 * Licensed under the Apache License, Version 2.0 (the "License");
 * you may not use this file except in compliance with the License.
 * You may obtain a copy of the License at
 *
 *      http://www.apache.org/licenses/LICENSE-2.0
 *
 * Unless required by applicable law or agreed to in writing, software
 * distributed under the License is distributed on an "AS IS" BASIS,
 * WITHOUT WARRANTIES OR CONDITIONS OF ANY KIND, either express or implied.
 * See the License for the specific language governing permissions and
 * limitations under the License.
 */
import axios from "axios";
import { getUrlVars, setSearchParam } from "./dc";
import statsVarPathMap from "../../../tools/pv_tree_generator/statsvar_path.json";

// Temporary hack before we clean up place stats var cache.
const MAPPING = {
  Count_Person: "TotalPopulation",
  Count_Person_Male: "MalePopulation",
  Count_Person_Female: "FemalePopulation",
  Count_Person_MarriedAndNotSeparated: "MarriedPopulation",
  Count_Person_Divorced: "DivorcedPopulation",
  Count_Person_NeverMarried: "NeverMarriedPopulation",
  Count_Person_Separated: "SeparatedPopulation",
  Count_Person_Widowed: "WidowedPopulation",
  Median_Age_Person: "MedianAge",
  Median_Income_Person: "MedianIncome",
  Count_Person_BelowPovertyLevelInThePast12Months: "BelowPovertyLine",
  Count_HousingUnit: "HousingUnits",
  Count_Household: "Households",
  Count_CriminalActivities_CombinedCrime: "TotalCrimes",
  UnemploymentRate_Person: "UnemploymentRate",
  CumulativeCount_MedicalConditionIncident_COVID_19_ConfirmedOrProbableCase:
    "NYTCovid19CumulativeCases",
  CumulativeCount_MedicalConditionIncident_COVID_19_PatientDeceased:
    "NYTCovid19CumulativeDeaths",
  IncrementalCount_MedicalConditionIncident_COVID_19_ConfirmedOrProbableCase:
    "NYTCovid19IncrementalCases",
  IncrementalCount_MedicalConditionIncident_COVID_19_PatientDeceased:
    "NYTCovid19IncrementalDeaths",
};

interface VarUrl {
  statsVar: string;
  place: string;
  pc: string;
}

interface UrlParam {
  pc?: boolean;
<<<<<<< HEAD
  place?: { place: string; shouldAdd: boolean };
  statsVarPath?: { statsVar: string; shouldAdd: boolean };
  statsVarDelete?: string;
=======
  place?: { place: string, shouldAdd: boolean };
  statsVar?: { statsVar: string, shouldAdd: boolean };
>>>>>>> c939b3e9
}

function updateUrl(param: UrlParam) {
  const vars = getUrlVars() as VarUrl;
  // update per Capita state
  if ("pc" in param) {
    vars.pc = param.pc ? "1" : "0";
  }
  // update places
  if ("place" in param) {
    let placeList = [];
    if ("place" in vars) {
      placeList = vars.place.split(",");
    }
    if (param.place.shouldAdd && !placeList.includes(param.place.place)) {
      placeList.push(param.place.place);
    } else if (
      !param.place.shouldAdd &&
      placeList.includes(param.place.place)
    ) {
      placeList.splice(placeList.indexOf(param.place.place), 1);
    }
    vars.place = placeList.join(",");
    if (vars.place === "") {
      delete vars.place;
    }
    // set default statsVar when place is not empty
    else if (!vars.hasOwnProperty("statsVar")) {
      vars.statsVar =
        "Count_Person";
    }
  }
<<<<<<< HEAD
  // update statsVar with Path
  if ("statsVarPath" in param) {
    const statvarPath = param.statsVarPath.statsVar.split(SEP);
    const encodedPath = [];
    for (const node of statvarPath) {
      encodedPath.push(encodeURI(node));
    }
    const statsVarUrl = encodedPath.join(SEP);
    let statsVarList = [];
    if ("statsVar" in vars) {
      statsVarList = vars.statsVar.split("__");
    }
    if (param.statsVarPath.shouldAdd && !statsVarList.includes(statsVarUrl)) {
      statsVarList.push(statsVarUrl);
    } else if (
      !param.statsVarPath.shouldAdd &&
      statsVarList.includes(statsVarUrl)
    ) {
      statsVarList.splice(statsVarList.indexOf(statsVarUrl), 1);
    }
    vars.statsVar = statsVarList.join("__");
    if (vars.statsVar === "") {
      delete vars.statsVar;
    }
  }
  // delete statsvar with statsvarId
  if ("statsVarDelete" in param) {
    let statsVarList = [];
=======
  // update statsVar
  if ("statsVar" in param) {
    const statsVarUpdate = param.statsVar.statsVar;
    const statsVarUpdateName = statsVarUpdate.split(",")[0];
    const statsVarUpatePath = statsVarUpdate.split(",").slice(1);
    let statsVarList = new Set<string>();
>>>>>>> c939b3e9
    if ("statsVar" in vars) {
      statsVarList = new Set(vars.statsVar.split("__"));
    }
    if (statsVarUpatePath.length !== 0) {
      // update with statsVarPath
      if (param.statsVar.shouldAdd) {
        // remove the same statsVar with name only
        statsVarList.delete(statsVarUpdateName);
        statsVarList.add(statsVarUpdate);
      } else {
        if (statsVarList.has(statsVarUpdate)) {
          statsVarList.delete(statsVarUpdate);
        }
        else if (statsVarList.has(statsVarUpdateName)) {
          statsVarList.delete(statsVarUpdateName);
        }
      }
    } else {
      // update with statsVarName
      const statsVarNames = {};
      for (const statsVar of Array.from(statsVarList)) {
        statsVarNames[statsVar.split(",")[0]] = statsVar;
      }
      if (param.statsVar.shouldAdd && !(statsVarUpdateName in statsVarNames)) {
        statsVarList.add(statsVarUpdate);
      }
      else if (!param.statsVar.shouldAdd && (statsVarUpdateName in statsVarNames)) {
        statsVarList.delete(statsVarNames[statsVarUpdateName]);
      }
    }
    vars.statsVar = Array.from(statsVarList).join("__");
    if (vars.statsVar === "") {
      delete vars.statsVar;
    }
  }
  setSearchParam(vars);
}

function parseUrl() {
  const vars = getUrlVars() as VarUrl;
  let pc: boolean;
  if ("pc" in vars) {
    pc = vars.pc === "1";
  } else {
    pc = false;
  }

  let placeIds: string[];
  if ("place" in vars) {
    placeIds = vars.place.split(",");
  } else {
    placeIds = [];
  }

  let statsVarList = [];
  const statsVarPaths = [];
  const statsVarIds = [];
  if ("statsVar" in vars) {
    statsVarList = vars.statsVar.split("__");
    for (const statsVar of statsVarList) {
      const statsVarSplit = statsVar.split(',');
      if (statsVarSplit.length === 1) {
        statsVarIds.push(statsVar);
        statsVarPaths.push(statsVarPathMap[statsVar]);
      }
      else {
        statsVarIds.push(statsVarSplit[0]);
        const path = statsVarSplit.slice(1).map((item) => {
          return parseInt(item, 10);
        })
        statsVarPaths.push(path);
      }
    }
  }

  return {
    statsVarPath: statsVarPaths,
    statsVarId: statsVarIds,
    placeId: placeIds,
    pc,
  };
}

function getPlaceNames(dcids: string[]) {
  let url = "/api/place/name?";
  const urls = [];
  for (const place of dcids) {
    urls.push(`dcid=${place}`);
  }
  url += urls.join("&");
  return axios.get(url).then((resp) => {
    return resp.data;
  });
}

function getStatsVarInfo(dcids: string[]) {
  let url = "/api/stats/stats-var-property?";
  const urls = [];
  for (const dcid of dcids) {
    urls.push(`dcid=${dcid}`);
  }
  url += urls.join("&");
  return axios.get(url).then((resp) => {
    return resp.data;
  });
}

function getStatsVar(dcids: string[]) {
  if (dcids.length === 0) {
    return Promise.resolve(new Set<string>());
  }
  const promises = [];
  // ToDo: read the set of statsVars available for multiple dcids from server side
  for (const dcid of dcids) {
    promises.push(
      axios.get("/api/place/statsvars/" + dcid).then((resp) => {
        return resp.data;
      })
    );
  }
  return Promise.all(promises).then((values) => {
    let statsVars = new Set(); // Count_Person not in List ???
    for (const value of values) {
      statsVars = new Set([...Array.from(statsVars), ...value]);
    }
    Object.keys(MAPPING).map((key) => {
      if (statsVars.has(MAPPING[key])) {
        statsVars.add(key);
      }
    });
    return statsVars;
  }) as Promise<Set<string>>;
}

function saveToFile(filename: string, csv: string) {
  if (!csv.match(/^data:text\/csv/i)) {
    csv = "data:text/csv;charset=utf-8," + csv;
  }
  const data = encodeURI(csv);
  const link = document.createElement("a");
  link.setAttribute("href", data);
  link.setAttribute("download", filename);
  link.click();
}

export {
  updateUrl,
  parseUrl,
  getStatsVarInfo,
  getPlaceNames,
  getStatsVar,
  saveToFile,
};<|MERGE_RESOLUTION|>--- conflicted
+++ resolved
@@ -52,14 +52,8 @@
 
 interface UrlParam {
   pc?: boolean;
-<<<<<<< HEAD
-  place?: { place: string; shouldAdd: boolean };
-  statsVarPath?: { statsVar: string; shouldAdd: boolean };
-  statsVarDelete?: string;
-=======
   place?: { place: string, shouldAdd: boolean };
   statsVar?: { statsVar: string, shouldAdd: boolean };
->>>>>>> c939b3e9
 }
 
 function updateUrl(param: UrlParam) {
@@ -92,43 +86,12 @@
         "Count_Person";
     }
   }
-<<<<<<< HEAD
-  // update statsVar with Path
-  if ("statsVarPath" in param) {
-    const statvarPath = param.statsVarPath.statsVar.split(SEP);
-    const encodedPath = [];
-    for (const node of statvarPath) {
-      encodedPath.push(encodeURI(node));
-    }
-    const statsVarUrl = encodedPath.join(SEP);
-    let statsVarList = [];
-    if ("statsVar" in vars) {
-      statsVarList = vars.statsVar.split("__");
-    }
-    if (param.statsVarPath.shouldAdd && !statsVarList.includes(statsVarUrl)) {
-      statsVarList.push(statsVarUrl);
-    } else if (
-      !param.statsVarPath.shouldAdd &&
-      statsVarList.includes(statsVarUrl)
-    ) {
-      statsVarList.splice(statsVarList.indexOf(statsVarUrl), 1);
-    }
-    vars.statsVar = statsVarList.join("__");
-    if (vars.statsVar === "") {
-      delete vars.statsVar;
-    }
-  }
-  // delete statsvar with statsvarId
-  if ("statsVarDelete" in param) {
-    let statsVarList = [];
-=======
   // update statsVar
   if ("statsVar" in param) {
     const statsVarUpdate = param.statsVar.statsVar;
     const statsVarUpdateName = statsVarUpdate.split(",")[0];
     const statsVarUpatePath = statsVarUpdate.split(",").slice(1);
     let statsVarList = new Set<string>();
->>>>>>> c939b3e9
     if ("statsVar" in vars) {
       statsVarList = new Set(vars.statsVar.split("__"));
     }
