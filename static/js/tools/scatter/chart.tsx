/**
 * Copyright 2020 Google LLC
 *
 * Licensed under the Apache License, Version 2.0 (the "License");
 * you may not use this file except in compliance with the License.
 * You may obtain a copy of the License at
 *
 *      http://www.apache.org/licenses/LICENSE-2.0
 *
 * Unless required by applicable law or agreed to in writing, software
 * distributed under the License is distributed on an "AS IS" BASIS,
 * WITHOUT WARRANTIES OR CONDITIONS OF ANY KIND, either express or implied.
 * See the License for the specific language governing permissions and
 * limitations under the License.
 */

/**
 * Chart component for plotting a scatter plot.
 */

<<<<<<< HEAD
import ReactDOMServer from "react-dom/server";
import React, { useEffect, useRef, useState } from "react";
import _ from "lodash";
import { Container, Row, Card } from "reactstrap";
import * as d3 from "d3";
import { Point } from "./chart_loader";
import { shouldShowMapBoundaries, urlToDomain } from "../../shared/util";
import { GeoJsonData, GeoJsonFeatureProperties } from "../../chart/types";
import { drawChoropleth } from "../../chart/draw_choropleth";
import { ScatterChartType } from "./util";
import { NamedPlace } from "../../shared/types";
import { PlaceInfo } from "./context";
import { drawScatter } from "./draw_scatter";
=======
import * as d3 from "d3";
import _ from "lodash";
import React, { useEffect, useRef, useState } from "react";
import ReactDOM from "react-dom";
import { Card, Container, Row } from "reactstrap";

import { wrap } from "../../chart/base";
import { formatNumber } from "../../i18n/i18n";
import { urlToDomain } from "../../shared/util";
import { Point } from "./chart_loader";
>>>>>>> de44d099

interface ChartPropsType {
  points: { [placeDcid: string]: Point };
  xLabel: string;
  yLabel: string;
  xLog: boolean;
  yLog: boolean;
  xPerCapita: boolean;
  yPerCapita: boolean;
  xStatVar: string;
  yStatVar: string;
  xUnits?: string;
  yUnits?: string;
  showQuadrants: boolean;
  showLabels: boolean;
<<<<<<< HEAD
  geoJsonData: GeoJsonData;
  placeInfo: PlaceInfo;
  chartType: ScatterChartType;
=======
  showDensity: boolean;
>>>>>>> de44d099
}

const DOT_REDIRECT_PREFIX = "/tools/timeline";
const SVG_CONTAINER_ID = "scatter-plot-container";
<<<<<<< HEAD
const MAP_LEGEND_CONTAINER_ID = "legend-container";
const MAP_LEGEND_ARROW_LENGTH = 5;
const MAP_LEGEND_ARROW_WIDTH = 6;
const MAP_LEGEND_TITLE_FONT_WEIGHT = 600;
const MAP_MIN_LEGEND_CELL_SIZE = 12;
const MAP_LEGEND_MARKER_WIDTH = 9;
const MAP_LEGEND_MARKER_HEIGHT = 9;
const MAP_LEGEND_AXIS_STROKE_COLOR = "black";
const MAP_COLORS = [
  "#e8e8e8",
  "#ace4e4",
  "#5ac8c8",
  "#dfb0d6",
  "#a5add3",
  "#5698b9",
  "#be64ac",
  "#8c62aa",
  "#3b4994",
];
// These values correspond to the index of the color from MAP_COLORS that should
// be used as the fill for that cell in the legend.
const MAP_LEGEND_GRID_VALUES = [
  [8, 7, 6],
  [5, 4, 3],
  [2, 1, 0],
];
=======
const MARGINS = {
  bottom: 30,
  left: 60,
  right: 30,
  top: 30,
};
const Y_AXIS_WIDTH = 30;
const STROKE_WIDTH = 1.5;
const DEFAULT_FILL = "#FFFFFF";
const DENSITY_LEGEND_FONT_SIZE = "0.7rem";
const DENSITY_LEGEND_TEXT_HEIGHT = 15;
const DENSITY_LEGEND_TEXT_PADDING = 5;
const DENSITY_LEGEND_IMAGE_WIDTH = 10;
const DENSITY_LEGEND_WIDTH = 75;
>>>>>>> de44d099

function Chart(props: ChartPropsType): JSX.Element {
  const svgContainerRef = useRef<HTMLDivElement>();
  const tooltipRef = useRef<HTMLDivElement>();
  const sources: Set<string> = new Set();
  const [chartWidth, setChartWidth] = useState(0);
  Object.values(props.points).forEach((point) => {
    sources.add(point.xSource);
    sources.add(point.ySource);
    if (props.xPerCapita && point.xPopSource) {
      sources.add(point.xPopSource);
    }
    if (props.yPerCapita && point.yPopSource) {
      sources.add(point.yPopSource);
    }
  });
  const sourceList: string[] = Array.from(sources);
  const seenSourceDomains = new Set();
  const sourcesJsx = sourceList.map((source, index) => {
    const domain = urlToDomain(source);
    if (seenSourceDomains.has(domain)) {
      return null;
    }
    seenSourceDomains.add(domain);
    return (
      <span key={source}>
        {index > 0 ? ", " : ""}
        <a href={source}>{domain}</a>
      </span>
    );
  });
  // Tooltip needs to start off hidden
  d3.select(tooltipRef.current)
    .style("visibility", "hidden")
    .style("position", "fixed");

  // Replot when data changes.
  useEffect(() => {
    if (!_.isEmpty(props.points)) {
      clearSVGs();
      plot(svgContainerRef, tooltipRef, props);
    }
  }, [props]);

  useEffect(() => {
    function _handleWindowResize() {
      if (svgContainerRef.current) {
        clearSVGs();
        const width = svgContainerRef.current.offsetWidth;
        if (width !== chartWidth) {
          setChartWidth(width);
          plot(svgContainerRef, tooltipRef, props);
        }
      }
    }
    window.addEventListener("resize", _handleWindowResize);
    return () => {
      window.removeEventListener("resize", _handleWindowResize);
    };
  }, [props]);
  return (
    <Container id="chart">
      <Row>
        <Card id="no-padding">
          <div className="chart-title">
            <h3>{`${props.yLabel} vs ${props.xLabel}`}</h3>
          </div>
          <div>
            <div id={SVG_CONTAINER_ID} ref={svgContainerRef}></div>
            <div id={MAP_LEGEND_CONTAINER_ID}></div>
          </div>
          <div id="tooltip" ref={tooltipRef} />
          <div className="provenance">Data from {sourcesJsx}</div>
        </Card>
      </Row>
    </Container>
  );
}

/**
 * Clear the svgs from each div container that contains an svg.
 */
function clearSVGs(): void {
  d3.select(`#${SVG_CONTAINER_ID}`).selectAll("*").remove();
  d3.select(`#${MAP_LEGEND_CONTAINER_ID}`).selectAll("*").remove();
}

/**
 * Formats a number, or returns "N/A" if not an number.
 * If the number is a float, keeps three decimal places.
 * TODO: Need a utility determine decimals places based on value.
 * @param num
 */
function getStringOrNA(num: number): string {
  return _.isNil(num)
    ? "N/A"
    : Number.isInteger(num)
    ? num.toString()
    : num.toFixed(3);
}

/**
 * Plots the chart which could either be a scatter plot or map.
 * @param svgContainerRef Ref for the container to plot the chart within
 * @param tooltipRef Ref for the tooltip div
 * @param props Options and information about the chart
 */
function plot(
  svgContainerRef: React.MutableRefObject<HTMLDivElement>,
  tooltipRef: React.MutableRefObject<HTMLDivElement>,
  props: ChartPropsType
): void {
  const svgContainerRealWidth = svgContainerRef.current.offsetWidth;
  const scatterWidth = Math.min(
    window.innerHeight * 0.6,
    svgContainerRealWidth
  );
  const chartHeight = scatterWidth;
  if (props.chartType === ScatterChartType.SCATTER) {
    drawScatter(
      svgContainerRef,
      tooltipRef,
      scatterWidth,
      chartHeight,
      props,
      redirectAction,
      getTooltipElement
    );
  } else {
    const xVals = Array.from(
      Object.values(props.points),
      (point) => point.xVal
    );
    const yVals = Array.from(
      Object.values(props.points),
      (point) => point.yVal
    );
    const xScale = d3.scaleQuantile().domain(xVals).range(d3.range(3));
    const yScale = d3.scaleQuantile().domain(yVals).range(d3.range(3));
    const colorScale = d3
      .scaleLinear<string, number>()
      .domain(d3.range(9))
      .range(MAP_COLORS);
    const dataPoints = {};
    Object.values(props.points).forEach((point) => {
      dataPoints[point.place.dcid] =
        xScale(point.xVal) + yScale(point.yVal) * 3;
    });
    drawMapLegend(
      colorScale,
      svgContainerRealWidth,
      props.xLabel,
      props.yLabel,
      d3.extent(xVals),
      d3.extent(yVals),
      props.xUnits,
      props.yUnits
    );
    drawChoropleth(
      SVG_CONTAINER_ID,
      props.placeInfo.enclosingPlace.dcid,
      props.geoJsonData,
      chartHeight,
      svgContainerRealWidth,
      dataPoints,
      "",
      colorScale,
      (geoDcid: GeoJsonFeatureProperties) => {
        redirectAction(props.xStatVar, props.yStatVar, geoDcid.geoDcid);
      },
      getMapTooltipHtml(
        props.points,
        props.xLabel,
        props.yLabel,
        props.xPerCapita,
        props.yPerCapita
      ),
      true,
      false,
      shouldShowMapBoundaries(
        props.placeInfo.enclosingPlace,
        props.placeInfo.enclosedPlaceType
      )
    );
  }
}

/**
 * Get the tooltip element for a given a point
 * @param point the point to get the tooltip element for
 * @param xLabel the xLabel for the tooltip element
 * @param yLabel the yLabel for the tooltip element
 * @param xPerCapita whether the x is per capita
 * @param yPerCapita whether the y is per capita
 */
function getTooltipElement(
  point: Point,
  xLabel: string,
  yLabel: string,
  xPerCapita: boolean,
  yPerCapita: boolean
): JSX.Element {
  let xSource = urlToDomain(point.xSource);
  if (xPerCapita && point.xPopSource) {
    const xPopDomain = urlToDomain(point.xPopSource);
    if (xPopDomain !== xSource) {
      xSource += `, ${xPopDomain}`;
    }
  }
  let ySource = urlToDomain(point.ySource);
  if (yPerCapita && point.yPopSource) {
    const yPopDomain = urlToDomain(point.yPopSource);
    if (yPopDomain !== ySource) {
      ySource += `, ${yPopDomain}`;
    }
  }
  const showXPopDateMessage =
    xPerCapita && point.xPopDate && !point.xDate.includes(point.xPopDate);
  const showYPopDateMessage =
    yPerCapita && point.yPopDate && !point.yDate.includes(point.yPopDate);
  return (
    <>
      <header>
        <b>{point.place.name || point.place.dcid}</b>
      </header>
      {xLabel}({point.xDate}): {getStringOrNA(point.xVal)}
      <br />
      {yLabel} ({point.yDate}): {getStringOrNA(point.yVal)} <br />
      <footer>
        {xLabel} data from: {xSource}
        <br />
        {yLabel} data from: {ySource}
        <br />
        {showXPopDateMessage && (
          <>
            <sup>*</sup> {xLabel} uses population data from: {point.xPopDate}
          </>
        )}
        {showYPopDateMessage && (
          <>
            <sup>*</sup> {yLabel} uses population data from: {point.yPopDate}
          </>
        )}
      </footer>
    </>
  );
}

/**
<<<<<<< HEAD
 * Draw the legend for the map view
 * @param colorScale the color scale used for the map
 * @param svgWidth the width of the map
 * @param xLabel the label for the x stat var
 * @param yLabel the label for the y stat var
 * @param xRange the range of the x values
 * @param yRange the range of the y values
 * @param xUnit the unit for the x values
 * @param yUnit the unit for the y values
=======
 * Adds a legend for the density distribution
 * @param svg svg to add the legend to
 * @param contours the density contours to add legend for
 * @param colorScale the color scale to use for the legend
 * @param chartHeight the height of the chart
 * @param marginTop top margin for the legend
 */
function addDensityLegend(
  svg: d3.Selection<SVGElement, any, any, any>,
  contours: d3.ContourMultiPolygon[],
  colorScale: d3.ScaleSequential<string>,
  chartHeight: number,
  marginTop: number
): void {
  const legend = svg
    .append("g")
    .attr("id", "density-legend")
    .attr("width", DENSITY_LEGEND_WIDTH);
  const legendHeight = chartHeight / 2;

  // add legend title
  legend
    .append("g")
    .append("text")
    .attr("dominant-baseline", "hanging")
    .attr("font-size", DENSITY_LEGEND_FONT_SIZE)
    .text("sparse");

  legend
    .append("g")
    .append("text")
    .attr("dominant-baseline", "hanging")
    .attr("font-size", DENSITY_LEGEND_FONT_SIZE)
    .text("dense")
    .attr(
      "transform",
      `translate(0, ${
        legendHeight - DENSITY_LEGEND_TEXT_HEIGHT + DENSITY_LEGEND_TEXT_PADDING
      })`
    );

  // generate a scale image and append to legend
  const canvas = document.createElement("canvas");
  canvas.width = 1;
  canvas.height = contours.length + 1;
  const context = canvas.getContext("2d");
  for (let i = 0; i <= contours.length; i++) {
    context.fillStyle = colorScale(contours.length - i);
    context.fillRect(0, i, 1, 1);
  }
  legend
    .append("image")
    .attr("id", "legend-img")
    .attr("x", 0)
    .attr("y", 0)
    .attr("width", DENSITY_LEGEND_IMAGE_WIDTH)
    .attr("height", legendHeight - 2 * DENSITY_LEGEND_TEXT_HEIGHT)
    .attr("preserveAspectRatio", "none")
    .attr("xlink:href", canvas.toDataURL())
    .attr("transform", `translate(0, ${DENSITY_LEGEND_TEXT_HEIGHT})`);

  const containerWidth = svg.node().getBoundingClientRect().width;
  const yPosition = chartHeight / 2 + marginTop - legendHeight / 2;
  legend.attr(
    "transform",
    `translate(${containerWidth - DENSITY_LEGEND_WIDTH}, ${yPosition})`
  );
}

/**
 * Adds visualization of density of points in each area
 * @param svg svg with the chart to show density for
 * @param dots the dot elements to color according to density of the area
 * @param xScale the scale to use to calculate x coordinate of data points
 * @param yScale the scale to use to calculate y coordinate of data points
 * @param dataPoints the set of data points to add density for
 * @param chartWidth the width of the chart area
 * @param chartHeight the height of the chart area
 * @param marginTop margin between top of the chart area and the top of the container
 */
function addDensity(
  svg: d3.Selection<SVGElement, any, any, any>,
  dots: d3.Selection<SVGCircleElement, Point, SVGGElement, unknown>,
  xScale: d3.ScaleLinear<number, number>,
  yScale: d3.ScaleLinear<number, number>,
  dataPoints: Array<Point>,
  chartWidth: number,
  chartHeight: number,
  marginTop: number
): void {
  // Generate the multipolygons (contours) to group the dots into areas of
  // varying densities (number of dots per pixel)
  const contours = d3
    .contourDensity<Point>()
    .size([chartWidth, chartHeight])
    .x((d) => {
      return xScale(d.xVal);
    })
    .y((d) => {
      return yScale(d.yVal);
    })(dataPoints);

  // Generate a color scale to determine what color the dots in each contour
  // will display
  const densityColorScale = d3
    .scaleSequential((t) => d3.hsl(t * 240, 1, 0.5).toString())
    .domain([0, contours.length]);

  // Add a legend to show what each color means
  addDensityLegend(svg, contours, densityColorScale, chartHeight, marginTop);

  // color the dots according to which contour it's in
  dots
    .attr("class", "density-dot")
    .attr("fill", (point) => {
      for (let i = contours.length - 1; i >= 0; i--) {
        for (const coord of contours[i].coordinates) {
          const polygon = coord as Array<[]>;
          if (
            d3.polygonContains(polygon[0], [
              xScale(point.xVal),
              yScale(point.yVal),
            ])
          ) {
            return densityColorScale(contours.length - i - 1);
          }
        }
      }
      return densityColorScale(contours.length);
    })
    .attr("stroke-width", 0);
}

/**
 * Plots a scatter plot.
 * @param svg
 * @param tooltip
 * @param props
>>>>>>> de44d099
 */
function drawMapLegend(
  colorScale: d3.ScaleLinear<string, number>,
  svgWidth: number,
  xLabel: string,
  yLabel: string,
  xRange: [number, number],
  yRange: [number, number],
  xUnit?: string,
  yUnit?: string
): void {
<<<<<<< HEAD
  const legendSvg = d3
    .select(`#${MAP_LEGEND_CONTAINER_ID}`)
    .append("svg")
    .attr("width", svgWidth);
  const legendContainer = legendSvg.append("g");
  const legendLabels = legendContainer
    .append("text")
    .attr("font-size", "0.7rem");
  const legend = legendContainer.append("g").attr("transform", "rotate(45)");
  const legendCellSize = Math.max(svgWidth * 0.012, MAP_MIN_LEGEND_CELL_SIZE);
=======
  d3.select(svgRef.current).selectAll("*").remove();
  const svgContainerRealWidth = svgContainerRef.current.offsetWidth;
  const svgContainerMaxWidth = props.showDensity
    ? window.innerHeight * 0.65 + DENSITY_LEGEND_WIDTH
    : window.innerHeight * 0.65;
  const svgContainerWidth = Math.min(
    svgContainerRealWidth,
    svgContainerMaxWidth
  );
  const svgContainerHeight = props.showDensity
    ? svgContainerWidth - DENSITY_LEGEND_WIDTH
    : svgContainerWidth;
  const svgXTranslation =
    svgContainerWidth < svgContainerRealWidth
      ? (svgContainerRealWidth - svgContainerWidth) / 2
      : 0;
  const svg = d3
    .select(svgRef.current)
    .attr("id", "scatterplot")
    .attr("width", svgContainerWidth)
    .attr("height", svgContainerHeight)
    .attr("transform", `translate(${svgXTranslation},0)`);

  // TODO: Handle log domain 0.
  const xMinMax = d3.extent(props.points, (point) => point.xVal);
  const yMinMax = d3.extent(props.points, (point) => point.yVal);

  const plotTitle = svg.append("g").attr("class", "plot-title");
  const titleHeight = addPlotTitle(
    plotTitle,
    svgContainerWidth,
    props.yLabel,
    props.xLabel
  );

  let height = svgContainerHeight - titleHeight - MARGINS.top - MARGINS.bottom;
  const minXAxisHeight = 30;
  const yAxisLabel = svg.append("g").attr("class", "y-axis-label");
  const yAxisWidth = addYLabel(
    yAxisLabel,
    height - minXAxisHeight,
    titleHeight + MARGINS.top,
    props.yLabel,
    props.yUnits
  );
  let width = svgContainerWidth - MARGINS.left - MARGINS.right - yAxisWidth;
  if (props.showDensity) {
    width = width - DENSITY_LEGEND_WIDTH;
  }

  const xAxisLabel = svg.append("g").attr("class", "x-axis-label");
  const xAxisHeight = addXLabel(
    xAxisLabel,
    width,
    MARGINS.left + yAxisWidth,
    svgContainerHeight,
    props.xLabel,
    props.xUnits
  );
  height = height - xAxisHeight;
>>>>>>> de44d099

  // draw the legend grid
  legend
    .selectAll(".row")
    .data(MAP_LEGEND_GRID_VALUES)
    .enter()
    .append("g")
    .attr(
      "transform",
      (_, i) =>
        `translate(${MAP_LEGEND_ARROW_LENGTH}, ${
          i * legendCellSize + MAP_LEGEND_ARROW_LENGTH
        })`
    )
    .selectAll(".cell")
    .data((_, i) => MAP_LEGEND_GRID_VALUES[i])
    .enter()
    .append("rect")
    .attr("width", legendCellSize)
    .attr("height", legendCellSize)
    .attr("x", (_, i) => i * legendCellSize)
    .attr("fill", (d) => colorScale(d));

  // add the arrowhead marker definition
  legend
    .append("defs")
    .append("marker")
    .attr("id", "arrow")
    .attr("refX", MAP_LEGEND_ARROW_LENGTH - 2)
    .attr("refY", MAP_LEGEND_ARROW_WIDTH / 2)
    .attr("markerWidth", MAP_LEGEND_MARKER_WIDTH)
    .attr("markerHeight", MAP_LEGEND_MARKER_HEIGHT)
    .attr("orient", "auto-start-reverse")
    .append("path")
    .attr(
      "d",
      d3.line()([
        [0, 0],
        [0, MAP_LEGEND_ARROW_WIDTH],
        [MAP_LEGEND_ARROW_LENGTH, MAP_LEGEND_ARROW_WIDTH / 2],
      ])
    )
    .attr("stroke", MAP_LEGEND_AXIS_STROKE_COLOR);

  // draw the two axis on the legend
  legend
    .append("path")
    .attr(
      "d",
      d3.line()([
        [
          legendCellSize * 3 + MAP_LEGEND_ARROW_LENGTH,
          legendCellSize * 3 + MAP_LEGEND_ARROW_LENGTH,
        ],
        [legendCellSize * 3 + MAP_LEGEND_ARROW_LENGTH, 0],
      ])
    )
    .attr("stroke", MAP_LEGEND_AXIS_STROKE_COLOR)
    .attr("stroke-width", 1.5)
    .attr("marker-end", "url(#arrow)");

<<<<<<< HEAD
  legend
    .append("path")
    .attr(
      "d",
      d3.line()([
        [
          legendCellSize * 3 + MAP_LEGEND_ARROW_LENGTH,
          legendCellSize * 3 + MAP_LEGEND_ARROW_LENGTH,
        ],
        [0, legendCellSize * 3 + MAP_LEGEND_ARROW_LENGTH],
      ])
    )
    .attr("stroke", MAP_LEGEND_AXIS_STROKE_COLOR)
    .attr("stroke-width", 1.5)
    .attr("marker-end", "url(#arrow)");

  // draw the labels
  const xUnitString = xUnit ? ` (${xUnit})` : "";
  const yUnitString = yUnit ? ` (${yUnit})` : "";
  const xLabelTitle = legendLabels
    .append("tspan")
    .text(xLabel + xUnitString)
    .attr("x", 0)
    .attr("y", 0)
    .attr("font-weight", MAP_LEGEND_TITLE_FONT_WEIGHT);
  const xLabelRange = legendLabels
    .append("tspan")
    .text(`${xRange[0]} to ${xRange[1]}`)
    .attr("x", 0)
    .attr("y", 15);
  const xLabelLength = Math.max(
    xLabelTitle.node().getBBox().width,
    xLabelRange.node().getBBox().width
  );
  legendLabels
    .append("tspan")
    .text(yLabel + yUnitString)
    .attr("x", xLabelLength + 3 * legendCellSize)
    .attr("y", 0)
    .attr("font-weight", MAP_LEGEND_TITLE_FONT_WEIGHT);
  legendLabels
    .append("tspan")
    .text(`${yRange[0]} to ${yRange[1]}`)
    .attr("x", xLabelLength + 3 * legendCellSize)
    .attr("y", 15);
=======
  const dots = g
    .selectAll("dot")
    .data(props.points)
    .enter()
    .append("circle")
    .attr("r", 5)
    .attr("cx", (point) => xScale(point.xVal))
    .attr("cy", (point) => yScale(point.yVal))
    .attr("stroke", "rgb(147, 0, 0)")
    .style("opacity", "0.7")
    .on("click", handleDotClick(props.xStatVar, props.yStatVar));

  if (props.showDensity) {
    addDensity(
      svg,
      dots,
      xScale,
      yScale,
      props.points,
      width,
      height,
      titleHeight + MARGINS.top
    );
  } else {
    dots
      .attr("class", "scatter-dot")
      .attr("fill", DEFAULT_FILL)
      .attr("stroke-width", STROKE_WIDTH);
  }

  if (props.showLabels) {
    g.append("g")
      .attr("class", "dot-label")
      .selectAll("text")
      .data(props.points)
      .enter()
      .append("text")
      .attr("dy", "0.35em")
      .attr("x", (point) => xScale(point.xVal) + 7)
      .attr("y", (point) => yScale(point.yVal))
      .text((point) => point.place.name);
  }
>>>>>>> de44d099

  // move the legend labels to the left and down so that the legend is in the
  // of the labels
  legendLabels.attr(
    "transform",
    `translate(-${xLabelLength + 1.5 * legendCellSize}, ${
      legend.node().getBoundingClientRect().height
    })`
  );

  const legendSvgClientRect = legendSvg.node().getBoundingClientRect();
  const legendContainerClientRect = legendContainer
    .node()
    .getBoundingClientRect();

  // Move the entire legend against the right side of the svg container
  const legendContainerShiftX =
    legendSvgClientRect.width -
    legendContainerClientRect.width +
    (legendSvgClientRect.x - legendContainerClientRect.x);
  legendContainer.attr("transform", `translate(${legendContainerShiftX},0)`);
  // Set the svg height to be the legend height
  legendSvg.attr(
    "height",
    legendContainer.node().getBoundingClientRect().height
  );
}

function redirectAction(
  xStatVar: string,
  yStatVar: string,
  placeDcid: string
): void {
  const uri = `${DOT_REDIRECT_PREFIX}#place=${placeDcid}&statsVar=${xStatVar}__${yStatVar}`;
  window.open(uri);
}

const getMapTooltipHtml = (
  points: { [placeDcid: string]: Point },
  xLabel: string,
  yLabel: string,
  xPerCapita: boolean,
  yPerCapita: boolean
) => (place: NamedPlace) => {
  const point = points[place.dcid];
  if (_.isEmpty(point)) {
    return "";
  }
  const element = getTooltipElement(
    point,
    xLabel,
    yLabel,
    xPerCapita,
    yPerCapita
  );
  return ReactDOMServer.renderToStaticMarkup(element);
};

export { Chart, ChartPropsType };<|MERGE_RESOLUTION|>--- conflicted
+++ resolved
@@ -18,32 +18,20 @@
  * Chart component for plotting a scatter plot.
  */
 
-<<<<<<< HEAD
-import ReactDOMServer from "react-dom/server";
-import React, { useEffect, useRef, useState } from "react";
-import _ from "lodash";
-import { Container, Row, Card } from "reactstrap";
-import * as d3 from "d3";
-import { Point } from "./chart_loader";
-import { shouldShowMapBoundaries, urlToDomain } from "../../shared/util";
-import { GeoJsonData, GeoJsonFeatureProperties } from "../../chart/types";
-import { drawChoropleth } from "../../chart/draw_choropleth";
-import { ScatterChartType } from "./util";
-import { NamedPlace } from "../../shared/types";
-import { PlaceInfo } from "./context";
-import { drawScatter } from "./draw_scatter";
-=======
 import * as d3 from "d3";
 import _ from "lodash";
 import React, { useEffect, useRef, useState } from "react";
-import ReactDOM from "react-dom";
+import ReactDOMServer from "react-dom/server";
 import { Card, Container, Row } from "reactstrap";
 
-import { wrap } from "../../chart/base";
-import { formatNumber } from "../../i18n/i18n";
-import { urlToDomain } from "../../shared/util";
+import { drawChoropleth } from "../../chart/draw_choropleth";
+import { GeoJsonData, GeoJsonFeatureProperties } from "../../chart/types";
+import { NamedPlace } from "../../shared/types";
+import { shouldShowMapBoundaries, urlToDomain } from "../../shared/util";
 import { Point } from "./chart_loader";
->>>>>>> de44d099
+import { PlaceInfo } from "./context";
+import { drawScatter } from "./draw_scatter";
+import { ScatterChartType } from "./util";
 
 interface ChartPropsType {
   points: { [placeDcid: string]: Point };
@@ -59,18 +47,14 @@
   yUnits?: string;
   showQuadrants: boolean;
   showLabels: boolean;
-<<<<<<< HEAD
   geoJsonData: GeoJsonData;
   placeInfo: PlaceInfo;
   chartType: ScatterChartType;
-=======
   showDensity: boolean;
->>>>>>> de44d099
 }
 
 const DOT_REDIRECT_PREFIX = "/tools/timeline";
 const SVG_CONTAINER_ID = "scatter-plot-container";
-<<<<<<< HEAD
 const MAP_LEGEND_CONTAINER_ID = "legend-container";
 const MAP_LEGEND_ARROW_LENGTH = 5;
 const MAP_LEGEND_ARROW_WIDTH = 6;
@@ -97,22 +81,6 @@
   [5, 4, 3],
   [2, 1, 0],
 ];
-=======
-const MARGINS = {
-  bottom: 30,
-  left: 60,
-  right: 30,
-  top: 30,
-};
-const Y_AXIS_WIDTH = 30;
-const STROKE_WIDTH = 1.5;
-const DEFAULT_FILL = "#FFFFFF";
-const DENSITY_LEGEND_FONT_SIZE = "0.7rem";
-const DENSITY_LEGEND_TEXT_HEIGHT = 15;
-const DENSITY_LEGEND_TEXT_PADDING = 5;
-const DENSITY_LEGEND_IMAGE_WIDTH = 10;
-const DENSITY_LEGEND_WIDTH = 75;
->>>>>>> de44d099
 
 function Chart(props: ChartPropsType): JSX.Element {
   const svgContainerRef = useRef<HTMLDivElement>();
@@ -362,7 +330,6 @@
 }
 
 /**
-<<<<<<< HEAD
  * Draw the legend for the map view
  * @param colorScale the color scale used for the map
  * @param svgWidth the width of the map
@@ -372,146 +339,6 @@
  * @param yRange the range of the y values
  * @param xUnit the unit for the x values
  * @param yUnit the unit for the y values
-=======
- * Adds a legend for the density distribution
- * @param svg svg to add the legend to
- * @param contours the density contours to add legend for
- * @param colorScale the color scale to use for the legend
- * @param chartHeight the height of the chart
- * @param marginTop top margin for the legend
- */
-function addDensityLegend(
-  svg: d3.Selection<SVGElement, any, any, any>,
-  contours: d3.ContourMultiPolygon[],
-  colorScale: d3.ScaleSequential<string>,
-  chartHeight: number,
-  marginTop: number
-): void {
-  const legend = svg
-    .append("g")
-    .attr("id", "density-legend")
-    .attr("width", DENSITY_LEGEND_WIDTH);
-  const legendHeight = chartHeight / 2;
-
-  // add legend title
-  legend
-    .append("g")
-    .append("text")
-    .attr("dominant-baseline", "hanging")
-    .attr("font-size", DENSITY_LEGEND_FONT_SIZE)
-    .text("sparse");
-
-  legend
-    .append("g")
-    .append("text")
-    .attr("dominant-baseline", "hanging")
-    .attr("font-size", DENSITY_LEGEND_FONT_SIZE)
-    .text("dense")
-    .attr(
-      "transform",
-      `translate(0, ${
-        legendHeight - DENSITY_LEGEND_TEXT_HEIGHT + DENSITY_LEGEND_TEXT_PADDING
-      })`
-    );
-
-  // generate a scale image and append to legend
-  const canvas = document.createElement("canvas");
-  canvas.width = 1;
-  canvas.height = contours.length + 1;
-  const context = canvas.getContext("2d");
-  for (let i = 0; i <= contours.length; i++) {
-    context.fillStyle = colorScale(contours.length - i);
-    context.fillRect(0, i, 1, 1);
-  }
-  legend
-    .append("image")
-    .attr("id", "legend-img")
-    .attr("x", 0)
-    .attr("y", 0)
-    .attr("width", DENSITY_LEGEND_IMAGE_WIDTH)
-    .attr("height", legendHeight - 2 * DENSITY_LEGEND_TEXT_HEIGHT)
-    .attr("preserveAspectRatio", "none")
-    .attr("xlink:href", canvas.toDataURL())
-    .attr("transform", `translate(0, ${DENSITY_LEGEND_TEXT_HEIGHT})`);
-
-  const containerWidth = svg.node().getBoundingClientRect().width;
-  const yPosition = chartHeight / 2 + marginTop - legendHeight / 2;
-  legend.attr(
-    "transform",
-    `translate(${containerWidth - DENSITY_LEGEND_WIDTH}, ${yPosition})`
-  );
-}
-
-/**
- * Adds visualization of density of points in each area
- * @param svg svg with the chart to show density for
- * @param dots the dot elements to color according to density of the area
- * @param xScale the scale to use to calculate x coordinate of data points
- * @param yScale the scale to use to calculate y coordinate of data points
- * @param dataPoints the set of data points to add density for
- * @param chartWidth the width of the chart area
- * @param chartHeight the height of the chart area
- * @param marginTop margin between top of the chart area and the top of the container
- */
-function addDensity(
-  svg: d3.Selection<SVGElement, any, any, any>,
-  dots: d3.Selection<SVGCircleElement, Point, SVGGElement, unknown>,
-  xScale: d3.ScaleLinear<number, number>,
-  yScale: d3.ScaleLinear<number, number>,
-  dataPoints: Array<Point>,
-  chartWidth: number,
-  chartHeight: number,
-  marginTop: number
-): void {
-  // Generate the multipolygons (contours) to group the dots into areas of
-  // varying densities (number of dots per pixel)
-  const contours = d3
-    .contourDensity<Point>()
-    .size([chartWidth, chartHeight])
-    .x((d) => {
-      return xScale(d.xVal);
-    })
-    .y((d) => {
-      return yScale(d.yVal);
-    })(dataPoints);
-
-  // Generate a color scale to determine what color the dots in each contour
-  // will display
-  const densityColorScale = d3
-    .scaleSequential((t) => d3.hsl(t * 240, 1, 0.5).toString())
-    .domain([0, contours.length]);
-
-  // Add a legend to show what each color means
-  addDensityLegend(svg, contours, densityColorScale, chartHeight, marginTop);
-
-  // color the dots according to which contour it's in
-  dots
-    .attr("class", "density-dot")
-    .attr("fill", (point) => {
-      for (let i = contours.length - 1; i >= 0; i--) {
-        for (const coord of contours[i].coordinates) {
-          const polygon = coord as Array<[]>;
-          if (
-            d3.polygonContains(polygon[0], [
-              xScale(point.xVal),
-              yScale(point.yVal),
-            ])
-          ) {
-            return densityColorScale(contours.length - i - 1);
-          }
-        }
-      }
-      return densityColorScale(contours.length);
-    })
-    .attr("stroke-width", 0);
-}
-
-/**
- * Plots a scatter plot.
- * @param svg
- * @param tooltip
- * @param props
->>>>>>> de44d099
  */
 function drawMapLegend(
   colorScale: d3.ScaleLinear<string, number>,
@@ -523,7 +350,6 @@
   xUnit?: string,
   yUnit?: string
 ): void {
-<<<<<<< HEAD
   const legendSvg = d3
     .select(`#${MAP_LEGEND_CONTAINER_ID}`)
     .append("svg")
@@ -534,68 +360,6 @@
     .attr("font-size", "0.7rem");
   const legend = legendContainer.append("g").attr("transform", "rotate(45)");
   const legendCellSize = Math.max(svgWidth * 0.012, MAP_MIN_LEGEND_CELL_SIZE);
-=======
-  d3.select(svgRef.current).selectAll("*").remove();
-  const svgContainerRealWidth = svgContainerRef.current.offsetWidth;
-  const svgContainerMaxWidth = props.showDensity
-    ? window.innerHeight * 0.65 + DENSITY_LEGEND_WIDTH
-    : window.innerHeight * 0.65;
-  const svgContainerWidth = Math.min(
-    svgContainerRealWidth,
-    svgContainerMaxWidth
-  );
-  const svgContainerHeight = props.showDensity
-    ? svgContainerWidth - DENSITY_LEGEND_WIDTH
-    : svgContainerWidth;
-  const svgXTranslation =
-    svgContainerWidth < svgContainerRealWidth
-      ? (svgContainerRealWidth - svgContainerWidth) / 2
-      : 0;
-  const svg = d3
-    .select(svgRef.current)
-    .attr("id", "scatterplot")
-    .attr("width", svgContainerWidth)
-    .attr("height", svgContainerHeight)
-    .attr("transform", `translate(${svgXTranslation},0)`);
-
-  // TODO: Handle log domain 0.
-  const xMinMax = d3.extent(props.points, (point) => point.xVal);
-  const yMinMax = d3.extent(props.points, (point) => point.yVal);
-
-  const plotTitle = svg.append("g").attr("class", "plot-title");
-  const titleHeight = addPlotTitle(
-    plotTitle,
-    svgContainerWidth,
-    props.yLabel,
-    props.xLabel
-  );
-
-  let height = svgContainerHeight - titleHeight - MARGINS.top - MARGINS.bottom;
-  const minXAxisHeight = 30;
-  const yAxisLabel = svg.append("g").attr("class", "y-axis-label");
-  const yAxisWidth = addYLabel(
-    yAxisLabel,
-    height - minXAxisHeight,
-    titleHeight + MARGINS.top,
-    props.yLabel,
-    props.yUnits
-  );
-  let width = svgContainerWidth - MARGINS.left - MARGINS.right - yAxisWidth;
-  if (props.showDensity) {
-    width = width - DENSITY_LEGEND_WIDTH;
-  }
-
-  const xAxisLabel = svg.append("g").attr("class", "x-axis-label");
-  const xAxisHeight = addXLabel(
-    xAxisLabel,
-    width,
-    MARGINS.left + yAxisWidth,
-    svgContainerHeight,
-    props.xLabel,
-    props.xUnits
-  );
-  height = height - xAxisHeight;
->>>>>>> de44d099
 
   // draw the legend grid
   legend
@@ -657,7 +421,6 @@
     .attr("stroke-width", 1.5)
     .attr("marker-end", "url(#arrow)");
 
-<<<<<<< HEAD
   legend
     .append("path")
     .attr(
@@ -703,50 +466,6 @@
     .text(`${yRange[0]} to ${yRange[1]}`)
     .attr("x", xLabelLength + 3 * legendCellSize)
     .attr("y", 15);
-=======
-  const dots = g
-    .selectAll("dot")
-    .data(props.points)
-    .enter()
-    .append("circle")
-    .attr("r", 5)
-    .attr("cx", (point) => xScale(point.xVal))
-    .attr("cy", (point) => yScale(point.yVal))
-    .attr("stroke", "rgb(147, 0, 0)")
-    .style("opacity", "0.7")
-    .on("click", handleDotClick(props.xStatVar, props.yStatVar));
-
-  if (props.showDensity) {
-    addDensity(
-      svg,
-      dots,
-      xScale,
-      yScale,
-      props.points,
-      width,
-      height,
-      titleHeight + MARGINS.top
-    );
-  } else {
-    dots
-      .attr("class", "scatter-dot")
-      .attr("fill", DEFAULT_FILL)
-      .attr("stroke-width", STROKE_WIDTH);
-  }
-
-  if (props.showLabels) {
-    g.append("g")
-      .attr("class", "dot-label")
-      .selectAll("text")
-      .data(props.points)
-      .enter()
-      .append("text")
-      .attr("dy", "0.35em")
-      .attr("x", (point) => xScale(point.xVal) + 7)
-      .attr("y", (point) => yScale(point.yVal))
-      .text((point) => point.place.name);
-  }
->>>>>>> de44d099
 
   // move the legend labels to the left and down so that the legend is in the
   // of the labels
