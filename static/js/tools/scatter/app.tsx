/**
 * Copyright 2020 Google LLC
 *
 * Licensed under the Apache License, Version 2.0 (the "License");
 * you may not use this file except in compliance with the License.
 * You may obtain a copy of the License at
 *
 *      http://www.apache.org/licenses/LICENSE-2.0
 *
 * Unless required by applicable law or agreed to in writing, software
 * distributed under the License is distributed on an "AS IS" BASIS,
 * WITHOUT WARRANTIES OR CONDITIONS OF ANY KIND, either express or implied.
 * See the License for the specific language governing permissions and
 * limitations under the License.
 */

/**
 * Main app component for scatter.
 */

import { css, ThemeProvider, useTheme } from "@emotion/react";
import React, { ReactElement, useContext, useEffect, useState } from "react";
import { Container, Row } from "reactstrap";

import { Spinner } from "../../components/spinner";
import { intl } from "../../i18n/i18n";
import { toolMessages } from "../../i18n/i18n_tool_messages";
import {
  isFeatureEnabled,
  STANDARDIZED_VIS_TOOL_FEATURE_FLAG,
} from "../../shared/feature_flags/util";
import theme from "../../theme/theme";
import { ToolHeader } from "../shared/tool_header";
import { ChartLinkChips } from "../shared/vis_tools/chart_link_chips";
import { VisToolInstructionsBox } from "../shared/vis_tools/vis_tool_instructions_box";
import { ChartLoader } from "./chart_loader";
import {
  Axis,
  Context,
  IsLoadingWrapper,
  PlaceInfo,
  useContextStore,
} from "./context";
import { MemoizedInfo } from "./info";
import { PlaceOptions } from "./place_and_type_options";
import { StatVarChooser } from "./statvar";
import {
  applyHash,
  areStatVarsPicked,
  isPlacePicked,
  updateHash,
} from "./util";

function App(): ReactElement {
  const { x, y, place, isLoading } = useContext(Context);
  const showChart = shouldShowChart(x.value, y.value, place.value);
  const showChooseStatVarMessage = shouldShowChooseStatVarMessage(
    x.value,
    y.value,
    place.value
  );
  const showInfo = !showChart && !showChooseStatVarMessage;
  const [isSvModalOpen, updateSvModalOpen] = useState(false);
  const toggleSvModalCallback = (): void => updateSvModalOpen(!isSvModalOpen);
  const useStandardizedUi = isFeatureEnabled(
    STANDARDIZED_VIS_TOOL_FEATURE_FLAG
  );
  const theme = useTheme();
  return (
    <>
      <StatVarChooser
        openSvHierarchyModal={isSvModalOpen}
        openSvHierarchyModalCallback={toggleSvModalCallback}
      />
      <div id="plot-container">
        <Container fluid={true}>
          {!showChart && (
            <Row>
              {useStandardizedUi ? (
                <ToolHeader
                  title={intl.formatMessage(toolMessages.scatterToolTitle)}
                  subtitle={intl.formatMessage(
                    toolMessages.scatterToolSubtitle
                  )}
                  switchToolsUrl="/tools/visualization#visType%3Dscatter"
                />
              ) : (
                <div className="app-header">
                  <h1 className="mb-4">Scatter Plot Explorer</h1>
                  <a href="/tools/visualization#visType%3Dscatter">
                    Go back to the new Scatter Plot Explorer
                  </a>
                </div>
              )}
            </Row>
          )}
          <Row>
            <PlaceOptions toggleSvHierarchyModal={toggleSvModalCallback} />
          </Row>
          {showChooseStatVarMessage && (
            <Row className="info-message">
              Choose 2 statistical variables from the left pane.
            </Row>
          )}
          {showInfo && (
            <>
              {useStandardizedUi ? (
<<<<<<< HEAD
                <>
                  <Row>
                    <VisToolInstructionsBox multiVariable />
                  </Row>
                  <Row
                    css={css`
                      margin-top: ${theme.spacing.xl}px;
                    `}
                  >
                    <ChartLinkChips toolType="scatter" />
                  </Row>
                </>
=======
                <VisToolInstructionsBox toolType="scatter" />
>>>>>>> ddb4a47e
              ) : (
                <Row>
                  <MemoizedInfo />
                </Row>
              )}
            </>
          )}
          {showChart && (
            <Row id="chart-row">
              <ChartLoader />
            </Row>
          )}
        </Container>
      </div>
      <Spinner isOpen={shouldDisplaySpinner(isLoading)} />
    </>
  );
}

function AppWithContext(): ReactElement {
  const store = useContextStore();

  useEffect(() => applyHash(store), []);
  useEffect(() => updateHash(store), [store]);
  window.onhashchange = (): void => applyHash(store);

  return (
    <ThemeProvider theme={theme}>
      <Context.Provider value={store}>
        <App />
      </Context.Provider>
    </ThemeProvider>
  );
}

/**
 * Returns whether the spinner should be shown.
 * @param isLoading
 */
function shouldDisplaySpinner(isLoading: IsLoadingWrapper): boolean {
  return (
    isLoading.arePlacesLoading ||
    isLoading.areStatVarsLoading ||
    isLoading.areDataLoading
  );
}

/**
 * Checks if the info page should be hidden to display the chart.
 * Returns true if the enclosing place, child place type,
 * and statvars for the x and y axes are selected.
 * @param x
 * @param y
 * @param place
 */
function shouldShowChart(x: Axis, y: Axis, place: PlaceInfo): boolean {
  return isPlacePicked(place) && areStatVarsPicked(x, y);
}

function shouldShowChooseStatVarMessage(
  x: Axis,
  y: Axis,
  place: PlaceInfo
): boolean {
  return isPlacePicked(place) && !areStatVarsPicked(x, y);
}

export { App, AppWithContext };<|MERGE_RESOLUTION|>--- conflicted
+++ resolved
@@ -105,10 +105,9 @@
           {showInfo && (
             <>
               {useStandardizedUi ? (
-<<<<<<< HEAD
                 <>
                   <Row>
-                    <VisToolInstructionsBox multiVariable />
+                    <VisToolInstructionsBox toolType="scatter" />
                   </Row>
                   <Row
                     css={css`
@@ -118,9 +117,6 @@
                     <ChartLinkChips toolType="scatter" />
                   </Row>
                 </>
-=======
-                <VisToolInstructionsBox toolType="scatter" />
->>>>>>> ddb4a47e
               ) : (
                 <Row>
                   <MemoizedInfo />
@@ -143,7 +139,7 @@
 function AppWithContext(): ReactElement {
   const store = useContextStore();
 
-  useEffect(() => applyHash(store), []);
+  useEffect(() => applyHash(store), [store]);
   useEffect(() => updateHash(store), [store]);
   window.onhashchange = (): void => applyHash(store);
 
