--- conflicted
+++ resolved
@@ -22,6 +22,7 @@
 import axios from "axios";
 import _ from "lodash";
 import React, { useContext, useEffect, useState } from "react";
+import { GeoJsonData } from "../../chart/types";
 
 import { StatApiResponse } from "../../shared/stat_types";
 import { NamedPlace } from "../../shared/types";
@@ -36,11 +37,7 @@
   PlaceInfo,
 } from "./context";
 import { PlotOptions } from "./plot_options";
-<<<<<<< HEAD
-import { GeoJsonData } from "../../chart/types";
-=======
 import { arePlacesLoaded, getStatsWithinPlace } from "./util";
->>>>>>> de44d099
 
 /**
  * Represents a point in the scatter plot.
@@ -123,13 +120,10 @@
                 yUnits={yUnits}
                 showQuadrants={display.showQuadrants}
                 showLabels={display.showLabels}
-<<<<<<< HEAD
                 geoJsonData={cache.geoJsonData}
                 placeInfo={place.value}
                 chartType={display.chartType}
-=======
                 showDensity={display.showDensity}
->>>>>>> de44d099
               />
               <PlotOptions />
             </>
