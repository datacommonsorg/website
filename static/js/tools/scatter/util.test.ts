/**
 * Copyright 2020 Google LLC
 *
 * Licensed under the Apache License, Version 2.0 (the "License");
 * you may not use this file except in compliance with the License.
 * You may obtain a copy of the License at
 *
 *      http://www.apache.org/licenses/LICENSE-2.0
 *
 * Unless required by applicable law or agreed to in writing, software
 * distributed under the License is distributed on an "AS IS" BASIS,
 * WITHOUT WARRANTIES OR CONDITIONS OF ANY KIND, either express or implied.
 * See the License for the specific language governing permissions and
 * limitations under the License.
 */

<<<<<<< HEAD
import { updateHash, applyHash, ScatterChartType } from "./util";
=======
import { ContextType } from "./context";
import { applyHash, updateHash } from "./util";
>>>>>>> de44d099

const TestContext = ({
  x: {
    value: {
      statVarDcid: "Count_Person",
      statVarInfo: null,
      log: true,
      perCapita: false,
    },
  },
  y: {
    value: {
      statVarDcid: "Count_HousingUnit",
      statVarInfo: null,
      log: false,
      perCapita: true,
    },
  },
  place: {
    value: {
      enclosingPlace: {
        name: "Delaware",
        dcid: "geoId/10",
        types: ["State"],
      },
      enclosedPlaceType: "County",
      enclosedPlaces: [
        {
          name: "a county",
          dcid: "geoId/10003",
        },
        {
          name: "another county",
          dcid: "geoId/10005",
        },
      ],
      lowerBound: 0,
      upperBound: 99999,
    },
  },
  display: {
    showQuadrants: true,
    showLabels: true,
<<<<<<< HEAD
    chartType: ScatterChartType.SCATTER,
  },
} as unknown) as ContextType;
const Hash =
  "#%26svx%3DCount_Person%26lx%3D1%26svy%3DCount_HousingUnit%26pcy%3D1%26epd%3DgeoId%2F10%26epn%3DDelaware%26epts%3DState%26ept%3DCounty%26ub%3D99999%26qd%3D1%26ld%3D1%26ct%3D0";
=======
    showDensity: true,
  },
} as unknown) as ContextType;
const Hash =
  "#%26svx%3DCount_Person%26lx%3D1%26svy%3DCount_HousingUnit%26pcy%3D1%26epd%3DgeoId%2F10%26epn%3DDelaware%26ept%3DCounty%26ub%3D99999%26qd%3D1%26ld%3D1%26dd%3D1";
>>>>>>> de44d099

test("updateHash", () => {
  history.pushState = jest.fn();
  updateHash(TestContext);
  expect(history.pushState).toHaveBeenCalledWith(
    {},
    "",
    `/tools/scatter${Hash}`
  );
});

test("applyHash", () => {
  const context = { x: {}, y: {}, place: {}, display: {} } as ContextType;
  context.x.set = (value) => (context.x.value = value);
  context.y.set = (value) => (context.y.value = value);
  context.place.set = (value) => (context.place.value = value);
  context.display.setQuadrants = (value) =>
    (context.display.showQuadrants = value);
  context.display.setLabels = (value) => (context.display.showLabels = value);
<<<<<<< HEAD
  context.display.setChartType = (value) => (context.display.chartType = value);
=======
  context.display.setDensity = (value) => (context.display.showDensity = value);
>>>>>>> de44d099
  location.hash = Hash;
  applyHash(context);
  expect(context.x.value).toEqual(TestContext.x.value);
  expect(context.y.value).toEqual(TestContext.y.value);
  expect(context.place.value).toEqual({
    ...TestContext.place.value,
    enclosedPlaces: [],
  });
  expect(context.display.showQuadrants).toEqual(
    TestContext.display.showQuadrants
  );
  expect(context.display.showDensity).toEqual(TestContext.display.showDensity);
});<|MERGE_RESOLUTION|>--- conflicted
+++ resolved
@@ -14,12 +14,8 @@
  * limitations under the License.
  */
 
-<<<<<<< HEAD
-import { updateHash, applyHash, ScatterChartType } from "./util";
-=======
 import { ContextType } from "./context";
-import { applyHash, updateHash } from "./util";
->>>>>>> de44d099
+import { applyHash, ScatterChartType, updateHash } from "./util";
 
 const TestContext = ({
   x: {
@@ -63,19 +59,12 @@
   display: {
     showQuadrants: true,
     showLabels: true,
-<<<<<<< HEAD
-    chartType: ScatterChartType.SCATTER,
-  },
-} as unknown) as ContextType;
-const Hash =
-  "#%26svx%3DCount_Person%26lx%3D1%26svy%3DCount_HousingUnit%26pcy%3D1%26epd%3DgeoId%2F10%26epn%3DDelaware%26epts%3DState%26ept%3DCounty%26ub%3D99999%26qd%3D1%26ld%3D1%26ct%3D0";
-=======
     showDensity: true,
+    chartType: ScatterChartType.SCATTER
   },
 } as unknown) as ContextType;
 const Hash =
   "#%26svx%3DCount_Person%26lx%3D1%26svy%3DCount_HousingUnit%26pcy%3D1%26epd%3DgeoId%2F10%26epn%3DDelaware%26ept%3DCounty%26ub%3D99999%26qd%3D1%26ld%3D1%26dd%3D1";
->>>>>>> de44d099
 
 test("updateHash", () => {
   history.pushState = jest.fn();
@@ -95,11 +84,8 @@
   context.display.setQuadrants = (value) =>
     (context.display.showQuadrants = value);
   context.display.setLabels = (value) => (context.display.showLabels = value);
-<<<<<<< HEAD
   context.display.setChartType = (value) => (context.display.chartType = value);
-=======
   context.display.setDensity = (value) => (context.display.showDensity = value);
->>>>>>> de44d099
   location.hash = Hash;
   applyHash(context);
   expect(context.x.value).toEqual(TestContext.x.value);
