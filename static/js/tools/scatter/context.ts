/**
 * Copyright 2020 Google LLC
 *
 * Licensed under the Apache License, Version 2.0 (the "License");
 * you may not use this file except in compliance with the License.
 * You may obtain a copy of the License at
 *
 *      http://www.apache.org/licenses/LICENSE-2.0
 *
 * Unless required by applicable law or agreed to in writing, software
 * distributed under the License is distributed on an "AS IS" BASIS,
 * WITHOUT WARRANTIES OR CONDITIONS OF ANY KIND, either express or implied.
 * See the License for the specific language governing permissions and
 * limitations under the License.
 */

/**
 * Global app context.
 */

import { createContext, useState } from "react";

import { StatVarInfo, StatVarNode } from "../../shared/stat_var";
import { NamedPlace } from "../../shared/types";
import { NamedTypedPlace } from "../map/context";
import { ScatterChartType } from "./util";

interface Axis {
  // Additional info about the StatVar to plot for this axis
  statVarInfo: StatVarInfo;
  // Dcid of the StatVar to plot for this axis
  statVarDcid: string;
  // Whether to plot on log scale
  log: boolean;
  // Whether to plot per capita values
  perCapita: boolean;
}

const EmptyAxis: Axis = Object.freeze({
  statVarInfo: null,
  statVarDcid: "",
  log: false,
  perCapita: false,
});

interface Setter<T> {
  (value: T): void;
}

interface AxisWrapper {
  value: Axis;

  // Setters
  set: Setter<Axis>;
  setStatVarDcid: Setter<string>;
  unsetStatVarDcid: Setter<void>;
  setStatVarInfo: Setter<StatVarInfo>;
  setLog: Setter<boolean>;
  setPerCapita: Setter<boolean>;
}

interface PlaceInfo {
  // Place that encloses the child places to plot
  enclosingPlace: NamedTypedPlace;
  // Type of places to plot
  enclosedPlaceType: string;
  // Places to plot
  enclosedPlaces: Array<NamedPlace>;
  // Only plot places with populations between these
  lowerBound: number;
  upperBound: number;
}

interface PlaceInfoWrapper {
  value: PlaceInfo;

  // Setters
  set: Setter<PlaceInfo>;
  setEnclosingPlace: Setter<NamedTypedPlace>;
  setEnclosedPlaceType: Setter<string>;
  setEnclosedPlaces: Setter<Array<NamedPlace>>;
  setLowerBound: Setter<number>;
  setUpperBound: Setter<number>;
}

const EmptyPlace: PlaceInfo = Object.freeze({
  enclosingPlace: {
    name: "",
    dcid: "",
    types: [],
  },
  enclosedPlaceType: "",
  enclosedPlaces: [],
  lowerBound: 0,
  upperBound: 1e10,
});

interface DisplayOptionsWrapper {
  showQuadrants: boolean;
  showLabels: boolean;
<<<<<<< HEAD
  chartType: ScatterChartType;
=======
  showDensity: boolean;
>>>>>>> de44d099

  // Setters
  setQuadrants: Setter<boolean>;
  setLabels: Setter<boolean>;
<<<<<<< HEAD
  setChartType: Setter<ScatterChartType>;
=======
  setDensity: Setter<boolean>;
>>>>>>> de44d099
}

interface DateInfo {
  year: number;
  month: number;
  day: number;
}

interface DateInfoWrapper {
  value: DateInfo;

  // Setters
  set: Setter<DateInfo>;
  setYear: Setter<number>;
  setMonth: Setter<number>;
  setDay: Setter<number>;
}

const EmptyDate: DateInfo = Object.freeze({
  year: 0,
  month: 0,
  day: 0,
});

interface IsLoadingWrapper {
  // Whether child places and their names are being retrieved
  arePlacesLoading: boolean;
  // Whether valid statvars are being retrieved for filtering the statvar menu
  areStatVarsLoading: boolean;
  // Whether population and statvar data are being retrieved for plotting
  areDataLoading: boolean;

  // Setters
  setArePlacesLoading: Setter<boolean>;
  setAreStatVarsLoading: Setter<boolean>;
  setAreDataLoading: Setter<boolean>;
}

// Global app state
interface ContextType {
  // X axis
  x: AxisWrapper;
  // Y axis
  y: AxisWrapper;
  // Places to plot
  place: PlaceInfoWrapper;
  // Plot display options
  display: DisplayOptionsWrapper;
  // Whether there are currently active network tasks
  isLoading: IsLoadingWrapper;
}

const Context = createContext({} as ContextType);

// For values are used as keys in URL hash
const FieldToAbbreviation = {
  // Axis fields
  statVarDcid: "sv",
  log: "l",
  perCapita: "pc",

  // PlaceInfo fields
  enclosingPlaceName: "epn",
  enclosingPlaceDcid: "epd",
  enclosingPlaceTypes: "epts",
  enclosedPlaceType: "ept",
  lowerBound: "lb",
  upperBound: "ub",

  // DisplayOptions fields
  showQuadrant: "qd",
  showLabels: "ld",
<<<<<<< HEAD
  chartType: "ct",
=======
  showDensity: "dd",
>>>>>>> de44d099
};

/**
 * Hook that constructs an initial context.
 */
function useContextStore(): ContextType {
  const [x, setX] = useState(EmptyAxis);
  const [y, setY] = useState(EmptyAxis);
  const [place, setPlace] = useState(EmptyPlace);
  const [showQuadrants, setQuadrants] = useState(false);
  const [showLabels, setLabels] = useState(false);
  const [showDensity, setDensity] = useState(false);
  const [arePlacesLoading, setArePlacesLoading] = useState(false);
  const [areStatVarsLoading, setAreStatVarsLoading] = useState(false);
  const [areDataLoading, setAreDataLoading] = useState(false);
  const [chartType, setChartType] = useState(ScatterChartType.SCATTER);
  return {
    x: {
      value: x,
      set: (axis) => setX(axis),
      setStatVarDcid: getSetStatVarDcid(x, setX),
      unsetStatVarDcid: getUnsetStatVarDcid(x, setX),
      setStatVarInfo: getSetStatVarInfo(x, setX),
      setLog: getSetLog(x, setX),
      setPerCapita: getSetPerCapita(x, setX),
    },
    y: {
      value: y,
      set: (axis) => setY(axis),
      setStatVarDcid: getSetStatVarDcid(y, setY),
      unsetStatVarDcid: getUnsetStatVarDcid(y, setY),
      setStatVarInfo: getSetStatVarInfo(y, setY),
      setLog: getSetLog(y, setY),
      setPerCapita: getSetPerCapita(y, setY),
    },
    place: {
      value: place,
      set: (place) => setPlace(place),
      setEnclosingPlace: getSetEnclosingPlace(place, setPlace),
      setEnclosedPlaceType: getSetEnclosedPlaceType(place, setPlace),
      setEnclosedPlaces: getSetEnclosedPlaces(place, setPlace),
      setLowerBound: getSetLowerBound(place, setPlace),
      setUpperBound: getSetUpperBound(place, setPlace),
    },
    display: {
      showQuadrants: showQuadrants,
      setQuadrants: (showQuadrants) => setQuadrants(showQuadrants),
      showLabels: showLabels,
      setLabels: (showLabels) => setLabels(showLabels),
<<<<<<< HEAD
      chartType: chartType,
      setChartType: (chartType) => setChartType(chartType),
=======
      showDensity: showDensity,
      setDensity: (showDensity) => setDensity(showDensity),
>>>>>>> de44d099
    },
    isLoading: {
      arePlacesLoading: arePlacesLoading,
      areStatVarsLoading: areStatVarsLoading,
      areDataLoading: areDataLoading,
      setArePlacesLoading: setArePlacesLoading,
      setAreStatVarsLoading: setAreStatVarsLoading,
      setAreDataLoading: setAreDataLoading,
    },
  };
}

/**
 * Returns a setter for the parent place and additionally
 * clearing the child places.
 * @param place
 * @param setPlace
 */
function getSetEnclosingPlace(
  place: PlaceInfo,
  setPlace: React.Dispatch<React.SetStateAction<PlaceInfo>>
): Setter<NamedTypedPlace> {
  return (enclosingPlace) =>
    setPlace({
      ...place,
      enclosedPlaces: [],
      enclosingPlace: enclosingPlace,
    });
}

/**
 * Returns a setter for child place type and additionally
 * clearing the child places.
 * @param place
 * @param setPlace
 */
function getSetEnclosedPlaceType(
  place: PlaceInfo,
  setPlace: React.Dispatch<React.SetStateAction<PlaceInfo>>
): Setter<string> {
  return (enclosedPlaceType) =>
    setPlace({
      ...place,
      enclosedPlaceType: enclosedPlaceType,
      enclosedPlaces: [],
    });
}

function getSetEnclosedPlaces(
  place: PlaceInfo,
  setPlace: React.Dispatch<React.SetStateAction<PlaceInfo>>
): Setter<Array<NamedPlace>> {
  return (enclosedPlaces) =>
    setPlace({
      ...place,
      enclosedPlaces: enclosedPlaces,
    });
}

/**
 * Returns a setter for the statvar for an axis and additionally
 * clearing the name of the statvar.
 * @param axis
 * @param setAxis
 */
function getSetStatVarInfo(
  axis: Axis,
  setAxis: React.Dispatch<React.SetStateAction<Axis>>
): Setter<StatVarNode> {
  return (statVarInfo) => {
    setAxis({
      ...axis,
      statVarInfo: statVarInfo,
    });
  };
}

/**
 * Returns a setter for an axis that clears the statvar and the name
 * of the statvar.
 * @param axis
 * @param setAxis
 */
function getUnsetStatVarDcid(
  axis: Axis,
  setAxis: React.Dispatch<React.SetStateAction<Axis>>
): Setter<void> {
  return () => {
    setAxis({
      ...axis,
      statVarDcid: "",
      statVarInfo: null,
    });
  };
}

function getSetStatVarDcid(
  axis: Axis,
  setAxis: React.Dispatch<React.SetStateAction<Axis>>
): Setter<string> {
  return (dcid) => {
    setAxis({
      ...axis,
      statVarDcid: dcid,
      statVarInfo: null,
    });
  };
}

function getSetLog(
  axis: Axis,
  setAxis: React.Dispatch<React.SetStateAction<Axis>>
): Setter<boolean> {
  return (log) => {
    setAxis({
      ...axis,
      log: log,
    });
  };
}

function getSetPerCapita(
  axis: Axis,
  setAxis: React.Dispatch<React.SetStateAction<Axis>>
): Setter<boolean> {
  return (perCapita) => {
    setAxis({
      ...axis,
      perCapita: perCapita,
    });
  };
}

function getSetLowerBound(
  place: PlaceInfo,
  setPlace: React.Dispatch<React.SetStateAction<PlaceInfo>>
): Setter<number> {
  return (lowerBound) =>
    setPlace({
      ...place,
      lowerBound: lowerBound,
    });
}

function getSetUpperBound(
  place: PlaceInfo,
  setPlace: React.Dispatch<React.SetStateAction<PlaceInfo>>
): Setter<number> {
  return (upperBound) =>
    setPlace({
      ...place,
      upperBound: upperBound,
    });
}

export {
  Axis,
  AxisWrapper,
  Context,
  ContextType,
  DateInfo,
  DateInfoWrapper,
  DisplayOptionsWrapper,
  EmptyAxis,
  EmptyDate,
  EmptyPlace,
  FieldToAbbreviation,
  IsLoadingWrapper,
  PlaceInfo,
  PlaceInfoWrapper,
  useContextStore,
};<|MERGE_RESOLUTION|>--- conflicted
+++ resolved
@@ -98,20 +98,14 @@
 interface DisplayOptionsWrapper {
   showQuadrants: boolean;
   showLabels: boolean;
-<<<<<<< HEAD
   chartType: ScatterChartType;
-=======
   showDensity: boolean;
->>>>>>> de44d099
 
   // Setters
   setQuadrants: Setter<boolean>;
   setLabels: Setter<boolean>;
-<<<<<<< HEAD
   setChartType: Setter<ScatterChartType>;
-=======
   setDensity: Setter<boolean>;
->>>>>>> de44d099
 }
 
 interface DateInfo {
@@ -184,11 +178,8 @@
   // DisplayOptions fields
   showQuadrant: "qd",
   showLabels: "ld",
-<<<<<<< HEAD
   chartType: "ct",
-=======
   showDensity: "dd",
->>>>>>> de44d099
 };
 
 /**
@@ -238,13 +229,10 @@
       setQuadrants: (showQuadrants) => setQuadrants(showQuadrants),
       showLabels: showLabels,
       setLabels: (showLabels) => setLabels(showLabels),
-<<<<<<< HEAD
       chartType: chartType,
       setChartType: (chartType) => setChartType(chartType),
-=======
       showDensity: showDensity,
       setDensity: (showDensity) => setDensity(showDensity),
->>>>>>> de44d099
     },
     isLoading: {
       arePlacesLoading: arePlacesLoading,
