/**
 * Copyright 2020 Google LLC
 *
 * Licensed under the Apache License, Version 2.0 (the "License");
 * you may not use this file except in compliance with the License.
 * You may obtain a copy of the License at
 *
 *      http://www.apache.org/licenses/LICENSE-2.0
 *
 * Unless required by applicable law or agreed to in writing, software
 * distributed under the License is distributed on an "AS IS" BASIS,
 * WITHOUT WARRANTIES OR CONDITIONS OF ANY KIND, either express or implied.
 * See the License for the specific language governing permissions and
 * limitations under the License.
 */

/**
 * Functions for making API calls and updating and applying URL hash.
 */

import axios from "axios";
import _ from "lodash";

import { MAX_DATE } from "../../shared/constants";
import { StatVarNode } from "../../shared/stat_var";
import { shouldCapStatVarDate } from "../../shared/util";
import { PlacePointStat } from "../shared_util";
import {
  Axis,
  ContextType,
  DisplayOptionsWrapper,
  EmptyAxis,
  EmptyPlace,
  FieldToAbbreviation,
  PlaceInfo,
} from "./context";

export enum ScatterChartType {
  SCATTER,
  MAP,
}

const URL_PARAM_VALUE_SEPARATOR = "-";

async function getPlacesInNames(
  dcid: string,
  type: string
): Promise<Record<string, string>> {
  const resp = await axios.get(
    `/api/place/places-in-names?dcid=${dcid}&placeType=${type}`
  );
  return resp.data;
}

async function getStatsWithinPlace(
  parent_place: string,
  child_type: string,
  statVars: Array<string>
): Promise<Record<string, PlacePointStat>> {
  let statVarParams = "";
  // There are two stat vars for scatter plot.
  //
  // For IPCC stat vars, need to cut the data up to certain date, so here will
  // always send two requests for each stat var.
  const promises: Promise<Record<string, PlacePointStat>>[] = [];
  for (const statVar of statVars) {
    statVarParams = `&stat_vars=${statVar}`;
    if (shouldCapStatVarDate(statVar)) {
      statVarParams += `&date=${MAX_DATE}`;
    }
    promises.push(
      axios.get(
        `/api/stats/within-place?parent_place=${parent_place}&child_type=${child_type}${statVarParams}`
      )
    );
  }
  return Promise.all(promises).then((responses) => {
    let result: Record<string, PlacePointStat> = {};
    for (const resp of responses) {
      result = Object.assign(result, resp.data);
    }
    return result;
  });
}

/**
 * Given a `StatsVarNode` that only has one key,
 * return the key.
 * @param node
 */
function nodeGetStatVar(node: StatVarNode): string {
  return _.findKey(node);
}

/**
 * Parses the hash and updates the context accordingly.
 * @param context
 */
function applyHash(context: ContextType): void {
  const params = new URLSearchParams(
    decodeURIComponent(location.hash).replace("#", "?")
  );
  context.x.set(applyHashAxis(params, true));
  context.y.set(applyHashAxis(params, false));
  context.place.set(applyHashPlace(params));
  context.display.setQuadrants(
    applyHashBoolean(params, FieldToAbbreviation.showQuadrant)
  );
  context.display.setLabels(
    applyHashBoolean(params, FieldToAbbreviation.showLabels)
  );
<<<<<<< HEAD
  const chartType =
    params.get(FieldToAbbreviation.chartType) === "1"
      ? ScatterChartType.MAP
      : ScatterChartType.SCATTER;
  context.display.setChartType(chartType);
=======
  context.display.setDensity(
    applyHashBoolean(params, FieldToAbbreviation.showDensity)
  );
>>>>>>> de44d099
}

/**
 * Appends "x" or "y" to the key based on `isX`.
 * @param key
 * @param isX
 */
function addSuffix(key: string, isX: boolean) {
  return `${key}${isX ? "x" : "y"}`;
}

/**
 * Uses the parsed hash to produce an `Axis`.
 * @param params
 * @param isX
 */
function applyHashAxis(params: URLSearchParams, isX: boolean): Axis {
  const dcid = params.get(addSuffix(FieldToAbbreviation.statVarDcid, isX));
  if (!dcid) {
    return EmptyAxis;
  }
  const axis = _.cloneDeep(EmptyAxis);
  axis.statVarDcid = dcid;

  for (const key of ["log", "perCapita"]) {
    const value = params.get(addSuffix(FieldToAbbreviation[key], isX));
    if (value) {
      axis[key] = value === "1" ? true : value;
    }
  }

  return axis;
}

/**
 * Uses the parsed hash to produce a `PlaceInfo`.
 * @param params
 */
function applyHashPlace(params: URLSearchParams): PlaceInfo {
  const place = _.cloneDeep(EmptyPlace);
  const dcid = params.get(FieldToAbbreviation.enclosingPlaceDcid);
  const enclosingPlaceTypes = params.get(
    FieldToAbbreviation.enclosingPlaceTypes
  );
  if (dcid) {
    place.enclosingPlace = {
      dcid: dcid,
      name: params.get(FieldToAbbreviation.enclosingPlaceName),
      types: enclosingPlaceTypes
        ? enclosingPlaceTypes.split(URL_PARAM_VALUE_SEPARATOR)
        : [],
    };
  }
  const type = params.get(FieldToAbbreviation.enclosedPlaceType);
  if (type) {
    place.enclosedPlaceType = type;
  }
  for (const key of ["lowerBound", "upperBound"]) {
    const value = params.get(FieldToAbbreviation[key]);
    if (value) {
      place[key] = Number.parseInt(value);
    }
  }
  return place;
}

function applyHashBoolean(params: URLSearchParams, key: string): boolean {
  const val = params.get(key);
  return val === "1";
}

/**
 * Updates the hash based on the context and returns the new hash.
 * If there are multiple denominators for a statvar, only the first
 * one is stored in the hash.
 * @param context
 */
function updateHash(context: ContextType): void {
  const x = context.x.value;
  const y = context.y.value;
  const place = context.place.value;
  let hash = updateHashAxis("", x, true);
  hash = updateHashAxis(hash, y, false);
  hash = updateHashPlace(hash, place);
  hash = updateHashDisplayOptions(hash, context.display);
  const newHash = encodeURIComponent(hash);
  const currentHash = location.hash.replace("#", "");
  if (newHash && newHash !== currentHash) {
    history.pushState({}, "", `/tools/scatter#${newHash}`);
  }
}

/**
 * Appends a key-value mapping to the hash.
 * @param hash
 * @param key
 * @param value
 */
function appendEntry(hash: string, key: string, value: string): string {
  return `${hash}&${key}=${value}`;
}

/**
 * Updates the hash based on the axis and returns the new hash.
 * @param hash
 * @param axis
 * @param isX
 */
function updateHashAxis(hash: string, axis: Axis, isX: boolean): string {
  if (_.isEqual(axis, EmptyAxis)) {
    return hash;
  }

  hash = appendEntry(
    hash,
    addSuffix(FieldToAbbreviation.statVarDcid, isX),
    axis.statVarDcid
  );
  for (const key of ["log", "perCapita"]) {
    if (axis[key]) {
      hash = appendEntry(
        hash,
        addSuffix(FieldToAbbreviation[key], isX),
        axis[key] === true ? "1" : axis[key]
      );
    }
  }
  return hash;
}

/**
 * Updates the hash based on the `PlaceInfo` and returns the new hash.
 * @param hash
 * @param place
 */
function updateHashPlace(hash: string, place: PlaceInfo): string {
  if (_.isEqual(place, EmptyPlace)) {
    return hash;
  }
  if (place.enclosingPlace.dcid) {
    const enclosingPlaceTypes = !_.isEmpty(place.enclosingPlace.types)
      ? place.enclosingPlace.types.join(URL_PARAM_VALUE_SEPARATOR)
      : "";
    hash = appendEntry(
      hash,
      FieldToAbbreviation.enclosingPlaceDcid,
      place.enclosingPlace.dcid
    );
    hash = appendEntry(
      hash,
      FieldToAbbreviation.enclosingPlaceName,
      place.enclosingPlace.name
    );
    hash = appendEntry(
      hash,
      FieldToAbbreviation.enclosingPlaceTypes,
      enclosingPlaceTypes
    );
  }
  for (const key of ["enclosedPlaceType", "lowerBound", "upperBound"]) {
    if (place[key] !== EmptyPlace[key]) {
      hash = appendEntry(hash, FieldToAbbreviation[key], place[key].toString());
    }
  }
  return hash;
}

function updateHashDisplayOptions(
  hash: string,
  display: DisplayOptionsWrapper
) {
  let val = display.showQuadrants ? "1" : "0";
  hash = appendEntry(hash, FieldToAbbreviation.showQuadrant, val);

  val = display.showLabels ? "1" : "0";
  hash = appendEntry(hash, FieldToAbbreviation.showLabels, val);

<<<<<<< HEAD
  val = display.chartType === ScatterChartType.SCATTER ? "0" : "1";
  hash = appendEntry(hash, FieldToAbbreviation.chartType, val);
=======
  val = display.showDensity ? "1" : "0";
  hash = appendEntry(hash, FieldToAbbreviation.showDensity, val);
>>>>>>> de44d099

  return hash;
}

/**
 * Checks if the place options have been selected.
 * @param place
 */
export function isPlacePicked(place: PlaceInfo): boolean {
  return (
    place.enclosedPlaceType === "Country" ||
    (!_.isEmpty(place.enclosedPlaceType) &&
      !_.isEmpty(place.enclosingPlace.dcid))
  );
}

/**
 * Checks if the child places have been loaded.
 * @param place
 */
export function arePlacesLoaded(place: PlaceInfo): boolean {
  return isPlacePicked(place) && !_.isEmpty(place.enclosedPlaces);
}

/**
 * Checks if both x and y stat vars have been selected.
 * @param x
 * @param y
 */
export function areStatVarsPicked(x: Axis, y: Axis): boolean {
  return !_.isNull(x.statVarInfo) && !_.isNull(y.statVarInfo);
}

export {
  applyHash,
  getPlacesInNames,
  getStatsWithinPlace,
  nodeGetStatVar,
  updateHash,
};<|MERGE_RESOLUTION|>--- conflicted
+++ resolved
@@ -109,17 +109,14 @@
   context.display.setLabels(
     applyHashBoolean(params, FieldToAbbreviation.showLabels)
   );
-<<<<<<< HEAD
   const chartType =
     params.get(FieldToAbbreviation.chartType) === "1"
       ? ScatterChartType.MAP
       : ScatterChartType.SCATTER;
   context.display.setChartType(chartType);
-=======
   context.display.setDensity(
     applyHashBoolean(params, FieldToAbbreviation.showDensity)
   );
->>>>>>> de44d099
 }
 
 /**
@@ -297,13 +294,11 @@
   val = display.showLabels ? "1" : "0";
   hash = appendEntry(hash, FieldToAbbreviation.showLabels, val);
 
-<<<<<<< HEAD
+  val = display.showDensity ? "1" : "0";
+  hash = appendEntry(hash, FieldToAbbreviation.showDensity, val);
+
   val = display.chartType === ScatterChartType.SCATTER ? "0" : "1";
   hash = appendEntry(hash, FieldToAbbreviation.chartType, val);
-=======
-  val = display.showDensity ? "1" : "0";
-  hash = appendEntry(hash, FieldToAbbreviation.showDensity, val);
->>>>>>> de44d099
 
   return hash;
 }
