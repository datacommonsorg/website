--- conflicted
+++ resolved
@@ -41,11 +41,8 @@
 const DENSITY_LEGEND_TEXT_PADDING = 5;
 const DENSITY_LEGEND_IMAGE_WIDTH = 10;
 const DENSITY_LEGEND_WIDTH = 75;
-<<<<<<< HEAD
 const R_LINE_LABEL_MARGIN = 3;
-=======
 const TOOLTIP_OFFSET = 5;
->>>>>>> bafbc0cc
 
 /**
  * Adds a label for the y-axis
