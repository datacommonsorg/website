--- conflicted
+++ resolved
@@ -377,15 +377,6 @@
     );
 
     ReactDOM.render(element, tooltip.current);
-<<<<<<< HEAD
-    let tooltipHeight = (div.node() as HTMLDivElement).getBoundingClientRect().height;
-    let tooltipWidth = (div.node() as HTMLDivElement).getBoundingClientRect().width;
-    const containerWidth = (d3.select(svgContainerRef.current).node() as HTMLDivElement).getBoundingClientRect().width;
-    let left = Math.min(d3.event.offsetX + TOOLTIP_OFFSET, containerWidth - tooltipWidth);
-    if (left < 0) {
-      left = 0;
-      div.style("width", containerWidth + "px"); 
-=======
     const tooltipHeight = (div.node() as HTMLDivElement).getBoundingClientRect()
       .height;
     const tooltipWidth = (div.node() as HTMLDivElement).getBoundingClientRect()
@@ -400,7 +391,6 @@
     if (left < 0) {
       left = 0;
       div.style("width", containerWidth + "px");
->>>>>>> fea63db5
     } else {
       div.style("width", "fit-content");
     }
@@ -431,13 +421,7 @@
   chartWidth: number,
   chartHeight: number,
   props: ChartPropsType,
-<<<<<<< HEAD
-  redirectAction: (
-    placeDcid: string
-  ) => void,
-=======
   redirectAction: (placeDcid: string) => void,
->>>>>>> fea63db5
   getTooltipElement: (
     point: Point,
     xLabel: string,
@@ -514,13 +498,7 @@
     .attr("cy", (point) => yScale(point.yVal))
     .attr("stroke", "rgb(147, 0, 0)")
     .style("opacity", "0.7")
-<<<<<<< HEAD
-    .on("click", (point: Point) =>
-      redirectAction(point.place.dcid)
-    );
-=======
     .on("click", (point: Point) => redirectAction(point.place.dcid));
->>>>>>> fea63db5
 
   if (props.display.showDensity) {
     addDensity(
