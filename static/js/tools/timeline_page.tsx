--- conflicted
+++ resolved
@@ -24,7 +24,7 @@
 } from "./timeline_util";
 import { SearchBar } from "./timeline_search";
 import { Menu } from "./statsvar_menu";
-import { ChartRegion, StatVarInfo } from "./timeline_chart";
+import { ChartRegion, StatsVarInfo } from "./timeline_chart";
 import { Info } from "./timeline_info";
 
 interface PagePropType {
@@ -32,11 +32,11 @@
 }
 
 interface PageStateType {
-  statvarPaths: string[][];
-  statvarInfo: { [key: string]: StatVarInfo };
+  statsVarPaths: string[][];
+  statsVarInfo: { [key: string]: StatsVarInfo };
   places: [string, string][]; // [(placeId, placeName)]
   perCapita: boolean;
-  statvarValid: Set<string>;
+  statsVarValid: Set<string>;
 }
 
 class Page extends Component<PagePropType, PageStateType> {
@@ -45,11 +45,11 @@
     this.handleHashChange = this.handleHashChange.bind(this);
     this._togglePerCapita = this._togglePerCapita.bind(this);
     this.state = {
-      statvarPaths: [],
-      statvarInfo: {},
+      statsVarPaths: [],
+      statsVarInfo: {},
       places: [],
       perCapita: false,
-      statvarValid: new Set(),
+      statsVarValid: new Set(),
     };
   }
 
@@ -59,29 +59,19 @@
   }
 
   handleHashChange() {
-<<<<<<< HEAD
-    const statsVarPaths = parseStatVarPath()[0];
-    const statsVarIds = parseStatVarPath()[1];
-
-    let statvarInfoPromise = Promise.resolve(this.state.statvarInfo);
-    if (statsVarPaths !== this.state.statvarPaths) {
-      if (statsVarIds.length !== 0) {
-        statvarInfoPromise = getStatsVarInfo(statsVarIds);
-=======
     const urlVar = parseUrl();
 
-    let statvarInfoPromise = Promise.resolve(this.state.statvarInfo);
-    if (urlVar.svPath !== this.state.statvarPaths) {
-      if (urlVar.svId.length !== 0) {
-        statvarInfoPromise = getStatsVarInfo(urlVar.svId);
->>>>>>> ce79496a
+    let statsVarInfoPromise = Promise.resolve(this.state.statsVarInfo);
+    if (urlVar.statsVarPath !== this.state.statsVarPaths) {
+      if (urlVar.statsVarId.length !== 0) {
+        statsVarInfoPromise = getStatsVarInfo(urlVar.statsVarId);
       } else {
-        statvarInfoPromise = Promise.resolve({});
+        statsVarInfoPromise = Promise.resolve({});
       }
     }
 
     let placesPromise = Promise.resolve(this.state.places);
-    let validStatsVarPromise = Promise.resolve(this.state.statvarValid);
+    let validStatsVarPromise = Promise.resolve(this.state.statsVarValid);
     if (urlVar.placeId !== Object.keys(this.state.places)) {
       validStatsVarPromise = getStatsVar(urlVar.placeId);
       if (urlVar.placeId.length !== 0) {
@@ -93,25 +83,16 @@
       }
     }
 
-    Promise.all([statvarInfoPromise, placesPromise, validStatsVarPromise]).then(
+    Promise.all([statsVarInfoPromise, placesPromise, validStatsVarPromise]).then(
       (values) => {
-<<<<<<< HEAD
-        for (let idx = 0; idx < statsVarIds.length; idx++) {
-          values[0][statsVarIds[idx]].title = statsVarPaths[idx].slice(-1)[0];
+        for (let idx = 0; idx < urlVar.statsVarId.length; idx++) {
+          values[0][urlVar.statsVarId[idx]].title = urlVar.statsVarPath[idx].slice(-1)[0];
         }
         this.setState({
-          statvarInfo: values[0],
-          statvarPaths: statsVarPaths,
-=======
-        for (let idx = 0; idx < urlVar.svId.length; idx++) {
-          values[0][urlVar.svId[idx]].title = urlVar.svPath[idx].slice(-1)[0];
-        }
-        this.setState({
-          statvarInfo: values[0],
-          statvarPaths: urlVar.svPath,
->>>>>>> ce79496a
+          statsVarInfo: values[0],
+          statsVarPaths: urlVar.statsVarPath,
           places: values[1],
-          statvarValid: values[2],
+          statsVarValid: values[2],
           perCapita: urlVar.pc,
         });
       }
@@ -142,8 +123,8 @@
             </div>
             <Menu
               search={this.props.search}
-              statsVarPaths={this.state.statvarPaths}
-              statsVarValid={this.state.statvarValid}
+              statsVarPaths={this.state.statsVarPaths}
+              statsVarValid={this.state.statsVarValid}
               filter={this.state.places.length !== 0}
             ></Menu>
           </div>
@@ -157,7 +138,7 @@
             <div id="chart-region">
               <ChartRegion
                 places={this.state.places}
-                statVars={this.state.statvarInfo}
+                statsVars={this.state.statsVarInfo}
                 perCapita={this.state.perCapita}
               ></ChartRegion>
             </div>
