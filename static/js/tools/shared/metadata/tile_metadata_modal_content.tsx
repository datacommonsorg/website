/**
 * Copyright 2025 Google LLC
 *
 * Licensed under the Apache License, Version 2.0 (the "License");
 * you may not use this file except in compliance with the License.
 * You may obtain a copy of the License at
 *
 *      http://www.apache.org/licenses/LICENSE-2.0
 *
 * Unless required by applicable law or agreed to in writing, software
 * distributed under the License is distributed on an "AS IS" BASIS,
 * WITHOUT WARRANTIES OR CONDITIONS OF ANY KIND, either express or implied.
 * See the License for the specific language governing permissions and
 * limitations under the License.
 */

/**
 * Displays the inner content of the metadata modal.
 *
 * This consists of each stat var used in the chart, and for each
 * stat var, relevant information about the provenance/source used by
 * that stat var.
 *
 * At the bottom of the inner content, we display a combined citation
 * section.
 */

/** @jsxImportSource @emotion/react */

import { css, useTheme } from "@emotion/react";
import React, { ReactElement } from "react";

import { humanizeIsoDuration } from "../../../apps/base/utilities/utilities";
import { intl } from "../../../i18n/i18n";
import { messages } from "../../../i18n/i18n_messages";
import { metadataComponentMessages } from "../../../i18n/i18n_metadata_messages";
import { NamedNode } from "../../../shared/types";
import { apiRootToHostname } from "../../../utils/url_utils";
import { StatVarMetadata } from "./tile_metadata_modal";

const SV_EXPLORER_REDIRECT_PREFIX = "/tools/statvar#sv=";

interface TileMetadataModalContentProps {
  statVars: NamedNode[];
  metadataMap: Record<string, StatVarMetadata>;
  apiRoot?: string;
}

export const TileMetadataModalContent = ({
  statVars,
  metadataMap,
  apiRoot,
}: TileMetadataModalContentProps): ReactElement => {
  const theme = useTheme();
  if (statVars.length === 0) {
    return (
      <div>
        {intl.formatMessage(metadataComponentMessages.NoMetadataAvailable)}
      </div>
    );
  }
  const uniqueSourcesMap = new Map<
    string,
    { url?: string; sourceName?: string }
  >();
  statVars.forEach((statVar) => {
    const metadata = metadataMap[statVar.dcid];
    if (metadata && metadata.provenanceName) {
      uniqueSourcesMap.set(metadata.provenanceName, {
        url: metadata.provenanceUrl,
        sourceName: metadata.sourceName,
      });
    }
  });

  const citationSources = Array.from(uniqueSourcesMap.entries())
    .filter(([provenanceName]) => provenanceName)
    .map(([provenanceName, data]) => {
      const displayText = data.sourceName
        ? `${data.sourceName}, ${provenanceName}`
        : provenanceName;

      return data.url
        ? `${displayText} (${data.url.replace(/^https?:\/\//i, "")})`
        : displayText;
    });

  return (
    <div
      css={css`
        width: 100%;
        display: flex;
        flex-direction: column;
        flex-gap: ${theme.spacing.lg};
        h4 {
          ${theme.typography.family.text}
          ${theme.typography.text.md}
          font-weight: 900;
          margin: 0;
        }
        p {
          ${theme.typography.family.text}
          ${theme.typography.text.md}
          white-space: pre-wrap;
          word-break: break-word;
        }
        a {
          white-space: pre-wrap;
          word-break: break-word;
        }
      `}
    >
      {statVars.map((statVar) => {
        const statVarId = statVar.dcid;
        const statVarName = statVar.name;
        const metadata = metadataMap[statVarId];
        if (!metadata) return null;

        const periodicity = metadata.observationPeriod
          ? humanizeIsoDuration(metadata.observationPeriod)
          : undefined;

        return (
          <div
            key={statVarId}
            css={css`
              display: block;
              width: 100%;
              margin-bottom: ${theme.spacing.xl}px;
            `}
          >
            <h3
              css={css`
                ${theme.typography.family.text}
                ${theme.typography.text.lg}
                display: block;
                padding: 0 0 ${theme.spacing.sm}px 0;
                margin: 0 0 ${theme.spacing.md}px 0;
                border-bottom: 1px solid ${theme.colors.border.primary.light};
              `}
            >
              {statVarName}
            </h3>

            <div
              css={css`
                display: grid;
                grid-template-columns: 1fr 1fr;
                gap: ${theme.spacing.sm}px ${theme.spacing.lg}px;
                @media (max-width: ${theme.breakpoints.sm}px) {
                  grid-template-columns: 1fr;
                }
              `}
            >
              <div>
                <h4>{intl.formatMessage(messages.source)}</h4>
                {metadata.provenanceUrl && (
                  <p>
                    <a
                      href={metadata.provenanceUrl}
                      target="_blank"
                      rel="noreferrer"
                    >
                      {metadata.provenanceUrl.replace(/^https?:\/\//i, "")}
                    </a>
<<<<<<< HEAD
                  </p>
                )}
                {(metadata.sourceName || metadata.provenanceName) && (
                  <p>
                    {[metadata.sourceName, metadata.provenanceName]
                      .filter(Boolean)
                      .join(", ")}
                  </p>
                )}
=======
                  </div>
                  {metadata.categories.length > 0 && (
                    <div>{metadata.categories.join(", ")}</div>
                  )}
                </div>
>>>>>>> 1a93319a
              </div>

              <div>
                <h4>
                  {intl.formatMessage(metadataComponentMessages.DCID)} /{" "}
                  {intl.formatMessage(metadataComponentMessages.Topic)}
                </h4>
                <p>
                  <a
                    href={
                      apiRootToHostname(apiRoot) +
                      SV_EXPLORER_REDIRECT_PREFIX +
                      statVarId
                    }
                    target="_blank"
                    rel="noreferrer"
                  >
                    {statVarId}
                  </a>
                </p>
                {metadata.category && <p>{metadata.category}</p>}
              </div>

              {(metadata.dateRangeStart || metadata.dateRangeEnd) && (
                <div>
                  <h4>
                    {intl.formatMessage(
                      metadataComponentMessages.MetadataDateRange
                    )}
                  </h4>
                  <p>
                    {[metadata.dateRangeStart, metadata.dateRangeEnd]
                      .filter(Boolean)
                      .join(" – ")}
                  </p>
                </div>
              )}

              {(metadata.unit || periodicity) && (
                <div>
                  <h4>
                    {metadata.unit && periodicity
                      ? `${intl.formatMessage(
                          metadataComponentMessages.Unit
                        )} / ${intl.formatMessage(
                          metadataComponentMessages.Periodicity
                        )}`
                      : metadata.unit
                      ? intl.formatMessage(metadataComponentMessages.Unit)
                      : intl.formatMessage(
                          metadataComponentMessages.Periodicity
                        )}
                  </h4>
                  <p>
                    {[metadata.unit, periodicity].filter(Boolean).join(" / ")}
                  </p>
                </div>
              )}

              {(metadata.license || metadata.licenseDcid) && (
                <div
                  css={css`
                    grid-column: 1 / span 2;
                    @media (max-width: ${theme.breakpoints.sm}px) {
                      grid-column: 1;
                    }
                  `}
                >
                  <h4>
                    {intl.formatMessage(metadataComponentMessages.License)}
                  </h4>
                  <p>
                    {metadata.licenseDcid ? (
                      <a
                        href={`${apiRootToHostname(apiRoot)}/browser/${
                          metadata.licenseDcid
                        }`}
                        target="_blank"
                        rel="noreferrer"
                      >
                        {metadata.license || metadata.licenseDcid}
                      </a>
                    ) : (
                      metadata.license
                    )}
                  </p>
                </div>
              )}
            </div>
            {/* {statVarId !== statVars[statVars.length - 1].dcid && <hr />} */}
          </div>
        );
      })}

      {citationSources.length > 0 && (
        <div
          css={css`
            padding: ${theme.spacing.xl}px 0 0 0;
            border-top: 1px solid ${theme.colors.border.primary.light};
          `}
        >
          <h3
            css={css`
              ${theme.typography.family.heading}
              ${theme.typography.heading.xs}
              margin: 0 0 ${theme.spacing.sm}px 0;
            `}
          >
            {intl.formatMessage(metadataComponentMessages.SourceAndCitation)}
          </h3>
          <p>
            {intl.formatMessage(metadataComponentMessages.DataSources)} •{" "}
            {citationSources.join(", ")}{" "}
            {intl.formatMessage(metadataComponentMessages.MinorProcessing)}
          </p>
          <p>
            {intl.formatMessage(metadataComponentMessages.CitationGuidance)} •{" "}
            {intl.formatMessage(metadataComponentMessages.PleaseCredit)}
          </p>
        </div>
      )}
    </div>
  );
};<|MERGE_RESOLUTION|>--- conflicted
+++ resolved
@@ -163,7 +163,6 @@
                     >
                       {metadata.provenanceUrl.replace(/^https?:\/\//i, "")}
                     </a>
-<<<<<<< HEAD
                   </p>
                 )}
                 {(metadata.sourceName || metadata.provenanceName) && (
@@ -173,13 +172,6 @@
                       .join(", ")}
                   </p>
                 )}
-=======
-                  </div>
-                  {metadata.categories.length > 0 && (
-                    <div>{metadata.categories.join(", ")}</div>
-                  )}
-                </div>
->>>>>>> 1a93319a
               </div>
 
               <div>
@@ -200,7 +192,9 @@
                     {statVarId}
                   </a>
                 </p>
-                {metadata.category && <p>{metadata.category}</p>}
+                {metadata.categories.length > 0 && (
+                  <p>{metadata.categories.join(", ")}</p>
+                )}
               </div>
 
               {(metadata.dateRangeStart || metadata.dateRangeEnd) && (
