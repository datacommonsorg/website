--- conflicted
+++ resolved
@@ -38,15 +38,9 @@
                     </li>
                         <li> <b>Extremes</b> <br/>
                             <span>Santa Clara County vs Imperial County:
-<<<<<<< HEAD
                                 <a href={["#&&place=geoId/06085,geoId/06025&statsVar=MedianIncome","Demographics","Median%20income"
-                                ].join(SEP)}> Richest vs Poorest CA counties</a>,
+                                ].join(SEP)}> Richest vs. Poorest CA counties</a>,
                                 <a href={["#&&place=geoId/06085,geoId/06025&statsVar=Count_Death_DiseasesOfTheCirculatorySystem","Health","Mortality","Cause%20Of%20Death","(I00-I99)%20Diseases%20of%20the%20circulatory%20system__Count_Death_ExternalCauses","Health","Mortality","Cause%20Of%20Death","(V01-Y89)%20External%20causes"].join(SEP)}> Cause of Death</a>
-=======
-                                <a href={["#&&place=geoId/06085,geoId/06025&statsvar=MedianIncome","Demographics","Median%20income"
-                                ].join(SEP)}> Richest vs. Poorest CA counties</a>,
-                                <a href={["#&&place=geoId/06085,geoId/06025&statsvar=Count_Death_DiseasesOfTheCirculatorySystem","Health","Mortality","Cause%20Of%20Death","(I00-I99)%20Diseases%20of%20the%20circulatory%20system__Count_Death_ExternalCauses","Health","Mortality","Cause%20Of%20Death","(V01-Y89)%20External%20causes"].join(SEP)}> Cause of Death</a>
->>>>>>> dc3b5b98
                             </span><br/>
                             <span>Atlanta vs West Jordan:
                                 <a href={["#&&place=geoId/1304000,geoId/4982950&statsVar=MedianIncome","Demographics","Median%20income"].join(SEP)}> Highest vs Lowest Income Disparity</a>,
