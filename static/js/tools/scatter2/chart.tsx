/**
 * Copyright 2020 Google LLC
 *
 * Licensed under the Apache License, Version 2.0 (the "License");
 * you may not use this file except in compliance with the License.
 * You may obtain a copy of the License at
 *
 *      http://www.apache.org/licenses/LICENSE-2.0
 *
 * Unless required by applicable law or agreed to in writing, software
 * distributed under the License is distributed on an "AS IS" BASIS,
 * WITHOUT WARRANTIES OR CONDITIONS OF ANY KIND, either express or implied.
 * See the License for the specific language governing permissions and
 * limitations under the License.
 */

/**
 * Chart component for plotting a scatter plot.
 */

import React, { useEffect, useRef, useState } from "react";
import _ from "lodash";
import { Container, Row, Card } from "reactstrap";
import * as d3 from "d3";
import { Point } from "./chart_loader";
import { urlToDomain } from "../../shared/util";
import { formatNumber } from "../../i18n/i18n";

interface ChartPropsType {
  points: Array<Point>;
  xLabel: string;
  yLabel: string;
  xLog: boolean;
  yLog: boolean;
  xPerCapita: boolean;
  yPerCapita: boolean;
  xStatVar: string;
  yStatVar: string;
  xUnits?: string;
  yUnits?: string;
}

const DOT_REDIRECT_PREFIX = "/tools/timeline";
const SVG_CONTAINER_ID = "scatter-plot-container";

function Chart(props: ChartPropsType): JSX.Element {
  const svgRef = useRef<SVGSVGElement>();
  const svgContainerRef = useRef<HTMLDivElement>();
  const tooltip = useRef<HTMLDivElement>();
  const sources: Set<string> = new Set();
  const [chartWidth, setChartWidth] = useState(0);
  props.points.forEach((point) => {
    sources.add(point.xSource);
    sources.add(point.ySource);
    if (props.xPerCapita && point.xPopSource) {
      sources.add(point.xPopSource);
    }
    if (props.yPerCapita && point.yPopSource) {
      sources.add(point.yPopSource);
    }
  });
  const sourceList: string[] = Array.from(sources);
  const seenSourceDomains = new Set();
  const sourcesJsx = sourceList.map((source, index) => {
    const domain = urlToDomain(source);
    if (seenSourceDomains.has(domain)) {
      return null;
    }
    seenSourceDomains.add(domain);
    return (
      <span key={source}>
        {index > 0 ? ", " : ""}
        <a href={source}>{domain}</a>
      </span>
    );
  });
  // Replot when data changes.
  useEffect(() => {
    plot(svgRef, svgContainerRef, tooltip, props);
  }, [props]);

  useEffect(() => {
    function _handleWindowResize() {
      if (svgContainerRef.current) {
        const width = svgContainerRef.current.offsetWidth;
        if (width !== chartWidth) {
          setChartWidth(width);
          plot(svgRef, svgContainerRef, tooltip, props);
        }
      }
    }
    window.addEventListener("resize", _handleWindowResize);
    return () => {
      window.removeEventListener("resize", _handleWindowResize);
    };
  }, [props]);
  return (
    <Container id="chart">
      <Row>
        <Card id="no-padding">
          <div id={SVG_CONTAINER_ID} ref={svgContainerRef}>
            <svg ref={svgRef}></svg>
          </div>
          <div id="tooltip" ref={tooltip} />
          <div>Data from {sourcesJsx}</div>
        </Card>
      </Row>
    </Container>
  );
}

/**
 * Formats a number, or returns "N/A" if not an number.
 * If the number is a float, keeps three decimal places.
 * TODO: Need a utility determine decimals places based on value.
 * @param num
 */
function getStringOrNA(num: number): string {
  return _.isNil(num)
    ? "N/A"
    : Number.isInteger(num)
    ? num.toString()
    : num.toFixed(3);
}

/**
 * Returns the mean for x axis.
 * @param points
 */
function getXMean(points: Array<Point>): string {
  return getStringOrNA(d3.mean(points.map((point) => point.xVal)));
}

/**
 * Returns the mean for y axis.
 * @param points
 */
function getYMean(points: Array<Point>): string {
  return getStringOrNA(d3.mean(points.map((point) => point.yVal)));
}

/**
 * Returns the stdev for x axis.
 * @param points
 */
function getXStd(points: Array<Point>): string {
  return getStringOrNA(d3.deviation(points.map((point) => point.xVal)));
}

/**
 * Returns the stdev for y axis.
 * @param points
 */
function getYStd(points: Array<Point>): string {
  return getStringOrNA(d3.deviation(points.map((point) => point.yVal)));
}

/**
 * Plots a scatter plot.
 * @param svg
 * @param tooltip
 * @param props
 */
function plot(
  svgRef: React.MutableRefObject<SVGElement>,
  svgContainerRef: React.MutableRefObject<HTMLDivElement>,
  tooltip: React.MutableRefObject<HTMLDivElement>,
  props: ChartPropsType
): void {
  d3.select(svgRef.current).selectAll("*").remove();
  const svgContainerWidth = Math.max(svgContainerRef.current.offsetWidth, 400);
  const svgContainerHeight = Math.max(300, svgContainerWidth / 3);
  const svg = d3
    .select(svgRef.current)
    .attr("id", "scatterplot")
    .attr("width", svgContainerWidth)
    .attr("height", svgContainerHeight);

  // TODO: Handle log domain 0.
  const xMinMax = d3.extent(props.points, (point) => point.xVal);
  const yMinMax = d3.extent(props.points, (point) => point.yVal);

  const margin = {
    top: 50,
    right: 30,
    bottom: 60,
    left: 90,
  };

  const width = svgContainerWidth - margin.left - margin.right;
  const height = svgContainerHeight - margin.top - margin.bottom;

  const g = svg
    .append("g")
    .attr("transform", `translate(${margin.left},${margin.top})`);

  const xScale = addXAxis(
    g,
    props.xLog,
    props.xPerCapita,
    props.xLabel,
    height,
    width,
    margin.bottom,
    xMinMax[0],
    xMinMax[1],
    props.xUnits
  );
  const yScale = addYAxis(
    g,
    props.yLog,
    props.yPerCapita,
    props.yLabel,
    height,
    margin.left,
    yMinMax[0],
    yMinMax[1],
    props.yUnits
  );

  g.append("text")
    .attr("class", "plot-title")
    .attr("transform", `translate(${width / 2},${-margin.top / 2})`)
    .attr("text-anchor", "middle")
    .style("font-size", "1.1em")
    .text(`${props.yLabel} vs ${props.xLabel}`);

  const dots = g
    .selectAll("dot")
    .data(props.points)
    .enter()
    .append("circle")
    .attr("r", 5)
    .attr("cx", (point) => xScale(point.xVal))
    .attr("cy", (point) => yScale(point.yVal))
    .attr("stroke", "rgb(147, 0, 0)")
    .attr("stroke-width", 1.5)
    .attr("fill", "#FFFFFF")
    .style("opacity", "0.7")
    .on("click", handleDotClick(props.xStatVar, props.yStatVar));

  addTooltip(
    tooltip,
    dots,
    props.xLabel,
    props.yLabel,
    props.xPerCapita,
    props.yPerCapita
  );
}

/**
 * Adds the x axis to the plot.
 * @param g plot container
 * @param log
 * @param perCapita
 * @param xLabel
 * @param height plot height
 * @param width plot width
 * @param marginBottom plot bottom margin
 * @param min domain min
 * @param max domain max
 */
function addXAxis(
  g: d3.Selection<SVGGElement, unknown, HTMLElement, any>,
  log: boolean,
  perCapita: boolean,
  xLabel: string,
  height: number,
  width: number,
  marginBottom: number,
  min: number,
  max: number,
  unit?: string
): d3.ScaleLinear<number, number> | d3.ScaleLogarithmic<number, number> {
  const xScale = d3.scaleLinear().domain([min, max]).range([0, width]).nice();
  g.append("g")
    .attr("transform", `translate(0,${height})`)
<<<<<<< HEAD
    .call(d3.axisBottom(xScale).ticks(10, d3.format(perCapita ? ".3f" : "d")));
=======
    .call(
      d3
        .axisBottom(xScale)
        .ticks(log ? 5 : 10, d3.format(perCapita ? ".3f" : "d"))
        .tickFormat((d) => {
          return formatNumber(d.valueOf(), unit);
        })
    );
>>>>>>> 33b9a57a
  g.append("text")
    .attr("text-anchor", "middle")
    .attr(
      "transform",
      `translate(${width / 2},${height + marginBottom / 2 + 10})`
    )
    .text(xLabel);
  return xScale;
}

/**
 * Adds the y axis to the plot.
 * @param g plot container
 * @param log
 * @param perCapita
 * @param yLabel
 * @param height plot height
 * @param marginLeft plot left margin
 * @param min domain min
 * @param max domain max
 */
function addYAxis(
  g: d3.Selection<SVGGElement, unknown, HTMLElement, any>,
  log: boolean,
  perCapita: boolean,
  yLabel: string,
  height: number,
  marginLeft: number,
  min: number,
  max: number,
  unit?: string
): d3.ScaleLinear<number, number> | d3.ScaleLogarithmic<number, number> {
  const yScale = d3.scaleLinear().domain([min, max]).range([height, 0]).nice();
  g.append("g").call(
<<<<<<< HEAD
    d3.axisLeft(yScale).ticks(10, d3.format(perCapita ? ".3f" : "d"))
=======
    d3
      .axisLeft(yScale)
      .ticks(log ? 5 : 10, d3.format(perCapita ? ".3f" : "d"))
      .tickFormat((d) => {
        return formatNumber(d.valueOf(), unit);
      })
>>>>>>> 33b9a57a
  );
  g.append("text")
    .attr("text-anchor", "middle")
    .attr(
      "transform",
      `rotate(-90) translate(${-height / 2},${-(marginLeft / 2 + 5)})`
    )
    .text(yLabel);
  return yScale;
}

/**
 * Adds a hidden tooltip that becomse visible when hovering over a point
 * describing the point.
 * @param tooltip
 * @param dots
 * @param xLabel
 * @param yLabel
 */
function addTooltip(
  tooltip: React.MutableRefObject<HTMLDivElement>,
  dots: d3.Selection<SVGCircleElement, Point, SVGGElement, unknown>,
  xLabel: string,
  yLabel: string,
  xPerCapita: boolean,
  yPerCapita: boolean
): void {
  const div = d3
    .select(tooltip.current)
    .style("visibility", "hidden")
    .style("position", "fixed");
  const onTooltipMouseover = (point: Point) => {
    let xSource = urlToDomain(point.xSource);
    if (xPerCapita && point.xPopSource) {
      const xPopDomain = urlToDomain(point.xPopSource);
      if (xPopDomain !== xSource) {
        xSource += `, ${xPopDomain}`;
      }
    }
    let ySource = urlToDomain(point.ySource);
    if (yPerCapita && point.yPopSource) {
      const yPopDomain = urlToDomain(point.yPopSource);
      if (yPopDomain !== ySource) {
        ySource += `, ${yPopDomain}`;
      }
    }
<<<<<<< HEAD
    let html =
      `${point.place.name || point.place.dcid}<br/>` +
=======
    const html =
      `<b>${point.place.name || point.place.dcid}</b><br/>` +
>>>>>>> 33b9a57a
      `${xLabel} (${point.xDate}): ${getStringOrNA(point.xVal)}<br/>` +
      `${yLabel} (${point.yDate}): ${getStringOrNA(point.yVal)}<br/>` +
      `${xLabel} data from: ${xSource}<br/>` +
      `${yLabel} data from: ${ySource}<br/>`;
    if (xPerCapita && point.xPopDate && !point.xDate.includes(point.xPopDate)) {
      html += `<sup>*</sup> ${xLabel} uses population data from: ${point.xPopDate}<br/>`;
    }
    if (yPerCapita && point.yPopDate && !point.yDate.includes(point.yPopDate)) {
      html += `<sup>*</sup> ${yLabel} uses population data from: ${point.yPopDate}`;
    }
    div
      .html(html)
      .style("left", d3.event.pageX + 15 + "px")
      .style("top", d3.event.pageY - 28 + "px")
      .style("visibility", "visible");
  };
  const onTooltipMouseout = () => {
    div.style("visibility", "hidden");
  };
  dots.on("mouseover", onTooltipMouseover).on("mouseout", onTooltipMouseout);
}

const handleDotClick = (xStatVar: string, yStatVar: string) => (
  point: Point
) => {
  const uri = `${DOT_REDIRECT_PREFIX}#place=${point.place.dcid}&statsVar=${xStatVar}__${yStatVar}`;
  window.open(uri);
};

export { Chart, ChartPropsType };<|MERGE_RESOLUTION|>--- conflicted
+++ resolved
@@ -276,18 +276,14 @@
   const xScale = d3.scaleLinear().domain([min, max]).range([0, width]).nice();
   g.append("g")
     .attr("transform", `translate(0,${height})`)
-<<<<<<< HEAD
-    .call(d3.axisBottom(xScale).ticks(10, d3.format(perCapita ? ".3f" : "d")));
-=======
     .call(
       d3
         .axisBottom(xScale)
-        .ticks(log ? 5 : 10, d3.format(perCapita ? ".3f" : "d"))
+        .ticks(10, d3.format(perCapita ? ".3f" : "d"))
         .tickFormat((d) => {
           return formatNumber(d.valueOf(), unit);
         })
     );
->>>>>>> 33b9a57a
   g.append("text")
     .attr("text-anchor", "middle")
     .attr(
@@ -322,16 +318,12 @@
 ): d3.ScaleLinear<number, number> | d3.ScaleLogarithmic<number, number> {
   const yScale = d3.scaleLinear().domain([min, max]).range([height, 0]).nice();
   g.append("g").call(
-<<<<<<< HEAD
-    d3.axisLeft(yScale).ticks(10, d3.format(perCapita ? ".3f" : "d"))
-=======
     d3
       .axisLeft(yScale)
-      .ticks(log ? 5 : 10, d3.format(perCapita ? ".3f" : "d"))
+      .ticks(10, d3.format(perCapita ? ".3f" : "d"))
       .tickFormat((d) => {
         return formatNumber(d.valueOf(), unit);
       })
->>>>>>> 33b9a57a
   );
   g.append("text")
     .attr("text-anchor", "middle")
@@ -378,13 +370,8 @@
         ySource += `, ${yPopDomain}`;
       }
     }
-<<<<<<< HEAD
     let html =
-      `${point.place.name || point.place.dcid}<br/>` +
-=======
-    const html =
       `<b>${point.place.name || point.place.dcid}</b><br/>` +
->>>>>>> 33b9a57a
       `${xLabel} (${point.xDate}): ${getStringOrNA(point.xVal)}<br/>` +
       `${yLabel} (${point.yDate}): ${getStringOrNA(point.yVal)}<br/>` +
       `${xLabel} data from: ${xSource}<br/>` +
