/**
 * Copyright 2021 Google LLC
 *
 * Licensed under the Apache License, Version 2.0 (the "License");
 * you may not use this file except in compliance with the License.
 * You may obtain a copy of the License at
 *
 *      http://www.apache.org/licenses/LICENSE-2.0
 *
 * Unless required by applicable law or agreed to in writing, software
 * distributed under the License is distributed on an "AS IS" BASIS,
 * WITHOUT WARRANTIES OR CONDITIONS OF ANY KIND, either express or implied.
 * See the License for the specific language governing permissions and
 * limitations under the License.
 */
import * as d3 from "d3";
import _ from "lodash";

import { IPCC_PLACE_50_TYPE_DCID } from "../shared/constants";
import {
  PlacePointStat,
  PlacePointStatData,
  StatMetadata,
  TimeSeries,
} from "../shared/stat_types";
import { NamedPlace, NamedTypedPlace } from "../shared/types";
import { USA_PLACE_HIERARCHY } from "./map/util";

/**
 * Functions shared between tools components
 */

<<<<<<< HEAD
export interface StatMetadata {
  importName?: string;
  provenanceUrl?: string;
  measurementMethod?: string;
  observationPeriod?: string;
  scalingFactor?: string;
  unit?: string;
}

export interface PlacePointStatData {
  date: string;
  value: number;
  metaHash?: number;
  metadata?: StatMetadata;
}
export interface PlacePointStat {
  metaHash?: number;
  stat: Record<string, PlacePointStatData>;
}

export interface PlacePointStatAll {
  statList: PlacePointStat[];
}

export interface PlaceStatDateWithinPlace {
  datePlaceCount: Record<string, number>;
  metadata: StatMetadata;
}

export interface GetStatSetResponse {
  data: Record<string, PlacePointStat>;
  metadata: Record<number, StatMetadata>;
}

export interface GetStatSetAllResponse {
  data: Record<string, PlacePointStatAll>;
  metadata: Record<number, StatMetadata>;
}

// Response from /v1/stat/date/within-place
export interface GetPlaceStatDateWithinPlaceResponse {
  data: Record<string, Record<string, Array<PlaceStatDateWithinPlace>>>;
}

export interface SourceSeries {
  data: { [date: string]: number };
  placeName: string;
  provenanceUrl: string;
}

=======
>>>>>>> 27eaa2a9
/**
 * Helper function to choose the date to use for population data.
 * @param popData
 * @param statData
 */
export function getPopulationDate(
  popData: TimeSeries,
  statData: PlacePointStatData
): string {
  const xPopDataDates = Object.keys(popData.val);
  let popDate = xPopDataDates.find((date) => date === statData.date);
  if (!popDate && !_.isEmpty(xPopDataDates)) {
    // Filter for all population dates encompassed by the stat var date.
    // ie. if stat var date is year, filter for all population dates with
    // the same year
    const encompassedPopDates = xPopDataDates.filter((date) => {
      return date.includes(statData.date);
    });
    if (encompassedPopDates.length > 0) {
      // when there are multiple population dates encompassed by the stat var
      // date, choose the latest date
      popDate = encompassedPopDates[encompassedPopDates.length - 1];
    } else {
      // From ordered list of population dates, choose the date immediately
      // before the stat var date (if there is a date that encompasses the stat
      // var date, this will get chosen). If none, return the first pop date.
      const idx = d3.bisect(xPopDataDates, statData.date);
      popDate = idx > 0 ? xPopDataDates[idx - 1] : xPopDataDates[0];
    }
  }
  return popDate;
}

/**
 * Helper function to get units given a PlacePointStat
 * @param placePointStat
 */
export function getUnit(
  pps: PlacePointStat,
  metadataMap: Record<string, StatMetadata>
): string {
  let metaHash = pps.metaHash;
  if (metaHash) {
    return metadataMap[metaHash].unit;
  }
  for (const place in pps.stat) {
    metaHash = pps.stat[place].metaHash;
    if (metaHash in metadataMap) {
      return metadataMap[metaHash].unit;
    }
  }
  return "";
}

/**
 * Returns true if the stat var is an IPCC stat var with multiple measurement
 * methods (each representing a different computation model).
 */
export function isIpccStatVarWithMultipleModels(statVar: string): boolean {
  return (
    statVar.startsWith("PrecipitationRate") ||
    (statVar.indexOf("_Temperature") > 0 &&
      statVar.indexOf("Difference") < 0 &&
      statVar.indexOf("RCP") > 0)
  );
}

export function isIpccStatVar(statVar: string): boolean {
  return (
    isIpccStatVarWithMultipleModels(statVar) ||
    statVar == "Min_Temperature" ||
    statVar == "Max_Temperature"
  );
}

/**
 * All Temperature Stat Vars get a fixed color scale.
 * TODO: Reconcile these various utils.
 */
export function isTemperatureStatVar(statVar: string): boolean {
  return statVar.indexOf("Temperature") >= 0;
}

/**
 * All Wet Bulb Temperature Stat Vars get temperature color scales.
 * TODO: Reconcile these various utils.
 */
export function isWetBulbStatVar(statVar: string): boolean {
  return statVar.indexOf("Number of Months Based on") >= 0;
}

/**
 * Determine whether or not map boundaries should be drawn. We don't want to
 * draw map boundaries if the selected place type and the enclosed place type
 * are 2 or more levels away in the USA_PLACE_HIERARCHY.
 * Eg. if selected place type has the type country and enclosed place type is
 * county, should return false.
 * @param selectedPlace the place selected to show map for
 * @param enclosedPlaceType the type of place to plot
 */
export function shouldShowMapBoundaries(
  selectedPlace: NamedTypedPlace,
  enclosedPlaceType: string
): boolean {
  if (enclosedPlaceType === IPCC_PLACE_50_TYPE_DCID) {
    return false;
  }
  const selectedPlaceTypes = selectedPlace.types;
  if (
    enclosedPlaceType === "EurostatNUTS3" &&
    selectedPlaceTypes[0] !== "EurostatNUTS2"
  ) {
    return false;
  }
  let selectedPlaceTypeIdx = -1;
  if (selectedPlaceTypes) {
    selectedPlaceTypeIdx = USA_PLACE_HIERARCHY.indexOf(selectedPlaceTypes[0]);
  }
  const enclosedPlaceTypeIdx = USA_PLACE_HIERARCHY.indexOf(enclosedPlaceType);
  if (selectedPlaceTypeIdx < 0 || enclosedPlaceTypeIdx < 0) {
    return true;
  }
  return enclosedPlaceTypeIdx - selectedPlaceTypeIdx < 2;
}

/**
 * Returns whether a place is a child place of another place
 * @param selectedPlaceDcid dcid of the place
 * @param parentPlaceDcid dcid of place to check if selected place is a child of
 * @param parentPlaces list of parents of the selected place
 */
export function isChildPlaceOf(
  selectedPlaceDcid: string,
  parentPlaceDcid: string,
  parentPlaces: NamedPlace[]
): boolean {
  return (
    selectedPlaceDcid === parentPlaceDcid ||
    parentPlaces.findIndex((parent) => parent.dcid === parentPlaceDcid) > -1
  );
}

/**
 * Transforms a string to Title Case.
 * @param str the string to transform.
 */
export function toTitleCase(str: string): string {
  return str.toLowerCase().replace(/\b(\w)/g, (s) => s.toUpperCase());
}<|MERGE_RESOLUTION|>--- conflicted
+++ resolved
@@ -30,59 +30,6 @@
  * Functions shared between tools components
  */
 
-<<<<<<< HEAD
-export interface StatMetadata {
-  importName?: string;
-  provenanceUrl?: string;
-  measurementMethod?: string;
-  observationPeriod?: string;
-  scalingFactor?: string;
-  unit?: string;
-}
-
-export interface PlacePointStatData {
-  date: string;
-  value: number;
-  metaHash?: number;
-  metadata?: StatMetadata;
-}
-export interface PlacePointStat {
-  metaHash?: number;
-  stat: Record<string, PlacePointStatData>;
-}
-
-export interface PlacePointStatAll {
-  statList: PlacePointStat[];
-}
-
-export interface PlaceStatDateWithinPlace {
-  datePlaceCount: Record<string, number>;
-  metadata: StatMetadata;
-}
-
-export interface GetStatSetResponse {
-  data: Record<string, PlacePointStat>;
-  metadata: Record<number, StatMetadata>;
-}
-
-export interface GetStatSetAllResponse {
-  data: Record<string, PlacePointStatAll>;
-  metadata: Record<number, StatMetadata>;
-}
-
-// Response from /v1/stat/date/within-place
-export interface GetPlaceStatDateWithinPlaceResponse {
-  data: Record<string, Record<string, Array<PlaceStatDateWithinPlace>>>;
-}
-
-export interface SourceSeries {
-  data: { [date: string]: number };
-  placeName: string;
-  provenanceUrl: string;
-}
-
-=======
->>>>>>> 27eaa2a9
 /**
  * Helper function to choose the date to use for population data.
  * @param popData
