/**
 * Copyright 2020 Google LLC
 *
 * Licensed under the Apache License, Version 2.0 (the "License");
 * you may not use this file except in compliance with the License.
 * You may obtain a copy of the License at
 *
 *      http://www.apache.org/licenses/LICENSE-2.0
 *
 * Unless required by applicable law or agreed to in writing, software
 * distributed under the License is distributed on an "AS IS" BASIS,
 * WITHOUT WARRANTIES OR CONDITIONS OF ANY KIND, either express or implied.
 * See the License for the specific language governing permissions and
 * limitations under the License.
 */

import { css, ThemeProvider } from "@emotion/react";
import _ from "lodash";
import React, { Component, createRef, ReactElement, RefObject } from "react";
import { RawIntlProvider } from "react-intl";
import { Container } from "reactstrap";

import { FormBox } from "../../components/form_components/form_box";
import { intl } from "../../i18n/i18n";
import { toolMessages } from "../../i18n/i18n_tool_messages";
import {
  isFeatureEnabled,
  STANDARDIZED_VIS_TOOL_FEATURE_FLAG,
} from "../../shared/feature_flags/util";
import { getStatVarInfo, StatVarInfo } from "../../shared/stat_var";
import { NamedPlace, StatVarHierarchyType } from "../../shared/types";
import theme from "../../theme/theme";
import { getPlaceNames } from "../../utils/place_utils";
import { PlaceSelect } from "../shared/place_selector/place_select";
import { StatVarHierarchyToggleButton } from "../shared/place_selector/stat_var_hierarchy_toggle_button";
import { StatVarWidget } from "../shared/stat_var_widget";
import { ToolHeader } from "../shared/tool_header";
import { ChartLinkChips } from "../shared/vis_tools/chart_link_chips";
import { VisToolInstructionsBox } from "../shared/vis_tools/vis_tool_instructions_box";
import { ChartRegion } from "./chart_region";
import { MemoizedInfo } from "./info";
import {
  addToken,
  getTokensFromUrl,
  placeSep,
  removeToken,
  setTokensToUrl,
  statVarSep,
  TIMELINE_URL_PARAM_KEYS,
} from "./util";

interface PageStateType {
  placeName: Record<string, string>;
  statVarInfo: Record<string, StatVarInfo>;
  // Whether the SV Hierarchy Modal is opened.
  showSvHierarchyModal: boolean;
  // Whether the SV Hierarchy sidebar is collapsed.
  statVarWidgetIsCollapsed: boolean;
}

class Page extends Component<unknown, PageStateType> {
  svHierarchyModalRef: RefObject<HTMLDivElement>;
  svHierarchyContainerRef: RefObject<HTMLDivElement>;

  constructor(props: unknown) {
    super(props);
    this.fetchDataAndRender = this.fetchDataAndRender.bind(this);
    this.state = {
      placeName: {},
      statVarInfo: {},
      showSvHierarchyModal: false,
      statVarWidgetIsCollapsed: true,
    };
    // Set up refs and callbacks for sv widget modal. Widget is tied to the LHS
    // menu but reattached to the modal when it is opened on small screens.
    this.svHierarchyModalRef = createRef<HTMLDivElement>();
    this.svHierarchyContainerRef = createRef<HTMLDivElement>();
    this.onSvHierarchyModalClosed = this.onSvHierarchyModalClosed.bind(this);
    this.onSvHierarchyModalOpened = this.onSvHierarchyModalOpened.bind(this);
    this.toggleSvHierarchyModal = this.toggleSvHierarchyModal.bind(this);
  }

  setStatVarWidgetIsCollapsed = (isCollapsed: boolean): void => {
    this.setState({ statVarWidgetIsCollapsed: isCollapsed });
  };

  componentDidMount(): void {
    window.addEventListener("hashchange", this.fetchDataAndRender);
    this.fetchDataAndRender();
  }

  componentDidUpdate(_prevProps: unknown, prevState: PageStateType): void {
    if (this.state.placeName !== prevState.placeName) {
      if (!_.isEmpty(this.state.placeName)) {
        // Show stat var widget if a place is selected
        this.setStatVarWidgetIsCollapsed(false);
      } else {
        this.setStatVarWidgetIsCollapsed(true);
      }
    }
  }

  render(): ReactElement {
    const numPlaces = Object.keys(this.state.placeName).length;
    const numStatVarInfo = Object.keys(this.state.statVarInfo).length;
    const namedPlaces: NamedPlace[] = [];
    for (const place in this.state.placeName) {
      namedPlaces.push({ dcid: place, name: this.state.placeName[place] });
    }
    const statVarTokens = Array.from(
      getTokensFromUrl(TIMELINE_URL_PARAM_KEYS.STAT_VAR, statVarSep)
    );
    const statVars = statVarTokens.map((sv) =>
      sv.includes("|") ? sv.split("|")[0] : sv
    );

    const deselectSVs = (svList: string[]): void => {
      const availableSVs = statVars.filter((sv) => svList.indexOf(sv) === -1);
      const statVarTokenInfo = {
        name: TIMELINE_URL_PARAM_KEYS.STAT_VAR,
        sep: statVarSep,
        tokens: new Set(availableSVs),
      };
      setTokensToUrl([statVarTokenInfo]);
    };

    const svToSvInfo = {};
    for (const sv of statVars) {
      svToSvInfo[sv] =
        sv in this.state.statVarInfo ? this.state.statVarInfo[sv] : {};
    }

    const useStandardizedUi = isFeatureEnabled(
      STANDARDIZED_VIS_TOOL_FEATURE_FLAG
    );

    const showStatVarInstructions = numPlaces !== 0 && numStatVarInfo === 0;
    const showChart = numPlaces !== 0 && numStatVarInfo !== 0;
    return (
      <ThemeProvider theme={theme}>
        <RawIntlProvider value={intl}>
          <StatVarWidget
            openSvHierarchyModal={this.state.showSvHierarchyModal}
            openSvHierarchyModalCallback={this.toggleSvHierarchyModal}
            collapsible={true}
            svHierarchyType={StatVarHierarchyType.SCATTER}
            sampleEntities={namedPlaces}
            deselectSVs={deselectSVs}
            selectedSVs={svToSvInfo}
            selectSV={(sv): void =>
              addToken(TIMELINE_URL_PARAM_KEYS.STAT_VAR, statVarSep, sv)
            }
            isCollapsedOverride={this.state.statVarWidgetIsCollapsed}
            setIsCollapsedOverride={this.setStatVarWidgetIsCollapsed}
          />
          <div id="plot-container">
            <Container fluid={true}>
              {useStandardizedUi ? (
                <ToolHeader
                  title={intl.formatMessage(toolMessages.timelineToolTitle)}
                  subtitle={intl.formatMessage(
                    toolMessages.timelineToolSubtitle
                  )}
                />
<<<<<<< HEAD
                <StatVarHierarchyToggleButton
                  onClickCallback={this.toggleSvHierarchyModal}
                  text={"Select variable(s)"}
                />
              </FormBox>
            </div>
            {!showChart &&
              (useStandardizedUi ? (
                showStatVarInstructions ? (
                  <VisToolInstructionsBox toolType="timeline" />
                ) : (
                  <div
                    css={css`
                      margin-top: ${theme.spacing.xl}px;
                    `}
                  >
                    <ChartLinkChips toolType="timeline" />
                  </div>
                )
=======
>>>>>>> aa0ce828
              ) : (
                <div className="app-header">
                  <h1 className="mb-4">
                    {intl.formatMessage(toolMessages.timelineToolTitle)}
                  </h1>
                  <a href="/tools/visualization#visType%3Dtimeline">
                    {intl.formatMessage(toolMessages.timelineToolGoBackMessage)}
                  </a>
                </div>
              )}
              <div
                css={css`
                  margin-bottom: ${theme.spacing.lg}px;
                `}
              >
                <FormBox>
                  <PlaceSelect
                    selectedPlaces={this.state.placeName}
                    onPlaceSelected={(placeDcid: string): void => {
                      addToken(
                        TIMELINE_URL_PARAM_KEYS.PLACE,
                        placeSep,
                        placeDcid
                      );
                    }}
                    onPlaceUnselected={(placeDcid: string): void => {
                      removeToken(
                        TIMELINE_URL_PARAM_KEYS.PLACE,
                        placeSep,
                        placeDcid
                      );
                    }}
                    searchBarInstructionText={intl.formatMessage(
                      toolMessages.enterPotentiallyMultiplePlacesInstruction
                    )}
                  />
                  <StatVarHierarchyToggleButton
                    onClickCallback={this.toggleSvHierarchyModal}
                    text={"Select variable(s)"}
                  />
                </FormBox>
              </div>
              {!showChart &&
                (useStandardizedUi ? (
                  <>
                    <VisToolInstructionsBox
                      toolType="timeline"
                      showStatVarInstructionsOnly={showStatVarInstructions}
                    />
                    {!showStatVarInstructions && (
                      <div
                        css={css`
                          margin-top: ${theme.spacing.xl}px;
                        `}
                      >
                        <ChartLinkChips toolType="timeline" />
                      </div>
                    )}
                  </>
                ) : (
                  <MemoizedInfo />
                ))}
              {showChart && (
                <div id="chart-region">
                  <ChartRegion
                    placeName={this.state.placeName}
                    statVarInfo={this.state.statVarInfo}
                    statVarOrder={statVars}
                  ></ChartRegion>
                </div>
              )}
            </Container>
          </div>
        </RawIntlProvider>
      </ThemeProvider>
    );
  }

  private fetchDataAndRender(): void {
    const places = Array.from(
      getTokensFromUrl(TIMELINE_URL_PARAM_KEYS.PLACE, placeSep)
    );
    const statVars = Array.from(
      getTokensFromUrl(TIMELINE_URL_PARAM_KEYS.STAT_VAR, statVarSep)
    );
    let statVarInfoPromise = Promise.resolve({});
    if (statVars.length !== 0) {
      statVarInfoPromise = getStatVarInfo(statVars);
    }
    let placesPromise = Promise.resolve({});
    if (places.length !== 0) {
      placesPromise = getPlaceNames(places);
    }
    Promise.all([statVarInfoPromise, placesPromise]).then(
      ([statVarInfo, placeName]) => {
        // Schemaless stat vars are not associated with any triples.
        // Assign the measured property to be the DCID so the chart can be
        // grouped (by measured property).
        for (const statVar of statVars) {
          if (!(statVar in statVarInfo)) {
            statVarInfo[statVar] = { mprop: statVar };
          }
        }
        this.setState({
          statVarInfo,
          placeName,
        });
      }
    );
  }

  private toggleSvHierarchyModal(): void {
    this.setState({
      showSvHierarchyModal: !this.state.showSvHierarchyModal,
    });
  }

  private onSvHierarchyModalOpened(): void {
    if (
      this.svHierarchyModalRef.current &&
      this.svHierarchyContainerRef.current
    ) {
      this.svHierarchyModalRef.current.appendChild(
        this.svHierarchyContainerRef.current
      );
    }
  }

  private onSvHierarchyModalClosed(): void {
    document
      .getElementById("explore")
      .appendChild(this.svHierarchyContainerRef.current);
  }
}

export { Page };<|MERGE_RESOLUTION|>--- conflicted
+++ resolved
@@ -162,28 +162,6 @@
                     toolMessages.timelineToolSubtitle
                   )}
                 />
-<<<<<<< HEAD
-                <StatVarHierarchyToggleButton
-                  onClickCallback={this.toggleSvHierarchyModal}
-                  text={"Select variable(s)"}
-                />
-              </FormBox>
-            </div>
-            {!showChart &&
-              (useStandardizedUi ? (
-                showStatVarInstructions ? (
-                  <VisToolInstructionsBox toolType="timeline" />
-                ) : (
-                  <div
-                    css={css`
-                      margin-top: ${theme.spacing.xl}px;
-                    `}
-                  >
-                    <ChartLinkChips toolType="timeline" />
-                  </div>
-                )
-=======
->>>>>>> aa0ce828
               ) : (
                 <div className="app-header">
                   <h1 className="mb-4">
@@ -227,22 +205,18 @@
                 </FormBox>
               </div>
               {!showChart &&
-                (useStandardizedUi ? (
-                  <>
-                    <VisToolInstructionsBox
-                      toolType="timeline"
-                      showStatVarInstructionsOnly={showStatVarInstructions}
-                    />
-                    {!showStatVarInstructions && (
-                      <div
-                        css={css`
-                          margin-top: ${theme.spacing.xl}px;
-                        `}
-                      >
-                        <ChartLinkChips toolType="timeline" />
-                      </div>
-                    )}
-                  </>
+              (useStandardizedUi ? (
+                showStatVarInstructions ? (
+                  <VisToolInstructionsBox toolType="timeline" />
+                  ) : (
+                    <div
+                      css={css`
+                        margin-top: ${theme.spacing.xl}px;
+                      `}
+                    >
+                      <ChartLinkChips toolType="timeline" />
+                    </div>
+                  )
                 ) : (
                   <MemoizedInfo />
                 ))}
