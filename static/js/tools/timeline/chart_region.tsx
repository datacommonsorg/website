--- conflicted
+++ resolved
@@ -31,13 +31,10 @@
   placeName: Record<string, string>;
   // Map from stat var dcid to info.
   statVarInfo: { [key: string]: StatVarInfo };
-<<<<<<< HEAD
   // Order in which stat vars were selected.
   statVarOrder: string[];
-=======
   // Map from stat var dcid to denominator dcid.
   denomMap: Record<string, string>;
->>>>>>> b57b49dd
 }
 
 class ChartRegion extends Component<ChartRegionPropsType> {
