/**
 * Copyright 2020 Google LLC
 *
 * Licensed under the Apache License, Version 2.0 (the "License");
 * you may not use this file except in compliance with the License.
 * You may obtain a copy of the License at
 *
 *      http://www.apache.org/licenses/LICENSE-2.0
 *
 * Unless required by applicable law or agreed to in writing, software
 * distributed under the License is distributed on an "AS IS" BASIS,
 * WITHOUT WARRANTIES OR CONDITIONS OF ANY KIND, either express or implied.
 * See the License for the specific language governing permissions and
 * limitations under the License.
 */

import _ from "lodash";
import React, { Component } from "react";

<<<<<<< HEAD
import { Chart } from "./chart";
import { StatData } from "./data_fetcher";
=======
>>>>>>> 6bf34a46
import { StatVarInfo } from "../../shared/stat_var";
import { saveToFile } from "../../shared/util";
import { Chart } from "./chart";
import { StatData } from "./data_fetcher";
import { getChartOption, removeToken, statVarSep } from "./util";

interface ChartGroupInfo {
  chartOrder: string[];
  chartIdToStatVars: { [key: string]: string[] };
}
interface ChartRegionPropsType {
  // Map from place dcid to place name.
  placeName: Record<string, string>;
  // Map from stat var dcid to info.
  statVarInfo: { [key: string]: StatVarInfo };
  // Order in which stat vars were selected.
  statVarOrder: string[];
  // Map from stat var dcid to denominator dcid.
  denomMap: Record<string, string>;
}

class ChartRegion extends Component<ChartRegionPropsType> {
  downloadLink: HTMLAnchorElement;
  bulkDownloadLink: HTMLAnchorElement;
  allStatData: { [key: string]: StatData };

  constructor(props: ChartRegionPropsType) {
    super(props);
    this.allStatData = {};
    this.downloadLink = document.getElementById(
      "download-link"
    ) as HTMLAnchorElement;
    if (this.downloadLink) {
      this.downloadLink.onclick = () => {
        saveToFile("export.csv", this.createDataCsv());
      };
    }
    this.bulkDownloadLink = document.getElementById(
      "bulk-download-link"
    ) as HTMLAnchorElement;
    if (this.bulkDownloadLink) {
      this.bulkDownloadLink.onclick = () => {
        // Carry over hash params, which is used by the bulk download tool for
        // stat var parsing.
        window.location.href = window.location.href.replace(
          "/timeline",
          "/timeline/bulk_download"
        );
      };
    }
  }

  render(): JSX.Element {
    if (
      Object.keys(this.props.placeName).length === 0 ||
      Object.keys(this.props.statVarInfo).length === 0
    ) {
      return <div></div>;
    }
    // Group stat vars by measured property.
    const chartGroupInfo = this.groupStatVars(
      this.props.statVarOrder,
      this.props.statVarInfo
    );
    return (
      <React.Fragment>
        {chartGroupInfo.chartOrder.map((mprop) => {
          return (
            <Chart
              key={mprop}
              mprop={mprop}
              placeNames={this.props.placeName}
              statVarInfos={_.pick(
                this.props.statVarInfo,
                chartGroupInfo.chartIdToStatVars[mprop]
              )}
              perCapita={getChartOption(mprop, "pc")}
              delta={getChartOption(mprop, "delta")}
              denomMap={this.props.denomMap}
              onDataUpdate={this.onDataUpdate.bind(this)}
              removeStatVar={(statVar) => {
                removeToken("statsVar", statVarSep, statVar);
              }}
            ></Chart>
          );
        }, this)}
      </React.Fragment>
    );
  }

  private onDataUpdate(groupId: string, data: StatData) {
    this.allStatData[groupId] = data;
    if (this.downloadLink && Object.keys(this.allStatData).length > 0) {
      this.downloadLink.style.visibility = "visible";
      this.bulkDownloadLink.style.visibility = "visible";
    } else {
      this.downloadLink.style.visibility = "hidden";
      this.bulkDownloadLink.style.visibility = "hidden";
    }
  }

  /**
   * Group stats vars with same measured property together so they can be plot
   * in the same chart and get the order in which the charts should be rendered.
   *
   * TODO(shifucun): extend this to accomodate other stats var properties.
   *
   * @param statVarOrder The input stat vars in the order they were selected.
   * @param statVars The stat var info of the selected stat vars.
   */
  private groupStatVars(
    statVarOrder: string[],
    statVarInfo: {
      [key: string]: StatVarInfo;
    }
  ): ChartGroupInfo {
    const groups = {};
    const chartOrder = [];
    for (const statVarId of statVarOrder) {
      if (!statVarInfo[statVarId]) {
        continue;
      }
      const mprop = statVarInfo[statVarId].mprop;
      if (!groups[mprop]) {
        groups[mprop] = [];
      }
      groups[mprop].push(statVarId);
      chartOrder.push(mprop);
    }
    // we want to show the charts in reverse order of when the stat vars were
    // picked. (ie. chart of last picked stat var should be shown first)
    if (!_.isEmpty(chartOrder)) {
      chartOrder.reverse();
    }
    const seenGroups = new Set();
    const filteredChartOrder = chartOrder.filter((group) => {
      const keep = !seenGroups.has(group);
      seenGroups.add(group);
      return keep;
    });
    return { chartOrder: filteredChartOrder, chartIdToStatVars: groups };
  }

  private createDataCsv() {
    // Get all the dates
    let allDates = new Set<string>();
    for (const mprop in this.allStatData) {
      const statData = this.allStatData[mprop];
      allDates = new Set([...Array.from(allDates), ...statData.dates]);
    }
    // Create the the header row.
    const header = ["date"];
    for (const mprop in this.allStatData) {
      const statData = this.allStatData[mprop];
      for (const place of statData.places) {
        for (const sv of statData.statVars) {
          header.push(`${place} ${sv}`);
        }
      }
    }
    // Get the place name
    const placeName: { [key: string]: string } = {};
    const sample = Object.values(this.allStatData)[0];
    for (const place of sample.places) {
      placeName[place] = sample.data[place].name;
    }

    // Iterate each year, group, place, stats var to populate data
    const rows: string[][] = [];
    for (const date of Array.from(allDates)) {
      const row: string[] = [date];
      for (const mprop in this.allStatData) {
        const statData = this.allStatData[mprop];
        for (const place of statData.places) {
          for (const sv of statData.statVars) {
            const tmp = statData.data[place].data[sv];
            if (tmp && tmp.val && tmp.val[date]) {
              row.push(String(tmp.val[date]));
            } else {
              row.push("");
            }
          }
        }
      }
      rows.push(row);
    }
    let headerRow = header.join(",") + "\n";
    for (const dcid in placeName) {
      const re = new RegExp(dcid, "g");
      headerRow = headerRow.replace(re, placeName[dcid]);
    }
    let result = headerRow;
    for (const row of rows) {
      result += row.join(",") + "\n";
    }
    return result;
  }
}

export { ChartRegion, ChartRegionPropsType, StatVarInfo };<|MERGE_RESOLUTION|>--- conflicted
+++ resolved
@@ -14,19 +14,15 @@
  * limitations under the License.
  */
 
+import React, { Component } from "react";
+import { getChartOption, removeToken, statVarSep } from "./util";
+
+import { Chart } from "./chart";
+import { StatData } from "./data_fetcher";
+import { StatVarInfo } from "../../shared/stat_var";
 import _ from "lodash";
 import React, { Component } from "react";
 
-<<<<<<< HEAD
-import { Chart } from "./chart";
-import { StatData } from "./data_fetcher";
-=======
->>>>>>> 6bf34a46
-import { StatVarInfo } from "../../shared/stat_var";
-import { saveToFile } from "../../shared/util";
-import { Chart } from "./chart";
-import { StatData } from "./data_fetcher";
-import { getChartOption, removeToken, statVarSep } from "./util";
 
 interface ChartGroupInfo {
   chartOrder: string[];
