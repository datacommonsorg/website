/**
 * Copyright 2020 Google LLC
 *
 * Licensed under the Apache License, Version 2.0 (the "License");
 * you may not use this file except in compliance with the License.
 * You may obtain a copy of the License at
 *
 *      http://www.apache.org/licenses/LICENSE-2.0
 *
 * Unless required by applicable law or agreed to in writing, software
 * distributed under the License is distributed on an "AS IS" BASIS,
 * WITHOUT WARRANTIES OR CONDITIONS OF ANY KIND, either express or implied.
 * See the License for the specific language governing permissions and
 * limitations under the License.
 */
<<<<<<< HEAD
import axios from "axios";
import _ from "lodash";
=======
>>>>>>> 0af1218e

export const statVarSep = "__";
export const placeSep = ",";

export interface TokenInfo {
  name: string;
  sep: string;
  tokens: Set<string>;
}

export function getTokensFromUrl(name: string, sep: string): Set<string> {
  const urlParams = new URLSearchParams(window.location.hash.split("#")[1]);
  const tokenString = urlParams.get(name);
  let tokens: Set<string> = new Set();
  if (tokenString) {
    tokens = new Set(tokenString.split(sep));
  }
  return tokens;
}

export function setTokensToUrl(tokens: TokenInfo[]): void {
  const urlParams = new URLSearchParams(window.location.hash.split("#")[1]);
  for (const token of tokens) {
    urlParams.set(token.name, Array.from(token.tokens).join(token.sep));
  }
  window.location.hash = urlParams.toString();
}

// Add a token to the url. A token could either be a place dcid, a stat var or
// a [stat var,denominator] pair separated by comma.
export function addToken(name: string, sep: string, token: string): void {
  const tokens = getTokensFromUrl(name, sep);
  if (tokens.has(token)) {
    return;
  }
  tokens.add(token);
  setTokensToUrl([{ name, sep, tokens }]);
}

// Remove a token from the url.
export function removeToken(name: string, sep: string, token: string): void {
  const tokens = getTokensFromUrl(name, sep);
  if (!tokens.has(token)) {
    return;
  }
  tokens.delete(token);
  setTokensToUrl([{ name, sep, tokens }]);
}

// Set option for a chart, current support options are:
// - "pc": per capita.
// - "delta": increment of consecutive point in the time series.
export function setChartOption(
  mprop: string,
  name: string,
  value: boolean
): void {
  const urlParams = new URLSearchParams(window.location.hash.split("#")[1]);
  let chartOptions = JSON.parse(urlParams.get("chart"));
  if (!chartOptions) {
    chartOptions = {};
  }
  if (typeof chartOptions[mprop] == "boolean") {
    // To make this work with old url with only per capita option.
    chartOptions[mprop] = {
      pc: chartOptions[mprop],
    };
  }
  if (!chartOptions[mprop]) {
    chartOptions[mprop] = {};
  }
  chartOptions[mprop][name] = value;
  urlParams.set("chart", JSON.stringify(chartOptions));
  if (!value) {
    // "&<option-name>" means set the option for all charts.
    urlParams.delete(name);
  }
  window.location.hash = urlParams.toString();
}

// Set denom for a chart
export function setDenom(mprop: string, denom: string): void {
  const urlParams = new URLSearchParams(window.location.hash.split("#")[1]);
  if (urlParams.get("denom") != null) {
    urlParams.delete("denom");
  }
  let chartOptions = JSON.parse(urlParams.get("chart"));
  if (!chartOptions) {
    chartOptions = {};
  }
  if (!chartOptions[mprop]) {
    chartOptions[mprop] = {};
  }
  chartOptions[mprop]["denom"] = denom;
  urlParams.set("chart", JSON.stringify(chartOptions));
  window.location.hash = urlParams.toString();
}

// Get option for a chart, current support options are:
// - "pc": per capita.
// - "delta": increment of consecutive point in the time series.
export function getChartOption(mprop: string, name: string): boolean {
  const urlParams = new URLSearchParams(window.location.hash.split("#")[1]);
  if (urlParams.get(name) != null) {
    return true;
  }
  const chartOptions = JSON.parse(urlParams.get("chart"));
  if (!chartOptions) {
    return false;
  }
  if (mprop in chartOptions) {
    if (typeof chartOptions[mprop] == "boolean") {
      // To make this work with old url with only per capita option.
      if (name === "pc") {
        return chartOptions[mprop];
      }
      return false;
    } else if (name in chartOptions[mprop]) {
      return chartOptions[mprop][name];
    }
    return false;
  }
  return false;
}

export function getDenom(mprop: string): string {
  const urlParams = new URLSearchParams(window.location.hash.split("#")[1]);
  if (urlParams.get("denom") != null) {
    return urlParams.get("denom");
  }
  const chartOptions = JSON.parse(urlParams.get("chart"));
  if (!chartOptions) {
    return "";
  }
  if (mprop in chartOptions && "denom" in chartOptions[mprop]) {
    return chartOptions[mprop]["denom"];
  }
  return "";
}

// Set metahash map (a map of stat var dcid to hash representing the source to
// of data to use) in the URL
export function setMetahash(metahash: Record<string, string>): void {
  const urlParams = new URLSearchParams(window.location.hash.split("#")[1]);
  let metahashMap = JSON.parse(urlParams.get("metahash"));
  if (metahashMap) {
    urlParams.delete("metahash");
  } else {
    metahashMap = {};
  }
  for (const sv of Object.keys(metahash)) {
    metahashMap[sv] = metahash[sv];
    if (!metahashMap[sv]) {
      delete metahashMap[sv];
    }
  }
  if (!_.isEmpty(metahashMap)) {
    urlParams.set("metahash", JSON.stringify(metahashMap));
  }
  window.location.hash = urlParams.toString();
}

// Get the metahash map from the URL.
export function getMetahash(): Record<string, string> {
  const urlParams = new URLSearchParams(window.location.hash.split("#")[1]);
  const metahashMap = urlParams.get("metahash");
  if (!metahashMap) {
    return {};
  }
  return JSON.parse(metahashMap);
}<|MERGE_RESOLUTION|>--- conflicted
+++ resolved
@@ -13,11 +13,7 @@
  * See the License for the specific language governing permissions and
  * limitations under the License.
  */
-<<<<<<< HEAD
-import axios from "axios";
 import _ from "lodash";
-=======
->>>>>>> 0af1218e
 
 export const statVarSep = "__";
 export const placeSep = ",";
