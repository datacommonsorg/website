--- conflicted
+++ resolved
@@ -90,20 +90,14 @@
   ipccModels: StatData;
   minYear: string; // In the format of YYYY
   maxYear: string; // In the format of YYYY
-<<<<<<< HEAD
   delayTimer: NodeJS.Timeout;
-=======
   resizeObserver: ResizeObserver;
->>>>>>> 32b85f67
 
   constructor(props: ChartPropsType) {
     super(props);
     this.svgContainer = React.createRef();
-<<<<<<< HEAD
     this.denomInput = React.createRef();
-=======
     this.drawChart = this.drawChart.bind(this);
->>>>>>> 32b85f67
     this.handleWindowResize = this.handleWindowResize.bind(this);
     const queryString = window.location.search;
     const urlParams = new URLSearchParams(queryString);
