/**
 * Copyright 2020 Google LLC
 *
 * Licensed under the Apache License, Version 2.0 (the "License");
 * you may not use this file except in compliance with the License.
 * You may obtain a copy of the License at
 *
 *      http://www.apache.org/licenses/LICENSE-2.0
 *
 * Unless required by applicable law or agreed to in writing, software
 * distributed under the License is distributed on an "AS IS" BASIS,
 * WITHOUT WARRANTIES OR CONDITIONS OF ANY KIND, either express or implied.
 * See the License for the specific language governing permissions and
 * limitations under the License.
 */
import axios from "axios";
import * as d3 from "d3";

import React, { Component } from "react";

import { computePlotParams, PlotParams } from "../../chart/base";
import { drawGroupLineChart } from "../../chart/draw";
import { StatVarInfo } from "../../shared/stat_var";
import {
  fetchStatData,
  getStatVarGroupWithTime,
<<<<<<< HEAD
} from "./data_fetcher";
import _ from "lodash";

import { StatVarInfo } from "../../shared/stat_var";
import { drawGroupLineChart } from "../../chart/draw";
=======
  StatData,
} from "./data_fetcher";
>>>>>>> 6bf34a46
import { setChartOption } from "./util";
import { StatAllApiResponse } from "../../shared/stat_types";

const CHART_HEIGHT = 300;

interface StatVarChipPropsType {
  statVar: string;
  color: string;
  title: string;
  removeStatVar: (statVar: string) => void;
}

class StatVarChip extends Component<StatVarChipPropsType> {
  render() {
    return (
      <div
        className="pv-chip mdl-chip--deletable"
        style={{ backgroundColor: this.props.color }}
      >
        <span
          className="mdl-chip__text"
          onClick={() => {
            window.open(`/tools/statvar#${this.props.statVar}`);
          }}
        >
          {this.props.title}
        </span>
        <button className="mdl-chip__action">
          <i
            className="material-icons"
            onClick={() => this.props.removeStatVar(this.props.statVar)}
          >
            cancel
          </i>
        </button>
      </div>
    );
  }
}

interface ChartPropsType {
  mprop: string; // measured property
  placeNames: Record<string, string>; // An array of place dcids.
  statVarInfos: Record<string, StatVarInfo>;
  perCapita: boolean;
  // Whether the chart is on for the delta (increment) of the data.
  delta: boolean;
  denomMap: Record<string, string>;
  removeStatVar: (statVar: string) => void;
  onDataUpdate: (mprop: string, data: StatData) => void;
}

class Chart extends Component<ChartPropsType> {
  data: StatData;
  svgContainer: React.RefObject<HTMLDivElement>;
  plotParams: PlotParams;
  statData: StatData;
  units: string[];
  ipccModels: StatData;

  constructor(props: ChartPropsType) {
    super(props);
    this.svgContainer = React.createRef();
    this.handleWindowResize = this.handleWindowResize.bind(this);
  }

  render(): JSX.Element {
    const statVars = Object.keys(this.props.statVarInfos);
    // TODO(shifucun): investigate on stats var title, now this is updated
    // several times.
    this.plotParams = computePlotParams(
      this.props.placeNames,
      statVars,
      this.props.statVarInfos
    );
    // Stats var chip color is independent of places, so pick one place to
    // provide a key for style look up.
    const placeName = Object.values(this.props.placeNames)[0];
    return (
      <div className="card">
        <span className="chart-option">
          Per capita
          <button
            className={
              this.props.perCapita
                ? "option-checkbox checked"
                : "option-checkbox"
            }
            onClick={() => {
              setChartOption(this.props.mprop, "pc", !this.props.perCapita);
            }}
          ></button>
          <a href="/faq#perCapita">
            <span> *</span>
          </a>
        </span>
        <span className="chart-option">
          Delta
          <button
            className={
              this.props.delta ? "option-checkbox checked" : "option-checkbox"
            }
            onClick={() => {
              setChartOption(this.props.mprop, "delta", !this.props.delta);
            }}
          ></button>
        </span>
        <div ref={this.svgContainer} className="chart-svg"></div>
        <div className="statVarChipRegion">
          {statVars.map((statVar) => {
            let color: string;
            if (statVars.length > 1) {
              color = this.plotParams.lines[placeName + statVar].color;
            }
            return (
              <StatVarChip
                key={statVar}
                statVar={statVar}
                title={this.props.statVarInfos[statVar].title}
                color={color}
                removeStatVar={this.props.removeStatVar}
              />
            );
          })}
        </div>
      </div>
    );
  }

  componentDidMount(): void {
    this.loadDataAndDrawChart();
    window.addEventListener("resize", this.handleWindowResize);
  }

  componentWillUnmount(): void {
    window.removeEventListener("resize", this.handleWindowResize);
    // reset the options to default value if the chart is removed
    setChartOption(this.props.mprop, "pc", false);
    setChartOption(this.props.mprop, "delta", false);
  }

  componentDidUpdate(): void {
    this.loadDataAndDrawChart();
  }

  private handleWindowResize() {
    if (!this.svgContainer.current) {
      return;
    }
    this.drawChart();
  }

  /**
   * Creates a new StatData object for all measurement methods of the stat var, with an artificial stat var
   * StatVar-MMethod. The StatData values for the StatVar is also updated to be the mean across the measurement
   * methods for the data.
   */
  private prepareIpccData(ipccData: StatAllApiResponse) {
    const modelData = {
      places: [],
      statVars: [],
      dates: [],
      data: {},
      sources: new Set<string>(),
    };
    for (const place in ipccData.placeData) {
      const placeData = ipccData.placeData[place];
      modelData.places.push(place);
      modelData.data[place] = { data: {} };
      for (const sv in ipccData.placeData[place].statVarData) {
        modelData.statVars.push(sv);
        const svData = placeData.statVarData[sv];
        if ("sourceSeries" in svData) {
          const means = {};
          const annualSeries = svData.sourceSeries.filter((data) => {
            return data.observationPeriod == "P1Y";
          });
          // HACK: Replace requested series with means for obsPeriod=P1Y across
          // models.
          for (const series of annualSeries) {
            for (const date of Object.keys(series.val).sort()) {
              means[date] = date in means ? means[date] : [];
              means[date].push(series.val[date]);
            }
            const newSv = `${sv}-${series.measurementMethod}`;
            modelData.data[place].data[newSv] = { val: series.val };
            modelData.statVars.push(newSv);
          }
          for (const date in means) {
            means[date] = _.mean(means[date]);
          }
          this.statData.data[place].data[sv].val = means;
          this.statData.dates = _.union(
            this.statData.dates,
            Object.keys(means)
          );
          modelData.dates = this.statData.dates;
        }
      }
    }
    this.ipccModels = modelData;
  }

  private loadDataAndDrawChart() {
    // If URL param and stat var == ipcc something, also fetch historical
    // also fetch all models
    const places = Object.keys(this.props.placeNames);
    const statVars = Object.keys(this.props.statVarInfos);

    // Also fetch all measurement methods for IPCC projectistat vars.
    const ipccStatVars = statVars.filter(
      (sv) => sv.indexOf("_Temperature") > 0 && sv.indexOf("Difference") < 0
    );
    let ipccStatDataPromise;
    if (ipccStatVars.length > 0) {
      ipccStatDataPromise = axios
        .get(
          `/api/stats/all?places=${places.join(
            "&places="
          )}&statVars=${ipccStatVars.join("&statVars=")}`
        )
        .then((resp) => {
          return resp.data;
        });
    }

    const statDataPromise = fetchStatData(
      Object.keys(this.props.placeNames),
      Object.keys(this.props.statVarInfos),
      this.props.perCapita,
      this.props.delta,
      1,
      this.props.denomMap
    );

    Promise.all([statDataPromise, ipccStatDataPromise]).then((resp) => {
      this.statData = resp[0];
      const ipccStatAllData = resp[1];

      if (ipccStatAllData) {
        this.prepareIpccData(ipccStatAllData);
      }
      // Get from all stat vars. In most cases there should be only one
      // unit.
      const placeData = Object.values(this.statData.data)[0];
      this.units = [];
      const units: Set<string> = new Set();
      for (const series of Object.values(placeData.data)) {
        if (series && series["metadata"] && series["metadata"].unit) {
          units.add(series["metadata"].unit);
        }
      }
      this.units = Array.from(units).sort();

      this.props.onDataUpdate(this.props.mprop, this.statData);
      if (this.svgContainer.current) {
        this.drawChart();
      }
    });
  }

  /**
   * Draw chart in current svg container based on stats data.
   */
  private drawChart() {
    const dataGroupsDict = {};
    for (const place of this.statData.places) {
      dataGroupsDict[this.props.placeNames[place]] = getStatVarGroupWithTime(
        this.statData,
        place
      );
    }
    const modelsDataGroupsDict = {};
    if (this.ipccModels) {
      for (const place of this.ipccModels.places) {
        modelsDataGroupsDict[
          this.props.placeNames[place]
        ] = getStatVarGroupWithTime(this.ipccModels, place);
      }
    }
    drawGroupLineChart(
      this.svgContainer.current,
      this.svgContainer.current.offsetWidth,
      CHART_HEIGHT,
      this.props.statVarInfos,
      // modelsDataGroupsDict,
      dataGroupsDict,
      this.plotParams,
      this.ylabel(),
      Array.from(this.statData.sources),
      this.units.join(", "),
      modelsDataGroupsDict
    );
  }

  private ylabel(): string {
    // get mprop from one statVar
    const statVarSample = Object.keys(this.props.statVarInfos)[0];
    let mprop = this.props.statVarInfos[statVarSample].mprop;
    // ensure the mprop is the same for all the statVars
    for (const statVar in this.props.statVarInfos) {
      if (this.props.statVarInfos[statVar].mprop !== mprop) {
        mprop = "";
      }
    }
    // use mprop as the ylabel
    let ylabelText = mprop.charAt(0).toUpperCase() + mprop.slice(1);

    if (this.units.length > 0) {
      ylabelText += ` (${this.units.join(", ")})`;
    }
    return ylabelText;
  }
}

export { Chart };<|MERGE_RESOLUTION|>--- conflicted
+++ resolved
@@ -14,26 +14,18 @@
  * limitations under the License.
  */
 import axios from "axios";
-import * as d3 from "d3";
 
 import React, { Component } from "react";
 
 import { computePlotParams, PlotParams } from "../../chart/base";
-import { drawGroupLineChart } from "../../chart/draw";
-import { StatVarInfo } from "../../shared/stat_var";
 import {
   fetchStatData,
   getStatVarGroupWithTime,
-<<<<<<< HEAD
 } from "./data_fetcher";
 import _ from "lodash";
 
 import { StatVarInfo } from "../../shared/stat_var";
 import { drawGroupLineChart } from "../../chart/draw";
-=======
-  StatData,
-} from "./data_fetcher";
->>>>>>> 6bf34a46
 import { setChartOption } from "./util";
 import { StatAllApiResponse } from "../../shared/stat_types";
 
