/**
 * Copyright 2022 Google LLC
 *
 * Licensed under the Apache License, Version 2.0 (the "License");
 * you may not use this file except in compliance with the License.
 * You may obtain a copy of the License at
 *
 *      http://www.apache.org/licenses/LICENSE-2.0
 *
 * Unless required by applicable law or agreed to in writing, software
 * distributed under the License is distributed on an "AS IS" BASIS,
 * WITHOUT WARRANTIES OR CONDITIONS OF ANY KIND, either express or implied.
 * See the License for the specific language governing permissions and
 * limitations under the License.
 */

jest.mock("axios");
jest.setTimeout(100000);

import { waitFor } from "@testing-library/react";
import axios from "axios";
import Enzyme, { mount, ReactWrapper } from "enzyme";
import Adapter from "enzyme-adapter-react-16";
import pretty from "pretty";
import React from "react";

import * as SharedUtil from "../../shared/util";
import { InfoPlace } from "./info";
import { axios_mock } from "./mock_functions";
import { Page } from "./page";

Enzyme.configure({ adapter: new Adapter() });

const globalAny: any = global;

<<<<<<< HEAD
const INFO_PLACES = [{ name: "Place Name", dcid: "dcid/foo" }];
=======
const INFO_PLACES: [InfoPlace, InfoPlace] = [
  { name: "Place 1", dcid: "dcid/1" },
  { name: "Place 2", dcid: "dcid/2" },
];
>>>>>>> dd1eef8f

async function waitForComponentUpdates(wrapper: ReactWrapper) {
  // Wait for state updates
  await waitFor(() => {
    expect(wrapper.text()).toContain("");
  });
  // Wait for stat var info and place info fetching
  await new Promise(process.nextTick);
  wrapper.update();
  await new Promise(process.nextTick);
  wrapper.update();
}

test("Loading options from URL", async () => {
  globalAny.window = Object.create(window);
  // Set url hash
  Object.defineProperty(window, "location", {
    writable: true,
    value: {
      hash: "#place=geoId/06&pt=County&sv=Count_Person",
    },
  });
  // Mock all the async axios calls
  axios_mock();
  // Render the component
  const wrapper = mount(<Page infoPlaces={INFO_PLACES} />);
  await waitForComponentUpdates(wrapper);
  // Check that preview table shows up on click and matches snapshot
  wrapper.find(".get-data-button").at(0).simulate("click");
  await waitForComponentUpdates(wrapper);
  await waitFor(() => {
    expect(wrapper.text()).toContain("placeDcid");
  });
  expect(
    pretty(wrapper.find("#preview-section").at(0).getDOMNode().innerHTML)
  ).toMatchSnapshot();
  // Check that clicking download gets the right data and calls the saveToFile function.
  wrapper.find(".download-button").at(0).simulate("click");
  expect(axios.post).toHaveBeenCalledWith("/api/csv/within", {
    childType: "County",
    facetMap: {
      Count_Person: "",
    },
    maxDate: "latest",
    minDate: "latest",
    parentPlace: "geoId/06",
    statVars: ["Count_Person"],
  });
  let savedFile = "";
  jest.spyOn(SharedUtil, "saveToFile").mockImplementation((fileName) => {
    savedFile = fileName;
  });
  await waitFor(() => {
    expect(savedFile).toEqual("California_County.csv");
  });
});

test("Manually updating options", async () => {
  globalAny.window = Object.create(window);
  // Set url hash
  Object.defineProperty(window, "location", {
    writable: true,
    value: {
      hash: "#place=geoId/06",
    },
  });
  // Mock all the async axios calls
  axios_mock();
  // Render the component
  const wrapper = mount(<Page infoPlaces={INFO_PLACES} />);
  await waitForComponentUpdates(wrapper);
  // Choose place type
  wrapper
    .find("#place-selector-place-type")
    .at(0)
    .simulate("change", { target: { value: "County" } });
  await waitFor(() => {
    expect(axios.get).toHaveBeenCalledWith(
      "/api/place/places-in?dcid=geoId/06&placeType=County"
    );
  });
  await waitForComponentUpdates(wrapper);
  // Update Date Range
  wrapper.find("#date-range").at(0).simulate("click");
  wrapper.update();
  wrapper
    .find(".download-date-range-input")
    .at(0)
    .simulate("change", { target: { value: "2020" } });
  wrapper.update();
  // Add stat vars using stat var widget
  wrapper
    .find("#hierarchy-section .Collapsible__trigger")
    .at(0)
    .simulate("click");
  await waitForComponentUpdates(wrapper);
  wrapper
    .find("#hierarchy-section input")
    .at(0)
    .simulate("change", { target: { checked: true } });
  await waitForComponentUpdates(wrapper);
  wrapper
    .find("#hierarchy-section input")
    .at(1)
    .simulate("change", { target: { checked: true } });
  await waitForComponentUpdates(wrapper);
  // Delete one stat var using the chips
  wrapper.find(".download-sv-chips .chip-action i").at(1).simulate("click");
  await waitForComponentUpdates(wrapper);
  // Check that preview table shows up on click and matches snapshot
  wrapper.find(".get-data-button").at(0).simulate("click");
  await waitForComponentUpdates(wrapper);
  await waitFor(() => {
    expect(wrapper.text()).toContain("placeDcid");
  });
  expect(
    pretty(wrapper.find("#preview-section").at(0).getDOMNode().innerHTML)
  ).toMatchSnapshot();
  // Check that clicking download gets the right data and calls the saveToFile function.
  wrapper.find(".download-button").at(0).simulate("click");
  expect(axios.post).toHaveBeenCalledWith("/api/csv/within", {
    childType: "County",
    facetMap: {
      Count_Person: "",
    },
    maxDate: "",
    minDate: "2020",
    parentPlace: "geoId/06",
    statVars: ["Count_Person"],
  });
  let savedFile = "";
  jest.spyOn(SharedUtil, "saveToFile").mockImplementation((fileName) => {
    savedFile = fileName;
  });
  await waitFor(() => {
    expect(savedFile).toEqual("California_County.csv");
  });
});<|MERGE_RESOLUTION|>--- conflicted
+++ resolved
@@ -33,14 +33,10 @@
 
 const globalAny: any = global;
 
-<<<<<<< HEAD
-const INFO_PLACES = [{ name: "Place Name", dcid: "dcid/foo" }];
-=======
 const INFO_PLACES: [InfoPlace, InfoPlace] = [
   { name: "Place 1", dcid: "dcid/1" },
   { name: "Place 2", dcid: "dcid/2" },
 ];
->>>>>>> dd1eef8f
 
 async function waitForComponentUpdates(wrapper: ReactWrapper) {
   // Wait for state updates
