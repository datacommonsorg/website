/**
 * Copyright 2022 Google LLC
 *
 * Licensed under the Apache License, Version 2.0 (the "License");
 * you may not use this file except in compliance with the License.
 * You may obtain a copy of the License at
 *
 *      http://www.apache.org/licenses/LICENSE-2.0
 *
 * Unless required by applicable law or agreed to in writing, software
 * distributed under the License is distributed on an "AS IS" BASIS,
 * WITHOUT WARRANTIES OR CONDITIONS OF ANY KIND, either express or implied.
 * See the License for the specific language governing permissions and
 * limitations under the License.
 */

import axios from "axios";
import _ from "lodash";
import React, { useEffect, useRef, useState } from "react";
import { Button, Col, FormGroup, Input, Label, Row } from "reactstrap";

import { Chip } from "../../shared/chip";
import { FacetSelector } from "../../shared/facet_selector";
import { PlaceSelector } from "../../shared/place_selector";
import { getStatVarInfo } from "../../shared/stat_var";
import { NamedTypedPlace } from "../../shared/types";
import { stringifyFn } from "../../utils/axios";
import { getNamedTypedPlace } from "../../utils/place_utils";
import { isValidDate } from "../../utils/string_utils";
import { StatVarInfo } from "../timeline/chart_region";
import { Info, InfoPlace } from "./info";
import { Preview } from "./preview";
import { StatVarChooser } from "./stat_var_chooser";

export const DownloadDateTypes = {
  ALL: "ALL",
  LATEST: "LATEST",
  RANGE: "RANGE",
};
export const DATE_LATEST = "latest";
export const DATE_ALL = "";

const URL_PARAM_KEYS = {
  // Whether or not date range is selected
  DATE_TYPE: "dtType",
  // The max date in date range
  MAX_DATE: "dtMax",
  // The min date in date range
  MIN_DATE: "dtMin",
  // The selected place
  PLACE: "place",
  // The type of place within the selected place to get data for
  PLACE_TYPE: "pt",
  // The statistical variables to get the data for
  STAT_VARS: "sv",
  // The map of statistical variables to the chosen facet for that variable
  FACET_MAP: "facets",
};
const SEPARATOR = "__";

export interface DownloadOptions {
  selectedPlace: NamedTypedPlace;
  enclosedPlaceType: string;
  selectedStatVars: Record<string, StatVarInfo>;
  selectedFacets: Record<string, string>;
  dateType: string;
  minDate: string;
  maxDate: string;
}

interface ValidationErrors {
  minDate: boolean;
  maxDate: boolean;
  incompleteSelectionMessage: string;
}

interface PagePropType {
  // Example places to use in the info page
<<<<<<< HEAD
  infoPlaces: InfoPlace[];
=======
  infoPlaces: [InfoPlace, InfoPlace];
>>>>>>> dd1eef8f
}

export function Page(props: PagePropType): JSX.Element {
  const [selectedOptions, setSelectedOptions] = useState<DownloadOptions>(null);
  const [previewOptions, setPreviewOptions] = useState<DownloadOptions>(null);
  const [previewDisabled, setPreviewDisabled] = useState(false);
  const [showPreview, setShowPreview] = useState(false);
  const [validationErrors, setValidationErrors] =
    useState<ValidationErrors>(null);
  const [facetListPromise, setFacetListPromise] = useState(Promise.resolve([]));
  // request object used to get facetListPromise
  const facetsReqObj = useRef({});
  const [isSvModalOpen, updateSvModalOpen] = useState(false);
  const toggleSvModalCallback = () => updateSvModalOpen(!isSvModalOpen);

  useEffect(() => {
    if (showPreview) {
      setPreviewDisabled(true);
    }
  }, [selectedOptions]);

  useEffect(() => {
    loadStateFromURL();
  }, []);

  useEffect(() => {
    if (shouldHideSourceSelector()) {
      return;
    }
    let minDate = selectedOptions.minDate;
    let maxDate = selectedOptions.maxDate;
    if (selectedOptions.dateType === DownloadDateTypes.ALL) {
      minDate = DATE_ALL;
      maxDate = DATE_ALL;
    } else if (selectedOptions.dateType === DownloadDateTypes.LATEST) {
      minDate = DATE_LATEST;
      maxDate = DATE_LATEST;
    }
    const reqObj = {
      statVars: Object.keys(selectedOptions.selectedStatVars),
      parentPlace: selectedOptions.selectedPlace.dcid,
      childType: selectedOptions.enclosedPlaceType,
      minDate: minDate,
      maxDate: maxDate,
    };
    // if req object is the same as the one used for current
    // svSourceListPromise, then don't need to update svSourceListPromise
    if (_.isEqual(reqObj, facetsReqObj)) {
      return;
    }
    facetsReqObj.current = reqObj;
    setFacetListPromise(
      axios
        .get("/api/facets/within", {
          params: reqObj,
          paramsSerializer: stringifyFn,
        })
        .then((resp) => {
          const facetMap = resp.data;
          const sourceSelectorFacetList = [];
          for (const sv in selectedOptions.selectedStatVars) {
            sourceSelectorFacetList.push({
              dcid: sv,
              name: selectedOptions.selectedStatVars[sv].title || sv,
              metadataMap: sv in facetMap ? facetMap[sv] : {},
            });
          }
          return sourceSelectorFacetList;
        })
    );
  }, [selectedOptions]);

  if (!selectedOptions || !validationErrors) {
    return <></>;
  }

  const getDataButtonText = showPreview ? "Update Preview" : "Preview";
  const showInfo =
    _.isEmpty(validationErrors.incompleteSelectionMessage) && !showPreview;
  return (
    // TODO: Try to move the options into a separate component.
    <>
      <StatVarChooser
        statVars={selectedOptions.selectedStatVars}
        placeDcid={selectedOptions.selectedPlace.dcid}
        enclosedPlaceType={selectedOptions.enclosedPlaceType}
        onStatVarSelected={selectStatVar}
        onStatVarRemoved={removeStatVar}
        openSvHierarchyModal={isSvModalOpen}
        openSvHierarchyModalCallback={toggleSvModalCallback}
      />
      <div id="plot-container">
        <h1 className="mb-4">Data Download Tool</h1>
        <div className="download-options-container">
          <PlaceSelector
            selectedPlace={selectedOptions.selectedPlace}
            enclosedPlaceType={selectedOptions.enclosedPlaceType}
            onPlaceSelected={(place) =>
              setSelectedOptions((prev) => {
                return { ...prev, selectedPlace: place, enclosedPlaceType: "" };
              })
            }
            onEnclosedPlaceTypeSelected={(enclosedPlaceType) =>
              setSelectedOptions((prev) => {
                return { ...prev, enclosedPlaceType };
              })
            }
            customPlaceSearchLabel="Places in"
          >
            <div className="download-option-section">
              <div className="download-option-label">Date</div>
              <div className="download-date-options">
                <FormGroup radio="true">
                  <Label radio="true">
                    <Input
                      id="latest-date"
                      type="radio"
                      name="date"
                      defaultChecked={
                        selectedOptions.dateType === DownloadDateTypes.LATEST
                      }
                      onClick={() =>
                        setSelectedOptions((prev) => {
                          return {
                            ...prev,
                            dateType: DownloadDateTypes.LATEST,
                          };
                        })
                      }
                    />
                    Latest Date
                  </Label>
                </FormGroup>
                <FormGroup radio="true">
                  <Label radio="true">
                    <Input
                      id="all-dates"
                      type="radio"
                      name="date"
                      defaultChecked={
                        selectedOptions.dateType === DownloadDateTypes.ALL
                      }
                      onClick={() =>
                        setSelectedOptions((prev) => {
                          return { ...prev, dateType: DownloadDateTypes.ALL };
                        })
                      }
                    />
                    All Available Dates
                  </Label>
                </FormGroup>
                <FormGroup radio="true" className="download-date-range-section">
                  <Label radio="true" className="download-date-range-container">
                    <Input
                      id="date-range"
                      type="radio"
                      name="date"
                      defaultChecked={
                        selectedOptions.dateType === DownloadDateTypes.RANGE
                      }
                      onClick={() =>
                        setSelectedOptions((prev) => {
                          return { ...prev, dateType: DownloadDateTypes.RANGE };
                        })
                      }
                    />
                    Date Range:
                  </Label>
                  <div className="download-date-range-input-section">
                    <div className="download-date-range-input-container">
                      <div>
                        <FormGroup>
                          <Input
                            className={`download-date-range-input${
                              selectedOptions.dateType ===
                                DownloadDateTypes.RANGE &&
                              validationErrors.minDate
                                ? "-error"
                                : ""
                            }`}
                            type="text"
                            onChange={(e) => {
                              const date = e.target.value;
                              setSelectedOptions((prev) => {
                                return { ...prev, minDate: date };
                              });
                            }}
                            disabled={
                              selectedOptions.dateType !==
                              DownloadDateTypes.RANGE
                            }
                            value={selectedOptions.minDate}
                            onBlur={(e) => validateDate(e.target.value, true)}
                          />
                        </FormGroup>
                      </div>
                      <span>to</span>
                      <div>
                        <FormGroup>
                          <Input
                            className={`download-date-range-input${
                              selectedOptions.dateType ===
                                DownloadDateTypes.RANGE &&
                              validationErrors.maxDate
                                ? "-error"
                                : ""
                            }`}
                            type="text"
                            onChange={(e) => {
                              const date = e.target.value;
                              setSelectedOptions((prev) => {
                                return { ...prev, maxDate: date };
                              });
                            }}
                            disabled={
                              selectedOptions.dateType !==
                              DownloadDateTypes.RANGE
                            }
                            value={selectedOptions.maxDate}
                            onBlur={(e) => validateDate(e.target.value, false)}
                          />
                        </FormGroup>
                      </div>
                    </div>
                    <div
                      className={`download-date-range-hint${
                        selectedOptions.dateType === DownloadDateTypes.RANGE &&
                        (validationErrors.minDate || validationErrors.maxDate)
                          ? "-error"
                          : ""
                      }`}
                    >
                      YYYY or YYYY-MM or YYYY-MM-DD
                    </div>
                  </div>
                </FormGroup>
              </div>
            </div>
            <div className="download-option-section">
              <div className="download-option-label">Variables</div>
              {_.isEmpty(selectedOptions.selectedStatVars) ? (
                "Please select variables"
              ) : (
                <div className="download-sv-chips">
                  {Object.keys(selectedOptions.selectedStatVars).map((sv) => {
                    return (
                      <Chip
                        key={sv}
                        id={sv}
                        title={selectedOptions.selectedStatVars[sv].title || sv}
                        removeChip={removeStatVar}
                      />
                    );
                  })}
                </div>
              )}
            </div>
            {!shouldHideSourceSelector() && (
              <div className="download-option-section">
                <FacetSelector
                  svFacetId={selectedOptions.selectedFacets}
                  facetListPromise={facetListPromise}
                  onSvFacetIdUpdated={(svFacetId) => {
                    setSelectedOptions((prev) => {
                      return { ...prev, selectedFacets: svFacetId };
                    });
                  }}
                />
              </div>
            )}
            <Row className="d-lg-none">
              <Col>
                <Button color="primary" onClick={toggleSvModalCallback}>
                  Select variable
                </Button>
              </Col>
            </Row>
            <Button
              className="get-data-button"
              onClick={onGetDataButtonClicked}
              color="primary"
            >
              {getDataButtonText}
            </Button>
          </PlaceSelector>
          {!_.isEmpty(validationErrors.incompleteSelectionMessage) && (
            <div className="download-options-error-message">
              {validationErrors.incompleteSelectionMessage}
            </div>
          )}
        </div>
        {showPreview && (
          <Preview
            selectedOptions={previewOptions}
            isDisabled={previewDisabled}
          />
        )}
        {showInfo && <Info infoPlaces={props.infoPlaces} />}
      </div>
    </>
  );

  function selectStatVar(dcid: string, info: StatVarInfo): void {
    setSelectedOptions((prev) => {
      const updatedStatVar = _.cloneDeep(prev.selectedStatVars);
      updatedStatVar[dcid] = info;
      const updatedFacets = _.cloneDeep(prev.selectedFacets);
      updatedFacets[dcid] = "";
      return {
        ...prev,
        selectedStatVars: updatedStatVar,
        selectedFacets: updatedFacets,
      };
    });
  }

  function removeStatVar(dcid: string): void {
    setSelectedOptions((prev) => {
      const updatedStatVars = _.cloneDeep(prev.selectedStatVars);
      if (dcid in updatedStatVars) {
        delete updatedStatVars[dcid];
      }
      const updatedFacets = _.cloneDeep(prev.selectedFacets);
      if (dcid in updatedFacets) {
        delete updatedFacets[dcid];
      }
      return {
        ...prev,
        selectedStatVars: updatedStatVars,
        selectedFacets: updatedFacets,
      };
    });
  }

  function shouldHideSourceSelector(): boolean {
    return (
      !selectedOptions ||
      _.isEmpty(selectedOptions.selectedStatVars) ||
      _.isEmpty(selectedOptions.selectedPlace) ||
      _.isEmpty(selectedOptions.enclosedPlaceType)
    );
  }

  function loadStateFromURL(): void {
    const options = {
      dateType: DownloadDateTypes.LATEST,
      enclosedPlaceType: "",
      maxDate: "",
      minDate: "",
      selectedPlace: { dcid: "", name: "", types: null },
      selectedStatVars: {},
      selectedFacets: {},
    };
    if (!window.location.hash) {
      setSelectedOptions(options);
    }
    const urlParams = new URLSearchParams(window.location.hash.split("#")[1]);
    const place = urlParams.get(URL_PARAM_KEYS.PLACE);
    const placePromise = place
      ? getNamedTypedPlace(place)
      : Promise.resolve({ dcid: "", name: "", types: null });
    const statVarsParam = urlParams.get(URL_PARAM_KEYS.STAT_VARS);
    const statVarsList = statVarsParam ? statVarsParam.split(SEPARATOR) : [];
    const svInfoPromise = !_.isEmpty(statVarsList)
      ? getStatVarInfo(statVarsList)
      : Promise.resolve({});
    const svFacetsVal =
      JSON.parse(urlParams.get(URL_PARAM_KEYS.FACET_MAP)) || {};
    for (const sv of statVarsList) {
      options.selectedFacets[sv] = sv in svFacetsVal ? svFacetsVal[sv] : "";
    }
    options.enclosedPlaceType = urlParams.get(URL_PARAM_KEYS.PLACE_TYPE) || "";
    options.dateType =
      urlParams.get(URL_PARAM_KEYS.DATE_TYPE) || DownloadDateTypes.LATEST;
    options.minDate = urlParams.get(URL_PARAM_KEYS.MIN_DATE) || "";
    options.maxDate = urlParams.get(URL_PARAM_KEYS.MAX_DATE) || "";
    setValidationErrors({
      incompleteSelectionMessage: "",
      maxDate: !_.isEmpty(options.maxDate) && !isValidDate(options.maxDate),
      minDate: !_.isEmpty(options.minDate) && !isValidDate(options.minDate),
    });
    Promise.all([placePromise, svInfoPromise])
      .then(([place, svInfo]) => {
        options.selectedPlace = place;
        options.selectedStatVars = svInfo;
        setSelectedOptions(options);
        setPreviewOptions(options);
      })
      .catch(() => {
        const emptySvInfo = {};
        statVarsList.forEach((sv) => (emptySvInfo[sv] = {}));
        options.selectedPlace = { dcid: place, name: place, types: [] };
        options.selectedStatVars = emptySvInfo;
        setSelectedOptions(options);
        setPreviewOptions(options);
      });
  }

  function updateURL(): void {
    const urlParams = new URLSearchParams(window.location.hash.split("#")[1]);
    const svFacetsParamVal = {};
    for (const sv in selectedOptions.selectedFacets) {
      if (selectedOptions.selectedFacets[sv]) {
        svFacetsParamVal[sv] = selectedOptions.selectedFacets[sv];
      }
    }
    const urlParamVals = {
      [URL_PARAM_KEYS.PLACE_TYPE]: selectedOptions.enclosedPlaceType,
      [URL_PARAM_KEYS.PLACE]: selectedOptions.selectedPlace
        ? selectedOptions.selectedPlace.dcid
        : "",
      [URL_PARAM_KEYS.STAT_VARS]: Object.keys(
        selectedOptions.selectedStatVars
      ).join(SEPARATOR),
      [URL_PARAM_KEYS.DATE_TYPE]: selectedOptions.dateType,
      [URL_PARAM_KEYS.MIN_DATE]: selectedOptions.minDate,
      [URL_PARAM_KEYS.MAX_DATE]: selectedOptions.maxDate,
      [URL_PARAM_KEYS.FACET_MAP]: JSON.stringify(svFacetsParamVal),
    };
    for (const key of Object.keys(urlParamVals)) {
      const val = urlParamVals[key];
      if (_.isEmpty(val)) {
        urlParams.delete(key);
      } else {
        urlParams.set(key, val);
      }
    }
    window.location.hash = urlParams.toString();
  }

  function validateDate(date: string, isMinDate: boolean): void {
    const dateError = !_.isEmpty(date) && !isValidDate(date);
    setValidationErrors((prev) => {
      return {
        ...prev,
        maxDate: !isMinDate ? dateError : prev.maxDate,
        minDate: isMinDate ? dateError : prev.minDate,
      };
    });
  }

  function onGetDataButtonClicked(): void {
    let incompleteSelectionMessage = "";
    if (selectedOptions.dateType === DownloadDateTypes.RANGE) {
      if (
        (!_.isEmpty(selectedOptions.minDate) &&
          !isValidDate(selectedOptions.minDate)) ||
        (!_.isEmpty(selectedOptions.maxDate) &&
          !isValidDate(selectedOptions.maxDate))
      ) {
        incompleteSelectionMessage = "Invalid dates entered.";
      }
    }
    if (
      _.isEmpty(selectedOptions.selectedStatVars) ||
      _.isEmpty(selectedOptions.selectedPlace) ||
      _.isEmpty(selectedOptions.enclosedPlaceType)
    ) {
      incompleteSelectionMessage =
        "Please select a place, place type, and at least one variable.";
    }
    setValidationErrors((prev) => {
      return { ...prev, incompleteSelectionMessage };
    });
    if (!_.isEmpty(incompleteSelectionMessage)) {
      return;
    }
    updateURL();
    setPreviewOptions(selectedOptions);
    setShowPreview(true);
    setPreviewDisabled(false);
  }
}<|MERGE_RESOLUTION|>--- conflicted
+++ resolved
@@ -76,11 +76,7 @@
 
 interface PagePropType {
   // Example places to use in the info page
-<<<<<<< HEAD
-  infoPlaces: InfoPlace[];
-=======
   infoPlaces: [InfoPlace, InfoPlace];
->>>>>>> dd1eef8f
 }
 
 export function Page(props: PagePropType): JSX.Element {
