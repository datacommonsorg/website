--- conflicted
+++ resolved
@@ -36,14 +36,10 @@
   const [facetList, setFacetList] = useState([]);
   const [facetListLoading, setFacetListLoading] = useState(false);
   const [facetListError, setFacetListError] = useState(false);
-<<<<<<< HEAD
-  const dataCommonsClient = DEFAULT_WEBSITE_DATA_COMMONS_CLIENT;
-=======
   const dataCommonsClient = useMemo(
-    () => getDataCommonsClient(null, WEBSITE_SURFACE),
+    () => DEFAULT_WEBSITE_DATA_COMMONS_CLIENT,
     []
   );
->>>>>>> 2464b271
 
   useEffect(() => {
     if (!allStatReady()) {
