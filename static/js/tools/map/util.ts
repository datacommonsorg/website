/**
 * Copyright 2021 Google LLC
 *
 * Licensed under the Apache License, Version 2.0 (the "License");
 * you may not use this file except in compliance with the License.
 * You may obtain a copy of the License at
 *
 *      http://www.apache.org/licenses/LICENSE-2.0
 *
 * Unless required by applicable law or agreed to in writing, software
 * distributed under the License is distributed on an "AS IS" BASIS,
 * WITHOUT WARRANTIES OR CONDITIONS OF ANY KIND, either express or implied.
 * See the License for the specific language governing permissions and
 * limitations under the License.
 */

/**
 * Utility functions shared across different components of map explorer.
 */

import _ from "lodash";

import {
  BANGLADESH_PLACE_DCID,
  CHINA_PLACE_DCID,
  EUROPE_NAMED_TYPED_PLACE,
  INDIA_PLACE_DCID,
  IPCC_PLACE_50_TYPE_DCID,
  NEPAL_PLACE_DCID,
  PAKISTAN_PLACE_DCID,
  USA_PLACE_DCID,
} from "../../shared/constants";
<<<<<<< HEAD
import { StatApiResponse } from "../../shared/stat_types";
import {
  NamedPlace,
  NamedTypedPlace,
  ProvenanceSummary,
} from "../../shared/types";
import { getDateRange } from "../../utils/string_utils";
=======
>>>>>>> 27eaa2a9
import {
  PlacePointStat,
<<<<<<< HEAD
  PlaceStatDateWithinPlace,
=======
  StatApiResponse,
>>>>>>> 27eaa2a9
  StatMetadata,
} from "../../shared/stat_types";
import { NamedPlace, NamedTypedPlace } from "../../shared/types";
import { getDateRange } from "../../utils/string_utils";
import { getPopulationDate, isChildPlaceOf } from "../shared_util";
import { DisplayOptions, PlaceInfo, StatVar } from "./context";

const URL_PARAM_DOMAIN_SEPARATOR = ":";
const URL_PARAM_KEYS = {
  SELECTED_PLACE_DCID: "pd",
  ENCLOSED_PLACE_TYPE: "ept",
  MAP_POINTS_PLACE_TYPE: "ppt",
  PER_CAPITA: "pc",
  STAT_VAR_DCID: "sv",
  DATE: "dt",
  COLOR: "color",
  DOMAIN: "domain",
  DENOM: "denom",
  MAP_POINTS: "mp",
  MAP_POINTS_SV: "mapsv",
  SV_METAHASH: "src",
};
const SV_REGEX_INSTALLATION_MAPPING = {
  Emissions: "EpaReportingFacility",
  AirPollutant: "AirQualitySite",
};

const NUM_SAMPLE_DATES = 10;

export const DEFAULT_DENOM = "Count_Person";
export const DEFAULT_DISPLAY_OPTIONS = {
  color: "",
  domain: null,
  showMapPoints: false,
};

export const ALL_MAP_PLACE_TYPES = {
  Planet: "",
  Continent: "",
  Country: "",
  State: "",
  County: "",
  AdministrativeArea1: "",
  AdministrativeArea2: "",
  EurostatNUTS1: "",
  EurostatNUTS2: "",
  EurostatNUTS3: "",
};

export const ALL_PLACE_CHILD_TYPES = {
  Planet: ["Country"],
  Continent: ["Country", IPCC_PLACE_50_TYPE_DCID],
  Country: [IPCC_PLACE_50_TYPE_DCID],
};

export const USA_CHILD_PLACE_TYPES = {
  Country: ["State", "County"],
  State: ["County"],
  County: ["County"],
};

export const AA1_AA2_CHILD_PLACE_TYPES = {
  Country: ["AdministrativeArea1", "AdministrativeArea2"],
  AdministrativeArea1: ["AdministrativeArea2"],
  State: ["AdministrativeArea2"],
  AdministrativeArea2: ["AdministrativeArea2"],
};

export const AA1_AA3_CHILD_PLACE_TYPES = {
  AdministrativeArea1: ["AdministrativeArea3"],
  AdministrativeArea2: ["AdministrativeArea3"],
  Country: ["AdministrativeArea1", "AdministrativeArea3"],
  State: ["AdministrativeArea3"],
};

export const EUROPE_CHILD_PLACE_TYPES = {
  Continent: ["EurostatNUTS1", "EurostatNUTS2", "EurostatNUTS3"],
  Country: ["EurostatNUTS1", "EurostatNUTS2", "EurostatNUTS3"],
  EurostatNUTS1: ["EurostatNUTS2", "EurostatNUTS3"],
  EurostatNUTS2: ["EurostatNUTS3"],
  EurostatNUTS3: ["EurostatNUTS3"],
};

export const CHILD_PLACE_TYPE_MAPPING = {
  [USA_PLACE_DCID]: USA_CHILD_PLACE_TYPES,
  [INDIA_PLACE_DCID]: AA1_AA2_CHILD_PLACE_TYPES,
  [BANGLADESH_PLACE_DCID]: AA1_AA2_CHILD_PLACE_TYPES,
  [NEPAL_PLACE_DCID]: AA1_AA2_CHILD_PLACE_TYPES,
  [CHINA_PLACE_DCID]: AA1_AA2_CHILD_PLACE_TYPES,
  [PAKISTAN_PLACE_DCID]: AA1_AA3_CHILD_PLACE_TYPES,
  [EUROPE_NAMED_TYPED_PLACE.dcid]: EUROPE_CHILD_PLACE_TYPES,
};

export const ENCLOSED_PLACE_TYPE_NAMES = {
  [IPCC_PLACE_50_TYPE_DCID]: "0.5 Arc Degree",
};

export const BEST_AVAILABLE_METAHASH = "Best Available";

// list of place types in the US in the order of high to low granularity.
export const USA_PLACE_HIERARCHY = ["Country", "State", "County"];
export const MAP_REDIRECT_PREFIX = "/tools/map";

// metadata associated with a single data point in the map charts
export interface DataPointMetadata {
  popDate: string;
  popSource: string;
  placeStatDate: string;
  statVarSource: string;
  errorMessage?: string;
}
/**
 * Parses the hash and produces a StatVar
 * @param params the params in the hash
 */
export function applyHashStatVar(params: URLSearchParams): StatVar {
  const dcid = params.get(URL_PARAM_KEYS.STAT_VAR_DCID);
  const date = params.get(URL_PARAM_KEYS.DATE);
  const denom = params.get(URL_PARAM_KEYS.DENOM);
  const mapPointSv = params.get(URL_PARAM_KEYS.MAP_POINTS_SV);
  const metahash = params.get(URL_PARAM_KEYS.SV_METAHASH);
  if (!dcid) {
    return {
      dcid: "",
      perCapita: false,
      info: null,
      date: "",
      denom: "",
      mapPointSv: "",
      metahash: "",
    };
  }
  const perCapita = params.get(URL_PARAM_KEYS.PER_CAPITA);
  return {
    dcid,
    perCapita: perCapita && perCapita === "1" ? true : false,
    info: null,
    date: date ? date : "",
    denom: denom ? denom : DEFAULT_DENOM,
    mapPointSv: mapPointSv ? mapPointSv : "",
    metahash: metahash ? metahash : "",
  };
}

/**
 * Parses the hash and produces a PlaceInfo
 * @param params the params in the hash
 */
export function applyHashPlaceInfo(params: URLSearchParams): PlaceInfo {
  const selectedPlaceDcid = params.get(URL_PARAM_KEYS.SELECTED_PLACE_DCID);
  const enclosedPlaceType = params.get(URL_PARAM_KEYS.ENCLOSED_PLACE_TYPE);
  const mapPointPlaceType = params.get(URL_PARAM_KEYS.MAP_POINTS_PLACE_TYPE);
  return {
    selectedPlace: {
      dcid: selectedPlaceDcid ? selectedPlaceDcid : "",
      name: "",
      types: null,
    },
    enclosingPlace: {
      dcid: "",
      name: "",
    },
    enclosedPlaceType: enclosedPlaceType ? enclosedPlaceType : "",
    parentPlaces: null,
    mapPointPlaceType: mapPointPlaceType ? mapPointPlaceType : "",
  };
}

/**
 * Parses the hash and produces a DisplayOptions
 * @param params the params in the hash
 */
export function applyHashDisplay(params: URLSearchParams): DisplayOptions {
  const color = params.get(URL_PARAM_KEYS.COLOR);
  const domainParamValue = params.get(URL_PARAM_KEYS.DOMAIN);
  const domain = domainParamValue
    ? domainParamValue
        .split(URL_PARAM_DOMAIN_SEPARATOR)
        .map((val) => Number(val))
    : [];
  const showMapPoints = params.get(URL_PARAM_KEYS.MAP_POINTS);
  return {
    color,
    domain: domain.length === 3 ? (domain as [number, number, number]) : null,
    showMapPoints: showMapPoints && showMapPoints === "1" ? true : false,
  };
}

/**
 * Updates the hash based on a StatVar and returns the new hash
 * @param hash the current hash
 * @param statVar the StatVar to update the hash with
 */
export function updateHashStatVar(hash: string, statVar: StatVar): string {
  if (_.isEmpty(statVar.dcid)) {
    return hash;
  }
  const perCapita = statVar.perCapita ? "1" : "0";
  const dateParam = statVar.date
    ? `&${URL_PARAM_KEYS.DATE}=${statVar.date}`
    : "";
  const mapPointParam = statVar.mapPointSv
    ? `&${URL_PARAM_KEYS.MAP_POINTS_SV}=${statVar.mapPointSv}`
    : "";
  const metahashParam = statVar.metahash
    ? `&${URL_PARAM_KEYS.SV_METAHASH}=${statVar.metahash}`
    : "";
  const params =
    `&${URL_PARAM_KEYS.STAT_VAR_DCID}=${statVar.dcid}` +
    `&${URL_PARAM_KEYS.PER_CAPITA}=${perCapita}` +
    `&${URL_PARAM_KEYS.DENOM}=${statVar.denom}` +
    metahashParam +
    dateParam +
    mapPointParam;
  return hash + params;
}

/**
 * Updates the hash based on a PlaceInfo and returns the new hash
 * @param hash the current hash
 * @param placeInfo the PlaceInfo to update the hash with
 */
export function updateHashPlaceInfo(
  hash: string,
  placeInfo: PlaceInfo
): string {
  if (_.isEmpty(placeInfo.selectedPlace.dcid)) {
    return hash;
  }
  let params = `&${URL_PARAM_KEYS.SELECTED_PLACE_DCID}=${placeInfo.selectedPlace.dcid}`;
  if (!_.isEmpty(placeInfo.enclosedPlaceType)) {
    params = `${params}&${URL_PARAM_KEYS.ENCLOSED_PLACE_TYPE}=${placeInfo.enclosedPlaceType}`;
  }
  if (!_.isEmpty(placeInfo.mapPointPlaceType)) {
    params = `${params}&${URL_PARAM_KEYS.MAP_POINTS_PLACE_TYPE}=${placeInfo.mapPointPlaceType}`;
  }
  return hash + params;
}

/**
 * Updates the hash based on DisplayOptions and returns the new hash
 * @param hash the current hash
 * @param placeInfo the DisplayOptions to update the hash with
 */
export function updateHashDisplay(
  hash: string,
  display: DisplayOptions
): string {
  let params = "";
  if (display.showMapPoints) {
    params = `${params}&${URL_PARAM_KEYS.MAP_POINTS}=${
      display.showMapPoints ? "1" : "0"
    }`;
  }
  if (display.color) {
    params = `${params}&${URL_PARAM_KEYS.COLOR}=${display.color}`;
  }
  if (display.domain) {
    params = `${params}&${URL_PARAM_KEYS.DOMAIN}=${display.domain.join(
      URL_PARAM_DOMAIN_SEPARATOR
    )}`;
  }
  return hash + params;
}

/**
 * Get the link to the map explorer page for a given place and stat var
 * @param statVar the stat var of the map page to redirect to
 * @param selectedPlace the place of the map page to redirect to
 * @param parentPlaces the parent places of the place we are redirecting to
 * @param mapPointsPlaceType the map points place type of the map page to redirect to
 */
export function getRedirectLink(
  statVar: StatVar,
  selectedPlace: NamedTypedPlace,
  parentPlaces: NamedPlace[],
  mapPointPlaceType: string,
  displayOptions: DisplayOptions
): string {
  let hash = updateHashStatVar("", statVar);
  hash = updateHashDisplay(hash, displayOptions);
  const enclosedPlaceTypes = getAllChildPlaceTypes(selectedPlace, parentPlaces);
  hash = updateHashPlaceInfo(hash, {
    enclosedPlaceType:
      enclosedPlaceTypes.length == 1 ? enclosedPlaceTypes[0] : "",
    enclosingPlace: { dcid: "", name: "" },
    mapPointPlaceType,
    parentPlaces: [],
    selectedPlace,
  });
  return `${MAP_REDIRECT_PREFIX}#${encodeURIComponent(hash)}`;
}

/**
 * Given a stat var, get the place type for plotting map points
 * @param svDcid dcid of the stat var to plot map points for
 */
export function getMapPointPlaceType(svDcid: string): string {
  for (const svRegex in SV_REGEX_INSTALLATION_MAPPING) {
    if (svDcid.match(svRegex)) {
      return SV_REGEX_INSTALLATION_MAPPING[svRegex];
    }
  }
  return "";
}

/**
 * For a place, get its list of child place types that a map can be drawn for
 * @param place place to get the child place types for
 * @param parentPlaces parent places of the place of interest
 */
export function getAllChildPlaceTypes(
  place: NamedTypedPlace,
  parentPlaces: NamedPlace[]
): string[] {
  let mapType = "";
  if (place.dcid in CHILD_PLACE_TYPE_MAPPING) {
    mapType = place.dcid;
  } else {
    for (const mapPlaceDcid in CHILD_PLACE_TYPE_MAPPING) {
      if (
        mapPlaceDcid === EUROPE_NAMED_TYPED_PLACE.dcid &&
        place.types.indexOf("Eurostat") === 0
      ) {
        mapType = mapPlaceDcid;
        break;
      }
      if (isChildPlaceOf(place.dcid, mapPlaceDcid, parentPlaces)) {
        mapType = mapPlaceDcid;
        break;
      }
    }
  }
  const childPlaceTypes = [];
  const mapTypeChildTypes = CHILD_PLACE_TYPE_MAPPING[mapType] || {};
  for (const type of place.types) {
    if (type in mapTypeChildTypes) {
      childPlaceTypes.push(...mapTypeChildTypes[type]);
      break;
    }
  }
  for (const type in ALL_PLACE_CHILD_TYPES) {
    if (place.types.indexOf(type) > -1) {
      childPlaceTypes.push(...ALL_PLACE_CHILD_TYPES[type]);
    }
  }
  return childPlaceTypes.filter(
    (type, idx) => childPlaceTypes.indexOf(type) === idx
  );
}

/**
 * For a place and related parent place list (this related parent place list can
 * be the parent place list for the selected place or a child or parent of the
 * selected place) get the parent place list for the selected place
 * @param place place to get parent place list for
 * @param enclosingPlace parent of selected place
 * @param parentPlaces related parent place list
 */
export function getParentPlaces(
  place: NamedPlace,
  enclosingPlace: NamedPlace,
  parentPlaces: NamedPlace[]
): NamedPlace[] {
  const parentPlacesList = _.cloneDeep(parentPlaces);
  const idxInParentPlaces = parentPlaces.findIndex(
    (parentPlace) => parentPlace.dcid === place.dcid
  );
  if (idxInParentPlaces > -1) {
    parentPlacesList.splice(0, idxInParentPlaces + 1);
  } else {
    if (
      !parentPlacesList.find(
        (parentPlace) => parentPlace.dcid === enclosingPlace.dcid
      )
    ) {
      parentPlacesList.unshift(enclosingPlace);
    }
  }
  return parentPlacesList;
}

interface PlaceChartData {
  metadata: DataPointMetadata;
  sources: Array<string>;
  date: string;
  value: number;
}

/**
 * For a place, extract the chart data for that place
 * @param placeStatData values for each statistical variable for each place
 * @param placeDcid place to extract the chart data for
 * @param isPerCapita whether the chart is a per capita chart
 * @param populationData population (for per capita calculation) data for each
 *                       place
 * @param metadataMap map of metahash to stat metadata
 */
export function getPlaceChartData(
  placeStatData: PlacePointStat,
  placeDcid: string,
  isPerCapita: boolean,
  populationData: StatApiResponse,
  metadataMap: Record<string, StatMetadata>
): PlaceChartData {
  const stat = placeStatData.stat[placeDcid];
  let metadata = null;
  if (_.isEmpty(stat)) {
    return null;
  }
  const sources = [];
  const placeStatDate = stat.date;
  const metaHash = placeStatData.metaHash || stat.metaHash;
  const statVarSource = metadataMap[metaHash].provenanceUrl;
  let value = stat.value === undefined ? 0 : stat.value;
  let popDate = "";
  let popSource = "";
  if (isPerCapita) {
    const popSeries =
      placeDcid in populationData
        ? Object.values(populationData[placeDcid].data)[0]
        : {};
    if (!_.isEmpty(popSeries)) {
      popDate = getPopulationDate(popSeries, stat);
      const popValue = popSeries.val[popDate];
      popSource = popSeries.metadata.provenanceUrl;
      if (popValue === 0) {
        metadata = {
          popDate,
          popSource,
          placeStatDate,
          statVarSource,
          errorMessage: "Invalid Data",
        };
        return { metadata, sources, date: placeStatDate, value };
      }
      value = value / popValue;
      sources.push(popSource);
    } else {
      metadata = {
        popDate,
        popSource,
        placeStatDate,
        statVarSource,
        errorMessage: "Population Data Missing",
      };
      return { metadata, sources, date: placeStatDate, value };
    }
  }
  metadata = {
    popDate,
    popSource,
    placeStatDate,
    statVarSource,
  };
  sources.push(statVarSource);
  return { metadata, sources, date: placeStatDate, value };
}

/**
 * Get the chart title
 * @param statVarDates set of all dates of data values in the chart
 * @param statVarName name of the stat var
 * @param isPerCapita whether the chart is a per capita chart
 */
export function getTitle(
  statVarDates: string[],
  statVarName: string,
  isPerCapita: boolean
): string {
  const dateRange = `(${getDateRange(statVarDates)})`;
  return isPerCapita
    ? `${statVarName} Per Capita ${dateRange}`
    : `${statVarName} ${dateRange}`;
}

/**
 * Builds metatext from StatMetadata used for the source selector.
 * @param metadata
 */
export function getMetaText(metadata: StatMetadata): string {
  let result = `[${metadata.importName}]`;
  let first = true;
  for (const text of [
    metadata.measurementMethod,
    metadata.observationPeriod,
    metadata.scalingFactor,
    metadata.unit,
  ]) {
    if (text) {
      if (!first) {
        result += ", ";
      }
      result += text;
      first = false;
    }
  }
  return result;
}

/**
 * Return a map of metahash to metatext.
 * @param metadataMap
 */
function getMetahashMap(
  metadataMap: Record<string, StatMetadata>
): Record<string, string> {
  const metahashMap: Record<string, string> = {};
  for (const metahash in metadataMap) {
    const metatext = getMetaText(metadataMap[metahash]);
    metahashMap[metatext] = metahash;
  }
  return metahashMap;
}

/**
 * Return a map of sources to sample dates to display on the time slider.
 * @param metadataMap
 * @param placeStatDateWithinPlace
 */
export function getTimeSliderDates(
  metadataMap: Record<string, StatMetadata>,
  placeStatDateWithinPlace: Array<PlaceStatDateWithinPlace>
): Record<string, Array<string>> {
  const metahashMap: Record<string, string> = getMetahashMap(metadataMap);
  const sampleDates: Record<string, Array<string>> = {};
  let bestDate = "0";
  let bestCount = 0;
  let bestAvailable = "";
  for (const series of placeStatDateWithinPlace) {
    const metatext = getMetaText(series.metadata);
    const dates = Object.keys(series.datePlaceCount).sort();
    let seriesWeight = 0;
    if (dates.length <= NUM_SAMPLE_DATES) {
      sampleDates[metahashMap[metatext]] = dates;
    } else {
      const increment = Math.floor(dates.length / NUM_SAMPLE_DATES);
      const selectedDates: Array<string> = [];
      for (let i = 0; i < dates.length; i += increment) {
        selectedDates.push(dates[i]);
      }

      // Include most recent date
      if (selectedDates[selectedDates.length - 1] !== dates[dates.length - 1]) {
        selectedDates.push(dates[dates.length - 1]);
      }
      sampleDates[metahashMap[metatext]] = selectedDates;
    }
    for (const date of sampleDates[metahashMap[metatext]]) {
      seriesWeight += series.datePlaceCount[date];
    }

    // Select series with most recent date and greatest number of places
    if (
      dates[dates.length - 1] > bestDate ||
      (dates[dates.length - 1] === bestDate && seriesWeight > bestCount)
    ) {
      bestDate = dates[dates.length - 1];
      bestCount = seriesWeight;
      bestAvailable = metahashMap[metatext];
    }
  }
  sampleDates[BEST_AVAILABLE_METAHASH] = [bestAvailable];
  return sampleDates;
}

/**
 * Return a map of sources to legend bounds.
 * @param metadataMap
 * @param provenanceSummary
 * @param placeType
 * @param bestAvailableHash
 */
export function getLegendBounds(
  metadataMap: Record<string, StatMetadata>,
  provenanceSummary: ProvenanceSummary,
  placeType: string,
  bestAvailableHash: string
): Record<string, [number, number, number]> {
  const metahashMap: Record<string, string> = getMetahashMap(metadataMap);
  const legendBounds: Record<string, [number, number, number]> = {};
  for (const provId in provenanceSummary) {
    const provenance = provenanceSummary[provId];
    for (const series of provenance.seriesSummary) {
      if (!(placeType in series.placeTypeSummary)) {
        continue;
      }
      const metatext = getMetaText({
        ...series.seriesKey,
        importName: provenance.importName,
      });
      if (!(metatext in metahashMap)) {
        continue;
      }
      const minValue = series.placeTypeSummary[placeType].minValue || 0;
      const maxValue = series.placeTypeSummary[placeType].maxValue;
      legendBounds[metahashMap[metatext]] = [
        minValue,
        (minValue + maxValue) / 2,
        maxValue,
      ];
      if (metahashMap[metatext] === bestAvailableHash) {
        legendBounds[BEST_AVAILABLE_METAHASH] = [
          minValue,
          (minValue + maxValue) / 2,
          maxValue,
        ];
      }
    }
  }
  return legendBounds;
}<|MERGE_RESOLUTION|>--- conflicted
+++ resolved
@@ -30,23 +30,9 @@
   PAKISTAN_PLACE_DCID,
   USA_PLACE_DCID,
 } from "../../shared/constants";
-<<<<<<< HEAD
-import { StatApiResponse } from "../../shared/stat_types";
-import {
-  NamedPlace,
-  NamedTypedPlace,
-  ProvenanceSummary,
-} from "../../shared/types";
-import { getDateRange } from "../../utils/string_utils";
-=======
->>>>>>> 27eaa2a9
 import {
   PlacePointStat,
-<<<<<<< HEAD
-  PlaceStatDateWithinPlace,
-=======
   StatApiResponse,
->>>>>>> 27eaa2a9
   StatMetadata,
 } from "../../shared/stat_types";
 import { NamedPlace, NamedTypedPlace } from "../../shared/types";
