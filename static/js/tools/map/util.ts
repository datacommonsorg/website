/**
 * Copyright 2021 Google LLC
 *
 * Licensed under the Apache License, Version 2.0 (the "License");
 * you may not use this file except in compliance with the License.
 * You may obtain a copy of the License at
 *
 *      http://www.apache.org/licenses/LICENSE-2.0
 *
 * Unless required by applicable law or agreed to in writing, software
 * distributed under the License is distributed on an "AS IS" BASIS,
 * WITHOUT WARRANTIES OR CONDITIONS OF ANY KIND, either express or implied.
 * See the License for the specific language governing permissions and
 * limitations under the License.
 */

/**
 * Utility functions shared across different components of map explorer.
 */

import _ from "lodash";

import { GeoJsonFeature } from "../../chart/types";
import {
  BANGLADESH_PLACE_DCID,
  CHINA_PLACE_DCID,
  DEFAULT_POPULATION_DCID,
  EUROPE_NAMED_TYPED_PLACE,
  INDIA_PLACE_DCID,
  IPCC_PLACE_50_TYPE_DCID,
  NEPAL_PLACE_DCID,
  PAKISTAN_PLACE_DCID,
  USA_PLACE_DCID,
} from "../../shared/constants";
import {
  EntityObservation,
  EntitySeries,
  PlaceStatDateWithinPlace,
  StatMetadata,
} from "../../shared/stat_types";
import {
  NamedPlace,
  NamedTypedPlace,
  ProvenanceSummary,
} from "../../shared/types";
import { getCappedStatVarDate } from "../../shared/util";
import { getDateRange } from "../../utils/string_utils";
import { getMatchingObservation, isChildPlaceOf } from "../shared_util";
import { DisplayOptions, PlaceInfo, StatVar } from "./context";

const URL_PARAM_DOMAIN_SEPARATOR = ":";
const URL_PARAM_KEYS = {
  SELECTED_PLACE_DCID: "pd",
  ENCLOSED_PLACE_TYPE: "ept",
  MAP_POINTS_PLACE_TYPE: "ppt",
  PER_CAPITA: "pc",
  STAT_VAR_DCID: "sv",
  DATE: "dt",
  COLOR: "color",
  DOMAIN: "domain",
  DENOM: "denom",
  MAP_POINTS: "mp",
  MAP_POINTS_SV: "mapsv",
  SV_METAHASH: "src",
  TIME_SLIDER: "ts",
};
const SV_REGEX_INSTALLATION_MAPPING = {
  Emissions: "EpaReportingFacility",
  AirPollutant: "AirQualitySite",
};

const NUM_SAMPLE_DATES = 10;

export const ALLOW_LEAFLET_URL_ARG = "leaflet";
export const DEFAULT_DISPLAY_OPTIONS = {
  color: "",
  domain: null,
  showMapPoints: false,
  showTimeSlider: false,
  allowLeaflet: false,
};

export const ALL_MAP_PLACE_TYPES = {
  Planet: "",
  Continent: "",
  Country: "",
  State: "",
  County: "",
  AdministrativeArea1: "",
  AdministrativeArea2: "",
  EurostatNUTS1: "",
  EurostatNUTS2: "",
  EurostatNUTS3: "",
};

export const ALL_PLACE_CHILD_TYPES = {
  Planet: ["Country"],
  Continent: ["Country", IPCC_PLACE_50_TYPE_DCID],
  Country: [IPCC_PLACE_50_TYPE_DCID],
};

export const USA_CHILD_PLACE_TYPES = {
  Country: ["State", "County"],
  State: ["County"],
  County: ["County"],
};

export const AA1_AA2_CHILD_PLACE_TYPES = {
  Country: ["AdministrativeArea1", "AdministrativeArea2"],
  AdministrativeArea1: ["AdministrativeArea2"],
  State: ["AdministrativeArea2"],
  AdministrativeArea2: ["AdministrativeArea2"],
};

export const AA1_AA3_CHILD_PLACE_TYPES = {
  AdministrativeArea1: ["AdministrativeArea3"],
  AdministrativeArea2: ["AdministrativeArea3"],
  Country: ["AdministrativeArea1", "AdministrativeArea3"],
  State: ["AdministrativeArea3"],
};

export const EUROPE_CHILD_PLACE_TYPES = {
  Continent: ["EurostatNUTS1", "EurostatNUTS2", "EurostatNUTS3"],
  Country: ["EurostatNUTS1", "EurostatNUTS2", "EurostatNUTS3"],
  EurostatNUTS1: ["EurostatNUTS2", "EurostatNUTS3"],
  EurostatNUTS2: ["EurostatNUTS3"],
  EurostatNUTS3: ["EurostatNUTS3"],
};

export const CHILD_PLACE_TYPE_MAPPING = {
  [USA_PLACE_DCID]: USA_CHILD_PLACE_TYPES,
  [INDIA_PLACE_DCID]: AA1_AA2_CHILD_PLACE_TYPES,
  [BANGLADESH_PLACE_DCID]: AA1_AA2_CHILD_PLACE_TYPES,
  [NEPAL_PLACE_DCID]: AA1_AA2_CHILD_PLACE_TYPES,
  [CHINA_PLACE_DCID]: AA1_AA2_CHILD_PLACE_TYPES,
  [PAKISTAN_PLACE_DCID]: AA1_AA3_CHILD_PLACE_TYPES,
  [EUROPE_NAMED_TYPED_PLACE.dcid]: EUROPE_CHILD_PLACE_TYPES,
};

export const ENCLOSED_PLACE_TYPE_NAMES = {
  [IPCC_PLACE_50_TYPE_DCID]: "0.5 Arc Degree",
};

export const MANUAL_GEOJSON_DISTANCES = {
  [IPCC_PLACE_50_TYPE_DCID]: 0.5,
};

export const BEST_AVAILABLE_METAHASH = "Best Available";

// list of place types in the US in the order of high to low granularity.
export const USA_PLACE_HIERARCHY = ["Country", "State", "County"];
export const MAP_URL_PATH = "/tools/map";

// metadata associated with a single data point in the map charts
export interface DataPointMetadata {
  popDate: string;
  popSource: string;
  placeStatDate: string;
  statVarSource: string;
  errorMessage?: string;
}
/**
 * Parses the hash and produces a StatVar
 * @param params the params in the hash
 */
export function applyHashStatVar(params: URLSearchParams): StatVar {
  const dcid = params.get(URL_PARAM_KEYS.STAT_VAR_DCID);
  const date = params.get(URL_PARAM_KEYS.DATE);
  const denom = params.get(URL_PARAM_KEYS.DENOM);
  const mapPointSv = params.get(URL_PARAM_KEYS.MAP_POINTS_SV);
  const metahash = params.get(URL_PARAM_KEYS.SV_METAHASH);
  if (!dcid) {
    return {
      dcid: "",
      perCapita: false,
      info: null,
      date: "",
      denom: "",
      mapPointSv: "",
      metahash: "",
    };
  }
  const perCapita = params.get(URL_PARAM_KEYS.PER_CAPITA);
  return {
    dcid,
    perCapita: perCapita && perCapita === "1" ? true : false,
    info: null,
    date: date ? date : "",
    denom: denom ? denom : DEFAULT_POPULATION_DCID,
    mapPointSv: mapPointSv ? mapPointSv : "",
    metahash: metahash ? metahash : "",
  };
}

/**
 * Parses the hash and produces a PlaceInfo
 * @param params the params in the hash
 */
export function applyHashPlaceInfo(params: URLSearchParams): PlaceInfo {
  const selectedPlaceDcid = params.get(URL_PARAM_KEYS.SELECTED_PLACE_DCID);
  const enclosedPlaceType = params.get(URL_PARAM_KEYS.ENCLOSED_PLACE_TYPE);
  const mapPointPlaceType = params.get(URL_PARAM_KEYS.MAP_POINTS_PLACE_TYPE);
  return {
    selectedPlace: {
      dcid: selectedPlaceDcid ? selectedPlaceDcid : "",
      name: "",
      types: null,
    },
    enclosingPlace: {
      dcid: "",
      name: "",
    },
    enclosedPlaceType: enclosedPlaceType ? enclosedPlaceType : "",
    parentPlaces: null,
    mapPointPlaceType: mapPointPlaceType ? mapPointPlaceType : "",
  };
}

/**
 * Parses the hash and produces a DisplayOptions
 * @param params the params in the hash
 */
export function applyHashDisplay(params: URLSearchParams): DisplayOptions {
  const color = params.get(URL_PARAM_KEYS.COLOR);
  const domainParamValue = params.get(URL_PARAM_KEYS.DOMAIN);
  const domain = domainParamValue
    ? domainParamValue
        .split(URL_PARAM_DOMAIN_SEPARATOR)
        .map((val) => Number(val))
    : [];
  const showMapPoints = params.get(URL_PARAM_KEYS.MAP_POINTS);
  const showTimeSlider = params.get(URL_PARAM_KEYS.TIME_SLIDER);
  // the allow leaflet param is in the search query instead of the url hash
  const allowLeaflet = new URLSearchParams(location.search).get(
    ALLOW_LEAFLET_URL_ARG
  );
  return {
    color,
    domain: domain.length === 3 ? (domain as [number, number, number]) : null,
    showMapPoints: showMapPoints && showMapPoints === "1" ? true : false,
    showTimeSlider: showTimeSlider && showTimeSlider === "1" ? true : false,
    allowLeaflet: allowLeaflet && allowLeaflet === "1" ? true : false,
  };
}

/**
 * Updates the hash based on a StatVar and returns the new hash
 * @param hash the current hash
 * @param statVar the StatVar to update the hash with
 */
export function updateHashStatVar(hash: string, statVar: StatVar): string {
  if (_.isEmpty(statVar.dcid)) {
    return hash;
  }
  const perCapita = statVar.perCapita ? "1" : "0";
  const dateParam = statVar.date
    ? `&${URL_PARAM_KEYS.DATE}=${statVar.date}`
    : "";
  const mapPointParam = statVar.mapPointSv
    ? `&${URL_PARAM_KEYS.MAP_POINTS_SV}=${statVar.mapPointSv}`
    : "";
  const metahashParam = statVar.metahash
    ? `&${URL_PARAM_KEYS.SV_METAHASH}=${statVar.metahash}`
    : "";
  const denomParam = statVar.denom
    ? `&${URL_PARAM_KEYS.DENOM}=${statVar.denom}`
    : "";
  const params =
    `&${URL_PARAM_KEYS.STAT_VAR_DCID}=${statVar.dcid}` +
    `&${URL_PARAM_KEYS.PER_CAPITA}=${perCapita}` +
    denomParam +
    metahashParam +
    dateParam +
    mapPointParam;
  return hash + params;
}

/**
 * Updates the hash based on a PlaceInfo and returns the new hash
 * @param hash the current hash
 * @param placeInfo the PlaceInfo to update the hash with
 */
export function updateHashPlaceInfo(
  hash: string,
  placeInfo: PlaceInfo
): string {
  if (_.isEmpty(placeInfo.selectedPlace.dcid)) {
    return hash;
  }
  let params = `&${URL_PARAM_KEYS.SELECTED_PLACE_DCID}=${placeInfo.selectedPlace.dcid}`;
  if (!_.isEmpty(placeInfo.enclosedPlaceType)) {
    params = `${params}&${URL_PARAM_KEYS.ENCLOSED_PLACE_TYPE}=${placeInfo.enclosedPlaceType}`;
  }
  if (!_.isEmpty(placeInfo.mapPointPlaceType)) {
    params = `${params}&${URL_PARAM_KEYS.MAP_POINTS_PLACE_TYPE}=${placeInfo.mapPointPlaceType}`;
  }
  return hash + params;
}

/**
 * Updates the hash based on DisplayOptions and returns the new hash
 * @param hash the current hash
 * @param placeInfo the DisplayOptions to update the hash with
 */
export function updateHashDisplay(
  hash: string,
  display: DisplayOptions
): string {
  let params = "";
  if (display.showMapPoints) {
    params = `${params}&${URL_PARAM_KEYS.MAP_POINTS}=${
      display.showMapPoints ? "1" : "0"
    }`;
  }
  if (display.color) {
    params = `${params}&${URL_PARAM_KEYS.COLOR}=${display.color}`;
  }
  if (display.domain) {
    params = `${params}&${URL_PARAM_KEYS.DOMAIN}=${display.domain.join(
      URL_PARAM_DOMAIN_SEPARATOR
    )}`;
  }
  return hash + params;
}

/**
 * Get the link to the map explorer page for a given place and stat var
 * @param statVar the stat var of the map page to redirect to
 * @param selectedPlace the place of the map page to redirect to
 * @param parentPlaces the parent places of the place we are redirecting to
 * @param mapPointsPlaceType the map points place type of the map page to redirect to
 */
export function getRedirectLink(
  statVar: StatVar,
  selectedPlace: NamedTypedPlace,
  parentPlaces: NamedPlace[],
  mapPointPlaceType: string,
  displayOptions: DisplayOptions
): string {
  // When url formation is updated here, make sure to also update the updateHash
  // function in ./app.tsx
  let hash = updateHashStatVar("", statVar);
  hash = updateHashDisplay(hash, displayOptions);
  const enclosedPlaceTypes = getAllChildPlaceTypes(selectedPlace, parentPlaces);
  hash = updateHashPlaceInfo(hash, {
    enclosedPlaceType:
      enclosedPlaceTypes.length == 1 ? enclosedPlaceTypes[0] : "",
    enclosingPlace: { dcid: "", name: "" },
    mapPointPlaceType,
    parentPlaces: [],
    selectedPlace,
  });
  let args = "";
  if (displayOptions.allowLeaflet) {
    args += `?${ALLOW_LEAFLET_URL_ARG}=1`;
  }
  return `${MAP_URL_PATH}${args}#${encodeURIComponent(hash)}`;
}

/**
 * Given a stat var, get the place type for plotting map points
 * @param svDcid dcid of the stat var to plot map points for
 */
export function getMapPointPlaceType(svDcid: string): string {
  for (const svRegex in SV_REGEX_INSTALLATION_MAPPING) {
    if (svDcid.match(svRegex)) {
      return SV_REGEX_INSTALLATION_MAPPING[svRegex];
    }
  }
  return "";
}

/**
 * For a place, get its list of child place types that a map can be drawn for
 * @param place place to get the child place types for
 * @param parentPlaces parent places of the place of interest
 */
export function getAllChildPlaceTypes(
  place: NamedTypedPlace,
  parentPlaces: NamedPlace[]
): string[] {
  let mapType = "";
  if (place.dcid in CHILD_PLACE_TYPE_MAPPING) {
    mapType = place.dcid;
  } else {
    for (const mapPlaceDcid in CHILD_PLACE_TYPE_MAPPING) {
      if (
        mapPlaceDcid === EUROPE_NAMED_TYPED_PLACE.dcid &&
        place.types.indexOf("Eurostat") === 0
      ) {
        mapType = mapPlaceDcid;
        break;
      }
      if (isChildPlaceOf(place.dcid, mapPlaceDcid, parentPlaces)) {
        mapType = mapPlaceDcid;
        break;
      }
    }
  }
  const childPlaceTypes = [];
  const mapTypeChildTypes = CHILD_PLACE_TYPE_MAPPING[mapType] || {};
  for (const type of place.types) {
    if (type in mapTypeChildTypes) {
      childPlaceTypes.push(...mapTypeChildTypes[type]);
      break;
    }
  }
  for (const type in ALL_PLACE_CHILD_TYPES) {
    if (place.types.indexOf(type) > -1) {
      childPlaceTypes.push(...ALL_PLACE_CHILD_TYPES[type]);
    }
  }
  return childPlaceTypes.filter(
    (type, idx) => childPlaceTypes.indexOf(type) === idx
  );
}

/**
 * For a place and related parent place list (this related parent place list can
 * be the parent place list for the selected place or a child or parent of the
 * selected place) get the parent place list for the selected place
 * @param place place to get parent place list for
 * @param enclosingPlace parent of selected place
 * @param parentPlaces related parent place list
 */
export function getParentPlaces(
  place: NamedPlace,
  enclosingPlace: NamedPlace,
  parentPlaces: NamedPlace[]
): NamedPlace[] {
  const parentPlacesList = _.cloneDeep(parentPlaces);
  const idxInParentPlaces = parentPlaces.findIndex(
    (parentPlace) => parentPlace.dcid === place.dcid
  );
  if (idxInParentPlaces > -1) {
    parentPlacesList.splice(0, idxInParentPlaces + 1);
  } else {
    if (
      !parentPlacesList.find(
        (parentPlace) => parentPlace.dcid === enclosingPlace.dcid
      )
    ) {
      parentPlacesList.unshift(enclosingPlace);
    }
  }
  return parentPlacesList;
}

interface PlaceChartData {
  metadata: DataPointMetadata;
  sources: Array<string>;
  date: string;
  value: number;
}

/**
 * For a place, extract the chart data for that place
 * @param placeStatData values for each statistical variable for each place
 * @param placeDcid place to extract the chart data for
 * @param calculateRatio whether to compute ratio
 * @param populationData population (for ratio calculation) data for each
 * @param metadataMap map of metahash to stat metadata
 */
export function getPlaceChartData(
  placeStatData: EntityObservation,
  placeDcid: string,
  calculateRatio: boolean,
  populationData: EntitySeries,
  metadataMap: Record<string, StatMetadata>
): PlaceChartData {
  const stat = placeDcid in placeStatData ? placeStatData[placeDcid] : null;
  if (_.isEmpty(stat)) {
    return null;
  }
  const sources = [];
  const placeStatDate = stat.date;
  const facetId = stat.facet;
  const statVarSource = metadataMap[facetId].provenanceUrl;
  let value = stat.value === undefined ? 0 : stat.value;
  const metadata: DataPointMetadata = {
    popDate: "",
    popSource: "",
    placeStatDate,
    statVarSource,
  };
  if (calculateRatio) {
    const placePopData =
      placeDcid in populationData ? populationData[placeDcid] : null;
    if (_.isEmpty(placePopData)) {
      metadata.errorMessage = "Population Data Missing";
      return { metadata, sources, date: placeStatDate, value };
    }
    const popFacetId = placePopData.facet;
    const popSeries = placePopData.series;
    const popSource = metadataMap[popFacetId].provenanceUrl;
    metadata.popSource = popSource;
    const popObs = getMatchingObservation(popSeries, stat.date);
    if (!popObs) {
      metadata.errorMessage = "Population Data Missing";
      return { metadata, sources, date: placeStatDate, value };
    }
    metadata.popDate = popObs.date;
    if (popObs.value === 0) {
      metadata.errorMessage = "Population data is 0";
      return { metadata, sources, date: placeStatDate, value };
    }
    value = value / popObs.value;
    sources.push(popSource);
  }
  sources.push(statVarSource);
  return { metadata, sources, date: placeStatDate, value };
}

/**
 * Get the chart title
 * @param statVarDates set of all dates of data values in the chart
 * @param statVarName name of the stat var
 * @param isPerCapita whether the chart is a per capita chart
 */
export function getTitle(
  statVarDates: string[],
  statVarName: string,
  isPerCapita
): string {
  const dateRange = `(${getDateRange(statVarDates)})`;
  const perCapitaString = isPerCapita ? " Per Capita" : "";
  return `${statVarName}${perCapitaString} ${dateRange}`;
}

/**
 * Builds metatext from StatMetadata used for the source selector.
 * @param metadata
 */
export function getMetaText(metadata: StatMetadata): string {
  let result = `[${metadata.importName}]`;
  let first = true;
  for (const text of [
    metadata.measurementMethod,
    metadata.observationPeriod,
    metadata.scalingFactor,
    metadata.unit,
  ]) {
    if (text) {
      if (!first) {
        result += ", ";
      }
      result += text;
      first = false;
    }
  }
  return result;
}

/**
 * Return a map of metahash to metatext.
 * @param metadataMap
 */
function getMetahashMap(
  metadataMap: Record<string, StatMetadata>
): Record<string, string> {
  const metahashMap: Record<string, string> = {};
  for (const metahash in metadataMap) {
    const metatext = getMetaText(metadataMap[metahash]);
    metahashMap[metatext] = metahash;
  }
  return metahashMap;
}

/**
 * Return a map of sources to sample dates to display on the time slider.
 * @param metadataMap
 * @param placeStatDateWithinPlace
 */
export function getTimeSliderDates(
  metadataMap: Record<string, StatMetadata>,
  placeStatDateWithinPlace: Array<PlaceStatDateWithinPlace>
): Record<string, Array<string>> {
  const metahashMap: Record<string, string> = getMetahashMap(metadataMap);
  const sampleDates: Record<string, Array<string>> = {};
  let bestDate = "0";
  let bestCount = 0;
  let bestAvailable = "";
  for (const series of placeStatDateWithinPlace) {
    const metatext = getMetaText(series.metadata);
    const dates = Object.keys(series.datePlaceCount).sort();
    let seriesWeight = 0;
    if (dates.length <= NUM_SAMPLE_DATES) {
      sampleDates[metahashMap[metatext]] = dates;
    } else {
      const increment = Math.floor(dates.length / NUM_SAMPLE_DATES);
      const selectedDates: Array<string> = [];
      for (let i = 0; i < dates.length; i += increment) {
        selectedDates.push(dates[i]);
      }

      // Include most recent date
      if (selectedDates[selectedDates.length - 1] !== dates[dates.length - 1]) {
        selectedDates.push(dates[dates.length - 1]);
      }
      sampleDates[metahashMap[metatext]] = selectedDates;
    }
    for (const date of sampleDates[metahashMap[metatext]]) {
      seriesWeight += series.datePlaceCount[date];
    }

    // Select series with most recent date and greatest number of places
    if (
      dates[dates.length - 1] > bestDate ||
      (dates[dates.length - 1] === bestDate && seriesWeight > bestCount)
    ) {
      bestDate = dates[dates.length - 1];
      bestCount = seriesWeight;
      bestAvailable = metahashMap[metatext];
    }
  }
  sampleDates[BEST_AVAILABLE_METAHASH] = [bestAvailable];
  return sampleDates;
}

/**
 * Return a map of sources to legend bounds.
 * @param metadataMap
 * @param provenanceSummary
 * @param placeType
 * @param bestAvailableHash
 */
export function getLegendBounds(
  metadataMap: Record<string, StatMetadata>,
  provenanceSummary: ProvenanceSummary,
  placeType: string,
  bestAvailableHash: string
): Record<string, [number, number, number]> {
  const metahashMap: Record<string, string> = getMetahashMap(metadataMap);
  const legendBounds: Record<string, [number, number, number]> = {};
  for (const provId in provenanceSummary) {
    const provenance = provenanceSummary[provId];
    for (const series of provenance.seriesSummary) {
      if (!(placeType in series.placeTypeSummary)) {
        continue;
      }
      const metatext = getMetaText({
        ...series.seriesKey,
        importName: provenance.importName,
      });
      if (!(metatext in metahashMap)) {
        continue;
      }
      const minValue = series.placeTypeSummary[placeType].minValue || 0;
      const maxValue = series.placeTypeSummary[placeType].maxValue;
      legendBounds[metahashMap[metatext]] = [
        minValue,
        (minValue + maxValue) / 2,
        maxValue,
      ];
      if (metahashMap[metatext] === bestAvailableHash) {
        legendBounds[BEST_AVAILABLE_METAHASH] = [
          minValue,
          (minValue + maxValue) / 2,
          maxValue,
        ];
      }
    }
  }
  return legendBounds;
}

<<<<<<< HEAD
export function ifShowChart(statVar: StatVar, placeInfo: PlaceInfo): boolean {
  return (
    !_.isNull(statVar.info) &&
    !_.isEmpty(placeInfo.enclosingPlace.dcid) &&
    !_.isEmpty(placeInfo.enclosedPlaceType)
  );
=======
export function getDate(statVar: string, date: string): string {
  let res = "";
  const cappedDate = getCappedStatVarDate(statVar);
  // If there is a specified date, get the data for that date. If no specified
  // date, still need to cut data for prediction data that extends to 2099
  if (date) {
    res = date;
  } else if (cappedDate) {
    res = cappedDate;
  }
  return res;
}

export function getGeoJsonDataFeatures(
  placeDcids: string[],
  enclosedPlaceType: string
): GeoJsonFeature[] {
  const distance = MANUAL_GEOJSON_DISTANCES[enclosedPlaceType];
  if (!distance) {
    return [];
  }
  const geoJsonFeatures = [];
  for (const placeDcid of placeDcids) {
    const dcidPrefixSuffix = placeDcid.split("/");
    if (dcidPrefixSuffix.length < 2) {
      continue;
    }
    const latlon = dcidPrefixSuffix[1].split("_");
    if (latlon.length < 2) {
      continue;
    }
    const neLat = Number(latlon[0]) + distance / 2;
    const neLon = Number(latlon[1]) + distance / 2;
    const placeName = `${latlon[0]}, ${latlon[1]} (${distance} arc degree)`;
    // TODO: handle cases of overflowing 180 near the international date line
    // becasuse not sure if drawing libraries can handle this
    geoJsonFeatures.push({
      geometry: {
        type: "MultiPolygon",
        coordinates: [
          [
            [
              [neLon, neLat],
              [neLon, neLat - distance],
              [neLon - distance, neLat - distance],
              [neLon - distance, neLat],
              [neLon, neLat],
            ],
          ],
        ],
      },
      id: placeDcid,
      properties: { geoDcid: placeDcid, name: placeName },
      type: "Feature",
    });
  }
  return geoJsonFeatures;
>>>>>>> 264a8eb2
}<|MERGE_RESOLUTION|>--- conflicted
+++ resolved
@@ -664,14 +664,6 @@
   return legendBounds;
 }
 
-<<<<<<< HEAD
-export function ifShowChart(statVar: StatVar, placeInfo: PlaceInfo): boolean {
-  return (
-    !_.isNull(statVar.info) &&
-    !_.isEmpty(placeInfo.enclosingPlace.dcid) &&
-    !_.isEmpty(placeInfo.enclosedPlaceType)
-  );
-=======
 export function getDate(statVar: string, date: string): string {
   let res = "";
   const cappedDate = getCappedStatVarDate(statVar);
@@ -729,5 +721,12 @@
     });
   }
   return geoJsonFeatures;
->>>>>>> 264a8eb2
+}
+
+export function ifShowChart(statVar: StatVar, placeInfo: PlaceInfo): boolean {
+  return (
+    !_.isNull(statVar.info) &&
+    !_.isEmpty(placeInfo.enclosingPlace.dcid) &&
+    !_.isEmpty(placeInfo.enclosedPlaceType)
+  );
 }