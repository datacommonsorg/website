/**
 * Copyright 2021 Google LLC
 *
 * Licensed under the Apache License, Version 2.0 (the "License");
 * you may not use this file except in compliance with the License.
 * You may obtain a copy of the License at
 *
 *      http://www.apache.org/licenses/LICENSE-2.0
 *
 * Unless required by applicable law or agreed to in writing, software
 * distributed under the License is distributed on an "AS IS" BASIS,
 * WITHOUT WARRANTIES OR CONDITIONS OF ANY KIND, either express or implied.
 * See the License for the specific language governing permissions and
 * limitations under the License.
 */

import { createContext, useState } from "react";
import { NamedPlace } from "../../shared/types";
<<<<<<< HEAD
import { StatsVarInfo } from "../statvar_menu/util";
import { applyHashStatVar, applyHashPlaceInfo } from "./util";
=======
import { StatVarNode } from "../statvar_menu/util";
import { applyHashStatVarInfo, applyHashPlaceInfo } from "./util";
>>>>>>> 2b6834c6

/**
 * Global app context for map explorer tool.
 */

// used to set fields in context
interface Setter<T> {
  (value: T): void;
}

// Place with name and its type.
export interface NamedTypedPlace {
  dcid: string;
  name: string;
  types: Array<string>;
}

// Information relating to the stat var to plot
<<<<<<< HEAD
export interface StatVar {
  // additional information about the chosen stat var
  info: StatsVarInfo;
  // dcid of the chosen stat var
  dcid: string;
=======
export interface StatVarInfo {
  // The stat var to plot
  statVar: StatVarNode;
  // Human readable name of the stat var
  name: string;
>>>>>>> 2b6834c6
  // Whether to plot per capita values
  perCapita: boolean;
}

// Wraps StatVarInfo with its setters
export interface StatVarWrapper {
  value: StatVar;

<<<<<<< HEAD
  set: Setter<StatVar>;
  setInfo: Setter<StatsVarInfo>;
  setDcid: Setter<string>;
=======
  set: Setter<StatVarInfo>;
  setStatVar: Setter<StatVarNode>;
  setStatVarName: Setter<string>;
>>>>>>> 2b6834c6
  setPerCapita: Setter<boolean>;
}

// Information relating to the places to plot
export interface PlaceInfo {
  // The current place that has been selected
  selectedPlace: NamedTypedPlace;
  // The parent places of the selected place
  parentPlaces: Array<NamedTypedPlace>;
  // Place that encloses the places to plot
  enclosingPlace: NamedPlace;
  // The type of place to plot
  enclosedPlaceType: string;
  // The places to plot
  enclosedPlaces: Array<NamedPlace>;
}

// Wraps PlaceInfo with its setters
export interface PlaceInfoWrapper {
  value: PlaceInfo;

  set: Setter<PlaceInfo>;
  setSelectedPlace: Setter<NamedTypedPlace>;
  setParentPlaces: Setter<Array<NamedTypedPlace>>;
  setEnclosingPlace: Setter<NamedPlace>;
  setEnclosedPlaceType: Setter<string>;
  setEnclosedPlaces: Setter<Array<NamedPlace>>;
}

// Information relating to things loading
export interface IsLoading {
  // Whether geojson and stat var data are being retrieved for plotting
  isDataLoading: boolean;
  // Whether child places are being retrieved
  isPlaceInfoLoading: boolean;
}

// Wraps IsLoading with its setters
export interface IsLoadingWrapper {
  value: IsLoading;

  set: Setter<IsLoading>;
  setIsDataLoading: Setter<boolean>;
  setIsPlaceInfoLoading: Setter<boolean>;
}

export interface ContextType {
  statVar: StatVarWrapper;
  placeInfo: PlaceInfoWrapper;
  isLoading: IsLoadingWrapper;
}

export const Context = createContext({} as ContextType);

export function getInitialContext(params: URLSearchParams): ContextType {
  const [statVar, setStatVar] = useState(applyHashStatVar(params));
  const [placeInfo, setPlaceInfo] = useState(applyHashPlaceInfo(params));
  const [isLoading, setIsLoading] = useState({
    isDataLoading: false,
    isPlaceInfoLoading: false,
  });
  return {
    isLoading: {
      value: isLoading,
      set: (isLoading) => setIsLoading(isLoading),
      setIsDataLoading: (isDataLoading) =>
        setIsLoading({ ...isLoading, isDataLoading }),
      setIsPlaceInfoLoading: (isPlaceInfoLoading) =>
        setIsLoading({ ...isLoading, isPlaceInfoLoading }),
    },
    placeInfo: {
      value: placeInfo,
      set: (placeInfo) => setPlaceInfo(placeInfo),
      setSelectedPlace: (selectedPlace) =>
        setPlaceInfo({
          ...placeInfo,
          selectedPlace,
          enclosedPlaces: [],
          enclosedPlaceType: "",
          parentPlaces: null,
          enclosingPlace: { dcid: "", name: "" },
        }),
      setEnclosingPlace: (enclosingPlace) =>
        setPlaceInfo({
          ...placeInfo,
          enclosingPlace,
          enclosedPlaces: [],
        }),
      setEnclosedPlaceType: (enclosedPlaceType) =>
        setPlaceInfo({
          ...placeInfo,
          enclosingPlace: { dcid: "", name: "" },
          enclosedPlaces: [],
          enclosedPlaceType,
          parentPlaces: null,
        }),
      setEnclosedPlaces: (enclosedPlaces) =>
        setPlaceInfo({ ...placeInfo, enclosedPlaces }),
      setParentPlaces: (parentPlaces) =>
        setPlaceInfo({ ...placeInfo, parentPlaces }),
    },
    statVar: {
      value: statVar,
      set: (statVar) => setStatVar(statVar),
      setInfo: (info) => setStatVar({ ...statVar, info }),
      setDcid: (dcid) => setStatVar({ ...statVar, dcid, info: null }),
      setPerCapita: (perCapita) => setStatVar({ ...statVar, perCapita }),
    },
  };
}<|MERGE_RESOLUTION|>--- conflicted
+++ resolved
@@ -16,13 +16,8 @@
 
 import { createContext, useState } from "react";
 import { NamedPlace } from "../../shared/types";
-<<<<<<< HEAD
-import { StatsVarInfo } from "../statvar_menu/util";
+import { StatVarInfo } from "../statvar_menu/util";
 import { applyHashStatVar, applyHashPlaceInfo } from "./util";
-=======
-import { StatVarNode } from "../statvar_menu/util";
-import { applyHashStatVarInfo, applyHashPlaceInfo } from "./util";
->>>>>>> 2b6834c6
 
 /**
  * Global app context for map explorer tool.
@@ -41,19 +36,11 @@
 }
 
 // Information relating to the stat var to plot
-<<<<<<< HEAD
 export interface StatVar {
   // additional information about the chosen stat var
-  info: StatsVarInfo;
+  info: StatVarInfo;
   // dcid of the chosen stat var
   dcid: string;
-=======
-export interface StatVarInfo {
-  // The stat var to plot
-  statVar: StatVarNode;
-  // Human readable name of the stat var
-  name: string;
->>>>>>> 2b6834c6
   // Whether to plot per capita values
   perCapita: boolean;
 }
@@ -62,15 +49,9 @@
 export interface StatVarWrapper {
   value: StatVar;
 
-<<<<<<< HEAD
   set: Setter<StatVar>;
-  setInfo: Setter<StatsVarInfo>;
+  setInfo: Setter<StatVarInfo>;
   setDcid: Setter<string>;
-=======
-  set: Setter<StatVarInfo>;
-  setStatVar: Setter<StatVarNode>;
-  setStatVarName: Setter<string>;
->>>>>>> 2b6834c6
   setPerCapita: Setter<boolean>;
 }
 
