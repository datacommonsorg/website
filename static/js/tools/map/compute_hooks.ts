--- conflicted
+++ resolved
@@ -129,7 +129,19 @@
   ]);
 }
 
-<<<<<<< HEAD
+export function useComputeSampleDates(
+  chartStore: ChartStore
+): Record<string, Array<string>> {
+  const allDatesReady = useAllDatesReady(chartStore);
+  return useMemo(() => {
+    if (!allDatesReady()) {
+      return {};
+    }
+    const allSampleDates = getTimeSliderDates(chartStore.allDates.data.data);
+    return allSampleDates;
+  }, [chartStore.allDates.data, allDatesReady]);
+}
+
 export function useComputeMapPointValues(
   chartStore: ChartStore,
   dispatchSources: Dispatch<Set<string>>,
@@ -176,17 +188,4 @@
     dispatchSources,
     dispatchMetadata,
   ]);
-=======
-export function useComputeSampleDates(
-  chartStore: ChartStore
-): Record<string, Array<string>> {
-  const allDatesReady = useAllDatesReady(chartStore);
-  return useMemo(() => {
-    if (!allDatesReady()) {
-      return {};
-    }
-    const allSampleDates = getTimeSliderDates(chartStore.allDates.data.data);
-    return allSampleDates;
-  }, [chartStore.allDates.data, allDatesReady]);
->>>>>>> 4f855ccd
 }