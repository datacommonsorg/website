/**
 * Copyright 2021 Google LLC
 *
 * Licensed under the Apache License, Version 2.0 (the "License");
 * you may not use this file except in compliance with the License.
 * You may obtain a copy of the License at
 *
 *      http://www.apache.org/licenses/LICENSE-2.0
 *
 * Unless required by applicable law or agreed to in writing, software
 * distributed under the License is distributed on an "AS IS" BASIS,
 * WITHOUT WARRANTIES OR CONDITIONS OF ANY KIND, either express or implied.
 * See the License for the specific language governing permissions and
 * limitations under the License.
 */

/**
 * Chart component for drawing a choropleth.
 */

import * as d3 from "d3";
import _ from "lodash";
import React, { useEffect, useState } from "react";
import { Card, Container, FormGroup, Input, Label } from "reactstrap";

import {
  drawChoropleth,
  generateLegendSvg,
  getColorScale,
} from "../../chart/draw_choropleth";
import {
  GeoJsonData,
  GeoJsonFeatureProperties,
  MapPoint,
} from "../../chart/types";
import { formatNumber } from "../../i18n/i18n";
import {
<<<<<<< HEAD
  EARTH_NAMED_TYPED_PLACE,
  INDIA_PLACE_DCID,
=======
  EUROPE_NAMED_TYPED_PLACE,
>>>>>>> de57e613
  USA_PLACE_DCID,
} from "../../shared/constants";
import { NamedPlace } from "../../shared/types";
import { loadSpinner, removeSpinner, urlToDomain } from "../../shared/util";
import { isChildPlaceOf, shouldShowMapBoundaries } from "../shared_util";
import { DataPointMetadata } from "./chart_loader";
import {
  DisplayOptions,
  DisplayOptionsWrapper,
  PlaceInfo,
  StatVar,
  StatVarWrapper,
} from "./context";
import {
  getAllChildPlaceTypes,
  getParentPlaces,
  getRedirectLink,
} from "./util";

interface ChartProps {
  geoJsonData: GeoJsonData;
  mapDataValues: { [dcid: string]: number };
  metadata: { [dcid: string]: DataPointMetadata };
  breadcrumbDataValues: { [dcid: string]: number };
  placeInfo: PlaceInfo;
  statVar: StatVarWrapper;
  dates: Set<string>;
  sources: Set<string>;
  unit: string;
  mapPointValues: { [dcid: string]: number };
  mapPointsPromise: Promise<Array<MapPoint>>;
  display: DisplayOptionsWrapper;
  europeanCountries: Array<string>;
}

const MAP_CONTAINER_ID = "choropleth-map";
const LEGEND_CONTAINER_ID = "choropleth-legend";
const CHART_CONTAINER_ID = "chart-container";
const ZOOM_IN_BUTTON_ID = "zoom-in-button";
const ZOOM_OUT_BUTTON_ID = "zoom-out-button";
const LEGEND_MARGIN_LEFT = 30;
const LEGEND_HEIGHT_SCALING = 0.6;
const DATE_RANGE_INFO_ID = "date-range-info";
const DATE_RANGE_INFO_TEXT_ID = "date-range-tooltip-text";
const NO_PER_CAPITA_TYPES = ["medianValue"];
const SECTION_CONTAINER_ID = "map-chart";

export function Chart(props: ChartProps): JSX.Element {
  const statVarInfo = props.statVar.value;
  const [errorMessage, setErrorMessage] = useState("");
  const [denomInput, setDenomInput] = useState(props.statVar.value.denom);
  const title = getTitle(
    Array.from(props.dates),
    statVarInfo.info.title ? statVarInfo.info.title : statVarInfo.dcid
  );
  const sourcesJsx = getSourcesJsx(props.sources);
  const placeDcid = props.placeInfo.enclosingPlace.dcid;
  const statVarDcid = statVarInfo.dcid;
  const [chartWidth, setChartWidth] = useState(0);
  const [mapPoints, setMapPoints] = useState(null);
  const [mapPointsFetched, setMapPointsFetched] = useState(false);

  // load mapPoints in the background.
  useEffect(() => {
    props.mapPointsPromise
      .then((mapPoints) => {
        setMapPoints(mapPoints);
        setMapPointsFetched(true);
      })
      .catch(() => setMapPointsFetched(true));
  }, []);

  // replot when data changes
  useEffect(() => {
    if (props.display.value.showMapPoints && !mapPointsFetched) {
      loadSpinner(SECTION_CONTAINER_ID);
      return;
    } else {
      removeSpinner(SECTION_CONTAINER_ID);
    }
    draw(
      props,
      setErrorMessage,
      true,
      mapPoints,
      props.display.value.color,
      props.display.value.domain
    );
  }, [props, mapPointsFetched]);

  // replot when window size changes
  useEffect(() => {
    function _handleWindowResize() {
      const chartContainer = document.getElementById(CHART_CONTAINER_ID);
      if (chartContainer) {
        const width = chartContainer.offsetWidth;
        if (width !== chartWidth) {
          setChartWidth(width);
          draw(props, setErrorMessage, false, mapPoints),
            props.display.value.color,
            props.display.value.domain;
        }
      }
    }
    window.addEventListener("resize", _handleWindowResize);
    return () => {
      window.removeEventListener("resize", _handleWindowResize);
    };
  }, [props]);
  return (
    <Card className="chart-section-card">
      <Container id={SECTION_CONTAINER_ID} fluid={true}>
        <div className="chart-section">
          <div className="map-title">
            <h3>
              {title}
              {props.dates.size > 1 && (
                <span
                  onMouseOver={onDateRangeMouseOver}
                  onMouseOut={onDateRangeMouseOut}
                  id={DATE_RANGE_INFO_ID}
                >
                  <i className="material-icons-outlined">info</i>
                </span>
              )}
            </h3>
            <div id={DATE_RANGE_INFO_TEXT_ID}>
              The date range represents the dates of the data shown in this map.
            </div>
          </div>
          {errorMessage ? (
            <div className="error-message">{errorMessage}</div>
          ) : (
            <div className="map-section-container">
              <div id={CHART_CONTAINER_ID}>
                <div id={MAP_CONTAINER_ID}></div>
                <div id={LEGEND_CONTAINER_ID}></div>
              </div>
              <div className="zoom-button-section">
                <div id={ZOOM_IN_BUTTON_ID} className="zoom-button">
                  <i className="material-icons">add</i>
                </div>
                <div id={ZOOM_OUT_BUTTON_ID} className="zoom-button">
                  <i className="material-icons">remove</i>
                </div>
              </div>
            </div>
          )}
          <div className="chart-options">
            {NO_PER_CAPITA_TYPES.indexOf(statVarInfo.info.st) === -1 && (
              <div className="per-capita-option">
                <FormGroup check>
                  <Label check>
                    <Input
                      id="per-capita"
                      type="checkbox"
                      checked={statVarInfo.perCapita}
                      onChange={(e) =>
                        props.statVar.setPerCapita(e.target.checked)
                      }
                    />
                    Ratio of
                  </Label>
                  <input
                    className="denom-input"
                    onBlur={() => props.statVar.setDenom(denomInput)}
                    onKeyDown={(e) => {
                      if (e.key === "Enter") {
                        props.statVar.setDenom(denomInput);
                      }
                    }}
                    type="text"
                    value={denomInput}
                    onChange={(e) => setDenomInput(e.target.value)}
                    disabled={!props.statVar.value.perCapita}
                  />
                </FormGroup>
              </div>
            )}
            {props.placeInfo.mapPointsPlaceType && (
              <div className="installations-option">
                <FormGroup check>
                  <Label check>
                    <Input
                      id="show-installations"
                      type="checkbox"
                      checked={props.display.value.showMapPoints}
                      onChange={(e) =>
                        props.display.setShowMapPoints(e.target.checked)
                      }
                    />
                    Show Installations
                  </Label>
                </FormGroup>
              </div>
            )}
          </div>
          <div className="map-footer">
            <div className="sources">Data from {sourcesJsx}</div>
            <div
              className="explore-timeline-link"
              onClick={() => exploreTimelineOnClick(placeDcid, statVarDcid)}
            >
              <span className="explore-timeline-text">Explore timeline</span>
              <i className="material-icons">keyboard_arrow_right</i>
            </div>
          </div>
        </div>
        <div id="map-chart-screen" className="screen">
          <div id="spinner"></div>
        </div>
      </Container>
    </Card>
  );
}

function draw(
  props: ChartProps,
  setErrorMessage: (errorMessage: string) => void,
  shouldDrawMap: boolean,
  mapPoints: Array<MapPoint>,
  color?: string,
  domain?: [number, number, number]
): void {
  document.getElementById(
    LEGEND_CONTAINER_ID
  ).innerHTML = `<div id="legend-unit">${props.unit || ""}</div>`;
  const width = document.getElementById(CHART_CONTAINER_ID).offsetWidth;
  const height = (width * 2) / 5;
  const redirectAction = getMapRedirectAction(
    props.statVar.value,
    props.placeInfo,
    props.display.value,
    props.europeanCountries
  );
  const zoomDcid =
    props.placeInfo.enclosingPlace.dcid !== props.placeInfo.selectedPlace.dcid
      ? props.placeInfo.selectedPlace.dcid
      : "";
  if (zoomDcid) {
    const geoJsonFeature = props.geoJsonData.features.find(
      (feature) => feature.properties.geoDcid === zoomDcid
    );
    if (!geoJsonFeature) {
      setErrorMessage("Sorry, we are unable to draw the map for this place.");
      return;
    }
  }
  const colorScale = getColorScale(
    props.statVar.value.info.title
      ? props.statVar.value.info.title
      : props.statVar.value.dcid,
    props.mapDataValues,
    color,
    domain
  );
  const legendHeight = height * LEGEND_HEIGHT_SCALING;
  const legendWidth = generateLegendSvg(
    LEGEND_CONTAINER_ID,
    legendHeight,
    colorScale,
    "",
    LEGEND_MARGIN_LEFT
  );
  if (
    shouldDrawMap &&
    !_.isEmpty(props.geoJsonData) &&
    !_.isEmpty(props.mapDataValues)
  ) {
    document.getElementById(MAP_CONTAINER_ID).innerHTML = "";
    drawChoropleth(
      MAP_CONTAINER_ID,
      props.geoJsonData,
      height,
      width - legendWidth,
      props.mapDataValues,
      "",
      colorScale,
      redirectAction,
      getTooltipHtml(
        props.metadata,
        props.statVar.value,
        props.mapDataValues,
        props.mapPointValues,
        props.unit
      ),
      canClickRegion(props.placeInfo, props.europeanCountries),
      false,
      shouldShowMapBoundaries(
        props.placeInfo.selectedPlace,
        props.placeInfo.enclosedPlaceType
      ),
      isChildPlaceOf(
        props.placeInfo.selectedPlace.dcid,
        USA_PLACE_DCID,
        props.placeInfo.parentPlaces
      ),
      props.display.value.showMapPoints ? mapPoints : [],
      props.mapPointValues,
      zoomDcid,
      ZOOM_IN_BUTTON_ID,
      ZOOM_OUT_BUTTON_ID
    );
  }
}

function getTitle(statVarDates: string[], statVarName: string): string {
  const minDate = _.min(statVarDates);
  const maxDate = _.max(statVarDates);
  const dateRange =
    minDate === maxDate ? `(${minDate})` : `(${minDate} to ${maxDate})`;
  return `${statVarName} ${dateRange}`;
}

function getSourcesJsx(sources: Set<string>): JSX.Element[] {
  const sourceList: string[] = Array.from(sources);
  const seenSourceDomains = new Set();
  const sourcesJsx = sourceList.map((source, index) => {
    const domain = urlToDomain(source);
    if (seenSourceDomains.has(domain)) {
      return null;
    }
    seenSourceDomains.add(domain);
    return (
      <span key={source}>
        {index > 0 ? ", " : ""}
        <a href={source}>{domain}</a>
      </span>
    );
  });
  return sourcesJsx;
}

function exploreTimelineOnClick(placeDcid: string, statVarDcid: string): void {
  window.open(`/tools/timeline#place=${placeDcid}&statsVar=${statVarDcid}`);
}

const getMapRedirectAction = (
  statVar: StatVar,
  placeInfo: PlaceInfo,
  displayOptions: DisplayOptions,
  europeanCountries: Array<string>
) => (geoProperties: GeoJsonFeatureProperties) => {
  const selectedPlace = {
    dcid: geoProperties.geoDcid,
    name: geoProperties.name,
    types: [placeInfo.enclosedPlaceType],
  };
  const enclosingPlace =
    europeanCountries.indexOf(selectedPlace.dcid) > -1
      ? EUROPE_NAMED_TYPED_PLACE
      : placeInfo.enclosingPlace;
  const parentPlaces = getParentPlaces(
    selectedPlace,
    enclosingPlace,
    placeInfo.parentPlaces
  );
  const redirectLink = getRedirectLink(
    statVar,
    selectedPlace,
    parentPlaces,
    placeInfo.mapPointsPlaceType,
    displayOptions
  );
  window.open(redirectLink, "_self");
};

const getTooltipHtml = (
  metadataMapping: { [dcid: string]: DataPointMetadata },
  statVar: StatVar,
  dataValues: { [dcid: string]: number },
  mapPointValues: { [dcid: string]: number },
  unit: string
) => (place: NamedPlace) => {
  const statVarTitle = statVar.info.title ? statVar.info.title : statVar.dcid;
  const titleHtml = `<b>${place.name}</b><br/>`;
  let hasValue = false;
  let value = "Data Missing";
  if (dataValues[place.dcid] !== null && dataValues[place.dcid] !== undefined) {
    value = formatNumber(dataValues[place.dcid], unit);
    hasValue = true;
  } else if (mapPointValues[place.dcid]) {
    value = formatNumber(mapPointValues[place.dcid], unit);
    hasValue = true;
  }
  if (!hasValue || !(place.dcid in metadataMapping)) {
    return titleHtml + `${statVarTitle}: <wbr>${value}<br />`;
  }
  const metadata = metadataMapping[place.dcid];
  if (!_.isEmpty(metadata.errorMessage)) {
    return titleHtml + `${statVarTitle}: <wbr>${metadata.errorMessage}<br />`;
  }
  let sources = urlToDomain(metadata.statVarSource);
  if (statVar.perCapita && !_.isEmpty(metadata.popSource)) {
    const popDomain = urlToDomain(metadata.popSource);
    if (popDomain !== sources) {
      sources += `, ${popDomain}`;
    }
  }
  const showPopDateMessage =
    statVar.perCapita &&
    !_.isEmpty(metadata.popDate) &&
    !metadata.statVarDate.includes(metadata.popDate) &&
    !metadata.popDate.includes(metadata.statVarDate);
  const popDateHtml = showPopDateMessage
    ? `<sup>*</sup> Uses population data from: <wbr>${metadata.popDate}`
    : "";
  const html =
    titleHtml +
    `${statVarTitle} (${metadata.statVarDate}): <wbr>${value}<br />` +
    `<footer>Data from: <wbr>${sources} <br/>${popDateHtml}</footer>`;
  return html;
};

const onDateRangeMouseOver = () => {
  const offset = 20;
  const left =
    (d3.select(`#${DATE_RANGE_INFO_ID}`).node() as HTMLElement).offsetLeft +
    offset;
  d3.select(`#${DATE_RANGE_INFO_TEXT_ID}`)
    .style("left", left + "px")
    .style("visibility", "visible");
};

const canClickRegion = (
  placeInfo: PlaceInfo,
  europeanCountries: Array<string>
) => (placeDcid: string) => {
  const enclosingPlace =
    europeanCountries.indexOf(placeDcid) > -1
      ? EUROPE_NAMED_TYPED_PLACE
      : placeInfo.enclosingPlace;
  const parentPlaces = getParentPlaces(
    placeInfo.selectedPlace,
    enclosingPlace,
    placeInfo.parentPlaces
  );
  const placeAsNamedTypedPlace = {
    dcid: placeDcid,
    name: placeDcid,
    types: [placeInfo.enclosedPlaceType],
  };
  return !_.isEmpty(
    getAllChildPlaceTypes(placeAsNamedTypedPlace, parentPlaces)
  );
};

const onDateRangeMouseOut = () => {
  d3.select(`#${DATE_RANGE_INFO_TEXT_ID}`).style("visibility", "hidden");
};<|MERGE_RESOLUTION|>--- conflicted
+++ resolved
@@ -35,12 +35,7 @@
 } from "../../chart/types";
 import { formatNumber } from "../../i18n/i18n";
 import {
-<<<<<<< HEAD
-  EARTH_NAMED_TYPED_PLACE,
-  INDIA_PLACE_DCID,
-=======
   EUROPE_NAMED_TYPED_PLACE,
->>>>>>> de57e613
   USA_PLACE_DCID,
 } from "../../shared/constants";
 import { NamedPlace } from "../../shared/types";
