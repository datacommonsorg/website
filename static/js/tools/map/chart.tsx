--- conflicted
+++ resolved
@@ -43,18 +43,8 @@
 import { urlToDomain } from "../../shared/util";
 import { isChildPlaceOf, shouldShowMapBoundaries } from "../shared_util";
 import { DataPointMetadata } from "./chart_loader";
-<<<<<<< HEAD
 import { DisplayOptions, PlaceInfo, StatVar, StatVarWrapper } from "./context";
-import {
-  CHILD_PLACE_TYPES,
-  MAP_REDIRECT_PREFIX,
-  updateHashPlaceInfo,
-  updateHashStatVar,
-} from "./util";
-=======
-import { PlaceInfo, StatVar, StatVarWrapper } from "./context";
 import { CHILD_PLACE_TYPES, getRedirectLink } from "./util";
->>>>>>> c102e47b
 
 interface ChartProps {
   geoJsonData: GeoJsonData;
