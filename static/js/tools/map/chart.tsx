--- conflicted
+++ resolved
@@ -141,12 +141,7 @@
   document.getElementById(LEGEND_CONTAINER_ID).innerHTML = "";
   const width = document.getElementById(CHART_CONTAINER_ID).offsetWidth;
   const height = (width * 2) / 5;
-<<<<<<< HEAD
-  const getRedirectLink = getMapRedirectLink(
-=======
-  const legendMargins = height * 0.2;
   const redirectAction = getMapRedirectAction(
->>>>>>> cb0b89dc
     props.statVarInfo,
     props.placeInfo
   );
