/**
 * Copyright 2022 Google LLC
 *
 * Licensed under the Apache License, Version 2.0 (the "License");
 * you may not use this file except in compliance with the License.
 * You may obtain a copy of the License at
 *
 *      http://www.apache.org/licenses/LICENSE-2.0
 *
 * Unless required by applicable law or agreed to in writing, software
 * distributed under the License is distributed on an "AS IS" BASIS,
 * WITHOUT WARRANTIES OR CONDITIONS OF ANY KIND, either express or implied.
 * See the License for the specific language governing permissions and
 * limitations under the License.
 */

/**
 * Chart component for drawing a choropleth.
 */

import * as d3 from "d3";
import _ from "lodash";
import React, {
  useCallback,
  useContext,
  useEffect,
  useRef,
  useState,
} from "react";

import {
  addMapPoints,
  addPolygonLayer,
  drawD3Map,
  getProjection,
} from "../../chart/draw_d3_map";
import { generateLegendSvg, getColorScale } from "../../chart/draw_map_utils";
import {
  GeoJsonData,
  GeoJsonFeatureProperties,
  MapPoint,
} from "../../chart/types";
import { BORDER_STROKE_COLOR } from "../../constants/map_constants";
import { formatNumber } from "../../i18n/i18n";
import {
  EUROPE_NAMED_TYPED_PLACE,
  USA_PLACE_DCID,
} from "../../shared/constants";
import { DataPointMetadata, NamedPlace } from "../../shared/types";
import { loadSpinner, removeSpinner } from "../../shared/util";
import { isChildPlaceOf, shouldShowMapBoundaries } from "../shared_util";
import { MAP_CONTAINER_ID, SECTION_CONTAINER_ID } from "./chart";
import { Context, DisplayOptions, PlaceInfo, StatVar } from "./context";
import {
  CHART_LOADER_SCREEN,
  getAllChildPlaceTypes,
  getParentPlaces,
  getRedirectLink,
} from "./util";
import { shouldShowBorder } from "./util";

interface D3MapProps {
  geoJsonData: GeoJsonData;
  mapDataValues: { [dcid: string]: number };
  metadata: { [dcid: string]: DataPointMetadata };
  unit: string;
  mapPointValues: { [dcid: string]: number };
  mapPoints: Array<MapPoint>;
  europeanCountries: Array<NamedPlace>;
  // Geojson for drawing border of containing place
  borderGeoJsonData?: GeoJsonData;
}

const LEGEND_CONTAINER_ID = "choropleth-legend";
const CHART_CONTAINER_ID = "chart-container";
const ZOOM_IN_BUTTON_ID = "zoom-in-button";
const ZOOM_OUT_BUTTON_ID = "zoom-out-button";
const LEGEND_MARGIN_LEFT = 30;
const LEGEND_HEIGHT_SCALING = 0.6;
const DEBOUNCE_INTERVAL_MS = 30;

export function D3Map(props: D3MapProps): JSX.Element {
  const { placeInfo, statVar, display } = useContext(Context);

  const [errorMessage, setErrorMessage] = useState("");
  const chartContainerRef = useRef<HTMLDivElement>(null);
  const mapContainerRef = useRef<HTMLDivElement>(null);
  const legendContainerRef = useRef<HTMLDivElement>(null);

  const draw = useCallback(() => {
    if (
      _.isEmpty(props.geoJsonData) ||
      _.isNull(props.mapDataValues) ||
      _.isNull(placeInfo.value.parentPlaces)
    ) {
      return;
    }
    document.getElementById(
      LEGEND_CONTAINER_ID
    ).innerHTML = `<div id="legend-unit">${props.unit || ""}</div>`;
    const width = document.getElementById(CHART_CONTAINER_ID).offsetWidth;
    const height = (width * 2) / 5;
    const redirectAction = getMapRedirectAction(
      statVar.value,
      placeInfo.value,
      display.value,
      props.europeanCountries
    );
    const zoomDcid =
      placeInfo.value.enclosingPlace.dcid !== placeInfo.value.selectedPlace.dcid
        ? placeInfo.value.selectedPlace.dcid
        : "";
    if (zoomDcid) {
      const geoJsonFeature = props.geoJsonData.features.find(
        (feature) => feature.properties.geoDcid === zoomDcid
      );
      if (!geoJsonFeature) {
        setErrorMessage("Sorry, we are unable to draw the map for this place.");
        return;
      }
    }
    const svTitle =
      statVar.value.dcid in statVar.value.info
        ? statVar.value.info[statVar.value.dcid].title
        : "";
    const dataValues = Object.values(props.mapDataValues);
    const colorScale = getColorScale(
      svTitle || statVar.value.dcid,
      d3.min(dataValues),
      d3.mean(dataValues),
      d3.max(dataValues),
      display.value.color,
      display.value.domain
    );
    const legendHeight = height * LEGEND_HEIGHT_SCALING;
    const legendWidth = generateLegendSvg(
      legendContainerRef.current,
      legendHeight,
      colorScale,
      "",
      LEGEND_MARGIN_LEFT,
      formatNumber
    );
    const zoomParams = {
      zoomInButtonId: ZOOM_IN_BUTTON_ID,
      zoomOutButtonId: ZOOM_OUT_BUTTON_ID,
    };
    const isUSAPlace = isChildPlaceOf(
      placeInfo.value.selectedPlace.dcid,
      USA_PLACE_DCID,
      placeInfo.value.parentPlaces
    );
    const projection = getProjection(
      isUSAPlace,
      placeInfo.value.enclosingPlace.dcid,
      width - legendWidth,
      height,
      props.geoJsonData,
      zoomDcid
    );
    drawD3Map(
      mapContainerRef.current,
      props.geoJsonData,
      height,
      width - legendWidth,
      props.mapDataValues,
      colorScale,
      redirectAction,
      getTooltipHtml(
        props.metadata,
        props.mapDataValues,
        statVar.value.perCapita,
        props.unit
      ),
      canClickRegion(placeInfo.value, props.europeanCountries),
      shouldShowMapBoundaries(
        placeInfo.value.selectedPlace,
        placeInfo.value.enclosedPlaceType
      ),
      projection,
      zoomDcid,
      zoomParams
    );
<<<<<<< HEAD
    if (
      placeInfo.value.enclosedPlaceType &&
      shouldShowBorder(placeInfo.value.enclosedPlaceType) &&
      props.borderGeoJsonData
    ) {
      addPolygonLayer(
        mapContainerRef.current,
        props.borderGeoJsonData,
        projection,
        () => "none",
        () => BORDER_STROKE_COLOR,
        () => null,
        false
      );
    }
    if (display.value.showMapPoints && props.mapPointValues) {
=======
    if (display.value.showMapPoints) {
>>>>>>> 6d9fb073
      let mapPointSvTitle = "";
      if (statVar.value.mapPointSv !== statVar.value.dcid) {
        mapPointSvTitle =
          statVar.value.mapPointSv in statVar.value.info
            ? statVar.value.info[statVar.value.mapPointSv].title
            : "";
      }
      addMapPoints(
        mapContainerRef.current,
        props.mapPoints,
        props.mapPointValues || {},
        projection,
        props.mapPointValues
          ? null
          : () =>
              "black" /* getPointColor: if there are mapPointValues, addMapPoints will color the points accordingly */,
        getTooltipHtml(
          props.metadata,
          props.mapPointValues || {},
          false,
          mapPointSvTitle || statVar.value.mapPointSv
        )
      );
    }
    removeSpinner(CHART_LOADER_SCREEN);
  }, [
    props.borderGeoJsonData,
    props.europeanCountries,
    props.geoJsonData,
    props.mapDataValues,
    props.mapPointValues,
    props.mapPoints,
    props.metadata,
    props.unit,
    statVar,
    display,
    placeInfo,
  ]);

  // Replot when data changes.
  useEffect(() => {
    if (display.value.showMapPoints && !props.mapPoints) {
      loadSpinner(SECTION_CONTAINER_ID);
      return;
    } else {
      removeSpinner(SECTION_CONTAINER_ID);
    }
    draw();
  }, [display.value.showMapPoints, props.mapPoints, draw]);

  // Replot when chart width changes on sv widget toggle.
  useEffect(() => {
    const debouncedHandler = _.debounce(() => {
      if (!display.value.showMapPoints || props.mapPoints) {
        draw();
      }
    }, DEBOUNCE_INTERVAL_MS);
    const resizeObserver = new ResizeObserver(debouncedHandler);
    const chartContainer = chartContainerRef.current;
    if (chartContainer) {
      resizeObserver.observe(chartContainer);
    }
    return () => {
      resizeObserver.unobserve(chartContainer);
      debouncedHandler.cancel();
    };
  }, [props, chartContainerRef]);

  if (errorMessage) {
    return <div className="error-message">{errorMessage}</div>;
  } else {
    return (
      <div className="map-section-container">
        <div id={CHART_CONTAINER_ID} ref={chartContainerRef}>
          <div id={MAP_CONTAINER_ID} ref={mapContainerRef}></div>
          <div id={LEGEND_CONTAINER_ID} ref={legendContainerRef}></div>
        </div>
        <div className="zoom-button-section">
          <div id={ZOOM_IN_BUTTON_ID} className="zoom-button">
            <i className="material-icons">add</i>
          </div>
          <div id={ZOOM_OUT_BUTTON_ID} className="zoom-button">
            <i className="material-icons">remove</i>
          </div>
        </div>
      </div>
    );
  }
}

const getMapRedirectAction =
  (
    statVar: StatVar,
    placeInfo: PlaceInfo,
    displayOptions: DisplayOptions,
    europeanCountries: Array<NamedPlace>
  ) =>
  (geoProperties: GeoJsonFeatureProperties) => {
    const selectedPlace = {
      dcid: geoProperties.geoDcid,
      name: geoProperties.name,
      types: [placeInfo.enclosedPlaceType],
    };
    const enclosingPlace =
      europeanCountries.findIndex(
        (country) => country.dcid === selectedPlace.dcid
      ) > -1
        ? EUROPE_NAMED_TYPED_PLACE
        : placeInfo.enclosingPlace;
    const parentPlaces = getParentPlaces(
      selectedPlace,
      enclosingPlace,
      placeInfo.parentPlaces
    );
    const redirectLink = getRedirectLink(
      statVar,
      selectedPlace,
      parentPlaces,
      placeInfo.mapPointPlaceType,
      displayOptions
    );
    window.open(redirectLink, "_self");
  };

const getTooltipHtml =
  (
    metadataMapping: { [dcid: string]: DataPointMetadata },
    dataValues: { [dcid: string]: number },
    isPerCapita: boolean,
    unit: string,
    statVarTitle?: string
  ) =>
  (place: NamedPlace) => {
    let titleHtml = `<b>${place.name || place.dcid}</b>`;
    if (statVarTitle) {
      titleHtml = `<b>${statVarTitle}</b><br />` + titleHtml;
    }
    let hasValue = false;
    let value = "Data Unavailable";
    if (
      dataValues[place.dcid] !== null &&
      dataValues[place.dcid] !== undefined
    ) {
      value = formatNumber(dataValues[place.dcid], unit);
      hasValue = true;
    }
    const metadata = metadataMapping[place.dcid];
    const showPopDateMessage =
      isPerCapita &&
      !_.isEmpty(metadata.popDate) &&
      !metadata.placeStatDate.includes(metadata.popDate) &&
      !metadata.popDate.includes(metadata.placeStatDate);
    if (!hasValue || !(place.dcid in metadataMapping)) {
      return `${titleHtml}: <wbr>${value}<br />`;
    }
    if (!_.isEmpty(metadata.errorMessage)) {
      return `${titleHtml}: <wbr>${metadata.errorMessage}<br />`;
    }
    const footer = showPopDateMessage
      ? `<footer><sup>1</sup> Uses population data from: <wbr>${metadata.popDate}</footer>`
      : "";
    const html =
      `${titleHtml} (${metadata.placeStatDate}): <wbr><b>${value}</b>${
        showPopDateMessage ? "<sup>1</sup>" : ""
      }<br />` + footer;
    return html;
  };

const canClickRegion =
  (placeInfo: PlaceInfo, europeanCountries: Array<NamedPlace>) =>
  (placeDcid: string) => {
    const enclosingPlace =
      europeanCountries.findIndex((country) => country.dcid === placeDcid) > -1
        ? EUROPE_NAMED_TYPED_PLACE
        : placeInfo.enclosingPlace;
    const parentPlaces = getParentPlaces(
      placeInfo.selectedPlace,
      enclosingPlace,
      placeInfo.parentPlaces
    );
    const placeAsNamedTypedPlace = {
      dcid: placeDcid,
      name: placeDcid,
      types: [placeInfo.enclosedPlaceType],
    };
    return !_.isEmpty(
      getAllChildPlaceTypes(placeAsNamedTypedPlace, parentPlaces)
    );
  };<|MERGE_RESOLUTION|>--- conflicted
+++ resolved
@@ -181,7 +181,6 @@
       zoomDcid,
       zoomParams
     );
-<<<<<<< HEAD
     if (
       placeInfo.value.enclosedPlaceType &&
       shouldShowBorder(placeInfo.value.enclosedPlaceType) &&
@@ -197,10 +196,7 @@
         false
       );
     }
-    if (display.value.showMapPoints && props.mapPointValues) {
-=======
     if (display.value.showMapPoints) {
->>>>>>> 6d9fb073
       let mapPointSvTitle = "";
       if (statVar.value.mapPointSv !== statVar.value.dcid) {
         mapPointSvTitle =
