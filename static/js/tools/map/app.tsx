/**
 * Copyright 2021 Google LLC
 *
 * Licensed under the Apache License, Version 2.0 (the "License");
 * you may not use this file except in compliance with the License.
 * You may obtain a copy of the License at
 *
 *      http://www.apache.org/licenses/LICENSE-2.0
 *
 * Unless required by applicable law or agreed to in writing, software
 * distributed under the License is distributed on an "AS IS" BASIS,
 * WITHOUT WARRANTIES OR CONDITIONS OF ANY KIND, either express or implied.
 * See the License for the specific language governing permissions and
 * limitations under the License.
 */

/**
 * Main app component for map explorer.
 */

import { ThemeProvider } from "@emotion/react";
import React, { ReactElement, useContext, useEffect, useState } from "react";
import { Container, Row } from "reactstrap";

import { ASYNC_ELEMENT_HOLDER_CLASS } from "../../constants/css_constants";
import { intl } from "../../i18n/i18n";
import { toolMessages } from "../../i18n/i18n_tool_messages";
import {
  isFeatureEnabled,
  STANDARDIZED_VIS_TOOL_FEATURE_FLAG,
} from "../../shared/feature_flags/util";
import theme from "../../theme/theme";
import { ToolHeader } from "../shared/tool_header";
import { VisToolInstructionsBox } from "../shared/vis_tools/vis_tool_instructions_box";
import { ChartLoader } from "./chart_loader";
import { Context, ContextType, useInitialContext } from "./context";
import { Info } from "./info";
import { PlaceOptions } from "./place_options";
import { StatVarChooser } from "./stat_var_chooser";
import { Title } from "./title";
import {
  ALLOW_LEAFLET_URL_ARG,
  applyHashDate,
  applyHashDisplay,
  applyHashPlaceInfo,
  applyHashStatVar,
  ifShowChart,
  MAP_URL_PATH,
  updateHashDisplay,
  updateHashPlaceInfo,
  updateHashStatVar,
} from "./util";

function App(): ReactElement {
  const [isSvModalOpen, updateSvModalOpen] = useState(false);
  const toggleSvModalCallback = (): void => updateSvModalOpen(!isSvModalOpen);
  const useStandardizedUi = isFeatureEnabled(
    STANDARDIZED_VIS_TOOL_FEATURE_FLAG
  );
  const { statVar, placeInfo } = useContext(Context);
  const showInstructions = !ifShowChart(statVar.value, placeInfo.value);

  const { placeInfo, statVar } = useContext(Context);

  const showChart = ifShowChart(statVar.value, placeInfo.value);
  const showInstructions = !showChart;

  return (
    <React.StrictMode>
      <StatVarChooser
        openSvHierarchyModal={isSvModalOpen}
        openSvHierarchyModalCallback={toggleSvModalCallback}
      />
      <div id="plot-container" className={ASYNC_ELEMENT_HOLDER_CLASS}>
        <Container fluid={true}>
          <Row>
            {useStandardizedUi ? (
              <ToolHeader
                title={intl.formatMessage(toolMessages.mapToolTitle)}
                subtitle={intl.formatMessage(toolMessages.mapToolSubtitle)}
                switchToolsUrl="/tools/visualization#visType%3Dmap"
              />
            ) : (
              <Title />
            )}
          </Row>
          <Row>
            <PlaceOptions toggleSvHierarchyModal={toggleSvModalCallback} />
          </Row>
<<<<<<< HEAD
          {showInstructions && (
            <Row>
              {useStandardizedUi ? <VisToolInstructionsBox /> : <Info />}
            </Row>
          )}
          {showChart && (
            <Row id="chart-row">
              <ChartLoader />
            </Row>
          )}
=======
          <Row>
            {useStandardizedUi && showInstructions ? (
              <VisToolInstructionsBox toolType="map" />
            ) : (
              <Info />
            )}
          </Row>
          <Row id="chart-row">
            <ChartLoader />
          </Row>
>>>>>>> 92a630ee
        </Container>
      </div>
    </React.StrictMode>
  );
}

export function AppWithContext(): ReactElement {
  const params = new URLSearchParams(
    decodeURIComponent(location.hash).replace("#", "?")
  );
  const store = useInitialContext(params);

  useEffect(() => updateHash(store), [store]);
  window.onhashchange = (): void => applyHash(store);

  return (
    <ThemeProvider theme={theme}>
      <Context.Provider value={store}>
        <App />
      </Context.Provider>
    </ThemeProvider>
  );
}

function applyHash(context: ContextType): void {
  // When url formation is updated here, make sure to also update the
  // getRedirectLink function in ./util.ts
  const params = new URLSearchParams(
    decodeURIComponent(location.hash).replace("#", "?")
  );
  context.placeInfo.set(applyHashPlaceInfo(params));
  context.statVar.set(applyHashStatVar(params));
  context.dateCtx.set(applyHashDate(params));
  context.display.set(applyHashDisplay(params));
}

function updateHash(context: ContextType): void {
  let hash = updateHashStatVar("", context.statVar.value);
  hash = updateHashPlaceInfo(hash, context.placeInfo.value);
  hash = updateHashDisplay(hash, context.display.value);
  // leaflet flag is part of the search arguments instead of hash, so need to
  // update that separately
  // TODO: forward along all args and then append hash in the url.
  let args = "";
  if (context.display.value.allowLeaflet) {
    args += `?${ALLOW_LEAFLET_URL_ARG}=1`;
  }
  const newHash = encodeURIComponent(hash);
  const currentHash = location.hash.replace("#", "");
  const currentArgs = location.search;
  if (newHash && (newHash !== currentHash || args !== currentArgs)) {
    history.pushState({}, "", `${MAP_URL_PATH}${args}#${newHash}`);
  }
}<|MERGE_RESOLUTION|>--- conflicted
+++ resolved
@@ -57,11 +57,8 @@
   const useStandardizedUi = isFeatureEnabled(
     STANDARDIZED_VIS_TOOL_FEATURE_FLAG
   );
-  const { statVar, placeInfo } = useContext(Context);
-  const showInstructions = !ifShowChart(statVar.value, placeInfo.value);
 
   const { placeInfo, statVar } = useContext(Context);
-
   const showChart = ifShowChart(statVar.value, placeInfo.value);
   const showInstructions = !showChart;
 
@@ -87,7 +84,6 @@
           <Row>
             <PlaceOptions toggleSvHierarchyModal={toggleSvModalCallback} />
           </Row>
-<<<<<<< HEAD
           {showInstructions && (
             <Row>
               {useStandardizedUi ? <VisToolInstructionsBox /> : <Info />}
@@ -98,18 +94,6 @@
               <ChartLoader />
             </Row>
           )}
-=======
-          <Row>
-            {useStandardizedUi && showInstructions ? (
-              <VisToolInstructionsBox toolType="map" />
-            ) : (
-              <Info />
-            )}
-          </Row>
-          <Row id="chart-row">
-            <ChartLoader />
-          </Row>
->>>>>>> 92a630ee
         </Container>
       </div>
     </React.StrictMode>
