--- conflicted
+++ resolved
@@ -18,13 +18,8 @@
  * Main app component for map explorer.
  */
 
-<<<<<<< HEAD
 import { css, ThemeProvider, useTheme } from "@emotion/react";
-import React, { ReactElement, useEffect, useState } from "react";
-=======
-import { ThemeProvider } from "@emotion/react";
 import React, { ReactElement, useContext, useEffect, useState } from "react";
->>>>>>> ddb4a47e
 import { Container, Row } from "reactstrap";
 
 import { ASYNC_ELEMENT_HOLDER_CLASS } from "../../constants/css_constants";
@@ -64,7 +59,6 @@
     STANDARDIZED_VIS_TOOL_FEATURE_FLAG
   );
   const theme = useTheme();
-
   const { placeInfo, statVar } = useContext(Context);
   const showChart = ifShowChart(statVar.value, placeInfo.value);
   const showInstructions = !showChart;
@@ -91,25 +85,19 @@
           <Row>
             <PlaceOptions toggleSvHierarchyModal={toggleSvModalCallback} />
           </Row>
-<<<<<<< HEAD
-          <Row>{useStandardizedUi ? <VisToolInstructionsBox /> : <Info />}</Row>
-          {useStandardizedUi && (
-            <Row
-              css={css`
-                margin-top: ${theme.spacing.xl}px;
-              `}
-            >
-              <ChartLinkChips toolType="map" />
-            </Row>
-          )}
-          <Row id="chart-row">
-            <ChartLoader />
-          </Row>
-=======
           {showInstructions && (
             <Row>
               {useStandardizedUi ? (
-                <VisToolInstructionsBox toolType="map" />
+                <>
+                  <VisToolInstructionsBox toolType="map" />
+                  <div
+                    css={css`
+                      margin-top: ${theme.spacing.xl}px;
+                    `}
+                  >
+                    <ChartLinkChips toolType="map" />
+                  </div>
+                </>
               ) : (
                 <Info />
               )}
@@ -120,7 +108,6 @@
               <ChartLoader />
             </Row>
           )}
->>>>>>> ddb4a47e
         </Container>
       </div>
     </React.StrictMode>
