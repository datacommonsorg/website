/**
 * Copyright 2021 Google LLC
 *
 * Licensed under the Apache License, Version 2.0 (the "License");
 * you may not use this file except in compliance with the License.
 * You may obtain a copy of the License at
 *
 *      http://www.apache.org/licenses/LICENSE-2.0
 *
 * Unless required by applicable law or agreed to in writing, software
 * distributed under the License is distributed on an "AS IS" BASIS,
 * WITHOUT WARRANTIES OR CONDITIONS OF ANY KIND, either express or implied.
 * See the License for the specific language governing permissions and
 * limitations under the License.
 */

/**
 * Component for retrieving and transforming data into a form ready for drawing
 * and passing the data to a `Chart` component that draws the choropleth.
 */

import axios from "axios";
import _ from "lodash";
import React, { useContext, useEffect, useState } from "react";

import { GeoJsonData, GeoJsonFeature, MapPoint } from "../../chart/types";
import {
  EUROPE_NAMED_TYPED_PLACE,
  IPCC_PLACE_50_TYPE_DCID,
} from "../../shared/constants";
import {
  SourceSelector,
  SourceSelectorSvInfo,
} from "../../shared/source_selector";
import { StatApiResponse } from "../../shared/stat_types";
<<<<<<< HEAD
import { StatVarSummary } from "../../shared/types";
import { getCappedStatVarDate } from "../../shared/util";
import {
  GetPlaceStatDateWithinPlaceResponse,
=======
import { NamedPlace } from "../../shared/types";
import { getCappedStatVarDate } from "../../shared/util";
import {
  ENCLOSED_PLACE_TYPE_NAMES,
  getEnclosedPlacesPromise,
} from "../../utils/place_utils";
import {
>>>>>>> de3f2b75
  GetStatSetAllResponse,
  GetStatSetResponse,
  getUnit,
  PlacePointStat,
  PlacePointStatAll,
  StatMetadata,
} from "../shared_util";
import { Chart } from "./chart";
import {
  Context,
  DisplayOptionsWrapper,
  IsLoadingWrapper,
  PlaceInfo,
  StatVar,
  StatVarWrapper,
} from "./context";
import { PlaceDetails } from "./place_details";
<<<<<<< HEAD
import {
  BEST_AVAILABLE_METAHASH,
  DataPointMetadata,
  ENCLOSED_PLACE_TYPE_NAMES,
  getLegendBounds,
  getMetaText,
  getPlaceChartData,
  getTimeSliderDates,
} from "./util";
=======
import { DataPointMetadata, getPlaceChartData } from "./util";
>>>>>>> de3f2b75

const MANUAL_GEOJSON_DISTANCES = {
  [IPCC_PLACE_50_TYPE_DCID]: 0.5,
};

interface ChartRawData {
  geoJsonData: GeoJsonData;
  placeStat: PlacePointStat;
  allPlaceStat: Record<string, PlacePointStat>;
  metadataMap: Record<string, StatMetadata>;
  population: StatApiResponse;
  breadcrumbPlaceStat: PlacePointStat;
  mapPointStat: PlacePointStat;
  mapPointsPromise: Promise<Array<MapPoint>>;
  europeanCountries: Array<NamedPlace>;
  dataDate: string;

  // Map of metahash to array of ~10 dates for time slider
  sampleDates: Record<string, Array<string>>;

  // Map of metahash to display domain for the map legend
  legendBounds: Record<string, [number, number, number]>;
}

interface ChartData {
  mapValues: { [dcid: string]: number };
  metadata: { [dcid: string]: DataPointMetadata };
  breadcrumbValues: { [dcid: string]: number };
  sources: Set<string>;
  dates: Set<string>;
  geoJsonData: GeoJsonData;
  unit: string;
  mapPointValues: { [dcid: string]: number };
  mapPointsPromise: Promise<Array<MapPoint>>;
  europeanCountries: Array<NamedPlace>;
  rankingLink: string;

  // Array of ~10 dates for time slider
  sampleDates: Array<string>;

  // Current metahash
  metahash: string;
}

export function ChartLoader(): JSX.Element {
  const { placeInfo, statVar, isLoading, display } = useContext(Context);
  const [rawData, setRawData] = useState<ChartRawData | undefined>(undefined);
  const [chartData, setChartData] = useState<ChartData | undefined>(undefined);

  // Map of metahash -> date -> ChartRawData
  const [sampleDatesChartData, setSampleDatesChartData] = useState<
    Record<string, Record<string, ChartRawData>>
  >({});
  const [onPlayCallback, setOnPlayCallback] = useState<() => void>(undefined);

  useEffect(() => {
    const placeSelected =
      !_.isEmpty(placeInfo.value.enclosingPlace.dcid) &&
      !_.isEmpty(placeInfo.value.enclosedPlaceType);
    if (
      placeSelected &&
      !_.isEmpty(statVar.value.dcid) &&
      !_.isNull(statVar.value.info)
    ) {
      fetchData(placeInfo.value, statVar.value, isLoading, setRawData);
    } else {
      setRawData(undefined);
    }
  }, [
    placeInfo.value.enclosingPlace,
    placeInfo.value.enclosedPlaceType,
    statVar.value.dcid,
    statVar.value.info,
    statVar.value.denom,
    statVar.value.mapPointSv,
  ]);

  useEffect(() => {
    if (!_.isEmpty(rawData)) {
      loadChartData(
        rawData,
        placeInfo.value,
        statVar.value,
        setChartData,
        display
      );
      if (statVar.value.perCapita) {
        setLegendBoundsPerCapita(rawData, statVar, display);
      }
    }
  }, [rawData, statVar.value.metahash, statVar.value.perCapita]);

  useEffect(() => {
    if (onPlayCallback) {
      onPlayCallback();
    }
  }, [sampleDatesChartData]);

  if (chartData === undefined) {
    return null;
  } else if (_.isEmpty(chartData.geoJsonData)) {
    <div className="p-5">
      {`Sorry, maps are not available for ${placeInfo.value.enclosedPlaceType} in ${placeInfo.value.selectedPlace.name}. Try picking another place or type of place.`}
    </div>;
  } else if (_.isEmpty(chartData) || _.isEmpty(chartData.mapValues)) {
    return (
      <div className="p-5">
        {`Sorry, the selected variable ${
          statVar.value.info.title || statVar.value.dcid
        } is not available for places in ${
          placeInfo.value.selectedPlace.name
        } of type ${
          ENCLOSED_PLACE_TYPE_NAMES[placeInfo.value.enclosedPlaceType] ||
          placeInfo.value.enclosedPlaceType
        }. Please try a different variable or different place options.`}
      </div>
    );
  }
  const sourceSelectorSvInfo = getSourceSelectorSvInfo(
    statVar.value,
    Object.keys(rawData.allPlaceStat),
    rawData.metadataMap
  );

  const onPlay = async (metahash: string, callback: () => void) => {
    setOnPlayCallback(() => callback);
    if (metahash in sampleDatesChartData) {
      callback();
      return;
    }
    fetchData(
      placeInfo.value,
      statVar.value,
      isLoading,
      setRawData,
      metahash,
      rawData.sampleDates[metahash],
      sampleDatesChartData,
      setSampleDatesChartData
    );
  };

  const updateDate = (metahash: string, date: string) => {
    // Check if any data is fetched at all for the date
    let placeStatData = false;
    if (
      metahash in sampleDatesChartData &&
      date in sampleDatesChartData[metahash]
    ) {
      for (const place in sampleDatesChartData[metahash][date].placeStat.stat) {
        if (sampleDatesChartData[metahash][date].placeStat.stat[place].value) {
          placeStatData = true;
          break;
        }
      }
    }

    // Skip update if date has no data
    if (
      placeStatData ||
      (metahash != BEST_AVAILABLE_METAHASH &&
        sampleDatesChartData[metahash][date].allPlaceStat[metahash].stat)
    ) {
      loadChartData(
        sampleDatesChartData[metahash][date],
        placeInfo.value,
        statVar.value,
        setChartData,
        display,
        metahash == BEST_AVAILABLE_METAHASH ? "" : metahash
      );
    }
  };

  return (
    <div className="chart-region">
      <Chart
        geoJsonData={chartData.geoJsonData}
        mapDataValues={chartData.mapValues}
        metadata={chartData.metadata}
        breadcrumbDataValues={chartData.breadcrumbValues}
        placeInfo={placeInfo.value}
        statVar={statVar}
        dates={chartData.dates}
        sources={chartData.sources}
        unit={chartData.unit}
        mapPointValues={chartData.mapPointValues}
        display={display}
        mapPointsPromise={chartData.mapPointsPromise}
        europeanCountries={chartData.europeanCountries}
        rankingLink={chartData.rankingLink}
<<<<<<< HEAD
        sampleDates={chartData.sampleDates}
        metahash={chartData.metahash}
        onPlay={onPlay}
        updateDate={updateDate}
      />
      <div id="source-picker">
        <span>Pick Source</span>
        <CustomInput
          id="source-select"
          type="select"
          defaultValue={BEST_AVAILABLE_METAHASH}
          onChange={(e) => {
            loadChartData(
              rawData,
              placeInfo.value,
              statVar.value,
              setChartData,
              display,
              e.target.value
            );
          }}
        >
          <option value={BEST_AVAILABLE_METAHASH}>
            {BEST_AVAILABLE_METAHASH}
          </option>
          {sourceList.map((source) => (
            <option value={source.metaHash} key={source.metaHash}>
              {source.text}
            </option>
          ))}
        </CustomInput>
      </div>
=======
        sourceSelectorSvInfo={sourceSelectorSvInfo}
      />
>>>>>>> de3f2b75
      <PlaceDetails
        breadcrumbDataValues={chartData.breadcrumbValues}
        mapDataValues={chartData.mapValues}
        placeInfo={placeInfo.value}
        metadata={chartData.metadata}
        unit={chartData.unit}
        statVar={statVar.value}
        geoJsonFeatures={chartData.geoJsonData.features}
        displayOptions={display.value}
        europeanCountries={chartData.europeanCountries}
      />
    </div>
  );
}

function getGeoJsonDataFeatures(
  placeDcids: string[],
  enclosedPlaceType: string
): GeoJsonFeature[] {
  const distance = MANUAL_GEOJSON_DISTANCES[enclosedPlaceType];
  if (!distance) {
    return [];
  }
  const geoJsonFeatures = [];
  for (const placeDcid of placeDcids) {
    const dcidPrefixSuffix = placeDcid.split("/");
    if (dcidPrefixSuffix.length < 2) {
      continue;
    }
    const latlon = dcidPrefixSuffix[1].split("_");
    if (latlon.length < 2) {
      continue;
    }
    const neLat = Number(latlon[0]) + distance / 2;
    const neLon = Number(latlon[1]) + distance / 2;
    const placeName = `${latlon[0]}, ${latlon[1]} (${distance} arc degree)`;
    // TODO: handle cases of overflowing 180 near the international date line
    // becasuse not sure if drawing libraries can handle this
    geoJsonFeatures.push({
      geometry: {
        type: "MultiPolygon",
        coordinates: [
          [
            [
              [neLon, neLat],
              [neLon, neLat - distance],
              [neLon - distance, neLat - distance],
              [neLon - distance, neLat],
              [neLon, neLat],
            ],
          ],
        ],
      },
      id: placeDcid,
      properties: { geoDcid: placeDcid, name: placeName },
      type: "Feature",
    });
  }
  return geoJsonFeatures;
}

<<<<<<< HEAD
function getMetaList(
=======
function getSourceSelectorSvInfo(
  statVar: StatVar,
>>>>>>> de3f2b75
  metaHashList: string[],
  metadataMap: Record<string, StatMetadata>
): SourceSelectorSvInfo {
  const filteredMetadataMap: Record<string, StatMetadata> = {};
  metaHashList.forEach((metahash) => {
    if (metahash in metadataMap) {
      filteredMetadataMap[metahash] = metadataMap[metahash];
    }
  });
  return {
    dcid: statVar.dcid,
    metadataMap: filteredMetadataMap,
    metahash: statVar.metahash,
    name:
      statVar.dcid in statVar.info
        ? statVar.info[statVar.dcid].title
        : statVar.dcid,
  };
}

// Fetches the data needed for the charts.
// TODO: extract groups of cohesive promises
function fetchData(
  placeInfo: PlaceInfo,
  statVar: StatVar,
  isLoading: IsLoadingWrapper,
  setRawData: (data: ChartRawData) => void,
  metahash?: string,
  currentSampleDates?: Array<string>,
  sampleDatesChartData?: Record<string, Record<string, ChartRawData>>,
  setSampleDatesChartData?: (
    data: Record<string, Record<string, ChartRawData>>
  ) => void
): void {
  isLoading.setIsDataLoading(true);
  if (!statVar.dcid) {
    return;
  }
  const breadcrumbPlaceDcids = placeInfo.parentPlaces.map(
    (namedPlace) => namedPlace.dcid
  );
  breadcrumbPlaceDcids.push(placeInfo.selectedPlace.dcid);
  const breadcrumbPopPromise: Promise<StatApiResponse> = axios
    .post(`/api/stats`, {
      statVars: [statVar.denom],
      places: breadcrumbPlaceDcids,
    })
    .then((resp) => resp.data);
  const enclosedPlacesPopPromise: Promise<StatApiResponse> = axios
    .get(
      "/api/stats/set/series/within-place" +
        `?parent_place=${placeInfo.enclosingPlace.dcid}` +
        `&child_type=${placeInfo.enclosedPlaceType}` +
        `&stat_vars=${statVar.denom}`
    )
    .then((resp) => resp.data);
  const geoJsonDataPromise = axios
    .get(
      `/api/choropleth/geojson?placeDcid=${placeInfo.enclosingPlace.dcid}&placeType=${placeInfo.enclosedPlaceType}`
    )
    .then((resp) => resp.data);

  let dataDate = "";
  const cappedDate = getCappedStatVarDate(statVar.dcid);
  // If there is a specified date, get the data for that date. If no specified
  // date, still need to cut data for prediction data that extends to 2099
  if (statVar.date) {
    dataDate = statVar.date;
  } else if (cappedDate) {
    dataDate = cappedDate;
  }
  const dateParam = dataDate ? `&date=${dataDate}` : "";
  const enclosedPlaceDataPromise: Promise<GetStatSetResponse> = axios
    .get(
      `/api/stats/within-place?parent_place=${placeInfo.enclosingPlace.dcid}&child_type=${placeInfo.enclosedPlaceType}&stat_vars=${statVar.dcid}${dateParam}`
    )
    .then((resp) => resp.data);
  const allEnclosedPlaceDataPromise: Promise<GetStatSetAllResponse> = axios
    .get(
      `/api/stats/within-place/all?parent_place=${placeInfo.enclosingPlace.dcid}&child_type=${placeInfo.enclosedPlaceType}&stat_vars=${statVar.dcid}${dateParam}`
    )
    .then((resp) => resp.data);
  const breadcrumbPlaceDataPromise: Promise<GetStatSetResponse> = axios
    .post("/api/stats/set", {
      places: breadcrumbPlaceDcids,
      stat_vars: [statVar.dcid],
      date: dataDate,
    })
    .then((resp) => {
      return resp.data;
    });

  // Optionally compute for each sample date
  const enclosedPlaceDatesList: Array<Promise<GetStatSetResponse>> = [];
  const allEnclosedPlaceDatesList: Array<Promise<GetStatSetAllResponse>> = [];
  const breadcrumbPlaceDatesList: Array<Promise<GetStatSetResponse>> = [];
  if (metahash && currentSampleDates) {
    for (const i in currentSampleDates) {
      enclosedPlaceDatesList.push(
        axios
          .get(
            `/api/stats/within-place?parent_place=${placeInfo.enclosingPlace.dcid}&child_type=${placeInfo.enclosedPlaceType}&stat_vars=${statVar.dcid}&date=${currentSampleDates[i]}`
          )
          .then((resp) => resp.data)
      );
      allEnclosedPlaceDatesList.push(
        axios
          .get(
            `/api/stats/within-place/all?parent_place=${placeInfo.enclosingPlace.dcid}&child_type=${placeInfo.enclosedPlaceType}&stat_vars=${statVar.dcid}&date=${currentSampleDates[i]}`
          )
          .then((resp) => resp.data)
      );
      breadcrumbPlaceDatesList.push(
        axios
          .post("/api/stats/set", {
            places: breadcrumbPlaceDcids,
            stat_vars: [statVar.dcid],
            date: currentSampleDates[i],
          })
          .then((resp) => {
            return resp.data;
          })
      );
    }
  }
  const enclosedPlaceDatesPromise = Promise.all(enclosedPlaceDatesList);
  const allEnclosedPlaceDatesPromise = Promise.all(allEnclosedPlaceDatesList);
  const breadcrumbPlaceDatesPromise = Promise.all(breadcrumbPlaceDatesList);

  const mapPointSv = statVar.mapPointSv || statVar.dcid;
  const mapPointDataPromise: Promise<GetStatSetResponse> = placeInfo.mapPointPlaceType
    ? axios
        .get(
          `/api/stats/within-place?parent_place=${placeInfo.enclosingPlace.dcid}&child_type=${placeInfo.mapPointPlaceType}&stat_vars=${mapPointSv}`
        )
        .then((resp) => {
          return resp.data;
        })
    : Promise.resolve(null);
  const mapPointsPromise: Promise<Array<MapPoint>> = placeInfo.mapPointPlaceType
    ? axios
        .get(
          `/api/choropleth/map-points?placeDcid=${placeInfo.enclosingPlace.dcid}&placeType=${placeInfo.mapPointPlaceType}`
        )
        .then((resp) => {
          return resp.data;
        })
    : Promise.resolve({});
<<<<<<< HEAD
  const europeanCountriesPromise: Promise<Array<string>> = axios
    .get(
      `/api/place/places-in?dcid=${EUROPE_NAMED_TYPED_PLACE.dcid}&placeType=Country`
    )
    .then((resp) => resp.data[EUROPE_NAMED_TYPED_PLACE.dcid]);
  const statVarSummaryPromise: Promise<StatVarSummary> = axios
    .post("/api/stats/stat-var-summary", { statVars: [statVar.dcid] })
    .then((resp) => resp.data);
  const placeStatDateWithinPlacePromise: Promise<GetPlaceStatDateWithinPlaceResponse> = axios
    .get(
      `/api/stat/date/within-place?ancestorPlace=${placeInfo.enclosingPlace.dcid}&childPlaceType=${placeInfo.enclosedPlaceType}&statVars=${statVar.dcid}`
    )
    .then((resp) => resp.data);
=======
  const europeanCountriesPromise: Promise<Array<
    NamedPlace
  >> = getEnclosedPlacesPromise(EUROPE_NAMED_TYPED_PLACE.dcid, "Country");
>>>>>>> de3f2b75
  Promise.all([
    geoJsonDataPromise,
    breadcrumbPopPromise,
    breadcrumbPlaceDataPromise,
    enclosedPlacesPopPromise,
    enclosedPlaceDataPromise,
    allEnclosedPlaceDataPromise,
    mapPointDataPromise,
    europeanCountriesPromise,
    statVarSummaryPromise,
    placeStatDateWithinPlacePromise,
    enclosedPlaceDatesPromise,
    allEnclosedPlaceDatesPromise,
    breadcrumbPlaceDatesPromise,
  ])
    .then(
      ([
        geoJsonData,
        breadcrumbPlacePop,
        breadcrumbPlaceData,
        enclosedPlacesPop,
        enclosedPlaceData,
        allEnclosedPlaceData,
        mapPointData,
        europeanCountries,
        statVarSummary,
        placeStatDateWithinPlace,
        enclosedPlaceDatesData,
        allEnclosedPlaceDatesData,
        breadcrumbPlaceDatesData,
      ]) => {
        // Stat data
        const enclosedPlaceStat: PlacePointStat =
          enclosedPlaceData.data[statVar.dcid];
        // Parent place data
        const breadcrumbPlaceStat: PlacePointStat =
          breadcrumbPlaceData.data[statVar.dcid];
        // All stat data
        const allEnclosedPlaceStat: PlacePointStatAll =
          allEnclosedPlaceData.data[statVar.dcid];
        const allPlaceStat: Record<string, PlacePointStat> = {};
        if (!_.isEmpty(allEnclosedPlaceStat)) {
          for (const stat of allEnclosedPlaceStat.statList) {
            if (stat.metaHash) {
              allPlaceStat[stat.metaHash] = stat;
            }
          }
        }
        // Metadata map
        let metadataMap = enclosedPlaceData.metadata || {};
        metadataMap = Object.assign(metadataMap, allEnclosedPlaceData.metadata);
        if (breadcrumbPlaceData.metadata) {
          metadataMap = Object.assign(
            metadataMap,
            breadcrumbPlaceData.metadata
          );
        }
        if (mapPointData && mapPointData.metadata) {
          Object.assign(metadataMap, mapPointData.metadata);
        }
        if (
          _.isEmpty(geoJsonData.features) &&
          placeInfo.enclosedPlaceType in MANUAL_GEOJSON_DISTANCES
        ) {
          const geoJsonFeatures = getGeoJsonDataFeatures(
            Object.keys(enclosedPlaceStat.stat),
            placeInfo.enclosedPlaceType
          );
          geoJsonData = {
            type: "FeatureCollection",
            properties: { current_geo: placeInfo.enclosingPlace.dcid },
            features: geoJsonFeatures,
          };
        }
        const sampleDates: Record<string, Array<string>> = getTimeSliderDates(
          metadataMap,
          placeStatDateWithinPlace.data[statVar.dcid].statDate
        );
        const bestAvailableHash = sampleDates[BEST_AVAILABLE_METAHASH][0];
        sampleDates[BEST_AVAILABLE_METAHASH] =
          sampleDates[sampleDates[BEST_AVAILABLE_METAHASH][0]];
        const legendBounds: Record<
          string,
          [number, number, number]
        > = getLegendBounds(
          metadataMap,
          statVarSummary[statVar.dcid].provenanceSummary,
          placeInfo.enclosedPlaceType,
          bestAvailableHash
        );
        isLoading.setIsDataLoading(false);
        if (metahash && currentSampleDates) {
          const currentSampleDatesData: Record<string, ChartRawData> = {};
          for (const i in currentSampleDates) {
            const enclosedPlaceStatSample: PlacePointStat =
              enclosedPlaceDatesData[i].data[statVar.dcid];
            const breadcrumbPlaceStatSample: PlacePointStat =
              breadcrumbPlaceDatesData[i].data[statVar.dcid];
            const allEnclosedPlaceStatSample: PlacePointStatAll =
              allEnclosedPlaceDatesData[i].data[statVar.dcid];
            const allPlaceStatSample: Record<string, PlacePointStat> = {};
            if (!_.isEmpty(allEnclosedPlaceStatSample)) {
              for (const stat of allEnclosedPlaceStatSample.statList) {
                if (stat.metaHash) {
                  allPlaceStatSample[stat.metaHash] = stat;
                }
              }
            }
            currentSampleDatesData[currentSampleDates[i]] = {
              geoJsonData,
              placeStat: enclosedPlaceStatSample,
              allPlaceStat: allPlaceStatSample,
              breadcrumbPlaceStat: breadcrumbPlaceStatSample,
              metadataMap,
              population: { ...enclosedPlacesPop, ...breadcrumbPlacePop },
              mapPointStat: mapPointData ? mapPointData.data[mapPointSv] : null,
              mapPointsPromise,
              europeanCountries,
              dataDate,
              sampleDates,
              legendBounds,
            };
          }
          let newSampleDatesChartData: Record<
            string,
            Record<string, ChartRawData>
          > = {};
          if (Object.entries(sampleDatesChartData).length > 0) {
            newSampleDatesChartData = Object.assign(
              newSampleDatesChartData,
              sampleDatesChartData
            );
          }
          newSampleDatesChartData[metahash] = currentSampleDatesData;
          setSampleDatesChartData(newSampleDatesChartData);
        } else {
          setRawData({
            geoJsonData,
            placeStat: enclosedPlaceStat,
            allPlaceStat,
            breadcrumbPlaceStat,
            metadataMap,
            population: { ...enclosedPlacesPop, ...breadcrumbPlacePop },
            mapPointStat: mapPointData ? mapPointData.data[mapPointSv] : null,
            mapPointsPromise,
            europeanCountries,
            dataDate,
            sampleDates,
            legendBounds,
          });
        }
      }
    )
    .catch(() => {
      alert("Error fetching data.");
      isLoading.setIsDataLoading(false);
    });
}

function getRankingLink(
  statVar: StatVar,
  placeDcid: string,
  placeType: string,
  date: string,
  unit: string
): string {
  let params = "";
  params += statVar.perCapita ? "&pc=1" : "";
  params += unit ? `&unit=${unit}` : "";
  params += date ? `&date=${date}` : "";
  return `/ranking/${statVar.dcid}/${placeType}/${placeDcid}?${params}`;
}

// Takes fetched data and processes it to be in a form that can be used for
// rendering the chart component
function loadChartData(
  rawData: ChartRawData,
  placeInfo: PlaceInfo,
  statVar: StatVar,
<<<<<<< HEAD
  setChartData: (data: ChartData) => void,
  display: DisplayOptionsWrapper,
  metaHash?: string
=======
  setChartData: (data: ChartData) => void
>>>>>>> de3f2b75
): void {
  const mapValues = {};
  const metadata = {};
  const breadcrumbValues = {};
  const sourceSet: Set<string> = new Set();
  const statVarDates: Set<string> = new Set();
  if (_.isNull(rawData.placeStat)) {
    return;
  }
  // populate mapValues with data value for each geo that we have geoJson data for.
  for (const geoFeature of rawData.geoJsonData.features) {
    const placeDcid = geoFeature.properties.geoDcid;
    const placeChartData = getPlaceChartData(
<<<<<<< HEAD
      metaHash &&
        metaHash in rawData.allPlaceStat &&
        rawData.allPlaceStat[metaHash].stat
        ? rawData.allPlaceStat[metaHash]
=======
      statVar.metahash && statVar.metahash in rawData.allPlaceStat
        ? rawData.allPlaceStat[statVar.metahash]
>>>>>>> de3f2b75
        : rawData.placeStat,
      placeDcid,
      statVar.perCapita,
      rawData.population,
      rawData.metadataMap
    );
    if (_.isEmpty(placeChartData)) {
      continue;
    }
    mapValues[placeDcid] = placeChartData.value;
    statVarDates.add(placeChartData.date);
    if (!_.isEmpty(placeChartData.metadata)) {
      metadata[placeDcid] = placeChartData.metadata;
    }
    placeChartData.sources.forEach((source) => {
      if (!_.isEmpty(source)) {
        sourceSet.add(source);
      }
    });
  }

  // populate breadcrumbDataValues with data value for selected place and each parent place.
  for (const place of placeInfo.parentPlaces.concat([
    placeInfo.selectedPlace,
  ])) {
    const placeChartData = getPlaceChartData(
      rawData.breadcrumbPlaceStat,
      place.dcid,
      statVar.perCapita,
      rawData.population,
      rawData.metadataMap
    );
    if (_.isEmpty(placeChartData)) {
      continue;
    }
    breadcrumbValues[place.dcid] = placeChartData.value;
    if (!_.isEmpty(placeChartData.metadata)) {
      metadata[place.dcid] = placeChartData.metadata;
    }
    placeChartData.sources.forEach((source) => {
      if (!_.isEmpty(source)) {
        sourceSet.add(source);
      }
    });
  }
  const mapPointValues = {};
  if (!_.isEmpty(rawData.mapPointStat)) {
    for (const placeDcid in rawData.mapPointStat.stat) {
      const placeChartData = getPlaceChartData(
        rawData.mapPointStat,
        placeDcid,
        false,
        {},
        rawData.metadataMap
      );
      if (_.isNull(placeChartData)) {
        continue;
      }
      mapPointValues[placeDcid] = placeChartData.value;
      if (!_.isEmpty(placeChartData.metadata)) {
        metadata[placeDcid] = placeChartData.metadata;
      }
      placeChartData.sources.forEach((source) => {
        if (!_.isEmpty(source)) {
          sourceSet.add(source);
        }
      });
    }
  }
  const unit = getUnit(rawData.placeStat, rawData.metadataMap);
  const sampleDates = metaHash
    ? rawData.sampleDates[metaHash]
    : rawData.sampleDates[BEST_AVAILABLE_METAHASH];
  if (!statVar.perCapita) {
    display.set({
      ...display.value,
      domain: metaHash
        ? rawData.legendBounds[metaHash]
        : rawData.legendBounds[BEST_AVAILABLE_METAHASH],
    });
  }
  setChartData({
    breadcrumbValues,
    dates: statVarDates,
    geoJsonData: rawData.geoJsonData,
    mapPointsPromise: rawData.mapPointsPromise,
    mapPointValues,
    mapValues,
    metadata,
    sources: sourceSet,
    unit,
    europeanCountries: rawData.europeanCountries,
    rankingLink: getRankingLink(
      statVar,
      placeInfo.selectedPlace.dcid,
      placeInfo.enclosedPlaceType,
      rawData.dataDate,
      unit
    ),
    sampleDates,
    metahash: metaHash || BEST_AVAILABLE_METAHASH,
  });
}

/**
 * Set legend bounds when per capita is selected. This will use an estimate based on
 * Best Available instead of the min/max from the StatVarSummary.
 * @param rawData
 * @param display
 */
export function setLegendBoundsPerCapita(
  rawData: ChartRawData,
  statVar: StatVarWrapper,
  display: DisplayOptionsWrapper
): void {
  const paddingScaleSmall = 0.9;
  const paddingScaleLarge = 1.1;
  const stat = rawData.placeStat.stat;
  let minValue: number = Number.MAX_SAFE_INTEGER,
    maxValue = 0;
  for (const place in stat) {
    let value = stat[place].value;
    if (!value) {
      continue;
    }
    const populationData = rawData.population[place].data;
    const date = stat[place].date;
    if (
      statVar.value.denom in populationData &&
      populationData[statVar.value.denom].val &&
      date in populationData[statVar.value.denom].val
    ) {
      value /= populationData[statVar.value.denom].val[date];
    } else {
      continue;
    }
    if (value < minValue) {
      minValue = value;
    }
    if (value > maxValue) {
      maxValue = value;
    }
  }

  // Using Best Available data as estimate - give some padding for other dates
  minValue =
    minValue > 0 ? minValue * paddingScaleSmall : minValue * paddingScaleLarge;
  maxValue =
    maxValue > 0 ? maxValue * paddingScaleLarge : maxValue * paddingScaleSmall;
  display.set({
    ...display.value,
    domain: [minValue, (minValue + maxValue) / 2, maxValue],
  });
}<|MERGE_RESOLUTION|>--- conflicted
+++ resolved
@@ -33,20 +33,14 @@
   SourceSelectorSvInfo,
 } from "../../shared/source_selector";
 import { StatApiResponse } from "../../shared/stat_types";
-<<<<<<< HEAD
-import { StatVarSummary } from "../../shared/types";
-import { getCappedStatVarDate } from "../../shared/util";
-import {
-  GetPlaceStatDateWithinPlaceResponse,
-=======
-import { NamedPlace } from "../../shared/types";
+import { NamedPlace, StatVarSummary } from "../../shared/types";
 import { getCappedStatVarDate } from "../../shared/util";
 import {
   ENCLOSED_PLACE_TYPE_NAMES,
   getEnclosedPlacesPromise,
 } from "../../utils/place_utils";
 import {
->>>>>>> de3f2b75
+  GetPlaceStatDateWithinPlaceResponse,
   GetStatSetAllResponse,
   GetStatSetResponse,
   getUnit,
@@ -64,7 +58,6 @@
   StatVarWrapper,
 } from "./context";
 import { PlaceDetails } from "./place_details";
-<<<<<<< HEAD
 import {
   BEST_AVAILABLE_METAHASH,
   DataPointMetadata,
@@ -74,9 +67,6 @@
   getPlaceChartData,
   getTimeSliderDates,
 } from "./util";
-=======
-import { DataPointMetadata, getPlaceChartData } from "./util";
->>>>>>> de3f2b75
 
 const MANUAL_GEOJSON_DISTANCES = {
   [IPCC_PLACE_50_TYPE_DCID]: 0.5,
@@ -268,43 +258,12 @@
         mapPointsPromise={chartData.mapPointsPromise}
         europeanCountries={chartData.europeanCountries}
         rankingLink={chartData.rankingLink}
-<<<<<<< HEAD
+        sourceSelectorSvInfo={sourceSelectorSvInfo}
         sampleDates={chartData.sampleDates}
         metahash={chartData.metahash}
         onPlay={onPlay}
         updateDate={updateDate}
       />
-      <div id="source-picker">
-        <span>Pick Source</span>
-        <CustomInput
-          id="source-select"
-          type="select"
-          defaultValue={BEST_AVAILABLE_METAHASH}
-          onChange={(e) => {
-            loadChartData(
-              rawData,
-              placeInfo.value,
-              statVar.value,
-              setChartData,
-              display,
-              e.target.value
-            );
-          }}
-        >
-          <option value={BEST_AVAILABLE_METAHASH}>
-            {BEST_AVAILABLE_METAHASH}
-          </option>
-          {sourceList.map((source) => (
-            <option value={source.metaHash} key={source.metaHash}>
-              {source.text}
-            </option>
-          ))}
-        </CustomInput>
-      </div>
-=======
-        sourceSelectorSvInfo={sourceSelectorSvInfo}
-      />
->>>>>>> de3f2b75
       <PlaceDetails
         breadcrumbDataValues={chartData.breadcrumbValues}
         mapDataValues={chartData.mapValues}
@@ -366,12 +325,8 @@
   return geoJsonFeatures;
 }
 
-<<<<<<< HEAD
-function getMetaList(
-=======
 function getSourceSelectorSvInfo(
   statVar: StatVar,
->>>>>>> de3f2b75
   metaHashList: string[],
   metadataMap: Record<string, StatMetadata>
 ): SourceSelectorSvInfo {
@@ -520,12 +475,9 @@
           return resp.data;
         })
     : Promise.resolve({});
-<<<<<<< HEAD
-  const europeanCountriesPromise: Promise<Array<string>> = axios
-    .get(
-      `/api/place/places-in?dcid=${EUROPE_NAMED_TYPED_PLACE.dcid}&placeType=Country`
-    )
-    .then((resp) => resp.data[EUROPE_NAMED_TYPED_PLACE.dcid]);
+  const europeanCountriesPromise: Promise<Array<
+    NamedPlace
+  >> = getEnclosedPlacesPromise(EUROPE_NAMED_TYPED_PLACE.dcid, "Country");
   const statVarSummaryPromise: Promise<StatVarSummary> = axios
     .post("/api/stats/stat-var-summary", { statVars: [statVar.dcid] })
     .then((resp) => resp.data);
@@ -534,11 +486,6 @@
       `/api/stat/date/within-place?ancestorPlace=${placeInfo.enclosingPlace.dcid}&childPlaceType=${placeInfo.enclosedPlaceType}&statVars=${statVar.dcid}`
     )
     .then((resp) => resp.data);
-=======
-  const europeanCountriesPromise: Promise<Array<
-    NamedPlace
-  >> = getEnclosedPlacesPromise(EUROPE_NAMED_TYPED_PLACE.dcid, "Country");
->>>>>>> de3f2b75
   Promise.all([
     geoJsonDataPromise,
     breadcrumbPopPromise,
@@ -718,13 +665,9 @@
   rawData: ChartRawData,
   placeInfo: PlaceInfo,
   statVar: StatVar,
-<<<<<<< HEAD
   setChartData: (data: ChartData) => void,
   display: DisplayOptionsWrapper,
   metaHash?: string
-=======
-  setChartData: (data: ChartData) => void
->>>>>>> de3f2b75
 ): void {
   const mapValues = {};
   const metadata = {};
@@ -738,15 +681,8 @@
   for (const geoFeature of rawData.geoJsonData.features) {
     const placeDcid = geoFeature.properties.geoDcid;
     const placeChartData = getPlaceChartData(
-<<<<<<< HEAD
-      metaHash &&
-        metaHash in rawData.allPlaceStat &&
-        rawData.allPlaceStat[metaHash].stat
-        ? rawData.allPlaceStat[metaHash]
-=======
       statVar.metahash && statVar.metahash in rawData.allPlaceStat
         ? rawData.allPlaceStat[statVar.metahash]
->>>>>>> de3f2b75
         : rawData.placeStat,
       placeDcid,
       statVar.perCapita,
