/**
 * Copyright 2021 Google LLC
 *
 * Licensed under the Apache License, Version 2.0 (the "License");
 * you may not use this file except in compliance with the License.
 * You may obtain a copy of the License at
 *
 *      http://www.apache.org/licenses/LICENSE-2.0
 *
 * Unless required by applicable law or agreed to in writing, software
 * distributed under the License is distributed on an "AS IS" BASIS,
 * WITHOUT WARRANTIES OR CONDITIONS OF ANY KIND, either express or implied.
 * See the License for the specific language governing permissions and
 * limitations under the License.
 */

/**
 * Component for retrieving and transforming data into a form ready for drawing
 * and passing the data to a `Chart` component that draws the choropleth.
 */

import axios from "axios";
import _ from "lodash";
import React, { useContext, useEffect, useReducer, useState } from "react";

import { GeoJsonData, MapPoint } from "../../chart/types";
import { FacetSelectorFacetInfo } from "../../shared/facet_selector";
import {
  EntityObservation,
  EntityObservationList,
  EntitySeries,
  GetPlaceStatDateWithinPlaceResponse,
  PointAllApiResponse,
  PointApiResponse,
  SeriesApiResponse,
  StatMetadata,
} from "../../shared/stat_types";
import { StatVarSummary } from "../../shared/types";
import { getCappedStatVarDate } from "../../shared/util";
import { stringifyFn } from "../../utils/axios";
import { ENCLOSED_PLACE_TYPE_NAMES } from "../../utils/place_utils";
import { BqModal } from "../shared/bq_modal";
import { setUpBqButton } from "../shared/bq_utils";
import { getMatchingObservation, getUnit } from "../shared_util";
import { getNonPcQuery, getPcQuery } from "./bq_query_utils";
import { Chart, MAP_TYPE } from "./chart";
import {
  ChartDataType,
  ChartStore,
  chartStoreReducer,
  emptyChartStore,
} from "./chart_store";
import { useComputeBreadcrumbValues } from "./compute_hooks";
import {
  Context,
  DisplayOptionsWrapper,
  IsLoadingWrapper,
  PlaceInfo,
  StatVar,
  StatVarWrapper,
} from "./context";
import { useFetchBreadcrumbDenomStat } from "./fetcher/breadcrumb_denom_stat";
import { useFetchBreadcrumbStat } from "./fetcher/breadcrumb_stat";
import { useFetchEuropeanCountries } from "./fetcher/european_countries";
import { useFetchGeoJson } from "./fetcher/geojson";
import { useFetchGeoRaster } from "./fetcher/georaster";
import { useFetchMapPointCoordinate } from "./fetcher/map_point_coordinate";
import { useFetchMapPointStat } from "./fetcher/map_point_stat";
import { PlaceDetails } from "./place_details";
import {
  BEST_AVAILABLE_METAHASH,
  DataPointMetadata,
  getGeoJsonDataFeatures,
  getLegendBounds,
  getPlaceChartData,
  getTimeSliderDates,
  MANUAL_GEOJSON_DISTANCES,
} from "./util";

interface ChartRawData {
  enclosedPlaceStat: EntityObservation;
  allEnclosedPlaceStat: EntityObservationList;
  metadataMap: Record<string, StatMetadata>;
  population: EntitySeries;
  breadcrumbPlaceStat?: EntityObservation;
  dataDate: string;

  // Map of metahash to array of ~10 dates for time slider
  sampleDates: Record<string, Array<string>>;

  // Map of metahash to display domain for the map legend
  legendBounds: Record<string, [number, number, number]>;
}

interface ChartData {
  mapValues: { [dcid: string]: number };
  metadata: { [dcid: string]: DataPointMetadata };
  sources: Set<string>;
  dates: Set<string>;
  unit: string;
  mapPointValues: { [dcid: string]: number };
  mapPoints: Array<MapPoint>;
  rankingLink: string;

  // Array of ~10 dates for time slider
  sampleDates: Array<string>;

  // Current metahash
  metahash: string;
}

export function ChartLoader(): JSX.Element {
  const { placeInfo, statVar, isLoading, display } = useContext(Context);

  const [rawData, setRawData] = useState<ChartRawData | undefined>(undefined);
  const [chartData, setChartData] = useState<ChartData | undefined>(undefined);
  const [mapType, setMapType] = useState(MAP_TYPE.D3);

  // Map of metahash -> date -> ChartRawData
  const [sampleDatesChartData, setSampleDatesChartData] = useState<
    Record<string, Record<string, ChartRawData>>
  >({});
  const [onPlayCallback, setOnPlayCallback] = useState<() => void>();
  // TODO: UNCOMMENT TO RE-ENABLE BIGQUERY
  // const bqLink = useRef(setUpBqButton(getSqlQuery));

  // // TODO: add webdriver test for BigQuery button to ensure query works
  // useEffect(() => {
  //   bqLink.current.style.display = "inline-block";
  //   return () => {
  //     bqLink.current.style.display = "none";
  //   };
  // }, []);

  // +++++++++++++++++++++++++++++++++++++++++++++++++++++++++++++++++++++++++
  const [chartStore, dispatch] = useReducer(chartStoreReducer, emptyChartStore);
  // -------------------------------------------------------------------------

  const europeanCountries = useFetchEuropeanCountries();
  useFetchGeoJson(dispatch);
  useFetchMapPointCoordinate(dispatch);
  useFetchMapPointStat(dispatch);
<<<<<<< HEAD
  useFetchBreadcrumbStat(dispatch);
  useFetchBreadcrumbDenomStat(chartStore, dispatch);
  useFetchMapPointStat(dispatch);

  const breadcrumbValues = useComputeBreadcrumbValues(chartStore);
=======
  useFetchGeoRaster(dispatch);
>>>>>>> 898ab3b0

  // For IPCC grid data, geoJson features is calculated based on the grid
  // DCID.
  useEffect(() => {
    if (_.isEmpty(rawData) || _.isEmpty(chartStore.geoJson.data)) {
      return;
    }
    if (
      _.isEmpty(chartStore.geoJson.data.features) &&
      placeInfo.value.enclosedPlaceType in MANUAL_GEOJSON_DISTANCES
    ) {
      const geoJsonFeatures = getGeoJsonDataFeatures(
        Object.keys(rawData.enclosedPlaceStat),
        placeInfo.value.enclosedPlaceType
      );
      dispatch({
        type: ChartDataType.GEO_JSON,
        error: null,
        payload: {
          type: "FeatureCollection",
          properties: { current_geo: placeInfo.value.enclosingPlace.dcid },
          features: geoJsonFeatures,
        } as GeoJsonData,
      });
    }
  }, [chartStore.geoJson.data, placeInfo.value, rawData]);

  useEffect(() => {
    const placeSelected =
      !_.isEmpty(placeInfo.value.enclosingPlace.dcid) &&
      !_.isEmpty(placeInfo.value.enclosedPlaceType);
    if (
      placeSelected &&
      !_.isEmpty(statVar.value.dcid) &&
      !_.isNull(statVar.value.info)
    ) {
      fetchData(
        placeInfo.value,
        statVar.value,
        isLoading,
        setRawData,
        display.value.showTimeSlider
      );
    } else {
      setRawData(undefined);
    }
  }, [
    placeInfo.value.enclosingPlace,
    placeInfo.value.enclosedPlaceType,
    statVar.value.dcid,
    statVar.value.info,
    statVar.value.denom,
    statVar.value.mapPointSv,
  ]);

  useEffect(() => {
    // Set map type to leaflet if georaster data is available before data needed
    // for d3 maps
    if (
      (_.isEmpty(rawData) || _.isEmpty(chartStore.geoJson.data)) &&
      !_.isEmpty(chartStore.geoRaster.data)
    ) {
      setMapType(MAP_TYPE.LEAFLET);
    }
  }, [rawData, chartStore.geoJson.data, chartStore.geoRaster.data]);

  useEffect(() => {
    if (_.isEmpty(rawData) || _.isEmpty(chartStore.geoJson.data)) {
      return;
    }
    const metahash = statVar.value.metahash || BEST_AVAILABLE_METAHASH;
    const dateRawData =
      statVar.value.date && sampleDatesChartData[metahash]
        ? sampleDatesChartData[metahash][statVar.value.date]
        : rawData;
    loadChartData(
      chartStore,
      dateRawData,
      placeInfo.value,
      statVar.value,
      setChartData,
      display
    );
    // Should set legend bounds for per capita if there isn't a user specified
    // domain.
    if (
      statVar.value.perCapita &&
      statVar.value.denom &&
      _.isEmpty(display.value.domain)
    ) {
      setLegendBoundsPerCapita(rawData, statVar, display);
    }
  }, [
    rawData,
    chartStore.geoJson.data,
    chartStore.geoRaster.data,
    statVar.value.metahash,
    statVar.value.perCapita,
  ]);

  useEffect(() => {
    if (onPlayCallback) {
      onPlayCallback();
    }
  }, [sampleDatesChartData]);

  // TODO: once data fetches are separated out, render leaflet map without
  // waiting on chartData
  if (!rawData || !statVar.value.info || chartData === undefined) {
    return null;
  } else if (mapType === MAP_TYPE.D3 && _.isEmpty(chartStore.geoJson.data)) {
    <div className="p-5">
      {`Sorry, maps are not available for ${placeInfo.value.enclosedPlaceType} in ${placeInfo.value.selectedPlace.name}. Try picking another place or type of place.`}
    </div>;
  } else if (_.isEmpty(chartData) || _.isEmpty(chartData.mapValues)) {
    return (
      <div className="p-5">
        {`Sorry, the selected variable ${
          statVar.value.info.title || statVar.value.dcid
        } is not available for places in ${
          placeInfo.value.selectedPlace.name
        } of type ${
          ENCLOSED_PLACE_TYPE_NAMES[placeInfo.value.enclosedPlaceType] ||
          placeInfo.value.enclosedPlaceType
        }. Please try a different variable or different place options.`}
      </div>
    );
  }
  const facetInfo = getFacetInfo(
    statVar.value,
    rawData.allEnclosedPlaceStat,
    rawData.metadataMap
  );

  const onPlay = async (callback: () => void) => {
    setOnPlayCallback(() => callback);
    const metaHash = statVar.value.metahash || BEST_AVAILABLE_METAHASH;
    if (metaHash in sampleDatesChartData) {
      callback();
      return;
    }
    fetchData(
      placeInfo.value,
      statVar.value,
      isLoading,
      setRawData,
      display.value.showTimeSlider,
      rawData.sampleDates[metaHash],
      sampleDatesChartData,
      setSampleDatesChartData
    );
  };

  const updateDate = (date: string) => {
    // Check if any data is fetched at all for the date
    const metaHash = statVar.value.metahash || BEST_AVAILABLE_METAHASH;
    let placeStatData = false;
    if (
      metaHash in sampleDatesChartData &&
      date in sampleDatesChartData[metaHash]
    ) {
      for (const place in sampleDatesChartData[metaHash][date]
        .enclosedPlaceStat) {
        if (
          sampleDatesChartData[metaHash][date].enclosedPlaceStat[place].value
        ) {
          placeStatData = true;
          break;
        }
      }
    }
    statVar.setDate(date);

    // Skip update if date has no data
    if (
      placeStatData ||
      (metaHash !== BEST_AVAILABLE_METAHASH &&
        sampleDatesChartData[metaHash][date].allEnclosedPlaceStat[metaHash])
    ) {
      loadChartData(
        chartStore,
        sampleDatesChartData[metaHash][date],
        placeInfo.value,
        statVar.value,
        setChartData,
        display
      );
    }
  };

  return (
    <div className="chart-region">
      <Chart
        geoJsonData={chartStore.geoJson.data}
        mapDataValues={chartData.mapValues}
        metadata={chartData.metadata}
        breadcrumbDataValues={breadcrumbValues}
        dates={chartData.dates}
        sources={chartData.sources}
        unit={chartData.unit}
        mapPointValues={chartData.mapPointValues}
        mapPoints={chartStore.mapPointCoordinate.data}
        europeanCountries={europeanCountries}
        rankingLink={chartData.rankingLink}
        facetInfo={facetInfo}
        sampleDates={chartData.sampleDates}
        metahash={chartData.metahash}
        onPlay={onPlay}
        updateDate={updateDate}
        geoRaster={chartStore.geoRaster.data}
        mapType={mapType}
      />
      {placeInfo.value.parentPlaces && (
        // Should separate out placeInfo into individual state.
        // The parentPlaces is only used for breadcumb section.
        <PlaceDetails
          breadcrumbDataValues={breadcrumbValues}
          mapDataValues={chartData.mapValues}
          metadata={chartData.metadata}
          unit={chartData.unit}
          geoJsonFeatures={
            chartStore.geoJson.data ? chartStore.geoJson.data.features : []
          }
          europeanCountries={europeanCountries}
        />
      )}
      <BqModal getSqlQuery={getSqlQuery} showButton={true} />
    </div>
  );

  // TODO: add unit test for this
  function getSqlQuery(): string {
    let date = "";
    const cappedDate = getCappedStatVarDate(statVar.value.dcid);
    // If there is a specified date, get the data for that date. If no specified
    // date, still need to cut data for prediction data that extends to 2099
    if (statVar.value.date) {
      date = statVar.value.date;
    } else if (cappedDate) {
      date = cappedDate;
    }
    let metadata: StatMetadata = {};
    if (rawData && statVar.value.metahash in rawData.metadataMap) {
      metadata = rawData.metadataMap[statVar.value.metahash];
    }
    if (statVar.value.perCapita) {
      return getPcQuery(statVar.value, placeInfo.value, date, metadata);
    } else {
      return getNonPcQuery(statVar.value, placeInfo.value, date, metadata);
    }
  }
}

function getFacetInfo(
  statVar: StatVar,
  placeStats: EntityObservationList,
  metadataMap: Record<string, StatMetadata>
): FacetSelectorFacetInfo {
  const filteredMetadataMap: Record<string, StatMetadata> = {};
  for (const place in placeStats) {
    for (const obs of placeStats[place]) {
      if (obs.facet in metadataMap) {
        filteredMetadataMap[obs.facet] = metadataMap[obs.facet];
      }
    }
  }
  return {
    dcid: statVar.dcid,
    metadataMap: filteredMetadataMap,
    name:
      statVar.dcid in statVar.info
        ? statVar.info[statVar.dcid].title
        : statVar.dcid,
  };
}

// Fetches the data needed for the charts.
// TODO: extract groups of cohesive promises
function fetchData(
  placeInfo: PlaceInfo,
  statVar: StatVar,
  isLoading: IsLoadingWrapper,
  setRawData: (data: ChartRawData) => void,
  showTimeSlider: boolean,
  currentSampleDates?: Array<string>,
  sampleDatesChartData?: Record<string, Record<string, ChartRawData>>,
  setSampleDatesChartData?: (
    data: Record<string, Record<string, ChartRawData>>
  ) => void
): void {
  isLoading.setIsDataLoading(true);
  if (!statVar.dcid) {
    return;
  }
  const breadcrumbPlaceDcids = placeInfo.parentPlaces.map(
    (namedPlace) => namedPlace.dcid
  );
  breadcrumbPlaceDcids.push(placeInfo.selectedPlace.dcid);

  const enclosedPlacePopPromise: Promise<SeriesApiResponse> = statVar.denom
    ? axios
        .get("/api/observations/series/within", {
          params: {
            child_type: placeInfo.enclosedPlaceType,
            parent_entity: placeInfo.enclosingPlace.dcid,
            variables: [statVar.denom],
          },
          paramsSerializer: stringifyFn,
        })
        .then((resp) => resp.data)
    : Promise.resolve({});
  let dataDate = "";
  const cappedDate = getCappedStatVarDate(statVar.dcid);
  // If there is a specified date, get the data for that date. If no specified
  // date, still need to cut data for prediction data that extends to 2099
  if (statVar.date) {
    dataDate = statVar.date;
  } else if (cappedDate) {
    dataDate = cappedDate;
  }
  const enclosedPlaceDataPromise: Promise<PointApiResponse> = axios
    .get("/api/observations/point/within", {
      params: {
        child_type: placeInfo.enclosedPlaceType,
        date: dataDate,
        parent_entity: placeInfo.enclosingPlace.dcid,
        variables: [statVar.dcid],
      },
      paramsSerializer: stringifyFn,
    })
    .then((resp) => resp.data);
  const allEnclosedPlaceDataPromise: Promise<PointAllApiResponse> = axios
    .get("/api/observations/point/within/all", {
      params: {
        child_type: placeInfo.enclosedPlaceType,
        date: dataDate,
        parent_entity: placeInfo.enclosingPlace.dcid,
        variables: [statVar.dcid],
      },
      paramsSerializer: stringifyFn,
    })
    .then((resp) => resp.data);

  // Optionally compute for each sample date
  const enclosedPlaceDatesList: Array<Promise<PointApiResponse>> = [];
  const allEnclosedPlaceDatesList: Array<Promise<PointAllApiResponse>> = [];
  const breadcrumbPlaceDatesList: Array<Promise<PointApiResponse>> = [];
  if (currentSampleDates && showTimeSlider) {
    for (const i in currentSampleDates) {
      enclosedPlaceDatesList.push(
        axios
          .get("/api/observations/point/within", {
            params: {
              child_type: placeInfo.enclosedPlaceType,
              date: currentSampleDates[i],
              parent_entity: placeInfo.enclosingPlace.dcid,
              variables: [statVar.dcid],
            },
            paramsSerializer: stringifyFn,
          })
          .then((resp) => resp.data)
      );
      allEnclosedPlaceDatesList.push(
        axios
          .get("/api/observations/point/within/all", {
            params: {
              child_type: placeInfo.enclosedPlaceType,
              date: currentSampleDates[i],
              parent_entity: placeInfo.enclosingPlace.dcid,
              variables: [statVar.dcid],
            },
            paramsSerializer: stringifyFn,
          })
          .then((resp) => resp.data)
      );
      breadcrumbPlaceDatesList.push(
        axios
          .get("/api/observations/point", {
            params: {
              date: currentSampleDates[i],
              entities: breadcrumbPlaceDcids,
              variables: [statVar.dcid],
            },
            paramsSerializer: stringifyFn,
          })
          .then((resp) => {
            return resp.data;
          })
      );
    }
  }
  const enclosedPlaceDatesPromise = Promise.all(enclosedPlaceDatesList);
  const allEnclosedPlaceDatesPromise = Promise.all(allEnclosedPlaceDatesList);
  const breadcrumbPlaceDatesPromise = Promise.all(breadcrumbPlaceDatesList);

  const statVarSummaryPromise: Promise<StatVarSummary> = axios
    .post("/api/stats/stat-var-summary", { statVars: [statVar.dcid] })
    .then((resp) => resp.data);
  const placeStatDateWithinPlacePromise: Promise<GetPlaceStatDateWithinPlaceResponse> =
    axios
      .get(
        `/api/stats/date/within-place?ancestorPlace=${placeInfo.enclosingPlace.dcid}&childPlaceType=${placeInfo.enclosedPlaceType}&statVars=${statVar.dcid}`
      )
      .then((resp) => resp.data);
  Promise.all([
    enclosedPlacePopPromise,
    enclosedPlaceDataPromise,
    allEnclosedPlaceDataPromise,
    statVarSummaryPromise,
    placeStatDateWithinPlacePromise,
    enclosedPlaceDatesPromise,
    allEnclosedPlaceDatesPromise,
    breadcrumbPlaceDatesPromise,
  ])
    .then(
      ([
        enclosedPlacesPop,
        enclosedPlaceData,
        allEnclosedPlaceData,
        statVarSummary,
        placeStatDateWithinPlace,
        enclosedPlaceDatesData,
        allEnclosedPlaceDatesData,
        breadcrumbPlaceDatesData,
      ]) => {
        // Stat data
        const enclosedPlaceStat = enclosedPlaceData.data[statVar.dcid];
        // All stat data
        const allEnclosedPlaceStat = allEnclosedPlaceData.data[statVar.dcid];
        // Metadata map
        let metadataMap = enclosedPlaceData.facets;
        metadataMap = Object.assign(metadataMap, allEnclosedPlaceData.facets);
        if (enclosedPlacesPop && enclosedPlacesPop.facets) {
          Object.assign(metadataMap, enclosedPlacesPop.facets);
        }
        const sampleDates =
          placeStatDateWithinPlace.data[statVar.dcid].statDate && showTimeSlider
            ? getTimeSliderDates(
                metadataMap,
                placeStatDateWithinPlace.data[statVar.dcid].statDate
              )
            : {};
        let legendBounds: Record<string, [number, number, number]> = {};
        if (BEST_AVAILABLE_METAHASH in sampleDates) {
          // Set dates for "Best Available" to best series
          const bestAvailableHash = sampleDates[BEST_AVAILABLE_METAHASH][0];
          sampleDates[BEST_AVAILABLE_METAHASH] =
            sampleDates[sampleDates[BEST_AVAILABLE_METAHASH][0]];
          legendBounds = getLegendBounds(
            metadataMap,
            statVarSummary[statVar.dcid].provenanceSummary,
            placeInfo.enclosedPlaceType,
            bestAvailableHash
          );
        }
        isLoading.setIsDataLoading(false);
        if (currentSampleDates && showTimeSlider) {
          const currentSampleDatesData: Record<string, ChartRawData> = {};
          for (const i in currentSampleDates) {
            const enclosedPlaceStatSample =
              enclosedPlaceDatesData[i].data[statVar.dcid];
            const breadcrumbPlaceStatSample =
              breadcrumbPlaceDatesData[i].data[statVar.dcid];
            const allEnclosedPlaceStatSample =
              allEnclosedPlaceDatesData[i].data[statVar.dcid];
            currentSampleDatesData[currentSampleDates[i]] = {
              enclosedPlaceStat: enclosedPlaceStatSample,
              allEnclosedPlaceStat: allEnclosedPlaceStatSample,
              breadcrumbPlaceStat: breadcrumbPlaceStatSample,
              metadataMap,
              population: {
                ...enclosedPlacesPop.data[statVar.denom],
              },
              dataDate,
              sampleDates,
              legendBounds,
            };
          }
          let newSampleDatesChartData: Record<
            string,
            Record<string, ChartRawData>
          > = {};
          if (Object.entries(sampleDatesChartData).length > 0) {
            newSampleDatesChartData = Object.assign(
              newSampleDatesChartData,
              sampleDatesChartData
            );
          }
          newSampleDatesChartData[statVar.metahash || BEST_AVAILABLE_METAHASH] =
            currentSampleDatesData;
          setSampleDatesChartData(newSampleDatesChartData);
        } else {
          setRawData({
            enclosedPlaceStat,
            allEnclosedPlaceStat,
            breadcrumbPlaceStat: null,
            metadataMap,
            population: {
              ...enclosedPlacesPop.data[statVar.denom],
            },
            dataDate,
            sampleDates,
            legendBounds,
          });
        }
      }
    )
    .catch(() => {
      alert("Error fetching data.");
      isLoading.setIsDataLoading(false);
    });
}

function filterAllFacetData(
  data: EntityObservationList,
  targetFacet: string
): EntityObservation {
  const result = {};
  for (const place in data) {
    for (const obs of data[place]) {
      if (obs.facet == targetFacet) {
        result[place] = obs;
        break;
      }
    }
  }
  return result;
}

function getRankingLink(
  statVar: StatVar,
  placeDcid: string,
  placeType: string,
  date: string,
  unit: string
): string {
  let params = "";
  params += statVar.perCapita ? "&pc=1" : "";
  params += unit ? `&unit=${unit}` : "";
  params += date ? `&date=${date}` : "";
  return `/ranking/${statVar.dcid}/${placeType}/${placeDcid}?${params}`;
}

// Takes fetched data and processes it to be in a form that can be used for
// rendering the chart component
function loadChartData(
  chartStore: ChartStore,
  rawData: ChartRawData,
  placeInfo: PlaceInfo,
  statVar: StatVar,
  setChartData: (data: ChartData) => void,
  display: DisplayOptionsWrapper
): void {
  const mapValues = {};
  const metadata = {};
  const sourceSet: Set<string> = new Set();
  const statVarDates: Set<string> = new Set();
  if (_.isNull(rawData.enclosedPlaceStat)) {
    return;
  }
  const calculateRatio = statVar.perCapita && statVar.denom ? true : false;
  // populate mapValues with data value for each geo that we have geoJson data
  // for.
  console.log("load chart data");
  for (const geoFeature of chartStore.geoJson.data.features) {
    const placeDcid = geoFeature.properties.geoDcid;
    let wantedFacetData = rawData.enclosedPlaceStat;
    if (statVar.metahash) {
      wantedFacetData = filterAllFacetData(
        rawData.allEnclosedPlaceStat,
        statVar.metahash
      );
      if (_.isEmpty(wantedFacetData)) {
        continue;
      }
    }
    const placeChartData = getPlaceChartData(
      wantedFacetData,
      placeDcid,
      calculateRatio,
      rawData.population,
      rawData.metadataMap
    );
    if (_.isEmpty(placeChartData)) {
      continue;
    }
    mapValues[placeDcid] = placeChartData.value;
    statVarDates.add(placeChartData.date);
    if (!_.isEmpty(placeChartData.metadata)) {
      metadata[placeDcid] = placeChartData.metadata;
    }
    placeChartData.sources.forEach((source) => {
      if (!_.isEmpty(source)) {
        sourceSet.add(source);
      }
    });
  }

  const mapPointValues = {};
  if (!_.isEmpty(chartStore.mapPointStat.data)) {
    for (const placeDcid in chartStore.mapPointStat.data.data) {
      const placeChartData = getPlaceChartData(
        chartStore.mapPointStat.data.data,
        placeDcid,
        false,
        {},
        chartStore.mapPointStat.data.facets
      );
      if (_.isNull(placeChartData)) {
        continue;
      }
      mapPointValues[placeDcid] = placeChartData.value;
      if (!_.isEmpty(placeChartData.metadata)) {
        metadata[placeDcid] = placeChartData.metadata;
      }
      placeChartData.sources.forEach((source) => {
        if (!_.isEmpty(source)) {
          sourceSet.add(source);
        }
      });
    }
  }
  const unit = getUnit(
    Object.values(rawData.enclosedPlaceStat),
    rawData.metadataMap
  );
  const metahash = statVar.metahash || BEST_AVAILABLE_METAHASH;
  const sampleDates = rawData.sampleDates[metahash];

  // If not per capita and there is no user set domain, try to update the domain
  // based on rawData.
  if (
    (!statVar.perCapita || !statVar.denom) &&
    _.isEmpty(display.value.domain)
  ) {
    display.set({
      ...display.value,
      domain:
        metahash in rawData.legendBounds
          ? rawData.legendBounds[metahash]
          : undefined,
    });
  }
  setChartData({
    dates: statVarDates,
    mapPoints: chartStore.mapPointCoordinate.data,
    mapPointValues,
    mapValues,
    metadata,
    sources: sourceSet,
    unit: unit,
    rankingLink: getRankingLink(
      statVar,
      placeInfo.selectedPlace.dcid,
      placeInfo.enclosedPlaceType,
      rawData.dataDate,
      unit
    ),
    sampleDates,
    metahash,
  });
}

/**
 * Set legend bounds when per capita is selected. This will use an estimate based on
 * Best Available instead of the min/max from the StatVarSummary.
 * @param rawData
 * @param display
 */
export function setLegendBoundsPerCapita(
  rawData: ChartRawData,
  statVar: StatVarWrapper,
  display: DisplayOptionsWrapper
): void {
  const paddingScaleSmall = 0.9;
  const paddingScaleLarge = 1.1;
  let minValue: number = Number.MAX_SAFE_INTEGER;
  let maxValue = 0;
  const populationData = rawData.population;
  const stat = rawData.enclosedPlaceStat;
  for (const place in stat) {
    let value = stat[place].value;
    const date = stat[place].date;
    if (!value) {
      continue;
    }
    if (_.isEmpty(populationData || _.isEmpty(populationData[place].series))) {
      continue;
    }
    const pop = getMatchingObservation(populationData[place].series, date);
    if (!pop || pop.value === 0) {
      continue;
    }
    value /= pop.value;
    minValue = Math.min(minValue, value);
    maxValue = Math.max(maxValue, value);
  }

  // Using Best Available data as estimate - give some padding for other dates
  minValue =
    minValue > 0 ? minValue * paddingScaleSmall : minValue * paddingScaleLarge;
  maxValue =
    maxValue > 0 ? maxValue * paddingScaleLarge : maxValue * paddingScaleSmall;
  display.set({
    ...display.value,
    domain: [minValue, (minValue + maxValue) / 2, maxValue],
  });
}<|MERGE_RESOLUTION|>--- conflicted
+++ resolved
@@ -140,15 +140,12 @@
   useFetchGeoJson(dispatch);
   useFetchMapPointCoordinate(dispatch);
   useFetchMapPointStat(dispatch);
-<<<<<<< HEAD
   useFetchBreadcrumbStat(dispatch);
   useFetchBreadcrumbDenomStat(chartStore, dispatch);
   useFetchMapPointStat(dispatch);
+  useFetchGeoRaster(dispatch);
 
   const breadcrumbValues = useComputeBreadcrumbValues(chartStore);
-=======
-  useFetchGeoRaster(dispatch);
->>>>>>> 898ab3b0
 
   // For IPCC grid data, geoJson features is calculated based on the grid
   // DCID.
