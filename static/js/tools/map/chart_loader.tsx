--- conflicted
+++ resolved
@@ -49,11 +49,8 @@
   chartStoreReducer,
   emptyChartStore,
 } from "./chart_store";
-<<<<<<< HEAD
+import { useComputeBreadcrumbValues } from "./compute_hooks";
 import { useComputeSampledDates } from "./compute_hooks";
-=======
-import { useComputeBreadcrumbValues } from "./compute_hooks";
->>>>>>> 501027a2
 import {
   Context,
   DisplayOptionsWrapper,
@@ -62,12 +59,9 @@
   StatVar,
   StatVarWrapper,
 } from "./context";
-<<<<<<< HEAD
-import { useFetchAllDates } from "./fetcher/all_dates";
-=======
 import { useFetchBreadcrumbDenomStat } from "./fetcher/breadcrumb_denom_stat";
 import { useFetchBreadcrumbStat } from "./fetcher/breadcrumb_stat";
->>>>>>> 501027a2
+import { useFetchAllDates } from "./fetcher/all_dates";
 import { useFetchEuropeanCountries } from "./fetcher/european_countries";
 import { useFetchGeoJson } from "./fetcher/geojson";
 import { useFetchGeoRaster } from "./fetcher/georaster";
@@ -143,18 +137,14 @@
   useFetchGeoJson(dispatch);
   useFetchMapPointCoordinate(dispatch);
   useFetchMapPointStat(dispatch);
-<<<<<<< HEAD
-  useFetchAllDates(dispatch);
-
-  const allSampleDates = useComputeSampledDates(chartStore);
-=======
   useFetchBreadcrumbStat(dispatch);
   useFetchBreadcrumbDenomStat(chartStore, dispatch);
   useFetchMapPointStat(dispatch);
   useFetchGeoRaster(dispatch);
-
+  useFetchAllDates(dispatch);
+
+  const allSampleDates = useComputeSampledDates(chartStore);
   const breadcrumbValues = useComputeBreadcrumbValues(chartStore);
->>>>>>> 501027a2
 
   // For IPCC grid data, geoJson features is calculated based on the grid
   // DCID.
@@ -234,11 +224,7 @@
     loadChartData(
       chartStore,
       dateRawData,
-<<<<<<< HEAD
-      chartStore.geoJson.data,
       allSampleDates,
-=======
->>>>>>> 501027a2
       placeInfo.value,
       statVar.value,
       setChartData,
@@ -344,11 +330,7 @@
       loadChartData(
         chartStore,
         sampleDatesChartData[metaHash][date],
-<<<<<<< HEAD
-        chartStore.geoJson.data,
         allSampleDates,
-=======
->>>>>>> 501027a2
         placeInfo.value,
         statVar.value,
         setChartData,
@@ -595,19 +577,6 @@
         if (enclosedPlacesPop && enclosedPlacesPop.facets) {
           Object.assign(metadataMap, enclosedPlacesPop.facets);
         }
-<<<<<<< HEAD
-        if (breadcrumbPlacePop && breadcrumbPlacePop.facets) {
-          Object.assign(metadataMap, enclosedPlacesPop.facets);
-        }
-=======
-        const sampleDates =
-          placeStatDateWithinPlace.data[statVar.dcid].statDate && showTimeSlider
-            ? getTimeSliderDates(
-                metadataMap,
-                placeStatDateWithinPlace.data[statVar.dcid].statDate
-              )
-            : {};
->>>>>>> 501027a2
         let legendBounds: Record<string, [number, number, number]> = {};
         if (BEST_AVAILABLE_METAHASH in allSampleDates) {
           // Set dates for "Best Available" to best series
@@ -712,12 +681,8 @@
 function loadChartData(
   chartStore: ChartStore,
   rawData: ChartRawData,
-<<<<<<< HEAD
-  geoJsonData: GeoJsonData,
+  placeInfo: PlaceInfo,
   allSampleDates: Record<string, string[]>,
-=======
->>>>>>> 501027a2
-  placeInfo: PlaceInfo,
   statVar: StatVar,
   setChartData: (data: ChartData) => void,
   display: DisplayOptionsWrapper
