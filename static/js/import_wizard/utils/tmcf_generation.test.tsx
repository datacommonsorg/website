--- conflicted
+++ resolved
@@ -195,113 +195,11 @@
   expect(generateTMCF(input)).toEqual(expected);
 });
 
-<<<<<<< HEAD
-test("SingleNodeTMCFWithUnitInColumn", () => {
-=======
 test("MultiNodeTMCF_PlaceValueInHeader_DiffPlaceTypes", () => {
->>>>>>> 3de7d102
-  const input: Mapping = new Map([
-    [
-      MappedThing.PLACE,
-      {
-<<<<<<< HEAD
-        type: MappingType.COLUMN,
-        column: { id: "iso", header: "iso", columnIdx: 1 },
-        placeProperty: { dcid: "isoCode", displayName: "isoCode" },
-      },
-    ],
-    [
-      MappedThing.STAT_VAR,
-      {
-        type: MappingType.COLUMN,
-        column: { id: "indicators", header: "indicators", columnIdx: 2 },
-      },
-    ],
-    [
-      MappedThing.DATE,
-      {
-        type: MappingType.COLUMN,
-        column: { id: "date", header: "date", columnIdx: 3 },
-      },
-    ],
-    [
-      MappedThing.VALUE,
-      {
-        type: MappingType.COLUMN,
-        column: { id: "val", header: "val", columnIdx: 4, unit: "USDollar" },
-      },
-    ],
-  ]);
-  const expected: string =
-    "Node: E:CSVTable->E0\n" +
-    "typeOf: dcs:Place\n" +
-    "isoCode: C:CSVTable->iso\n" +
-    "\n" +
-    "Node: E:CSVTable->E1\n" +
-    "typeOf: dcs:StatVarObservation\n" +
-    "observationAbout: E:CSVTable->E0\n" +
-    "variableMeasured: C:CSVTable->indicators\n" +
-    "observationDate: C:CSVTable->date\n" +
-    "value: C:CSVTable->val\n" +
-    "unit: dcid:USDollar\n";
-  expect(generateTMCF(input)).toEqual(expected);
-});
-
-test("MultiNodeTMCF_UnitInSomeColumn", () => {
-  const input: Mapping = new Map([
-    [
-      MappedThing.PLACE,
-      {
-        type: MappingType.COLUMN,
-        column: { id: "id", header: "id", columnIdx: 1 },
-        placeProperty: { dcid: "dcid", displayName: "dcid" },
-      },
-    ],
-    [
-      MappedThing.STAT_VAR,
-      {
-        type: MappingType.COLUMN,
-        column: { id: "indicators", header: "indicators", columnIdx: 2 },
-      },
-    ],
-    [
-      MappedThing.DATE,
-      {
-        type: MappingType.COLUMN_HEADER,
-        headers: [
-          { id: "2018_1", header: "2018", columnIdx: 3, unit: "USDollar" },
-          { id: "2019_2", header: "2019", columnIdx: 4 },
-        ],
-      },
-    ],
-  ]);
-  const expected =
-    "Node: E:CSVTable->E0\n" +
-    "typeOf: dcs:StatVarObservation\n" +
-    "value: C:CSVTable->2018_1\n" +
-    'observationDate: "2018"\n' +
-    "unit: dcid:USDollar\n" +
-    "observationAbout: C:CSVTable->id\n" +
-    "variableMeasured: C:CSVTable->indicators\n" +
-    "\n" +
-    "Node: E:CSVTable->E1\n" +
-    "typeOf: dcs:StatVarObservation\n" +
-    "value: C:CSVTable->2019_2\n" +
-    'observationDate: "2019"\n' +
-    "observationAbout: C:CSVTable->id\n" +
-    "variableMeasured: C:CSVTable->indicators\n";
-  expect(generateTMCF(input)).toEqual(expected);
-});
-
-test("MultiNodeTMCF_UnitInColumnAndAsConstant", () => {
-  const input: Mapping = new Map([
-    [
-      MappedThing.PLACE,
-      {
-        type: MappingType.COLUMN,
-        column: { id: "id", header: "id", columnIdx: 1 },
-        placeProperty: { dcid: "dcid", displayName: "dcid" },
-=======
+  const input: Mapping = new Map([
+    [
+      MappedThing.PLACE,
+      {
         headers: [
           { id: "California_1", header: "California", columnIdx: 3 },
           { id: "USA_1", header: "USA", columnIdx: 4 },
@@ -315,29 +213,176 @@
           4: { dcid: "Country", displayName: "Country" },
         },
         type: MappingType.COLUMN_HEADER,
->>>>>>> 3de7d102
-      },
-    ],
-    [
-      MappedThing.STAT_VAR,
-      {
-        type: MappingType.COLUMN,
-        column: { id: "indicators", header: "indicators", columnIdx: 2 },
-      },
-    ],
-    [
-      MappedThing.DATE,
-      {
-<<<<<<< HEAD
+      },
+    ],
+    [
+      MappedThing.STAT_VAR,
+      {
+        type: MappingType.COLUMN,
+        column: { id: "indicators", header: "indicators", columnIdx: 2 },
+      },
+    ],
+    [
+      MappedThing.DATE,
+      {
+        type: MappingType.COLUMN,
+        column: { id: "year", header: "year", columnIdx: 1 },
+      },
+    ],
+    [
+      MappedThing.UNIT,
+      {
+        type: MappingType.CONSTANT,
+        constant: "USDollar",
+      },
+    ],
+  ]);
+  const expected =
+    "Node: E:CSVTable->E0\n" +
+    "typeOf: dcs:AdministrativeArea1\n" +
+    'name: "California"\n' +
+    "\n" +
+    "Node: E:CSVTable->E2\n" +
+    "typeOf: dcs:Country\n" +
+    "countryAlpha3Code: dcid:USA\n" +
+    "\n" +
+    "Node: E:CSVTable->E1\n" +
+    "typeOf: dcs:StatVarObservation\n" +
+    "value: C:CSVTable->California_1\n" +
+    "observationAbout: E:CSVTable->E0\n" +
+    "variableMeasured: C:CSVTable->indicators\n" +
+    "observationDate: C:CSVTable->year\n" +
+    "unit: dcid:USDollar\n" +
+    "\n" +
+    "Node: E:CSVTable->E3\n" +
+    "typeOf: dcs:StatVarObservation\n" +
+    "value: C:CSVTable->USA_1\n" +
+    "observationAbout: E:CSVTable->E2\n" +
+    "variableMeasured: C:CSVTable->indicators\n" +
+    "observationDate: C:CSVTable->year\n" +
+    "unit: dcid:USDollar\n";
+
+  expect(generateTMCF(input)).toEqual(expected);
+});
+
+test("SingleNodeTMCFWithUnitInColumn", () => {
+  const input: Mapping = new Map([
+    [
+      MappedThing.PLACE,
+      {
+        type: MappingType.COLUMN,
+        column: { id: "iso", header: "iso", columnIdx: 1 },
+        placeProperty: { 1: { dcid: "isoCode", displayName: "isoCode" } },
+      },
+    ],
+    [
+      MappedThing.STAT_VAR,
+      {
+        type: MappingType.COLUMN,
+        column: { id: "indicators", header: "indicators", columnIdx: 2 },
+      },
+    ],
+    [
+      MappedThing.DATE,
+      {
+        type: MappingType.COLUMN,
+        column: { id: "date", header: "date", columnIdx: 3 },
+      },
+    ],
+    [
+      MappedThing.VALUE,
+      {
+        type: MappingType.COLUMN,
+        column: { id: "val", header: "val", columnIdx: 4, unit: "USDollar" },
+      },
+    ],
+  ]);
+  const expected: string =
+    "Node: E:CSVTable->E0\n" +
+    "typeOf: dcs:Place\n" +
+    "isoCode: C:CSVTable->iso\n" +
+    "\n" +
+    "Node: E:CSVTable->E1\n" +
+    "typeOf: dcs:StatVarObservation\n" +
+    "observationAbout: E:CSVTable->E0\n" +
+    "variableMeasured: C:CSVTable->indicators\n" +
+    "observationDate: C:CSVTable->date\n" +
+    "value: C:CSVTable->val\n" +
+    "unit: dcid:USDollar\n";
+  expect(generateTMCF(input)).toEqual(expected);
+});
+
+test("MultiNodeTMCF_UnitInSomeColumn", () => {
+  const input: Mapping = new Map([
+    [
+      MappedThing.PLACE,
+      {
+        type: MappingType.COLUMN,
+        column: { id: "id", header: "id", columnIdx: 1 },
+        placeProperty: { 1: { dcid: "dcid", displayName: "dcid" } },
+      },
+    ],
+    [
+      MappedThing.STAT_VAR,
+      {
+        type: MappingType.COLUMN,
+        column: { id: "indicators", header: "indicators", columnIdx: 2 },
+      },
+    ],
+    [
+      MappedThing.DATE,
+      {
+        type: MappingType.COLUMN_HEADER,
+        headers: [
+          { id: "2018_1", header: "2018", columnIdx: 3, unit: "USDollar" },
+          { id: "2019_2", header: "2019", columnIdx: 4 },
+        ],
+      },
+    ],
+  ]);
+  const expected =
+    "Node: E:CSVTable->E0\n" +
+    "typeOf: dcs:StatVarObservation\n" +
+    "value: C:CSVTable->2018_1\n" +
+    'observationDate: "2018"\n' +
+    "unit: dcid:USDollar\n" +
+    "observationAbout: C:CSVTable->id\n" +
+    "variableMeasured: C:CSVTable->indicators\n" +
+    "\n" +
+    "Node: E:CSVTable->E1\n" +
+    "typeOf: dcs:StatVarObservation\n" +
+    "value: C:CSVTable->2019_2\n" +
+    'observationDate: "2019"\n' +
+    "observationAbout: C:CSVTable->id\n" +
+    "variableMeasured: C:CSVTable->indicators\n";
+  expect(generateTMCF(input)).toEqual(expected);
+});
+
+test("MultiNodeTMCF_UnitInColumnAndAsConstant", () => {
+  const input: Mapping = new Map([
+    [
+      MappedThing.PLACE,
+      {
+        type: MappingType.COLUMN,
+        column: { id: "id", header: "id", columnIdx: 1 },
+        placeProperty: { 1: { dcid: "dcid", displayName: "dcid" } },
+      },
+    ],
+    [
+      MappedThing.STAT_VAR,
+      {
+        type: MappingType.COLUMN,
+        column: { id: "indicators", header: "indicators", columnIdx: 2 },
+      },
+    ],
+    [
+      MappedThing.DATE,
+      {
         type: MappingType.COLUMN_HEADER,
         headers: [
           { id: "2018_1", header: "2018", columnIdx: 3, unit: "testUnit" },
           { id: "2019_2", header: "2019", columnIdx: 4 },
         ],
-=======
-        type: MappingType.COLUMN,
-        column: { id: "year", header: "year", columnIdx: 1 },
->>>>>>> 3de7d102
       },
     ],
     [
@@ -350,7 +395,6 @@
   ]);
   const expected =
     "Node: E:CSVTable->E0\n" +
-<<<<<<< HEAD
     "typeOf: dcs:StatVarObservation\n" +
     "value: C:CSVTable->2018_1\n" +
     'observationDate: "2018"\n' +
@@ -365,30 +409,5 @@
     "observationAbout: C:CSVTable->id\n" +
     "variableMeasured: C:CSVTable->indicators\n" +
     "unit: dcid:USDollar\n";
-=======
-    "typeOf: dcs:AdministrativeArea1\n" +
-    'name: "California"\n' +
-    "\n" +
-    "Node: E:CSVTable->E2\n" +
-    "typeOf: dcs:Country\n" +
-    "countryAlpha3Code: dcid:USA\n" +
-    "\n" +
-    "Node: E:CSVTable->E1\n" +
-    "typeOf: dcs:StatVarObservation\n" +
-    "value: C:CSVTable->California_1\n" +
-    "observationAbout: E:CSVTable->E0\n" +
-    "variableMeasured: C:CSVTable->indicators\n" +
-    "observationDate: C:CSVTable->year\n" +
-    "unit: dcid:USDollar\n" +
-    "\n" +
-    "Node: E:CSVTable->E3\n" +
-    "typeOf: dcs:StatVarObservation\n" +
-    "value: C:CSVTable->USA_1\n" +
-    "observationAbout: E:CSVTable->E2\n" +
-    "variableMeasured: C:CSVTable->indicators\n" +
-    "observationDate: C:CSVTable->year\n" +
-    "unit: dcid:USDollar\n";
-
->>>>>>> 3de7d102
   expect(generateTMCF(input)).toEqual(expected);
 });