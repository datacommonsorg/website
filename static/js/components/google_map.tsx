--- conflicted
+++ resolved
@@ -282,21 +282,12 @@
         }
 
         // Update state with lat/long if both are present
-<<<<<<< HEAD
-        if (
-          !_.isEmpty(latitudes) &&
-          !_.isEmpty(longitudes) &&
-          !_.isNumber(latitudes[0].value) &&
-          !_.isNumber(longitudes[0].value)
-        ) {
-=======
         if (!_.isEmpty(latitudes) && !_.isEmpty(longitudes)) {
           const lat = parseFloat(latitudes[0].value);
           const lng = parseFloat(longitudes[0].value);
           if (Number.isNaN(lat) || Number.isNaN(lng)) {
             return;
           }
->>>>>>> 7743dd0c
           // TODO (juliawu): Update logic to use highest precision lat/long if
           //                multiple values are provided
           const coordinates = { lat, lng };
