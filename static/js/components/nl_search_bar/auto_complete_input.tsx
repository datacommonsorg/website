/**
 * Copyright 2024 Google LLC
 *
 * Licensed under the Apache License, Version 2.0 (the "License");
 * you may not use this file except in compliance with the License.
 * You may obtain a copy of the License at
 *
 *      http://www.apache.org/licenses/LICENSE-2.0
 *
 * Unless required by applicable law or agreed to in writing, software
 * distributed under the License is distributed on an "AS IS" BASIS,
 * WITHOUT WARRANTIES OR CONDITIONS OF ANY KIND, either express or implied.
 * See the License for the specific language governing permissions and
 * limitations under the License.
 */

/**
 * Standard version of the auto-complete capable NL Search bar.
 */

import axios from "axios";
import _, { set } from "lodash";
import React, {
  ReactElement,
  useCallback,
  useEffect,
  useMemo,
  useRef,
  useState,
} from "react";
import { Input, InputGroup } from "reactstrap";

import { intl } from "../../i18n/i18n";
import {
  DISABLE_FEATURE_URL_PARAM,
  ENABLE_FEATURE_URL_PARAM,
  ENABLE_STAT_VAR_AUTOCOMPLETE,
} from "../../shared/feature_flags/util";
import {
  GA_EVENT_AUTOCOMPLETE_SELECTION,
  GA_EVENT_AUTOCOMPLETE_SELECTION_REDIRECTS_TO_PLACE,
  GA_EVENT_AUTOCOMPLETE_SELECTION_REDIRECTS_TO_SV,
  GA_PARAM_AUTOCOMPLETE_SELECTION_INDEX,
  GA_PARAM_DYNAMIC_PLACEHOLDER,
  GA_PARAM_QUERY_AT_SELECTION,
  GA_PARAM_SELECTION_TEXT,
  GA_PARAM_SELECTION_TYPE,
  triggerGAEvent,
} from "../../shared/ga_events";
import { useQueryStore } from "../../shared/stores/query_store_hook";
import {
  extractFlagsToPropagate,
  getStatVarInfo,
  redirect,
  replaceQueryWithSelection,
  stripPatternFromQuery,
} from "../../shared/util";
import {
  useInsideClickAlerter,
  useOutsideClickAlerter,
} from "../../utils/click_alerter";
import { ArrowForward } from "../elements/icons/arrow_forward";
import { Search } from "../elements/icons/search";
import { AutoCompleteSuggestions } from "./auto_complete_suggestions";
import {
  enableDynamicPlacehoder,
  placeholderMessages,
} from "./dynamic_placeholder_helper";
import { exec } from "child_process";

const DEBOUNCE_INTERVAL_MS = 100;
const PLACE_EXPLORER_PREFIX = "/place/";
const LOCATION_SEARCH = "location_search";
const STAT_VAR_SEARCH = "stat_var_search";

export interface AutoCompleteResult {
  dcid: string;
  matchType: string;
  matchedQuery: string;
  name: string;
  hasPlace?: boolean;
  fullText?: string;
  placeDcid?: string;
}

interface AutoCompleteInputPropType {
  enableAutoComplete?: boolean;
  value: string;
  invalid: boolean;
  inputId: string;
  onChange: (query: string) => void;
  onSearch: (dynamicPlaceholdersEnabled: boolean) => void;
  feedbackLink: string;
  shouldAutoFocus: boolean;
  barType: string;
  enableDynamicPlaceholders?: boolean;
  enableStatVarAutocomplete?: boolean;
}

function convertJSONToAutoCompleteResults(
  json: object[]
): AutoCompleteResult[] {
  return json.map((json) => ({
    dcid: json["dcid"],
    matchType: json["match_type"],
    matchedQuery: json["matched_query"],
    name: json["name"],
    hasPlace: json["has_place"] || false,
  }));
}

export function AutoCompleteInput(
  props: AutoCompleteInputPropType
): ReactElement {
  const wrapperRef = useRef(null);
  const controller = useRef(new AbortController());
  const [baseInput, setBaseInput] = useState("");
  const [baseInputLastQuery, setBaseInputLastQuery] = useState("");
  const [inputText, setInputText] = useState("");
  const [results, setResults] = useState<AutoCompleteResult[]>([]);
  const [hoveredIdx, setHoveredIdx] = useState(-1);
  const [triggerSearch, setTriggerSearch] = useState("");
  const [inputActive, setInputActive] = useState(false);
  const [dynamicPlaceholdersDone, setDynamicPlaceholdersDone] = useState(false);
  const [dynamicPlaceholdersEnabled, setDynamicPlaceholdersEnabled] =
    useState(false);
  const [sampleQuestionText, setSampleQuestionText] = useState("");
  const [lastAutoCompleteSelection, setLastAutoCompleteSelection] =
    useState("");
  const [lastScrollYOnTrigger, setLastScrollYOnTrigger] = useState(0);
  const [lastScrollY, setLastScrollY] = useState(0);
  const [hasLocation, setHasLocation] = useState(false);
  const [statVarInfo, setStatVarInfo] = useState({});
  const [processedResults, setProcessedResults] = useState([]);

  const isHeaderBar = props.barType == "header";

  const { placeholder } = useQueryStore();

  useEffect(() => {
    window.addEventListener("scroll", () => {
      setLastScrollY(window.scrollY);
    });

    if (!inputText && props.enableDynamicPlaceholders) {
      enableDynamicPlacehoder(
        setSampleQuestionText,
        setDynamicPlaceholdersEnabled,
        setDynamicPlaceholdersDone
      );
    }
  }, []);

  useEffect(() => {
    if (_.isEmpty(results)) {
      setProcessedResults([]);
      return;
    }

    const newProcessedResults = results.map((result) => {
      const selection = replaceQueryWithSelection(
        baseInput,
        result,
        hasLocation,
        statVarInfo
      );
      return {
        ...result,
        fullText: selection.query,
        placeDcid: selection.placeDcid,
      };
    });
    setProcessedResults(newProcessedResults);
  }, [results, statVarInfo, baseInput, hasLocation]);

  const placeholderText =
    !inputActive && dynamicPlaceholdersEnabled && !dynamicPlaceholdersDone
      ? intl.formatMessage(placeholderMessages.exploreDataPlaceholder, {
          sampleQuestion: sampleQuestionText,
        })
      : placeholder;

  useEffect(() => {
    if (
      results.length > 0 &&
      Math.abs(lastScrollY - lastScrollYOnTrigger) > window.outerHeight * 0.15
    ) {
      setResults([]);
    }
  }, [lastScrollY, lastScrollYOnTrigger, results]);

  useEffect(() => {
    if (props.value != inputText) {
      changeText(props.value);
    }
  }, [props.value]);

  useOutsideClickAlerter(wrapperRef, () => {
    setResults([]);
    setInputActive(false);
  });

  useInsideClickAlerter(wrapperRef, () => {
    setInputActive(true);
  });

  useEffect(() => {
    executeQuery();
  }, [triggerSearch, setTriggerSearch]);

  function executeQuery(): void {
    setResults([]);
    setHoveredIdx(-1);
    controller.current.abort();
    props.onSearch(dynamicPlaceholdersEnabled);
  }

  function onInputChange(e: React.ChangeEvent<HTMLInputElement>): void {
    const currentText = e.target.value;
    changeText(currentText);
    setBaseInput(currentText);

    if (!props.enableAutoComplete) return;

    const selectionApplied =
      hoveredIdx >= 0 &&
      hoveredIdx < results.length &&
      currentText.trim().endsWith(results[hoveredIdx].name);

    let lastSelection = lastAutoCompleteSelection;
    if (selectionApplied) {
      triggerGAEvent(GA_EVENT_AUTOCOMPLETE_SELECTION, {
        [GA_PARAM_AUTOCOMPLETE_SELECTION_INDEX]: String(hoveredIdx),
      });
      setResults([]);
      setHoveredIdx(-1);
      setLastAutoCompleteSelection(results[hoveredIdx].name);
      return;
    } else if (_.isEmpty(currentText)) {
      setResults([]);
      setLastAutoCompleteSelection("");
      setHasLocation(false);
      setHoveredIdx(-1);
      return;
    } else if (!currentText.includes(lastAutoCompleteSelection)) {
      lastSelection = "";
      setLastAutoCompleteSelection(lastSelection);
      setHasLocation(false);
    }

    let queryForAutoComplete = currentText;

    if (!_.isEmpty(lastSelection)) {
      const splitQuery = currentText.split(lastSelection);
      if (splitQuery.length > 1) {
        queryForAutoComplete = splitQuery[splitQuery.length - 1].trim();
      }
    }

    sendDebouncedAutoCompleteRequest(queryForAutoComplete);
  }

  const triggerAutoCompleteRequest = useCallback(
    async (query: string) => {
      setLastScrollYOnTrigger(window.scrollY);
      if (controller.current) {
        controller.current.abort();
      }
      controller.current = new AbortController();

      const urlParams = extractFlagsToPropagate(window.location.href);
      urlParams.set("query", query);
      // Force the backend to use the stat var autocomplete model if the feature is enabled.
      if (props.enableStatVarAutocomplete) {
        urlParams.set(ENABLE_FEATURE_URL_PARAM, ENABLE_STAT_VAR_AUTOCOMPLETE);
      } else {
        urlParams.set(DISABLE_FEATURE_URL_PARAM, ENABLE_STAT_VAR_AUTOCOMPLETE);
      }
      const url = `/api/autocomplete?${urlParams.toString()}`;

      try {
        const response = await axios.get(url, {
          signal: controller.current.signal,
        });
        const newResults = convertJSONToAutoCompleteResults(
          response.data.predictions || []
        );
        setResults(newResults);
        setBaseInputLastQuery(query);
        const statVarDcids = newResults
          .filter((result) => result.matchType === STAT_VAR_SEARCH)
          .map((result) => result.dcid);
        const dcidsToFetch = statVarDcids.filter((dcid) => !statVarInfo[dcid]);
        if (dcidsToFetch.length > 0) {
          getStatVarInfo(dcidsToFetch).then((resp) => {
            setStatVarInfo((prev) => ({ ...prev, ...resp.data }));
          });
        }
      } catch (err) {
        if (!axios.isCancel(err)) {
          console.log("Error fetching autocomplete suggestions: " + err);
        }
      }
    },
    [statVarInfo]
  );

  const sendDebouncedAutoCompleteRequest = useMemo(() => {
    return _.debounce(triggerAutoCompleteRequest, DEBOUNCE_INTERVAL_MS);
  }, [triggerAutoCompleteRequest]);

  function changeText(text: string): void {
    setInputText(text);
    props.onChange(text);
  }

  function handleKeydownEvent(
    event: React.KeyboardEvent<HTMLDivElement>
  ): void {
    switch (event.key) {
      case "Enter":
        event.preventDefault();
        if (hoveredIdx >= 0) {
          selectResult(results[hoveredIdx], hoveredIdx);
        } else {
          executeQuery();
        }
        setResults([]);
        break;
      case "ArrowUp":
        event.preventDefault();
        processArrowKey(Math.max(hoveredIdx - 1, -1));
        break;
      case "ArrowDown":
        event.preventDefault();
        processArrowKey(Math.min(hoveredIdx + 1, results.length - 1));
        break;
      default:
        // Handle alphanumeric, space and backspace keys
        if (
          hoveredIdx >= 0 &&
          (/[a-zA-Z0-9]/.test(event.key) ||
            event.key === " " ||
            event.key === "Backspace" ||
            event.key === "Delete")
        ) {
          selectResult(results[hoveredIdx], hoveredIdx, true);
        }
    }
  }

  function processArrowKey(selectedIndex: number): void {
    setHoveredIdx(selectedIndex);
    const textDisplayed =
      selectedIndex >= 0 ? processedResults[selectedIndex].fullText : baseInput;
    changeText(textDisplayed);
  }

  function selectResult(
    result: AutoCompleteResult,
    idx: number,
    skipRedirection?: boolean
  ): void {
    setResults([]);
    setHoveredIdx(-1);
    setLastAutoCompleteSelection(result.name);
    triggerGAEvent(GA_EVENT_AUTOCOMPLETE_SELECTION, {
      [GA_PARAM_AUTOCOMPLETE_SELECTION_INDEX]: String(idx),
      [GA_PARAM_SELECTION_TYPE]: result.matchType,
      [GA_PARAM_SELECTION_TEXT]: result.name,
      [GA_PARAM_QUERY_AT_SELECTION]: baseInput,
    });

    const selectedProcessedResult = processedResults[idx];
    const queryText = selectedProcessedResult.fullText;
    const placeDcid = selectedProcessedResult.placeDcid;
    const urlParams = extractFlagsToPropagate(window.location.href);
    if (props.enableAutoComplete) {
      urlParams.set(ENABLE_FEATURE_URL_PARAM, ENABLE_STAT_VAR_AUTOCOMPLETE);
    }

    if (
      result?.matchType === STAT_VAR_SEARCH &&
      stripPatternFromQuery(baseInput, result.matchedQuery).trim() === ""
    ) {
      if (result.dcid) {
        setHasLocation(hasLocation || result.hasPlace);
        if (!skipRedirection) {
<<<<<<< HEAD
          // TODO(gmechali): Consider using SV redirection via URL param injection.
          changeText(queryText);
          setTriggerSearch(queryText);
          setResults([]);
=======
          triggerGAEvent(GA_EVENT_AUTOCOMPLETE_SELECTION_REDIRECTS_TO_SV, {
            [GA_PARAM_AUTOCOMPLETE_SELECTION_INDEX]: String(idx),
          });
          const placeParam = placeDcid ? `p=${placeDcid}` : "p=Earth";
          window.location.href =
            `/explore?${urlParams.toString()}#${placeParam}&sv=` +
            encodeURIComponent(result.dcid) +
            "&q=" +
            encodeURIComponent(queryText);
>>>>>>> a7d92617
        }
        return;
      }
    }

    if (result?.matchType == LOCATION_SEARCH) {
      setHasLocation(true);

      if (
        stripPatternFromQuery(baseInput, result.matchedQuery).trim() === "" &&
        result.dcid
      ) {
        triggerGAEvent(GA_EVENT_AUTOCOMPLETE_SELECTION_REDIRECTS_TO_PLACE, {
          [GA_PARAM_AUTOCOMPLETE_SELECTION_INDEX]: String(idx),
          [GA_PARAM_DYNAMIC_PLACEHOLDER]: String(enableDynamicPlacehoder),
        });

        const overrideParams = new URLSearchParams();
        overrideParams.set("q", result.name);
        if (props.enableStatVarAutocomplete) {
          overrideParams.set(
            ENABLE_FEATURE_URL_PARAM,
            ENABLE_STAT_VAR_AUTOCOMPLETE
          );
        }
        const destinationUrl = PLACE_EXPLORER_PREFIX + `${result.dcid}`;
        if (!skipRedirection) {
          redirect(window.location.href, destinationUrl, overrideParams);
        }
      }
    }

    changeText(queryText);
    if (!skipRedirection) {
      setTriggerSearch(queryText);
    }
    setResults([]);
  }

  return (
    <>
      <div
        className={`search-box-section ${
          results.length == 0 ? "radiused" : "unradiused"
        } ${inputActive ? "search-box-section-active" : ""}`}
        ref={wrapperRef}
      >
        <div
          className={`search-bar${props.value ? " non-empty" : ""} ${
            results.length == 0 ? "radiused" : "unradiused"
          }`}
        >
          <InputGroup className="search-bar-content">
            {isHeaderBar && (
              <span className="search-bar-icon">
                <Search />
              </span>
            )}
            <Input
              id={props.inputId}
              invalid={props.invalid}
              placeholder={placeholderText}
              aria-label={placeholderText}
              value={inputText}
              onChange={onInputChange}
              onKeyDown={(event): void => handleKeydownEvent(event)}
              className="pac-target-input search-input-text"
              autoComplete="one-time-code"
              autoFocus={props.shouldAutoFocus}
            ></Input>
            <div onClick={executeQuery} id="rich-search-button">
              {isHeaderBar && <ArrowForward />}
            </div>
          </InputGroup>
        </div>
        {props.enableAutoComplete && !_.isEmpty(results) && (
          <AutoCompleteSuggestions
            baseInput={baseInput}
            baseInputLastQuery={baseInputLastQuery}
            allResults={processedResults}
            hoveredIdx={hoveredIdx}
            onClick={selectResult}
            hasLocation={hasLocation}
          />
        )}
      </div>
    </>
  );
}<|MERGE_RESOLUTION|>--- conflicted
+++ resolved
@@ -386,22 +386,10 @@
       if (result.dcid) {
         setHasLocation(hasLocation || result.hasPlace);
         if (!skipRedirection) {
-<<<<<<< HEAD
           // TODO(gmechali): Consider using SV redirection via URL param injection.
           changeText(queryText);
           setTriggerSearch(queryText);
           setResults([]);
-=======
-          triggerGAEvent(GA_EVENT_AUTOCOMPLETE_SELECTION_REDIRECTS_TO_SV, {
-            [GA_PARAM_AUTOCOMPLETE_SELECTION_INDEX]: String(idx),
-          });
-          const placeParam = placeDcid ? `p=${placeDcid}` : "p=Earth";
-          window.location.href =
-            `/explore?${urlParams.toString()}#${placeParam}&sv=` +
-            encodeURIComponent(result.dcid) +
-            "&q=" +
-            encodeURIComponent(queryText);
->>>>>>> a7d92617
         }
         return;
       }
