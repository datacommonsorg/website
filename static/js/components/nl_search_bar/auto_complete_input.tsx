/**
 * Copyright 2024 Google LLC
 *
 * Licensed under the Apache License, Version 2.0 (the "License");
 * you may not use this file except in compliance with the License.
 * You may obtain a copy of the License at
 *
 *      http://www.apache.org/licenses/LICENSE-2.0
 *
 * Unless required by applicable law or agreed to in writing, software
 * distributed under the License is distributed on an "AS IS" BASIS,
 * WITHOUT WARRANTIES OR CONDITIONS OF ANY KIND, either express or implied.
 * See the License for the specific language governing permissions and
 * limitations under the License.
 */

/**
 * Standard version of the auto-complete capable NL Search bar.
 */

import axios from "axios";
import _ from "lodash";
import React, {
  ReactElement,
  useCallback,
  useEffect,
  useMemo,
  useRef,
  useState,
} from "react";
import { Input, InputGroup } from "reactstrap";

import {
  GA_EVENT_AUTOCOMPLETE_SELECTION,
  GA_PARAM_AUTOCOMPLETE_SELECTION_INDEX,
  triggerGAEvent,
} from "../../shared/ga_events";
import { stripPatternFromQuery } from "../../shared/util";
import {
  useInsideClickAlerter,
  useOutsideClickAlerter,
} from "../../utils/click_alerter";
import { AutoCompleteSuggestions } from "./auto_complete_suggestions";

const DEBOUNCE_INTERVAL_MS = 100;
const PLACE_EXPLORER_PREFIX = "/place/";
const LOCATION_SEARCH = "location_search";

export interface AutoCompleteResult {
  dcid: string;
  match_type: string;
  matched_query: string;
  name: string;
}

interface AutoCompleteInputPropType {
  enableAutoComplete?: boolean;
  value: string;
  invalid: boolean;
  placeholder: string;
  inputId: string;
  onChange: (query: string) => void;
  onSearch: () => void;
  feedbackLink: string;
  shouldAutoFocus: boolean;
  barType: string;
}

export function AutoCompleteInput(
  props: AutoCompleteInputPropType
): ReactElement {
  const wrapperRef = useRef(null);
  const [baseInput, setBaseInput] = useState("");
  const [inputText, setInputText] = useState("");
  // TODO(gmechali): Implement stat var search.
  const [results, setResults] = useState({ placeResults: [], svResults: [] });
  const [hoveredIdx, setHoveredIdx] = useState(-1);
  const [triggerSearch, setTriggerSearch] = useState("");
  const [inputActive, setInputActive] = useState(false);
  const [lastAutoCompleteSelection, setLastAutoCompleteSelection] =
    useState("");

  const isHeaderBar = props.barType == "header";
  let lang = "";

  useEffect(() => {
    // One time initialization of event listener to clear suggested results on scroll.
    // It allows the user to navigate through the page without being annoyed by the results.
    window.addEventListener("scroll", () => {
      if (results.placeResults) {
        setResults({ placeResults: [], svResults: [] });
      }
    });

    const urlParams = new URLSearchParams(window.location.search);
    lang = urlParams.has("hl") ? urlParams.get("hl") : "en";
  }, []);

  useEffect(() => {
    // For the first load when q= param is set, we want to ensure the
    // props.value is propagated if it doesn't match input text.
    // Afterwards, the onInputchange method is responsible for updating
    // the text.
    if (props.value != inputText) {
      changeText(props.value);
    }
  }, [props.value]);

  // Clear suggested results when click registered outside of component.
  useOutsideClickAlerter(wrapperRef, () => {
    setResults({ placeResults: [], svResults: [] });
    setInputActive(false);
  });

  useInsideClickAlerter(wrapperRef, () => {
    setInputActive(true);
  });

  useEffect(() => {
    // TriggerSearch state used to ensure onSearch only called after text updated.
    props.onSearch();
  }, [triggerSearch, setTriggerSearch]);

  function onInputChange(e: React.ChangeEvent<HTMLInputElement>): void {
    const currentText = e.target.value;
    changeText(currentText);
    setBaseInput(currentText);

    if (!props.enableAutoComplete) return;

    const selectionApplied =
      hoveredIdx >= 0 &&
      hoveredIdx < results.placeResults.length &&
      currentText.trim().endsWith(results.placeResults[hoveredIdx].name);

<<<<<<< HEAD
    if (selectionApplied) {
      // Trigger Google Analytics event to track the index of the selected autocomplete result.
      triggerGAEvent(GA_EVENT_AUTOCOMPLETE_SELECTION, {
        [GA_PARAM_AUTOCOMPLETE_SELECTION_INDEX]: String(hoveredIdx),
      });
    }

    setHoveredIdx(-1);
    if (_.isEmpty(currentText) || selectionApplied) {
=======
    let lastSelection = lastAutoCompleteSelection;
    if (selectionApplied) {
>>>>>>> 8e9abb87
      // Reset all suggestion results.
      setResults({ placeResults: [], svResults: [] });
      setHoveredIdx(-1);
      // Set the autocomplete selection.
      setLastAutoCompleteSelection(results.placeResults[hoveredIdx].name);
      return;
    } else if (_.isEmpty(currentText)) {
      // Reset all suggestion results.
      setResults({ placeResults: [], svResults: [] });
      setLastAutoCompleteSelection("");
      setHoveredIdx(-1);
      return;
    } else if (!currentText.includes(lastAutoCompleteSelection)) {
      // If the user backspaces into the last selection, reset it.
      lastSelection = "";
      setLastAutoCompleteSelection(lastSelection);
      // fall through
    }

    let queryForAutoComplete = currentText;
    if (!_.isEmpty(lastSelection)) {
      // if the last selection is still present, only send what comes after to autocomplete.
      const splitQuery = queryForAutoComplete.split(lastSelection);
      if (splitQuery.length == 2) {
        queryForAutoComplete = splitQuery[1].trim();
      }
    }

    sendDebouncedAutoCompleteRequest(queryForAutoComplete);
  }

  const triggerAutoCompleteRequest = useCallback(async (query: string) => {
    await axios
      .get(`/api/autocomplete?query=${query}&hl=${lang}`, {})
      .then((response) => {
        setResults({
          placeResults: response["data"]["predictions"],
          svResults: [],
        });
      })
      .catch((err) => {
        console.log("Error fetching autocomplete suggestions: " + err);
      });
  }, []);

  // memoize the debounce call with useMemo
  const sendDebouncedAutoCompleteRequest = useMemo(() => {
    return _.debounce(triggerAutoCompleteRequest, DEBOUNCE_INTERVAL_MS);
  }, []);

  function changeText(text: string): void {
    // Update text in Input without triggering search.
    setInputText(text);
    props.onChange(text);
  }

  function handleKeydownEvent(
    event: React.KeyboardEvent<HTMLDivElement>
  ): void {
    // Navigate through the suggested results.
    switch (event.key) {
      case "Enter":
        event.preventDefault();
        if (hoveredIdx >= 0) {
          selectResult(results.placeResults[hoveredIdx], hoveredIdx);
        } else {
          props.onSearch();
        }
        break;
      case "ArrowUp":
        event.preventDefault();
        processArrowKey(Math.max(hoveredIdx - 1, -1));
        break;
      case "ArrowDown":
        event.preventDefault();
        processArrowKey(
          Math.min(hoveredIdx + 1, results.placeResults.length - 1)
        );
        break;
    }
  }

  function replaceQueryWithSelection(
    query: string,
    result: AutoCompleteResult
  ): string {
    return stripPatternFromQuery(query, result.matched_query) + result.name;
  }

  function processArrowKey(selectedIndex: number): void {
    setHoveredIdx(selectedIndex);
    const textDisplayed =
      selectedIndex >= 0
        ? replaceQueryWithSelection(
            baseInput,
            results.placeResults[selectedIndex]
          )
        : baseInput;
    changeText(textDisplayed);
  }

  function selectResult(result: AutoCompleteResult, idx: number): void {
    // Trigger Google Analytics event to track the index of the selected autocomplete result.
    triggerGAEvent(GA_EVENT_AUTOCOMPLETE_SELECTION, {
      [GA_PARAM_AUTOCOMPLETE_SELECTION_INDEX]: String(idx),
    });

    if (
      result["match_type"] == LOCATION_SEARCH &&
      stripPatternFromQuery(baseInput, result.matched_query).trim() === ""
    ) {
      // If this is a location result, and the matched_query matches the base input
      // then that means there are no other parts of the query, so it's a place only
      // redirection.
      if (result.dcid) {
        const url = PLACE_EXPLORER_PREFIX + `${result.dcid}`;
        window.open(url, "_self");
        return;
      }
    }

    const newString = replaceQueryWithSelection(baseInput, result);
    changeText(newString);
    setTriggerSearch(newString);
  }

  return (
    <>
      <div
        className={`search-box-section ${
          results.placeResults.length == 0 ? "radiused" : "unradiused"
        } ${inputActive ? "search-box-section-active" : ""}`}
        ref={wrapperRef}
      >
        <div
          className={`search-bar${props.value ? " non-empty" : ""} ${
            results.placeResults.length == 0 ? "radiused" : "unradiused"
          }`}
        >
          <InputGroup className="search-bar-content">
            {isHeaderBar && (
              <span className="material-icons-outlined">search</span>
            )}
            <Input
              id={props.inputId}
              invalid={props.invalid}
              placeholder={props.placeholder}
              value={inputText}
              onChange={onInputChange}
              onKeyDown={(event) => handleKeydownEvent(event)}
              className="pac-target-input search-input-text"
              autoComplete="one-time-code"
              autoFocus={props.shouldAutoFocus}
            ></Input>
            <div onClick={props.onSearch} id="rich-search-button">
              {isHeaderBar && (
                <span className="material-icons-outlined">arrow_forward</span>
              )}
            </div>
          </InputGroup>
        </div>
        {props.enableAutoComplete && !_.isEmpty(results.placeResults) && (
          <AutoCompleteSuggestions
            baseInput={baseInput}
            allResults={results.placeResults}
            hoveredIdx={hoveredIdx}
            onClick={selectResult}
          />
        )}
      </div>
    </>
  );
}<|MERGE_RESOLUTION|>--- conflicted
+++ resolved
@@ -133,25 +133,20 @@
       hoveredIdx < results.placeResults.length &&
       currentText.trim().endsWith(results.placeResults[hoveredIdx].name);
 
-<<<<<<< HEAD
-    if (selectionApplied) {
-      // Trigger Google Analytics event to track the index of the selected autocomplete result.
-      triggerGAEvent(GA_EVENT_AUTOCOMPLETE_SELECTION, {
-        [GA_PARAM_AUTOCOMPLETE_SELECTION_INDEX]: String(hoveredIdx),
-      });
-    }
-
-    setHoveredIdx(-1);
-    if (_.isEmpty(currentText) || selectionApplied) {
-=======
     let lastSelection = lastAutoCompleteSelection;
     if (selectionApplied) {
->>>>>>> 8e9abb87
       // Reset all suggestion results.
       setResults({ placeResults: [], svResults: [] });
-      setHoveredIdx(-1);
       // Set the autocomplete selection.
       setLastAutoCompleteSelection(results.placeResults[hoveredIdx].name);
+
+      if (selectionApplied) {
+        // Trigger Google Analytics event to track the index of the selected autocomplete result.
+        triggerGAEvent(GA_EVENT_AUTOCOMPLETE_SELECTION, {
+          [GA_PARAM_AUTOCOMPLETE_SELECTION_INDEX]: String(hoveredIdx),
+        });
+      }
+      setHoveredIdx(-1);
       return;
     } else if (_.isEmpty(currentText)) {
       // Reset all suggestion results.
