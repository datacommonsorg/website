--- conflicted
+++ resolved
@@ -253,19 +253,13 @@
   } = useFloating({
     placement: effectivePlacement,
     middleware: [
-<<<<<<< HEAD
-      offset(effectiveDistance),
-      flip(),
-      shift(),
-      arrow({ element: arrowRef }),
-=======
       offset({
         mainAxis: effectiveDistance,
         crossAxis: effectiveSkidding,
       }),
       flip(),
       shift(),
->>>>>>> 1938e475
+      arrow({ element: arrowRef }),
     ],
     whileElementsMounted: autoUpdate,
   });
