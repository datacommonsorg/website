/**
 * Copyright 2022 Google LLC
 *
 * Licensed under the Apache License, Version 2.0 (the "License");
 * you may not use this file except in compliance with the License.
 * You may obtain a copy of the License at
 *
 *      http://www.apache.org/licenses/LICENSE-2.0
 *
 * Unless required by applicable law or agreed to in writing, software
 * distributed under the License is distributed on an "AS IS" BASIS,
 * WITHOUT WARRANTIES OR CONDITIONS OF ANY KIND, either express or implied.
 * See the License for the specific language governing permissions and
 * limitations under the License.
 */

/**
 * Component for rendering a category (a container for blocks).
 */

import React, { memo } from "react";
import ReactMarkdown from "react-markdown";

import { BLOCK_ID_PREFIX } from "../../constants/subject_page_constants";
import { NamedTypedPlace } from "../../shared/types";
import { randDomId } from "../../shared/util";
import {
  CategoryConfig,
  EventTypeSpec,
} from "../../types/subject_page_proto_types";
import { getId, getRelLink } from "../../utils/subject_page_utils";
import { formatString, ReplacementStrings } from "../../utils/tile_utils";
import { ErrorBoundary } from "../error_boundary";
import { Block } from "./block";
import { DisasterEventBlock } from "./disaster_event_block";
import { StatVarProvider } from "./stat_var_provider";

export interface CategoryPropType {
  id: string;
  config: CategoryConfig;
  /**
   * The place to show the page for.
   */
  place: NamedTypedPlace;
  enclosedPlaceType: string;
  eventTypeSpec: Record<string, EventTypeSpec>;
  // Height, in px, for the tile SVG charts.
  svgChartHeight: number;
}

export const Category = memo(function Category(
  props: CategoryPropType
): JSX.Element {
  const svProvider = new StatVarProvider(props.config.statVarSpec);
  const rs: ReplacementStrings = {
<<<<<<< HEAD
    place: props.place.name,
    placeDcid: props.place ? props.place.dcid : "",
    date: "",
=======
    placeName: props.place.name,
>>>>>>> ab236518
  };
  const title = props.config.title ? formatString(props.config.title, rs) : "";
  const description = props.config.description
    ? formatString(props.config.description, rs)
    : "";
  return (
    <article className="category col-12" id={props.id}>
      {title && <h2 className="block-title">{title}</h2>}
      {props.config.description && <ReactMarkdown>{description}</ReactMarkdown>}
      {renderBlocks(props, svProvider)}
    </article>
  );
});

function renderBlocks(
  props: CategoryPropType,
  svProvider: StatVarProvider
): JSX.Element {
  if (!props.config.blocks) {
    return <></>;
  }
  const blocksJsx = props.config.blocks.map((block, i) => {
    const id = getId(props.id, BLOCK_ID_PREFIX, i);
    switch (block.type) {
      case "DISASTER_EVENT":
        return (
          <ErrorBoundary key={id}>
            <DisasterEventBlock
              id={id}
              place={props.place}
              enclosedPlaceType={props.enclosedPlaceType}
              title={block.title}
              description={block.description}
              footnote={block.footnote}
              columns={block.columns}
              eventTypeSpec={props.eventTypeSpec}
            />
          </ErrorBoundary>
        );
      default:
        return (
          <ErrorBoundary key={id}>
            <Block
              id={id}
              place={props.place}
              enclosedPlaceType={props.enclosedPlaceType}
              title={block.title}
              description={block.description}
              footnote={block.footnote}
              columns={block.columns}
              statVarProvider={svProvider}
              svgChartHeight={props.svgChartHeight}
            />
          </ErrorBoundary>
        );
    }
  });
  return <>{blocksJsx}</>;
}<|MERGE_RESOLUTION|>--- conflicted
+++ resolved
@@ -53,13 +53,8 @@
 ): JSX.Element {
   const svProvider = new StatVarProvider(props.config.statVarSpec);
   const rs: ReplacementStrings = {
-<<<<<<< HEAD
-    place: props.place.name,
+    placeName: props.place.name,
     placeDcid: props.place ? props.place.dcid : "",
-    date: "",
-=======
-    placeName: props.place.name,
->>>>>>> ab236518
   };
   const title = props.config.title ? formatString(props.config.title, rs) : "";
   const description = props.config.description
