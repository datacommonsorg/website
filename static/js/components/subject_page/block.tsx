--- conflicted
+++ resolved
@@ -81,10 +81,6 @@
   const tilesJsx = tiles.map((tile) => {
     const id = randDomId();
     const enclosedPlaceType = props.enclosedPlaceType;
-<<<<<<< HEAD
-    const eventTypeSpec = {};
-=======
->>>>>>> e73688be
     switch (tile.type) {
       case "HIGHLIGHT":
         return (
@@ -167,12 +163,8 @@
             {tile.description}
           </p>
         );
-<<<<<<< HEAD
-      case "DISASTER_EVENT_MAP":
-=======
       case "DISASTER_EVENT_MAP": {
         const eventTypeSpec = {};
->>>>>>> e73688be
         tile.disasterEventMapTileSpec.eventTypeKeys.forEach(
           (eventKey) =>
             (eventTypeSpec[eventKey] = props.eventTypeSpec[eventKey])
