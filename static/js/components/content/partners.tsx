/**
 * Copyright 2024 Google LLC
 *
 * Licensed under the Apache License, Version 2.0 (the "License");
 * you may not use this file except in compliance with the License.
 * You may obtain a copy of the License at
 *
 *      http://www.apache.org/licenses/LICENSE-2.0
 *
 * Unless required by applicable law or agreed to in writing, software
 * distributed under the License is distributed on an "AS IS" BASIS,
 * WITHOUT WARRANTIES OR CONDITIONS OF ANY KIND, either express or implied.
 * See the License for the specific language governing permissions and
 * limitations under the License.
 */

/**
 * A component that renders the partners section of the home page.
 */

/** @jsxImportSource @emotion/react */

import { css, useTheme } from "@emotion/react";
import React, { ReactElement } from "react";

import {
  GA_PARAM_ID,
  GA_PARAM_URL,
  triggerGAEvent,
} from "../../shared/ga_events";
import { Partner } from "../../shared/types/homepage";

interface PartnersProps {
  //the partners passed from the backend through to the JavaScript via the templates
  partners: Partner[];
  // The GA event ID to use for click tracking.
  gaEvent: string;
}

const Partners = ({ partners, gaEvent }: PartnersProps): ReactElement => {
  const theme = useTheme();
  return (
    <>
      <header
        css={css`
          margin-bottom: ${theme.spacing.lg}px;
        `}
      >
        <h3
          css={css`
            ${theme.typography.heading.xs}
          `}
        >
<<<<<<< HEAD
          Other organizations with a Data Commons
=======
          Organizations who have built their own Data Commons
>>>>>>> ba9d0d3d
        </h3>
      </header>
      <ul
        css={css`
          display: flex;
          justify-content: space-around;
          flex-wrap: wrap;
          gap: ${theme.spacing.lg}px;
          padding: 0;
          margin: ${theme.spacing.lg}px 0 0;
          @media (max-width: ${theme.breakpoints.sm}px) {
            justify-content: center;
          }
        `}
      >
        {partners.map((partner) => (
          <li
            key={partner.id}
            css={css`
              display: block;
              margin: 0;
              padding: 0;
            `}
          >
            <a
              key={partner.id}
              href={partner.url}
              title={partner.title}
              target="_blank"
              rel="noopener noreferrer"
              className={partner.id}
              onClick={(): void => {
                triggerGAEvent(gaEvent, {
                  [GA_PARAM_ID]: `partners ${partner.id}`,
                  [GA_PARAM_URL]: partner.url,
                });
              }}
              css={css`
                display: block;
                border-radius: 300px;
                transition: transform 0.3s ease-in-out, border 0.3s ease-in-out,
                  box-shadow 0.3s ease-in-out;
                border: 2px solid transparent;
                &:hover {
                  ${theme.elevation.primary}
                  transform: translateY(-5px);
                  border: 2px solid white;
                }
              `}
            >
              <img
                src={"/images/content/partners/logo_" + partner.id + ".png"}
                alt={partner.title}
                css={css`
                  display: block;
                  width: 100%;
                  height: auto;
                  max-width: 90px;
                `}
              />
            </a>
          </li>
        ))}
      </ul>
    </>
  );
};

export default Partners;<|MERGE_RESOLUTION|>--- conflicted
+++ resolved
@@ -51,11 +51,7 @@
             ${theme.typography.heading.xs}
           `}
         >
-<<<<<<< HEAD
-          Other organizations with a Data Commons
-=======
           Organizations who have built their own Data Commons
->>>>>>> ba9d0d3d
         </h3>
       </header>
       <ul
