/**
 * Copyright 2022 Google LLC
 *
 * Licensed under the Apache License, Version 2.0 (the "License");
 * you may not use this file except in compliance with the License.
 * You may obtain a copy of the License at
 *
 *      http://www.apache.org/licenses/LICENSE-2.0
 *
 * Unless required by applicable law or agreed to in writing, software
 * distributed under the License is distributed on an "AS IS" BASIS,
 * WITHOUT WARRANTIES OR CONDITIONS OF ANY KIND, either express or implied.
 * See the License for the specific language governing permissions and
 * limitations under the License.
 */

/**
 * Component for rendering a bar tile.
 */

import axios from "axios";
import * as d3 from "d3";
import _ from "lodash";
import React, { useCallback, useEffect, useRef, useState } from "react";

import { DataGroup, DataPoint } from "../../chart/base";
import {
  drawGroupBarChart,
  drawHorizontalBarChart,
  drawStackBarChart,
} from "../../chart/draw";
import { SortType } from "../../chart/types";
import { DATA_CSS_CLASS } from "../../constants/tile_constants";
import { formatNumber } from "../../i18n/i18n";
import { PointApiResponse } from "../../shared/stat_types";
import { NamedTypedPlace, StatVarSpec } from "../../shared/types";
import { RankingPoint } from "../../types/ranking_unit_types";
import { BarTileSpec } from "../../types/subject_page_proto_types";
import { stringifyFn } from "../../utils/axios";
import { dataGroupsToCsv } from "../../utils/chart_csv_utils";
import { getPlaceNames } from "../../utils/place_utils";
import { getUnit } from "../../utils/stat_metadata_utils";
import { getDateRange } from "../../utils/string_utils";
import { getStatVarName, ReplacementStrings } from "../../utils/tile_utils";
import { ChartTileContainer } from "./chart_tile";
import { useDrawOnResize } from "./use_draw_on_resize";

const NUM_PLACES = 7;

const FILTER_STAT_VAR = "Count_Person";
const DEFAULT_X_LABEL_LINK_ROOT = "/place/";

export interface BarTilePropType {
  // API root
  apiRoot?: string;
  // Bar height for horizontal bar charts
  barHeight?: number;
  // Extra classes to add to the container.
  className?: string;
  // A list of related places to show comparison with the main place.
  comparisonPlaces: string[];
  enclosedPlaceType: string;
  horizontal?: boolean;
  id: string;
  // Whether or not to render the data version of this tile
  isDataTile?: boolean;
  // Maximum number of places to display
  maxPlaces?: number;
  // The primary place of the page (disaster, topic, nl)
  place: NamedTypedPlace;
  // sort order
  sort?: SortType;
  // Set to true to draw as a stacked chart instead of a grouped chart
  stacked?: boolean;
  statVarSpec: StatVarSpec[];
  // Height, in px, for the SVG chart.
  svgChartHeight: number;
  title: string;
  // Tile spec with additional information about what to show on this tile
  tileSpec?: BarTileSpec;
<<<<<<< HEAD
  // Whether or not to render the data version of this tile
  isDataTile?: boolean;
  // API root
  apiRoot?: string;
  // Whether to draw as a lollipop chart instead
  useLollipop?: boolean;
=======
  // Y-axis margin / text width
  yAxisMargin?: number;
>>>>>>> b3bda853
}

interface BarChartData {
  dataGroup: DataGroup[];
  sources: Set<string>;
  unit: string;
  dateRange: string;
}

export function BarTile(props: BarTilePropType): JSX.Element {
  const chartContainerRef = useRef<HTMLDivElement>(null);
  const [barChartData, setBarChartData] = useState<BarChartData | undefined>(
    null
  );

  useEffect(() => {
    if (!barChartData) {
      (async () => {
        const data = await fetchData(props);
        setBarChartData(data);
      })();
    }
  }, [props, barChartData]);

  const drawFn = useCallback(() => {
    if (_.isEmpty(barChartData)) {
      return;
    }
    draw(props, barChartData, chartContainerRef.current);
  }, [props, barChartData]);

  useDrawOnResize(drawFn, chartContainerRef.current);

  return (
    <ChartTileContainer
      id={props.id}
      title={props.title}
      sources={barChartData && barChartData.sources}
      replacementStrings={getReplacementStrings(props, barChartData)}
      className={`${props.className} bar-chart`}
      allowEmbed={true}
      getDataCsv={
        barChartData ? () => dataGroupsToCsv(barChartData.dataGroup) : null
      }
      isInitialLoading={_.isNull(barChartData)}
    >
      {props.isDataTile && barChartData && (
        <div
          className={DATA_CSS_CLASS}
          data-csv={dataGroupsToCsv(barChartData.dataGroup)}
        />
      )}
      <div
        id={props.id}
        className="svg-container"
        style={{ minHeight: props.svgChartHeight }}
        ref={chartContainerRef}
      ></div>
    </ChartTileContainer>
  );
}

// Get the ReplacementStrings object used for formatting the title
export function getReplacementStrings(
  props: BarTilePropType,
  chartData: BarChartData
): ReplacementStrings {
  return {
    placeName: props.place ? props.place.name : "",
    date: chartData && chartData.dateRange,
  };
}

export const fetchData = async (props: BarTilePropType) => {
  const statVars = [];
  for (const spec of props.statVarSpec) {
    statVars.push(spec.statVar);
    if (spec.denom) {
      statVars.push(spec.denom);
    }
  }
  // Fetch populations.
  statVars.push(FILTER_STAT_VAR);
  let url: string;
  let params;
  if (!_.isEmpty(props.comparisonPlaces)) {
    url = `${props.apiRoot || ""}/api/observations/point`;
    params = {
      entities: props.comparisonPlaces,
      variables: statVars,
    };
  } else {
    url = `${props.apiRoot || ""}/api/observations/point/within`;
    params = {
      parentEntity: props.place.dcid,
      childType: props.enclosedPlaceType,
      variables: statVars,
    };
  }
  try {
    const resp = await axios.get<PointApiResponse>(url, {
      params,
      paramsSerializer: stringifyFn,
    });

    // Find the most populated places.
    const popPoints: RankingPoint[] = [];
    for (const place in resp.data.data[FILTER_STAT_VAR]) {
      popPoints.push({
        placeDcid: place,
        value: resp.data.data[FILTER_STAT_VAR][place].value,
      });
    }
    // Optionally sort by ascending/descending population
    if (!props.sort || props.sort === "descendingPopulation") {
      popPoints.sort((a, b) => b.value - a.value);
    } else if (props.sort === "ascendingPopulation") {
      popPoints.sort((a, b) => a.value - b.value);
    }

    const placeNames = await getPlaceNames(
      Array.from(popPoints).map((x) => x.placeDcid),
      props.apiRoot
    );
    return rawToChart(props, resp.data, popPoints, placeNames);
  } catch (error) {
    return null;
  }
};

function rawToChart(
  props: BarTilePropType,
  rawData: PointApiResponse,
  popPoints: RankingPoint[],
  placeNames: Record<string, string>
): BarChartData {
  const raw = _.cloneDeep(rawData);
  const dataGroups: DataGroup[] = [];
  const sources = new Set<string>();

  let unit = "";
  const dates: Set<string> = new Set();
  for (const point of popPoints) {
    const placeDcid = point.placeDcid;
    const dataPoints: DataPoint[] = [];
    for (const spec of props.statVarSpec) {
      const statVar = spec.statVar;
      if (!raw.data[statVar] || _.isEmpty(raw.data[statVar][placeDcid])) {
        continue;
      }
      const stat = raw.data[statVar][placeDcid];
      const dataPoint = {
        label: getStatVarName(statVar, props.statVarSpec),
        value: stat.value || 0,
        dcid: placeDcid,
      };
      dates.add(stat.date);
      if (raw.facets[stat.facet]) {
        sources.add(raw.facets[stat.facet].provenanceUrl);
        const svUnit = getUnit(raw.facets[stat.facet]);
        unit = unit || svUnit;
      }
      if (spec.denom && spec.denom in raw.data) {
        const denomStat = raw.data[spec.denom][placeDcid];
        dataPoint.value /= denomStat.value;
        sources.add(raw.facets[denomStat.facet].provenanceUrl);
      }
      if (spec.scaling) {
        dataPoint.value *= spec.scaling;
      }
      dataPoints.push(dataPoint);
    }
    const specLinkRoot = props.tileSpec ? props.tileSpec.xLabelLinkRoot : "";
    const link = `${specLinkRoot || DEFAULT_X_LABEL_LINK_ROOT}${placeDcid}`;
    dataGroups.push(
      new DataGroup(placeNames[placeDcid] || placeDcid, dataPoints, link)
    );
  }
  if (!_.isEmpty(props.statVarSpec)) {
    unit = props.statVarSpec[0].unit || unit;
  }
  // Optionally sort ascending/descending by value
  if (props.sort === "ascending" || props.sort === "descending") {
    dataGroups.sort(
      (a, b) =>
        (d3.sum(a.value.map((v) => v.value)) -
          d3.sum(b.value.map((v) => v.value))) *
        (props.sort === "ascending" ? 1 : -1)
    );
  }
  return {
    dataGroup: dataGroups.slice(0, props.maxPlaces || NUM_PLACES),
    sources,
    dateRange: getDateRange(Array.from(dates)),
    unit,
  };
}

export function draw(
  props: BarTilePropType,
  chartData: BarChartData,
  svgContainer: HTMLDivElement,
  svgWidth?: number
): void {
  if (props.horizontal) {
    drawHorizontalBarChart(
      svgContainer,
      svgWidth || svgContainer.offsetWidth,
      chartData.dataGroup,
      formatNumber,
      {
        stacked: props.stacked,
        style: {
          barHeight: props.barHeight,
          yAxisMargin: props.yAxisMargin,
        },
        unit: chartData.unit,
      }
    );
  } else {
<<<<<<< HEAD
    drawGroupBarChart(
      svgContainer,
      props.id,
      svgWidth || svgContainer.offsetWidth,
      props.svgChartHeight,
      chartData.dataGroup,
      formatNumber,
      chartData.unit,
      props.useLollipop
    );
=======
    if (props.stacked) {
      drawStackBarChart(
        svgContainer,
        props.id,
        svgWidth || svgContainer.offsetWidth,
        props.svgChartHeight,
        chartData.dataGroup,
        formatNumber,
        {
          unit: chartData.unit,
        }
      );
    } else {
      drawGroupBarChart(
        svgContainer,
        props.id,
        svgWidth || svgContainer.offsetWidth,
        props.svgChartHeight,
        chartData.dataGroup,
        formatNumber,
        {
          unit: chartData.unit,
        }
      );
    }
>>>>>>> b3bda853
  }
}<|MERGE_RESOLUTION|>--- conflicted
+++ resolved
@@ -78,17 +78,10 @@
   title: string;
   // Tile spec with additional information about what to show on this tile
   tileSpec?: BarTileSpec;
-<<<<<<< HEAD
-  // Whether or not to render the data version of this tile
-  isDataTile?: boolean;
-  // API root
-  apiRoot?: string;
   // Whether to draw as a lollipop chart instead
   useLollipop?: boolean;
-=======
   // Y-axis margin / text width
   yAxisMargin?: number;
->>>>>>> b3bda853
 }
 
 interface BarChartData {
@@ -309,18 +302,6 @@
       }
     );
   } else {
-<<<<<<< HEAD
-    drawGroupBarChart(
-      svgContainer,
-      props.id,
-      svgWidth || svgContainer.offsetWidth,
-      props.svgChartHeight,
-      chartData.dataGroup,
-      formatNumber,
-      chartData.unit,
-      props.useLollipop
-    );
-=======
     if (props.stacked) {
       drawStackBarChart(
         svgContainer,
@@ -343,9 +324,9 @@
         formatNumber,
         {
           unit: chartData.unit,
-        }
+        },
+        props.useLollipop
       );
     }
->>>>>>> b3bda853
   }
 }