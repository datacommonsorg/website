/**
 * Copyright 2022 Google LLC
 *
 * Licensed under the Apache License, Version 2.0 (the "License");
 * you may not use this file except in compliance with the License.
 * You may obtain a copy of the License at
 *
 *      http://www.apache.org/licenses/LICENSE-2.0
 *
 * Unless required by applicable law or agreed to in writing, software
 * distributed under the License is distributed on an "AS IS" BASIS,
 * WITHOUT WARRANTIES OR CONDITIONS OF ANY KIND, either express or implied.
 * See the License for the specific language governing permissions and
 * limitations under the License.
 */

/**
 * Component for rendering a bar tile.
 */

import axios from "axios";
import * as d3 from "d3";
import _ from "lodash";
import React, { useCallback, useEffect, useRef, useState } from "react";

import { DataGroup, DataPoint } from "../../chart/base";
import {
  drawGroupBarChart,
  drawHorizontalBarChart,
  drawStackBarChart,
} from "../../chart/draw";
import { SortType } from "../../chart/types";
import { DATA_CSS_CLASS } from "../../constants/tile_constants";
import { formatNumber } from "../../i18n/i18n";
import { PointApiResponse } from "../../shared/stat_types";
import { NamedTypedPlace, StatVarSpec } from "../../shared/types";
import { RankingPoint } from "../../types/ranking_unit_types";
import { BarTileSpec } from "../../types/subject_page_proto_types";
import { stringifyFn } from "../../utils/axios";
import { dataGroupsToCsv } from "../../utils/chart_csv_utils";
import { getPlaceNames } from "../../utils/place_utils";
import { getUnit } from "../../utils/stat_metadata_utils";
import { getDateRange } from "../../utils/string_utils";
import { getStatVarName, ReplacementStrings } from "../../utils/tile_utils";
import { ChartTileContainer } from "./chart_tile";
import { useDrawOnResize } from "./use_draw_on_resize";

const NUM_PLACES = 7;

const FILTER_STAT_VAR = "Count_Person";
const DEFAULT_X_LABEL_LINK_ROOT = "/place/";

export interface BarTilePropType {
  // API root
  apiRoot?: string;
  // Bar height for horizontal bar charts
  barHeight?: number;
  // Extra classes to add to the container.
  className?: string;
  // A list of related places to show comparison with the main place.
  comparisonPlaces: string[];
  // A list of specific colors to use
  colors?: string[];
  enclosedPlaceType: string;
  horizontal?: boolean;
  id: string;
  // Whether or not to render the data version of this tile
  isDataTile?: boolean;
  // Maximum number of places to display
  maxPlaces?: number;
  // The primary place of the page (disaster, topic, nl)
  place: NamedTypedPlace;
  // sort order
  sort?: SortType;
  // Set to true to draw as a stacked chart instead of a grouped chart
  stacked?: boolean;
  statVarSpec: StatVarSpec[];
  // Height, in px, for the SVG chart.
  svgChartHeight: number;
  title: string;
  // Tile spec with additional information about what to show on this tile
  tileSpec?: BarTileSpec;
  // Whether to draw as a lollipop chart instead
  useLollipop?: boolean;
  // Y-axis margin / text width
  yAxisMargin?: number;
}

interface BarChartData {
  dataGroup: DataGroup[];
  sources: Set<string>;
  unit: string;
  dateRange: string;
}

export function BarTile(props: BarTilePropType): JSX.Element {
  const chartContainerRef = useRef<HTMLDivElement>(null);
  const [barChartData, setBarChartData] = useState<BarChartData | undefined>(
    null
  );

  useEffect(() => {
    if (!barChartData) {
      (async () => {
        const data = await fetchData(props);
        setBarChartData(data);
      })();
    }
  }, [props, barChartData]);

  const drawFn = useCallback(() => {
    if (_.isEmpty(barChartData)) {
      return;
    }
    draw(props, barChartData, chartContainerRef.current);
  }, [props, barChartData]);

  useDrawOnResize(drawFn, chartContainerRef.current);

  return (
    <ChartTileContainer
      id={props.id}
      title={props.title}
      sources={barChartData && barChartData.sources}
      replacementStrings={getReplacementStrings(props, barChartData)}
      className={`${props.className} bar-chart`}
      allowEmbed={true}
      getDataCsv={
        barChartData ? () => dataGroupsToCsv(barChartData.dataGroup) : null
      }
      isInitialLoading={_.isNull(barChartData)}
    >
      {props.isDataTile && barChartData && (
        <div
          className={DATA_CSS_CLASS}
          data-csv={dataGroupsToCsv(barChartData.dataGroup)}
        />
      )}
      <div
        id={props.id}
        className="svg-container"
        style={{ minHeight: props.svgChartHeight }}
        ref={chartContainerRef}
      ></div>
    </ChartTileContainer>
  );
}

// Get the ReplacementStrings object used for formatting the title
export function getReplacementStrings(
  props: BarTilePropType,
  chartData: BarChartData
): ReplacementStrings {
  return {
    placeName: props.place ? props.place.name : "",
    date: chartData && chartData.dateRange,
  };
}

export const fetchData = async (props: BarTilePropType) => {
  const statVars = [];
  for (const spec of props.statVarSpec) {
    statVars.push(spec.statVar);
    if (spec.denom) {
      statVars.push(spec.denom);
    }
  }
  // Fetch populations.
  statVars.push(FILTER_STAT_VAR);
  let url: string;
  let params;
  if (!_.isEmpty(props.comparisonPlaces)) {
    url = `${props.apiRoot || ""}/api/observations/point`;
    params = {
      entities: props.comparisonPlaces,
      variables: statVars,
    };
  } else {
    url = `${props.apiRoot || ""}/api/observations/point/within`;
    params = {
      parentEntity: props.place.dcid,
      childType: props.enclosedPlaceType,
      variables: statVars,
    };
  }
  try {
    const resp = await axios.get<PointApiResponse>(url, {
      params,
      paramsSerializer: stringifyFn,
    });

    // Find the most populated places.
    const popPoints: RankingPoint[] = [];
    for (const place in resp.data.data[FILTER_STAT_VAR]) {
      popPoints.push({
        placeDcid: place,
        value: resp.data.data[FILTER_STAT_VAR][place].value,
      });
    }
    // Optionally sort by ascending/descending population
    if (!props.sort || props.sort === "descendingPopulation") {
      popPoints.sort((a, b) => b.value - a.value);
    } else if (props.sort === "ascendingPopulation") {
      popPoints.sort((a, b) => a.value - b.value);
    }

    const placeNames = await getPlaceNames(
      Array.from(popPoints).map((x) => x.placeDcid),
      props.apiRoot
    );
    return rawToChart(props, resp.data, popPoints, placeNames);
  } catch (error) {
    return null;
  }
};

function rawToChart(
  props: BarTilePropType,
  rawData: PointApiResponse,
  popPoints: RankingPoint[],
  placeNames: Record<string, string>
): BarChartData {
  const raw = _.cloneDeep(rawData);
  const dataGroups: DataGroup[] = [];
  const sources = new Set<string>();

  let unit = "";
  const dates: Set<string> = new Set();
  for (const point of popPoints) {
    const placeDcid = point.placeDcid;
    const dataPoints: DataPoint[] = [];
    for (const spec of props.statVarSpec) {
      const statVar = spec.statVar;
      if (!raw.data[statVar] || _.isEmpty(raw.data[statVar][placeDcid])) {
        continue;
      }
      const stat = raw.data[statVar][placeDcid];
      const dataPoint = {
        label: getStatVarName(statVar, props.statVarSpec),
        value: stat.value || 0,
        dcid: placeDcid,
      };
      dates.add(stat.date);
      if (raw.facets[stat.facet]) {
        sources.add(raw.facets[stat.facet].provenanceUrl);
        const svUnit = getUnit(raw.facets[stat.facet]);
        unit = unit || svUnit;
      }
      if (spec.denom && spec.denom in raw.data) {
        const denomStat = raw.data[spec.denom][placeDcid];
        dataPoint.value /= denomStat.value;
        sources.add(raw.facets[denomStat.facet].provenanceUrl);
      }
      if (spec.scaling) {
        dataPoint.value *= spec.scaling;
      }
      dataPoints.push(dataPoint);
    }
    const specLinkRoot = props.tileSpec ? props.tileSpec.xLabelLinkRoot : "";
    const link = `${specLinkRoot || DEFAULT_X_LABEL_LINK_ROOT}${placeDcid}`;
    dataGroups.push(
      new DataGroup(placeNames[placeDcid] || placeDcid, dataPoints, link)
    );
  }
  if (!_.isEmpty(props.statVarSpec)) {
    unit = props.statVarSpec[0].unit || unit;
  }
  // Optionally sort ascending/descending by value
  if (props.sort === "ascending" || props.sort === "descending") {
    dataGroups.sort(
      (a, b) =>
        (d3.sum(a.value.map((v) => v.value)) -
          d3.sum(b.value.map((v) => v.value))) *
        (props.sort === "ascending" ? 1 : -1)
    );
  }
  return {
    dataGroup: dataGroups.slice(0, props.maxPlaces || NUM_PLACES),
    sources,
    dateRange: getDateRange(Array.from(dates)),
    unit,
  };
}

export function draw(
  props: BarTilePropType,
  chartData: BarChartData,
  svgContainer: HTMLDivElement,
  svgWidth?: number
): void {
  if (props.horizontal) {
    drawHorizontalBarChart(
      svgContainer,
      svgWidth || svgContainer.offsetWidth,
      chartData.dataGroup,
      formatNumber,
      {
<<<<<<< HEAD
        lollipop: props.useLollipop,
=======
        colors: props.colors,
>>>>>>> 18fe25d7
        stacked: props.stacked,
        style: {
          barHeight: props.barHeight,
          yAxisMargin: props.yAxisMargin,
        },
        unit: chartData.unit,
      }
    );
  } else {
    if (props.stacked) {
      drawStackBarChart(
        svgContainer,
        props.id,
        svgWidth || svgContainer.offsetWidth,
        props.svgChartHeight,
        chartData.dataGroup,
        formatNumber,
        {
<<<<<<< HEAD
          lollipop: props.useLollipop,
=======
          colors: props.colors,
>>>>>>> 18fe25d7
          unit: chartData.unit,
        }
      );
    } else {
      drawGroupBarChart(
        svgContainer,
        props.id,
        svgWidth || svgContainer.offsetWidth,
        props.svgChartHeight,
        chartData.dataGroup,
        formatNumber,
        {
<<<<<<< HEAD
=======
          colors: props.colors,
>>>>>>> 18fe25d7
          lollipop: props.useLollipop,
          unit: chartData.unit,
        }
      );
    }
  }
}<|MERGE_RESOLUTION|>--- conflicted
+++ resolved
@@ -295,11 +295,8 @@
       chartData.dataGroup,
       formatNumber,
       {
-<<<<<<< HEAD
+        colors: props.colors,
         lollipop: props.useLollipop,
-=======
-        colors: props.colors,
->>>>>>> 18fe25d7
         stacked: props.stacked,
         style: {
           barHeight: props.barHeight,
@@ -318,11 +315,8 @@
         chartData.dataGroup,
         formatNumber,
         {
-<<<<<<< HEAD
+          colors: props.colors,
           lollipop: props.useLollipop,
-=======
-          colors: props.colors,
->>>>>>> 18fe25d7
           unit: chartData.unit,
         }
       );
@@ -335,10 +329,7 @@
         chartData.dataGroup,
         formatNumber,
         {
-<<<<<<< HEAD
-=======
           colors: props.colors,
->>>>>>> 18fe25d7
           lollipop: props.useLollipop,
           unit: chartData.unit,
         }
