--- conflicted
+++ resolved
@@ -218,7 +218,13 @@
         value /= denomInfo.value;
         sources.add(denomInfo.source);
       }
-      let numFractionDigits = NUM_FRACTION_DIGITS;
+      // If value is a decimal, calculate the numFractionDigits as the number of
+      // digits to get the first non-zero digit and the number after
+      // TODO: think about adding a limit to the number of digits.
+      let numFractionDigits =
+        Math.abs(value) >= 1
+          ? NUM_FRACTION_DIGITS
+          : 1 - Math.floor(Math.log(Math.abs(value)) / Math.log(10));
       if (unit in UnitOverrideConfig) {
         const override = UnitOverrideConfig[unit];
         unit = override.unitDisplayName;
@@ -228,40 +234,13 @@
       if (scaling) {
         value *= scaling;
       }
-      // If value is a decimal, calculate the numFractionDigits as the number of
-      // digits to get the first non-zero digit and the number after
-      // TODO: think about adding a limit to the number of digits.
-      const numFractionDigits =
-        Math.abs(value) >= 1
-          ? NUM_FRACTION_DIGITS
-          : 1 - Math.floor(Math.log(Math.abs(value)) / Math.log(10));
       const result = {
         value,
         date: mainStatData.date,
         numFractionDigits,
-<<<<<<< HEAD
         unitDisplayName: unit,
         sources,
       };
-=======
-      };
-      if (facet) {
-        if (facet.unit in UnitOverrideConfig) {
-          const override = UnitOverrideConfig[facet.unit];
-          result["unitDisplayName"] = override.unitDisplayName;
-          result.value = result.value * override.multiplier;
-          result["numFractionDigits"] =
-            override.numFractionDigits === undefined
-              ? numFractionDigits
-              : override.numFractionDigits;
-        } else if (facet.unitDisplayName) {
-          result["unitDisplayName"] = facet.unitDisplayName;
-        }
-        if (facet.provenanceUrl) {
-          result["sources"] = new Set([facet.provenanceUrl]);
-        }
-      }
->>>>>>> 6f976b33
       return result;
     })
     .catch(() => {
