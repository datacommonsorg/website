/**
 * Copyright 2023 Google LLC
 *
 * Licensed under the Apache License, Version 2.0 (the "License");
 * you may not use this file except in compliance with the License.
 * You may obtain a copy of the License at
 *
 *      http://www.apache.org/licenses/LICENSE-2.0
 *
 * Unless required by applicable law or agreed to in writing, software
 * distributed under the License is distributed on an "AS IS" BASIS,
 * WITHOUT WARRANTIES OR CONDITIONS OF ANY KIND, either express or implied.
 * See the License for the specific language governing permissions and
 * limitations under the License.
 */

/**
 * Component for rendering a highlight tile.
 */

import _ from "lodash";
import React, { ReactElement, useEffect, useRef, useState } from "react";

import {
  ASYNC_ELEMENT_CLASS,
  ASYNC_ELEMENT_HOLDER_CLASS,
} from "../../constants/css_constants";
import { formatNumber, translateUnit } from "../../i18n/i18n";
import { Observation, StatMetadata } from "../../shared/stat_types";
import { NamedTypedPlace, StatVarSpec } from "../../shared/types";
<<<<<<< HEAD
import { FacetMetadata } from "../../types/facet_metadata";
=======
import { TileSources } from "../../tools/shared/metadata/tile_sources";
>>>>>>> e973737e
import { getPoint, getSeries } from "../../utils/data_fetch_utils";
import { formatDate } from "../../utils/string_utils";
import {
  formatString,
  getDenomInfo,
  getNoDataErrorMsg,
  getStatFormat,
  ReplacementStrings,
} from "../../utils/tile_utils";

// units that should be formatted as part of the number
const NUMBER_UNITS = ["%"];

export interface HighlightTilePropType {
  // API root for data fetch
  apiRoot?: string;
  // Date to fetch data for
  date?: string;
  // Text to accompany the stat var value highlighted
  description: string;
  // Place to get data for
  place: NamedTypedPlace;
  // Variable to get data for
  statVarSpec: StatVarSpec;
  // Optional: Override sources for this tile
  sources?: string[];
  // Facet metadata to use for the highlight tile
  highlightFacet?: FacetMetadata;
}

export interface HighlightData extends Observation {
  // A set of string sources (URLs)
  sources: Set<string>;
  // A full set of the facets used within the chart
  facets: Record<string, StatMetadata>;
  // A mapping of which stat var used which facet
  statVarToFacet: Record<string, string>;
  numFractionDigits?: number;
  errorMsg: string;
}

export function HighlightTile(props: HighlightTilePropType): ReactElement {
  const containerRef = useRef(null);
  const [highlightData, setHighlightData] = useState<HighlightData | undefined>(
    null
  );

  useEffect(() => {
    (async (): Promise<void> => {
      try {
        const data = await fetchData(props);
        setHighlightData(data);
      } catch {
        setHighlightData(null);
      }
    })();
  }, [props]);

  if (!highlightData) {
    return null;
  }
  const description = getDescription(highlightData, props);
  // TODO: The {...{ part: "container"}} syntax to set a part is a hacky
  // workaround to add a "part" attribute to a React element without npm errors.
  // This hack should be cleaned up.
  let numberUnit = "";
  let metadataUnit = translateUnit(
    props.statVarSpec.unit || highlightData.unitDisplayName
  );
  if (metadataUnit) {
    numberUnit = NUMBER_UNITS.find((unit) => metadataUnit.startsWith(unit));
    metadataUnit = numberUnit
      ? metadataUnit.slice(numberUnit.length).trimStart()
      : metadataUnit;
  }
  return (
    <div
      className={`chart-container highlight-tile ${ASYNC_ELEMENT_HOLDER_CLASS}`}
      {...{ part: "container" }}
      ref={containerRef}
    >
      {highlightData && !highlightData.errorMsg && (
        <>
          <span className="stat">
            <span className={`number ${ASYNC_ELEMENT_CLASS}`}>
              {formatNumber(
                highlightData.value,
                numberUnit,
                false,
                highlightData.numFractionDigits
              )}
            </span>
            {metadataUnit && <span className="metadata">{metadataUnit}</span>}
          </span>
        </>
      )}
      <span className="desc">{description}</span>
      {highlightData && highlightData.errorMsg && (
        <span>{highlightData.errorMsg}</span>
      )}
      {!_.isEmpty(highlightData.sources) && !highlightData.errorMsg && (
        <TileSources
          apiRoot={props.apiRoot}
          containerRef={containerRef}
          sources={props.sources || highlightData.sources}
          facets={highlightData.facets}
          statVarToFacet={highlightData.statVarToFacet}
          statVarSpecs={[props.statVarSpec]}
        />
      )}
    </div>
  );
}

export function getDescription(
  highlightData: HighlightData,
  props: HighlightTilePropType
): string {
  const rs: ReplacementStrings = {
    placeName: props.place.name || "",
    date: highlightData.date ? formatDate(highlightData.date) : "",
  };
  let description = "";
  if (props.description) {
    const dateString =
      !props.description.includes("${date}") && rs.date ? " (${date})" : "";
    description = formatString(props.description + dateString, rs);
  }
  return description;
}

export const fetchData = async (
  props: HighlightTilePropType
): Promise<HighlightData> => {
  // Now assume highlight only talks about one stat var.
  const statPromise = getPoint(
    props.apiRoot,
    [props.place.dcid],
    [props.statVarSpec.statVar],
    props.statVarSpec.date,
    undefined,
    props.highlightFacet
  );
  const denomPromise = props.statVarSpec.denom
    ? getSeries(
        props.apiRoot,
        [props.place.dcid],
        [props.statVarSpec.denom],
        [],
        props.highlightFacet
      )
    : Promise.resolve(null);
  const [statResp, denomResp] = await Promise.all([statPromise, denomPromise]);
  const mainStatData = _.isArray(
    statResp.data[props.statVarSpec.statVar][props.place.dcid]
  )
    ? statResp.data[props.statVarSpec.statVar][props.place.dcid][0]
    : statResp.data[props.statVarSpec.statVar][props.place.dcid];
  let value = mainStatData.value;

  const facets: Record<string, StatMetadata> = {};
  const statVarToFacet: Record<string, string> = {};

  const facet = statResp.facets[mainStatData.facet];

  if (mainStatData.facet && facet) {
    facets[mainStatData.facet] = facet;
    statVarToFacet[props.statVarSpec.statVar] = mainStatData.facet;
  }

  const sources = new Set<string>();
  if (facet && facet.provenanceUrl) {
    sources.add(facet.provenanceUrl);
  }
  const { unit, scaling, numFractionDigits } = getStatFormat(
    props.statVarSpec,
    statResp
  );
  let numFractionDigitsUsed: number;
  if (props.statVarSpec.denom) {
    const denomInfo = getDenomInfo(
      props.statVarSpec,
      denomResp,
      props.place.dcid,
      mainStatData.date
    );
    if (denomInfo && value) {
      value /= denomInfo.value;
      sources.add(denomInfo.source);
    } else {
      value = null;
    }
  }
  let errorMsg = "";
  if (_.isUndefined(value) || _.isNull(value)) {
    errorMsg = getNoDataErrorMsg([props.statVarSpec]);
  } else {
    // Only do additional calculations if value is not null or undefined
    // If value is a decimal, calculate the numFractionDigits as the number of
    // digits to get the first non-zero digit and the number after
    // TODO: think about adding a limit to the number of digits.
    numFractionDigitsUsed =
      Math.abs(value) >= 1 || value === 0
        ? numFractionDigits
        : 1 - Math.floor(Math.log(Math.abs(value)) / Math.log(10));
    if (scaling) {
      value *= scaling;
    }
  }
  return {
    value,
    date: mainStatData.date,
    numFractionDigits: numFractionDigitsUsed,
    unitDisplayName: unit,
    sources,
    facets,
    statVarToFacet,
    errorMsg,
  };
};<|MERGE_RESOLUTION|>--- conflicted
+++ resolved
@@ -28,11 +28,8 @@
 import { formatNumber, translateUnit } from "../../i18n/i18n";
 import { Observation, StatMetadata } from "../../shared/stat_types";
 import { NamedTypedPlace, StatVarSpec } from "../../shared/types";
-<<<<<<< HEAD
 import { FacetMetadata } from "../../types/facet_metadata";
-=======
 import { TileSources } from "../../tools/shared/metadata/tile_sources";
->>>>>>> e973737e
 import { getPoint, getSeries } from "../../utils/data_fetch_utils";
 import { formatDate } from "../../utils/string_utils";
 import {
