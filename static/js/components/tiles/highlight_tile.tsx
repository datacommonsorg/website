--- conflicted
+++ resolved
@@ -26,19 +26,14 @@
   ASYNC_ELEMENT_HOLDER_CLASS,
 } from "../../constants/css_constants";
 import { formatNumber, translateUnit } from "../../i18n/i18n";
-<<<<<<< HEAD
 import { Observation, StatMetadata } from "../../shared/stat_types";
 import {
   NamedTypedPlace,
   StatVarFacetMap,
   StatVarSpec,
 } from "../../shared/types";
+import { FacetMetadata } from "../../types/facet_metadata";
 import { TileSources } from "../../tools/shared/metadata/tile_sources";
-=======
-import { Observation } from "../../shared/stat_types";
-import { NamedTypedPlace, StatVarSpec } from "../../shared/types";
-import { FacetMetadata } from "../../types/facet_metadata";
->>>>>>> fa7aa1d8
 import { getPoint, getSeries } from "../../utils/data_fetch_utils";
 import { formatDate } from "../../utils/string_utils";
 import {
