--- conflicted
+++ resolved
@@ -28,12 +28,7 @@
 import { formatNumber, translateUnit } from "../../i18n/i18n";
 import { Observation } from "../../shared/stat_types";
 import { NamedTypedPlace, StatVarSpec } from "../../shared/types";
-<<<<<<< HEAD
-import { stringifyFn } from "../../utils/axios";
 import { getPoint, getSeries } from "../../utils/data_fetch_utils";
-=======
-import { getPoint } from "../../utils/data_fetch_utils";
->>>>>>> 831cf858
 import { formatDate } from "../../utils/string_utils";
 import {
   formatString,
