/**
 * Copyright 2021 Google LLC
 *
 * Licensed under the Apache License, Version 2.0 (the "License");
 * you may not use this file except in compliance with the License.
 * You may obtain a copy of the License at
 *
 *      http://www.apache.org/licenses/LICENSE-2.0
 *
 * Unless required by applicable law or agreed to in writing, software
 * distributed under the License is distributed on an "AS IS" BASIS,
 * WITHOUT WARRANTIES OR CONDITIONS OF ANY KIND, either express or implied.
 * See the License for the specific language governing permissions and
 * limitations under the License.
 */

/**
 * Component for rendering a line type tile.
 */

import { isDateInRange, ISO_CODE_ATTRIBUTE } from "@datacommonsorg/client";
import _ from "lodash";
import React, {
  ReactElement,
  useCallback,
  useEffect, useMemo,
  useRef,
  useState,
} from "react";

import { VisType } from "../../apps/visualization/vis_type_configs";
import { DataGroup, DataPoint, expandDataPoints } from "../../chart/base";
import { drawLineChart } from "../../chart/draw_line";
import { TimeScaleOption } from "../../chart/types";
import { URL_PATH } from "../../constants/app/visualization_constants";
import { CSV_FIELD_DELIMITER } from "../../constants/tile_constants";
import { intl } from "../../i18n/i18n";
import { messages } from "../../i18n/i18n_messages";
import { useLazyLoad } from "../../shared/hooks";
import {
<<<<<<< HEAD
  buildObservationSpecs,
  ObservationSpec,
  ObservationSpecOptions,
} from "../../shared/observation_specs";
import { SeriesApiResponse, StatMetadata } from "../../shared/stat_types";
=======
  Series,
  SeriesApiResponse,
  StatMetadata,
} from "../../shared/stat_types";
>>>>>>> de3dbfec
import {
  NamedTypedPlace,
  StatVarFacetMap,
  StatVarSpec,
} from "../../shared/types";
import { computeRatio } from "../../tools/shared_util";
import { FacetMetadata } from "../../types/facet_metadata";
import {
  getContextStatVar,
  getHash,
} from "../../utils/app/visualization_utils";
import { getDataCommonsClient } from "../../utils/data_commons_client";
import {
  getBestUnit,
  getSeries,
  getSeriesWithin,
} from "../../utils/data_fetch_utils";
import { getPlaceNames } from "../../utils/place_utils";
import { getUnit } from "../../utils/stat_metadata_utils";
import {
  clearContainer,
  getNoDataErrorMsg,
  getStatFormat,
  getStatVarNames,
  ReplacementStrings,
  transformCsvHeader,
} from "../../utils/tile_utils";
import { ChartTileContainer } from "./chart_tile";
import { useDrawOnResize } from "./use_draw_on_resize";

const EMPTY_FACET_ID_KEY = "empty";

export interface LineTilePropType {
  // API root
  apiRoot?: string;
  // Extra classes to add to the container.
  className?: string;
  // colors to use
  colors?: string[];
  // List of place DCIDs to plot, instead of enclosedPlaceType in place
  comparisonPlaces?: string[];
  // Type of child places to plot
  enclosedPlaceType?: string;
  // Text to show in footer
  footnote?: string;
  id: string;
  // Whether or not to render the data version of this tile
  isDataTile?: boolean;
  title: string;
  place: NamedTypedPlace;
  statVarSpec: StatVarSpec[];
  // Height, in px, for the SVG chart.
  svgChartHeight: number;
  // Width, in px, for the SVG chart.
  svgChartWidth?: number;
  // Whether or not to show the explore more button.
  showExploreMore?: boolean;
  // Whether to show tooltip on hover
  showTooltipOnHover?: boolean;
  // Function used to get processed stat var names.
  getProcessedSVNameFn?: (name: string) => string;
  // Time scale to use on x-axis. "year", "month", or "day"
  timeScale?: TimeScaleOption;
  // The property to use to get place names.
  placeNameProp?: string;
  // Chart subtitle
  subtitle?: string;
  // Earliest date to show on the chart.
  startDate?: string;
  // Latest date to show on the chart.
  endDate?: string;
  // Date to highlight on the chart.
  highlightDate?: string;
  // Optional: Override sources for this tile
  sources?: string[];
  // Optional: only load this component when it's near the viewport
  lazyLoad?: boolean;
  /**
   * Optional: If lazy loading is enabled, load the component when it is within
   * this margin of the viewport. Default: "0px"
   */
  lazyLoadMargin?: string;
  // Metadata for the facet to highlight.
  highlightFacet?: FacetMetadata;
}

export interface LineChartData {
  dataGroup: DataGroup[];
  // A set of string sources (URLs)
  sources: Set<string>;
  // A full set of the facets used within the chart
  facets: Record<string, StatMetadata>;
  // A mapping of which stat var used which facets
  statVarToFacets: StatVarFacetMap;
  unit: string;
  // props used when fetching this data
  props: LineTilePropType;
  errorMsg: string;
}

export function LineTile(props: LineTilePropType): ReactElement {
  const svgContainer = useRef(null);
  const [chartData, setChartData] = useState<LineChartData | undefined>(null);
  const [isLoading, setIsLoading] = useState(true);
  const { shouldLoad, containerRef } = useLazyLoad(props.lazyLoadMargin);
  useEffect(() => {
    if (props.lazyLoad && !shouldLoad) {
      return;
    }
    if (!chartData || !_.isEqual(chartData.props, props)) {
      (async (): Promise<void> => {
        try {
          setIsLoading(true);
          const data = await fetchData(props);
          if (props && _.isEqual(data.props, props)) {
            setChartData(data);
          }
        } finally {
          setIsLoading(false);
        }
      })();
    }
  }, [props, chartData, shouldLoad]);

  const drawFn = useCallback(() => {
    if (_.isEmpty(chartData)) {
      return;
    }
    draw(props, chartData, svgContainer.current);
  }, [props, chartData]);

  useDrawOnResize(drawFn, svgContainer.current);

  const getObservationSpecs = useMemo(() => {
    if (!chartData) {
      return undefined;
    }
    return (): ObservationSpec[] => {
      const options: ObservationSpecOptions = {
        statVarSpecs: props.statVarSpec,
        statVarToFacets: chartData.statVarToFacets,
      };
      if (props.enclosedPlaceType) {
        options.entityExpression = `${props.place.dcid}<-containedInPlace+{typeOf:${props.enclosedPlaceType}}`;
      } else {
        options.placeDcids =
          props.comparisonPlaces && props.comparisonPlaces.length > 0
            ? props.comparisonPlaces
            : [props.place.dcid];
      }

      return buildObservationSpecs(options);
    };
  }, [
    chartData,
    props.statVarSpec,
    props.enclosedPlaceType,
    props.place,
    props.comparisonPlaces,
  ]);

  return (
    <ChartTileContainer
      allowEmbed={true}
      apiRoot={props.apiRoot}
      className={`${props.className} line-chart`}
      exploreLink={props.showExploreMore ? getExploreLink(props) : null}
      footnote={props.footnote}
      getDataCsv={getDataCsvCallback(props)}
      getObservationSpecs={getObservationSpecs}
      errorMsg={chartData && chartData.errorMsg}
      id={props.id}
      isInitialLoading={_.isNull(chartData)}
      isLoading={isLoading}
      replacementStrings={getReplacementStrings(props, chartData)}
      sources={props.sources || (chartData && chartData.sources)}
      facets={chartData?.facets}
      statVarToFacets={chartData?.statVarToFacets}
      subtitle={props.subtitle}
      title={props.title}
      statVarSpecs={props.statVarSpec}
      forwardRef={containerRef}
    >
      <div
        id={props.id}
        className="svg-container"
        ref={svgContainer}
        style={{
          minHeight: props.svgChartHeight,
          display: chartData && chartData.errorMsg ? "none" : "block",
        }}
      ></div>
    </ChartTileContainer>
  );
}

/**
 * Returns callback for fetching chart CSV data
 * @param props Chart properties
 * @returns Async function for fetching chart CSV
 */
function getDataCsvCallback(props: LineTilePropType): () => Promise<string> {
  const dataCommonsClient = getDataCommonsClient(props.apiRoot);
  return () => {
    const perCapitaVariables = props.statVarSpec
      .filter((v) => v.denom)
      .map((v) => v.statVar);
    const entityProps = props.placeNameProp
      ? [props.placeNameProp, ISO_CODE_ATTRIBUTE]
      : undefined;
    if (props.enclosedPlaceType) {
      return dataCommonsClient.getCsvSeries({
        childType: props.enclosedPlaceType,
        endDate: props.endDate,
        entityProps,
        fieldDelimiter: CSV_FIELD_DELIMITER,
        parentEntity: props.place.dcid,
        perCapitaVariables,
        startDate: props.startDate,
        transformHeader: transformCsvHeader,
        variables: props.statVarSpec.map((v) => v.statVar),
      });
    } else {
      const entities = getPlaceDcids(props);
      return dataCommonsClient.getCsvSeries({
        endDate: props.endDate,
        entities,
        entityProps,
        fieldDelimiter: CSV_FIELD_DELIMITER,
        perCapitaVariables: _.uniq(perCapitaVariables),
        startDate: props.startDate,
        transformHeader: transformCsvHeader,
        variables: props.statVarSpec.map((v) => v.statVar),
      });
    }
  };
}

/**
 * Returns list of comparison places or a list with just the specified place
 * dcid
 *
 * @param props LineTile props
 * @returns Array of place dcids
 */
function getPlaceDcids(props: LineTilePropType): string[] {
  return props.comparisonPlaces && props.comparisonPlaces.length > 0
    ? props.comparisonPlaces
    : [props.place.dcid];
}

// TODO(gmechali): Unify fetching latest data for all tiles.
/**
 * Returns the latest year found in the chart data.
 *
 * @param chartData Line chart data
 * @returns Latest year with data.
 */
const getLatestDate = (chartData: LineChartData): string | null => {
  if (!chartData || !chartData.dataGroup) {
    return null;
  }

  const years = chartData?.dataGroup
    .flatMap((g) => g.value || [])
    .map((p) => {
      const date = p && p.time ? new Date(p.time) : null;
      return date ? date.getUTCFullYear() : null;
    })
    .filter((year) => year !== null);

  if (years.length > 0) {
    years.sort();
    return years.pop().toString();
  }
  return null;
};

// Get the ReplacementStrings object used for formatting the title
export function getReplacementStrings(
  props: LineTilePropType,
  chartData: LineChartData
): ReplacementStrings {
  return {
    placeName: props.place ? props.place.name : "",
    date: getLatestDate(chartData),
  };
}

export const fetchData = async (
  props: LineTilePropType
): Promise<LineChartData> => {
  const facetToVariable = { [EMPTY_FACET_ID_KEY]: [] };
  for (const spec of props.statVarSpec) {
    const facetId = spec.facetId || EMPTY_FACET_ID_KEY;
    if (!facetToVariable[facetId]) {
      facetToVariable[facetId] = [];
    }
    facetToVariable[facetId].push(spec.statVar);
    if (spec.denom) {
      facetToVariable[EMPTY_FACET_ID_KEY].push(spec.denom);
    }
  }

  const dataPromises: Promise<SeriesApiResponse>[] = [];
  for (const facetId of Object.keys(facetToVariable)) {
    if (_.isEmpty(facetToVariable[facetId])) {
      continue;
    }
    let facetIds = null;
    if (facetId !== EMPTY_FACET_ID_KEY) {
      facetIds = [facetId];
    }
    if (props.enclosedPlaceType) {
      dataPromises.push(
        getSeriesWithin(
          props.apiRoot,
          props.place.dcid,
          props.enclosedPlaceType,
          facetToVariable[facetId],
          facetIds
        )
      );
    } else {
      const placeDcids = getPlaceDcids(props);
      // Note that for now there are two ways to select the facet, via facetIds or highlightFacet. At most only one should be provided.
      dataPromises.push(
        getSeries(
          props.apiRoot,
          placeDcids,
          facetToVariable[facetId],
          facetIds,
          props.highlightFacet
        )
      );
    }
  }

  const dataPromise: Promise<SeriesApiResponse> = Promise.all(
    dataPromises
  ).then((statResponses) => {
    const mergedResponse = { data: {}, facets: {} };
    statResponses.forEach((resp) => {
      mergedResponse.data = Object.assign(mergedResponse.data, resp.data);
      mergedResponse.facets = Object.assign(mergedResponse.facets, resp.facets);
    });
    return mergedResponse;
  });
  const resp = await dataPromise;
  // get place names from dcids
  const placeDcids = Object.keys(resp.data[props.statVarSpec[0].statVar]);
  const statVarNames = await getStatVarNames(
    props.statVarSpec,
    props.apiRoot,
    props.getProcessedSVNameFn
  );
  const placeNames = await getPlaceNames(placeDcids, {
    apiRoot: props.apiRoot,
    prop: props.placeNameProp,
  });
  // How legend labels should be set
  // If neither options are set, default to showing stat vars in legend labels
  const options = {
    // If many places and one stat var, legend should show only place labels
    usePlaceLabels: props.statVarSpec.length == 1 && placeDcids.length > 1,
    // If many places and many stat vars, legends need to show both
    useBothLabels: props.statVarSpec.length > 1 && placeDcids.length > 1,
  };
  return rawToChart(resp, props, placeNames, statVarNames, options);
};

export function draw(
  props: LineTilePropType,
  chartData: LineChartData,
  svgContainer: HTMLDivElement,
  useSvgLegend?: boolean,
  chartTitle?: string
): void {
  // TODO: Remove all cases of setting innerHTML directly.
  svgContainer.innerHTML = "";
  if (chartData.errorMsg) {
    clearContainer(svgContainer);
    return;
  }
  const isCompleteLine = drawLineChart(
    svgContainer,
    props.svgChartWidth || svgContainer.offsetWidth,
    props.svgChartHeight,
    chartData.dataGroup,
    props.showTooltipOnHover,
    {
      colors: props.colors,
      highlightDate: props.highlightDate,
      timeScale: props.timeScale,
      title: chartTitle,
      unit: chartData.unit,
      useSvgLegend,
    }
  );
  if (!isCompleteLine) {
    svgContainer.querySelectorAll(".dotted-warning")[0].className +=
      " d-inline";
  }
}

function rawToChart(
  rawData: SeriesApiResponse,
  props: LineTilePropType,
  placeDcidToName: Record<string, string>,
  statVarDcidToName: Record<string, string>,
  options: { usePlaceLabels: boolean; useBothLabels: boolean }
): LineChartData {
  // (TODO): We assume the index of numerator and denominator matches.
  // This is brittle and should be updated in the protobuf that binds both
  // together.
  const raw = _.cloneDeep(rawData);
  const dataGroups: DataGroup[] = [];
  const sources = new Set<string>();
  const facets: Record<string, StatMetadata> = {};
  const statVarToFacets: StatVarFacetMap = {};
  const allDates = new Set<string>();
  // TODO: make a new wrapper to fetch series data & do the processing there.
  const unit2count = {};
  for (const spec of props.statVarSpec) {
    const entityToSeries = raw.data[spec.statVar];
    for (const placeDcid in entityToSeries) {
      const series = raw.data[spec.statVar][placeDcid];
      const svUnit = getUnit(raw.facets[series.facet]);
      if (!unit2count[svUnit]) {
        unit2count[svUnit] = 0;
      }
      unit2count[svUnit]++;
    }
  }
  const bestUnit = getBestUnit(unit2count);
  // filter stat data to only keep series that use best unit
  for (const spec of props.statVarSpec) {
    for (const place in raw.data[spec.statVar]) {
      const series = raw.data[spec.statVar][place];
      const svUnit = getUnit(raw.facets[series.facet]);
      if (svUnit !== bestUnit) {
        raw.data[spec.statVar][place] = { series: [] };
      }
    }
  }
  // Assume all stat var specs will use the same unit and scaling.
  const { unit, scaling } = getStatFormat(props.statVarSpec[0], null, raw);
  for (const spec of props.statVarSpec) {
    // Do not modify the React state. Create a clone.
    const entityToSeries = raw.data[spec.statVar];
    for (const placeDcid in entityToSeries) {
      const series = raw.data[spec.statVar][placeDcid];
      let obsList = series.series;
      if (spec.denom) {
        const denomSeries = raw.data[spec.denom][placeDcid];
        obsList = computeRatio(obsList, denomSeries.series);
        if (denomSeries?.facet) {
          sources.add(raw.facets[denomSeries.facet].provenanceUrl);
          facets[denomSeries.facet] = raw.facets[denomSeries.facet];
          if (!statVarToFacets[spec.denom]) {
            statVarToFacets[spec.denom] = new Set<string>();
          }
          statVarToFacets[spec.denom].add(denomSeries.facet);
        }
      }
      if (obsList.length > 0) {
        const dataPoints: DataPoint[] = [];
        for (const obs of obsList) {
          if (!isDateInRange(obs.date, props.startDate, props.endDate)) {
            continue;
          }
          dataPoints.push({
            label: obs.date,
            time: new Date(obs.date).getTime(),
            value: scaling ? obs.value * scaling : obs.value,
          });
          allDates.add(obs.date);
        }
        const label = options.useBothLabels
          ? `${statVarDcidToName[spec.statVar]} for ${
              placeDcidToName[placeDcid]
            }`
          : options.usePlaceLabels
          ? placeDcidToName[placeDcid]
          : statVarDcidToName[spec.statVar];
        dataGroups.push(new DataGroup(label, dataPoints));
        sources.add(raw.facets[series.facet].provenanceUrl);
        facets[series.facet] = raw.facets[series.facet];
        if (!statVarToFacets[spec.statVar]) {
          statVarToFacets[spec.statVar] = new Set<string>();
        }
        statVarToFacets[spec.statVar].add(series.facet);
      }
    }
  }
  for (let i = 0; i < dataGroups.length; i++) {
    dataGroups[i].value = expandDataPoints(dataGroups[i].value, allDates);
  }
  const errorMsg = _.isEmpty(dataGroups)
    ? getNoDataErrorMsg(props.statVarSpec)
    : "";
  return {
    dataGroup: dataGroups,
    sources,
    facets,
    statVarToFacets,
    unit,
    props,
    errorMsg,
  };
}

function getExploreLink(props: LineTilePropType): {
  displayText: string;
  url: string;
} {
  const hash = getHash(
    VisType.TIMELINE,
    getPlaceDcids(props),
    "",
    props.statVarSpec.map((spec) => getContextStatVar(spec)),
    {}
  );
  return {
    displayText: intl.formatMessage(messages.timelineTool),
    url: `${props.apiRoot || ""}${URL_PATH}#${hash}`,
  };
}<|MERGE_RESOLUTION|>--- conflicted
+++ resolved
@@ -38,18 +38,16 @@
 import { messages } from "../../i18n/i18n_messages";
 import { useLazyLoad } from "../../shared/hooks";
 import {
-<<<<<<< HEAD
+  Series,
+  SeriesApiResponse,
+  StatMetadata,
+} from "../../shared/stat_types";
+import {
   buildObservationSpecs,
   ObservationSpec,
   ObservationSpecOptions,
 } from "../../shared/observation_specs";
 import { SeriesApiResponse, StatMetadata } from "../../shared/stat_types";
-=======
-  Series,
-  SeriesApiResponse,
-  StatMetadata,
-} from "../../shared/stat_types";
->>>>>>> de3dbfec
 import {
   NamedTypedPlace,
   StatVarFacetMap,
