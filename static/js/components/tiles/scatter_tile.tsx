--- conflicted
+++ resolved
@@ -75,13 +75,10 @@
   showExploreMore?: boolean;
   // Whether or not to show a loading spinner when fetching data.
   showLoadingSpinner?: boolean;
-<<<<<<< HEAD
   // Text to show in footer
   footnote?: string;
-=======
   // The property to use to get place names.
   placeNameProp?: string;
->>>>>>> 7aa1eced
 }
 
 interface RawData {
