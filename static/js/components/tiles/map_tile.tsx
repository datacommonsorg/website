--- conflicted
+++ resolved
@@ -187,17 +187,13 @@
       }&placeType=${props.enclosedPlaceType}`
     )
     .then((resp) => resp.data);
-<<<<<<< HEAD
-  const dataDate = getCappedStatVarDate(props.statVarSpec.statVar);
-=======
   const borderGeoJsonPromise = axios
-    .post(`/api/choropleth/node-geojson`, {
+    .post(`${props.apiRoot || ""}/api/choropleth/node-geojson`, {
       geoJsonProp: "geoJsonCoordinates",
-      nodes: [place.dcid],
+      nodes: [props.place.dcid],
     })
     .then((resp) => resp.data);
-  const dataDate = getCappedStatVarDate(statVarSpec.statVar);
->>>>>>> 3eaf22f7
+  const dataDate = getCappedStatVarDate(props.statVarSpec.statVar);
   const placeStatPromise: Promise<PointApiResponse> = axios
     .get(`${props.apiRoot || ""}/api/observations/point/within`, {
       params: {
@@ -225,21 +221,6 @@
     .get(`${props.apiRoot || ""}/api/place/parent/${props.place.dcid}`)
     .then((resp) => resp.data);
   try {
-<<<<<<< HEAD
-    const [geoJson, placeStat, population, parentPlaces] = await Promise.all([
-      geoJsonPromise,
-      placeStatPromise,
-      populationPromise,
-      parentPlacesPromise,
-    ]);
-    const rawData = { geoJson, placeStat, population, parentPlaces };
-    return rawToChart(
-      rawData,
-      props.statVarSpec,
-      props.place,
-      props.enclosedPlaceType
-    );
-=======
     const [geoJson, placeStat, population, parentPlaces, borderGeoJsonData] =
       await Promise.all([
         geoJsonPromise,
@@ -249,7 +230,7 @@
         borderGeoJsonPromise,
       ]);
     // Only draw borders for containing places without 'wall to wall' coverage
-    const borderGeoJson = shouldShowBorder(enclosedPlaceType)
+    const borderGeoJson = shouldShowBorder(props.enclosedPlaceType)
       ? borderGeoJsonData
       : undefined;
     const rawData = {
@@ -259,8 +240,7 @@
       parentPlaces,
       borderGeoJson,
     };
-    return rawToChart(rawData, statVarSpec, place, enclosedPlaceType);
->>>>>>> 3eaf22f7
+    return rawToChart(rawData, props.statVarSpec, props.place, props.enclosedPlaceType);
   } catch (error) {
     return null;
   }
