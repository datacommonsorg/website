--- conflicted
+++ resolved
@@ -265,15 +265,9 @@
         }
       }
       if (
-<<<<<<< HEAD
-        !!this.props.data.isChoropleth
-=======
         !!this.props.data.isChoropleth &&
-        !_.isEmpty(this.props.geoJsonData) &&
-        !_.isEmpty(this.props.choroplethData) &&
         // d3 can't draw choropleth for Puerto Rico (geoId/72)
         this.props.dcid !== "geoId/72"
->>>>>>> f7f0a99d
       ) {
         const id = randDomId();
         const chartTitle =
