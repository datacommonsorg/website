/**
 * Copyright 2020 Google LLC
 *
 * Licensed under the Apache License, Version 2.0 (the "License");
 * you may not use this file except in compliance with the License.
 * You may obtain a copy of the License at
 *
 *      http://www.apache.org/licenses/LICENSE-2.0
 *
 * Unless required by applicable law or agreed to in writing, software
 * distributed under the License is distributed on an "AS IS" BASIS,
 * WITHOUT WARRANTIES OR CONDITIONS OF ANY KIND, either express or implied.
 * See the License for the specific language governing permissions and
 * limitations under the License.
 */

import * as d3 from "d3";
import _ from "lodash";
import React from "react";
import { FormattedMessage } from "react-intl";

import { DataGroup, DataPoint, expandDataPoints } from "../chart/base";
import {
  drawGroupBarChart,
  drawLineChart,
  drawStackBarChart,
} from "../chart/draw";
import { drawD3Map, getProjection } from "../chart/draw_d3_map";
import { generateLegendSvg, getColorScale } from "../chart/draw_map_utils";
import {
  CachedChoroplethData,
  chartTypeEnum,
  ChoroplethDataGroup,
  GeoJsonData,
  GeoJsonFeatureProperties,
  SnapshotData,
  TrendData,
} from "../chart/types";
import { RankingUnit } from "../components/ranking_unit";
import { fetchData } from "../components/tiles/ranking_tile";
import {
  formatNumber,
  intl,
  LocalizedLink,
  localizeSearchParams,
} from "../i18n/i18n";
import {
  GA_EVENT_PLACE_CHART_CLICK,
  GA_PARAM_PLACE_CHART_CLICK,
  GA_VALUE_PLACE_CHART_CLICK_DATA_SOURCE,
  GA_VALUE_PLACE_CHART_CLICK_EXPLORE_MORE,
  GA_VALUE_PLACE_CHART_CLICK_EXPORT,
  triggerGAEvent,
} from "../shared/ga_events";
import { getStatsVarLabel } from "../shared/stats_var_labels";
import { NamedPlace } from "../shared/types";
import { isDateTooFar, urlToDomain } from "../shared/util";
import { RankingGroup, RankingPoint } from "../types/ranking_unit_types";
import {
  dataGroupsToCsv,
  mapDataToCsv,
  rankingPointsToCsv,
} from "../utils/chart_csv_utils";
import { ChartEmbed } from "./chart_embed";
import { updatePageLayoutState } from "./place";

const CHART_HEIGHT = 194;
const MIN_CHOROPLETH_DATAPOINTS = 9;
const CHOROPLETH_REDIRECT_BASE_URL = "/place/";
const MIN_RANKING_DATAPOINTS = 6;
const MAX_RANKING_DATAPOINTS = 10;
const MIN_WIDTH_TO_SHOW_RANKING_VALUE = 450;
const NUM_FRACTION_DIGITS = 2;

interface ChartPropType {
  /**
   * The place dcid.
   */
  dcid: string;
  /**
   * The svg dom element id.
   */
  id: string;
  /**
   * The chart title
   */
  title: string;
  /**
   * Time series data
   */
  trend?: TrendData;
  /**
   * Snapshot data
   */
  snapshot?: SnapshotData;
  /**
   * The chart type, could be line, single bar or group bar chart.
   */
  chartType: string;
  /**
   * The unit of stat value
   */
  unit: string;
  /**
   * All place names
   */
  names: { [key: string]: string };
  /**
   * Scale number
   */
  scaling?: number;
  /**
   * Promise for Geojson data for choropleth for current dcid.
   */
  geoJsonData?: Promise<GeoJsonData>;
  /**
   * Promise for Values of statvar/denominator combinations for choropleth for current dcid
   */
  choroplethData?: Promise<CachedChoroplethData>;
  /**
   * All stats vars for this chart
   */
  statsVars: string[];
  /**
   * Template to create links to place rankings (replace _sv_ with a StatVar)
   */
  rankingTemplateUrl: string;
  /**
   * The category of the page the chart is in
   */
  category: string;
  /**
   * If the primary place is in USA.
   */
  isUsaPlace: boolean;
  /**
   * The place type for the ranking chart.
   */
  rankingPlaceType?: string;
  /**
   * The parent place dcid for ranking chart.
   */
  parentPlaceDcid?: string;
}

interface ChartStateType {
  dataPoints?: DataPoint[];
  dataGroups?: DataGroup[];
  choroplethDataGroup?: ChoroplethDataGroup;
  geoJson?: GeoJsonData;
  rankingGroup?: RankingGroup;
  elemWidth: number;
  display: boolean;
  showModal: boolean;
}

class Chart extends React.Component<ChartPropType, ChartStateType> {
  chartElement: React.RefObject<HTMLDivElement>;
  svgContainerElement: React.RefObject<HTMLDivElement>;
  embedModalElement: React.RefObject<ChartEmbed>;
  mapContainerElement: React.RefObject<HTMLDivElement>;
  legendContainerElement: React.RefObject<HTMLDivElement>;
  dcid: string;
  rankingUrlByStatVar: { [key: string]: string };
  statsVars: string[];
  placeLinkSearch: string; // Search parameter string including '?'

  constructor(props: ChartPropType) {
    super(props);
    this.chartElement = React.createRef();
    this.svgContainerElement = React.createRef();
    this.embedModalElement = React.createRef();
    if (props.chartType === chartTypeEnum.CHOROPLETH) {
      this.mapContainerElement = React.createRef();
      this.legendContainerElement = React.createRef();
    }

    this.state = {
      display: true,
      elemWidth: 0,
      showModal: false,
    };
    // Consider debouncing / throttling this if it gets expensive at
    // small screen sizes
    this._handleWindowResize = this._handleWindowResize.bind(this);
    this._handleEmbed = this._handleEmbed.bind(this);

    // For aggregated stats vars, the per chart stats vars are availabe in
    // chart level not chart block level.
    if (this.props.statsVars.length > 0) {
      this.statsVars = this.props.statsVars;
    } else if (this.props.trend) {
      this.statsVars = this.props.trend.statsVars;
    } else if (this.props.snapshot) {
      this.statsVars = this.props.snapshot.statsVars;
    } else {
      this.statsVars = [];
    }
    this.rankingUrlByStatVar = {};
    for (const statVar of this.statsVars) {
      this.rankingUrlByStatVar[statVar] = this.props.rankingTemplateUrl.replace(
        "_sv_",
        statVar
      );
    }

    const linkSuffix = localizeSearchParams(
      new URLSearchParams(
        this.props.category === "Overview"
          ? ""
          : "category=" + this.props.category
      )
    ).toString();
    this.placeLinkSearch = linkSuffix ? `?${linkSuffix}` : "";
  }

  render(): JSX.Element {
    if (!this.state.display) {
      return null;
    }
    const dateString = this.getDateString();
    const exploreUrl = this.getExploreUrl();
    const sources = this.getSources();
    if (!sources) {
      console.log(`Skipping ${this.props.title} - missing sources`);
      return null;
    }
    const sourcesJsx = sources.map((source, index) => {
      const domain = urlToDomain(source);
      return (
        <span key={source}>
          <a
            href={source}
            onClick={() =>
              triggerGAEvent(GA_EVENT_PLACE_CHART_CLICK, {
                [GA_PARAM_PLACE_CHART_CLICK]:
                  GA_VALUE_PLACE_CHART_CLICK_DATA_SOURCE,
              })
            }
          >
            {domain}
          </a>
          {index < sources.length - 1 ? ", " : ""}
        </span>
      );
    });
    return (
      <div className="col">
        <div className="chart-container" ref={this.chartElement}>
          <h4>
            {this.props.title}
            <span className="sub-title">{dateString}</span>
          </h4>
          <div
            id={this.props.id}
            ref={this.svgContainerElement}
            className="svg-container"
          >
            {this.props.chartType === chartTypeEnum.CHOROPLETH && (
              <div className="map-container">
                <div className="map" ref={this.mapContainerElement}></div>
                <div ref={this.legendContainerElement}></div>
              </div>
            )}
            {this.props.chartType === chartTypeEnum.RANKING &&
              this.state.rankingGroup && (
                <div className="ranking-chart-container">
                  <h4>{this.getRankingChartContainerTitle()}</h4>
                  <div className="ranking-chart">
                    <RankingUnit
                      title="Highest"
                      points={this.state.rankingGroup.rankingData.highest}
                      isHighest={true}
                      unit={[this.props.unit]}
                      highlightedDcid={this.props.dcid}
                      hideValue={
                        this.state.elemWidth <= MIN_WIDTH_TO_SHOW_RANKING_VALUE
                      }
                      formatNumberFn={formatNumber}
                    />
                    <RankingUnit
                      title="Lowest"
                      points={this.state.rankingGroup.rankingData.lowest}
                      isHighest={false}
                      unit={[this.props.unit]}
                      numDataPoints={this.state.rankingGroup.numDataPoints}
                      highlightedDcid={this.props.dcid}
                      hideValue={
                        this.state.elemWidth <= MIN_WIDTH_TO_SHOW_RANKING_VALUE
                      }
                      formatNumberFn={formatNumber}
                    />
                  </div>
                </div>
              )}
          </div>
          <footer className="row explore-more-container">
            <div>
              <FormattedMessage
                id="chart_metadata-provenance"
                defaultMessage="Data from {sources}"
                description="Used to cite where our data is from, but that it was provided through Data Commons. e.g., 'Data from {nytimes.com} via Data Commons' or 'Data from {census.gov, nytimes.com}'"
                values={{ sources: sourcesJsx }}
              />
              <span className="dotted-warning d-none">
                {" "}
                <FormattedMessage
                  id="chart_metadata-dotted_line_explanation"
                  defaultMessage="(dotted line denotes missing data)"
                  description="Text to explain that dotted lines mean there are missing data. Please keep the parenthesis."
                />
              </span>
            </div>
            <div className="outlinks">
              <a
                href="#"
                onClick={(event) => {
                  this._handleEmbed(event);
                  triggerGAEvent(GA_EVENT_PLACE_CHART_CLICK, {
                    [GA_PARAM_PLACE_CHART_CLICK]:
                      GA_VALUE_PLACE_CHART_CLICK_EXPORT,
                  });
                }}
              >
                <FormattedMessage
                  id="chart_metadata-export"
                  defaultMessage="Export"
                  description="Hyperlink text to export the data shown in charts."
                />
              </a>
              {intl.locale != "en" ? null : (
                <a
                  className="explore-more"
                  href={exploreUrl}
                  rel="noopener noreferrer"
                  target="_blank"
                  onClick={() =>
                    triggerGAEvent(GA_EVENT_PLACE_CHART_CLICK, {
                      [GA_PARAM_PLACE_CHART_CLICK]:
                        GA_VALUE_PLACE_CHART_CLICK_EXPLORE_MORE,
                    })
                  }
                >
                  <FormattedMessage
                    id="chart_metadata-explore_more"
                    defaultMessage="Explore More ›"
                    description="Hyperlink text to explore the data in a different page. Please keep the '›' symbol."
                  />
                </a>
              )}
            </div>
          </footer>
        </div>
        <LocalizedLink
          className="feedback"
          href="/feedback"
          text={intl.formatMessage({
            id: "chart_metadata-feedback",
            defaultMessage: "Feedback",
            description:
              "Text label for hyperlink to give Data Commons feedback on something on our website.",
          })}
        />
        <ChartEmbed ref={this.embedModalElement} />
      </div>
    );
  }

  componentDidUpdate(): void {
    // Table is a react component. Prevent the inner HTML of the svg-container from being changed by drawchart().
    if (this.props.chartType === chartTypeEnum.RANKING) {
      return;
    }
    // Draw chart.
    try {
      this.drawChart();
    } catch (e) {
      return;
    }
    updatePageLayoutState();
  }

  componentWillUnmount(): void {
    window.removeEventListener("resize", this._handleWindowResize);
  }

  componentDidMount(): void {
    window.addEventListener("resize", this._handleWindowResize);
    this.processData();
    // Set the elemwidth to be the svg offsetwidth.
    // Prevent the ranking unit from displaying the value if the initial width is too narrow.
    if (this.props.chartType === chartTypeEnum.RANKING) {
      this._handleWindowResize();
    }
  }

  private _handleWindowResize(): void {
    const svgElement = this.svgContainerElement.current;
    if (!svgElement) {
      return;
    }
    // Chart resizes at bootstrap breakpoints
    const width = this.svgContainerElement.current.offsetWidth;
    if (width !== this.state.elemWidth) {
      this.setState({
        elemWidth: width,
      });
    }
  }

  /**
   * Returns data used to draw chart as a CSV.
   */
  private dataCsv(): string {
    // TODO(beets): Handle this.state.dataPoints too.
    const dp = this.state.dataPoints;
    if (dp && dp.length > 0) {
      console.log("Implement CSV function for data points");
      return;
    }
    if (this.state.choroplethDataGroup && this.state.geoJson) {
      return mapDataToCsv(
        this.state.geoJson,
        this.state.choroplethDataGroup.data
      );
    }
<<<<<<< HEAD
    if (this.state.rankingGroup) {
      const data = this.state.rankingGroup.points;
      return rankingPointsToCsv(data);
=======
    if (this.state.rankingChartDataGroup) {
      const data = this.state.rankingChartDataGroup.data;
      return rankingPointsToCsv(data, ["data"]);
>>>>>>> 5e4c7f2d
    }
    return dataGroupsToCsv(this.state.dataGroups);
  }

  /**
   * Handle clicks on "embed chart" link.
   */
  private _handleEmbed(
    e: React.MouseEvent<HTMLAnchorElement, MouseEvent>
  ): void {
    e.preventDefault();
    const svgElems =
      this.svgContainerElement.current.getElementsByTagName("svg");
    let svgXml: string;
    if (svgElems.length) {
      svgXml = svgElems.item(0).outerHTML;
    }
    this.embedModalElement.current.show(
      svgXml,
      this.dataCsv(),
      this.svgContainerElement.current.offsetWidth,
      CHART_HEIGHT,
      "",
      this.props.title,
      this.getDateString(),
      this.getSources()
    );
  }

  drawChart(): void {
    const chartType = this.props.chartType;
    const elem = document.getElementById(this.props.id);
    if (chartType !== chartTypeEnum.CHOROPLETH) {
      elem.innerHTML = "";
    }
    if (chartType === chartTypeEnum.LINE) {
      const isCompleteLine = drawLineChart(
        this.props.id,
        elem.offsetWidth,
        CHART_HEIGHT,
        this.state.dataGroups,
        false,
        false,
        formatNumber,
        this.props.unit
      );
      if (!isCompleteLine) {
        this.chartElement.current.querySelectorAll(
          ".dotted-warning"
        )[0].className += " d-inline";
      }
    } else if (chartType === chartTypeEnum.STACK_BAR) {
      drawStackBarChart(
        this.props.id,
        elem.offsetWidth,
        CHART_HEIGHT,
        this.state.dataGroups,
        formatNumber,
        this.props.unit
      );
    } else if (chartType === chartTypeEnum.GROUP_BAR) {
      drawGroupBarChart(
        this.props.id,
        elem.offsetWidth,
        CHART_HEIGHT,
        this.state.dataGroups,
        formatNumber,
        this.props.unit
      );
    } else if (
      chartType === chartTypeEnum.CHOROPLETH &&
      this.state.choroplethDataGroup
    ) {
      const redirectAction = (geoProperty: GeoJsonFeatureProperties) => {
        const redirectLink = `${CHOROPLETH_REDIRECT_BASE_URL}${geoProperty.geoDcid}${this.placeLinkSearch}`;
        window.open(redirectLink, "_blank");
      };
      const getTooltipHtml = (place: NamedPlace) => {
        let value = "Data Unavailable";
        if (this.state.choroplethDataGroup.data[place.dcid]) {
          value = formatNumber(
            Math.round(
              (this.state.choroplethDataGroup.data[place.dcid] +
                Number.EPSILON) *
                100
            ) / 100,
            this.props.unit
          );
        }
        return place.name + ": " + value;
      };
      const dataValues = Object.values(this.state.choroplethDataGroup.data);
      const colorScale = getColorScale(
        this.props.statsVars[0],
        d3.min(dataValues),
        d3.mean(dataValues),
        d3.max(dataValues)
      );
      const legendWidth = generateLegendSvg(
        this.legendContainerElement.current,
        CHART_HEIGHT,
        colorScale,
        this.props.unit,
        0,
        formatNumber
      );
      const mapWidth = elem.offsetWidth - legendWidth;
      const projection = getProjection(
        this.props.isUsaPlace,
        this.props.dcid,
        mapWidth,
        CHART_HEIGHT,
        this.state.geoJson
      );
      drawD3Map(
        this.mapContainerElement.current,
        this.state.geoJson,
        CHART_HEIGHT,
        mapWidth,
        this.state.choroplethDataGroup.data,
        colorScale,
        redirectAction,
        getTooltipHtml,
        () => true,
        true,
        projection
      );
    }
  }

  private processData(): void {
    const dataGroups: DataGroup[] = [];
    const allDates = new Set<string>();
    // TODO(datcom): handle i18n for scaled numbers
    const scaling = this.props.scaling ? this.props.scaling : 1;
    switch (this.props.chartType) {
      case chartTypeEnum.LINE:
        for (const statVar in this.props.trend.series) {
          const dataPoints: DataPoint[] = [];
          for (const date in this.props.trend.series[statVar]) {
            // TODO(shifucun): consider move this to mixer so we can save the
            // check here.
            // This depends on if all the data in IPCC are desired by the API
            // users.
            if (isDateTooFar(date)) {
              continue;
            }
            allDates.add(date);
            dataPoints.push({
              label: date,
              time: new Date(date).getTime(),
              value: this.props.trend.series[statVar][date] * scaling,
            });
          }
          dataGroups.push(
            new DataGroup(
              getStatsVarLabel(statVar),
              dataPoints,
              this.rankingUrlByStatVar[statVar]
            )
          );
        }
        for (let i = 0; i < dataGroups.length; i++) {
          dataGroups[i].value = expandDataPoints(dataGroups[i].value, allDates);
        }
        this.setState({
          dataGroups,
        });
        break;
      case chartTypeEnum.GROUP_BAR:
      // Fall-through
      case chartTypeEnum.STACK_BAR:
        for (const placeData of this.props.snapshot.data) {
          const dataPoints: DataPoint[] = [];
          for (const statVar of this.statsVars) {
            const val = placeData.data[statVar];
            dataPoints.push({
              label: getStatsVarLabel(statVar),
              value: val ? val * scaling : null,
              dcid: placeData.dcid,
              link: this.rankingUrlByStatVar[statVar],
            });
          }
          dataGroups.push(
            new DataGroup(
              this.props.names[placeData.dcid],
              dataPoints,
              `/place/${placeData.dcid}${this.placeLinkSearch}`
            )
          );
        }
        this.setState({
          dataGroups: dataGroups,
        });
        break;
      case chartTypeEnum.CHOROPLETH:
        if (this.props.geoJsonData && this.props.choroplethData) {
          Promise.all([this.props.geoJsonData, this.props.choroplethData]).then(
            ([geoJsonData, choroplethData]) => {
              const sv = !_.isEmpty(this.props.statsVars)
                ? this.props.statsVars[0]
                : "";
              const svData = choroplethData[sv];
              if (
                _.isEmpty(svData) ||
                _.isEmpty(geoJsonData) ||
                svData.numDataPoints < MIN_CHOROPLETH_DATAPOINTS
              ) {
                this.setState({
                  display: false,
                });
              } else {
                this.setState({
                  choroplethDataGroup: svData,
                  geoJson: geoJsonData,
                });
              }
            }
          );
        }
        break;
      case chartTypeEnum.RANKING: {
        if (_.isEmpty(this.props.statsVars)) {
          this.setState({ display: false });
          return;
        }
        const sv = this.props.statsVars[0];
        // Fields like unit, denom, scaling and etc. are not used for data
        // fetch, hence setting a dummy value here.
        fetchData({
          id: "",
          enclosedPlaceType: this.props.rankingPlaceType,
          place: { dcid: this.props.parentPlaceDcid, name: "", types: [] },
          rankingMetadata: {
            diffBaseDate: "",
            showHighest: true,
            showLowest: true,
            showMultiColumn: false,
          },
          statVarSpec: [
            {
              denom: "",
              log: false,
              scaling: 1,
              statVar: sv,
              unit: "",
            },
          ],
          title: "",
        })
          .then((rankingChartData) => {
            const svData = rankingChartData[sv];
            svData.points.reverse();
            // Do not display the ranking chart if total data points is less than the MIN_RANKING_DATAPOINTS
            if (
              _.isEmpty(svData) ||
              svData.numDataPoints < MIN_RANKING_DATAPOINTS
            ) {
              this.setState({ display: false });
              return;
            }
            for (const data of svData.points) {
              data.value = data.value * scaling;
            }
            svData.rankingData = this.getRankingChartData(svData);
            this.setState({ rankingGroup: svData });
          })
          .catch(() => {
            this.setState({ display: false });
          });
        break;
      }
      default:
        break;
    }
  }

  private getExploreUrl(): string {
    if (this.props.chartType === chartTypeEnum.CHOROPLETH) {
      return this.state.choroplethDataGroup
        ? this.state.choroplethDataGroup.exploreUrl
        : "";
    }
    if (this.props.chartType === chartTypeEnum.RANKING) {
      return (
        `/ranking/${this.statsVars[0]}` +
        `/${this.props.rankingPlaceType}/${this.props.parentPlaceDcid}` +
        `?h=${this.props.dcid}&unit=${this.props.unit}&scaling=${this.props.scaling}`
      );
    }
    return this.props.trend
      ? this.props.trend.exploreUrl
      : this.props.snapshot.exploreUrl;
  }

  private getSources(): string[] {
    if (this.props.chartType == chartTypeEnum.CHOROPLETH) {
      return this.state.choroplethDataGroup
        ? this.state.choroplethDataGroup.sources
        : [];
    }
    if (this.props.chartType === chartTypeEnum.RANKING) {
      return this.state.rankingGroup
        ? Array.from(this.state.rankingGroup.sources)
        : [];
    }
    return this.props.trend
      ? this.props.trend.sources
      : this.props.snapshot.sources;
  }

  private getDateString(): string {
    if (this.props.chartType == chartTypeEnum.CHOROPLETH) {
      return this.state.choroplethDataGroup
        ? "(" + this.state.choroplethDataGroup.date + ")"
        : "";
    }
    if (this.props.chartType === chartTypeEnum.RANKING) {
      return this.state.rankingGroup
        ? "(" + this.state.rankingGroup.dateRange + ")"
        : "";
    }
    return this.props.snapshot ? "(" + this.props.snapshot.date + ")" : "";
  }

  private getRankingChartData(data: RankingGroup): {
    lowest: RankingPoint[];
    highest: RankingPoint[];
  } {
    const lowestAndHighestDataPoints = { lowest: [], highest: [] };
    if (
      data.numDataPoints >= MIN_RANKING_DATAPOINTS &&
      data.numDataPoints <= MAX_RANKING_DATAPOINTS
    ) {
      const sliceNumber = Math.floor(data.numDataPoints / 2);
      lowestAndHighestDataPoints.lowest = data.points
        .slice(-sliceNumber)
        .reverse();
      lowestAndHighestDataPoints.highest = data.points.slice(0, sliceNumber);
      return lowestAndHighestDataPoints;
    }
    const sliceNumber = Math.floor(MAX_RANKING_DATAPOINTS / 2);
    lowestAndHighestDataPoints.lowest = data.points
      .slice(-sliceNumber)
      .reverse();
    lowestAndHighestDataPoints.highest = data.points.slice(0, sliceNumber);
    return lowestAndHighestDataPoints;
  }

  private getRankingChartContainerTitle(): string {
    const placeName = this.props.names[this.props.dcid] || this.props.dcid;
    for (let i = 0; i < this.state.rankingGroup.points.length; i++) {
      const item = this.state.rankingGroup.points[i];
      if (item.placeDcid === this.props.dcid) {
        const value = formatNumber(
          item.value,
          this.props.unit,
          false,
          NUM_FRACTION_DIGITS
        );
        return `${placeName} ranks ${i + 1} (${value})`;
      }
    }
    return "";
  }
}

export { Chart };<|MERGE_RESOLUTION|>--- conflicted
+++ resolved
@@ -424,15 +424,9 @@
         this.state.choroplethDataGroup.data
       );
     }
-<<<<<<< HEAD
     if (this.state.rankingGroup) {
       const data = this.state.rankingGroup.points;
-      return rankingPointsToCsv(data);
-=======
-    if (this.state.rankingChartDataGroup) {
-      const data = this.state.rankingChartDataGroup.data;
       return rankingPointsToCsv(data, ["data"]);
->>>>>>> 5e4c7f2d
     }
     return dataGroupsToCsv(this.state.dataGroups);
   }
