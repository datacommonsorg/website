--- conflicted
+++ resolved
@@ -405,14 +405,9 @@
         this.props.unit,
         colorScale,
         true,
-<<<<<<< HEAD
-        getRedirectLink,
+        redirectAction,
         getTooltipHtml,
         true
-=======
-        redirectAction,
-        getTooltipHtml
->>>>>>> cb0b89dc
       );
     }
   }
