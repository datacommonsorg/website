/**
 * Copyright 2020 Google LLC
 *
 * Licensed under the Apache License, Version 2.0 (the "License");
 * you may not use this file except in compliance with the License.
 * You may obtain a copy of the License at
 *
 *      http://www.apache.org/licenses/LICENSE-2.0
 *
 * Unless required by applicable law or agreed to in writing, software
 * distributed under the License is distributed on an "AS IS" BASIS,
 * WITHOUT WARRANTIES OR CONDITIONS OF ANY KIND, either express or implied.
 * See the License for the specific language governing permissions and
 * limitations under the License.
 */

import React from "react";
import { DataPoint, DataGroup, dataGroupsToCsv } from "../chart/base";
import {
  drawLineChart,
  drawSingleBarChart,
  drawStackBarChart,
  drawGroupBarChart,
} from "../chart/draw";
import { STATS_VAR_LABEL } from "../shared/stats_var_labels";
import {
  chartTypeEnum,
  TrendData,
  SnapshotData,
  ChoroplethDataGroup,
} from "./types";
import { updatePageLayoutState } from "./place";
import { ChartEmbed } from "./chart_embed";
import { drawChoropleth } from "../chart/draw_choropleth";

const CHART_HEIGHT = 194;
const MIN_CHOROPLETH_DATAPOINTS = 9;

interface ChartPropType {
  /**
   * The place dcid.
   */
  dcid: string;
  /**
   * The svg dom element id.
   */
  id: string;
  /**
   * The place type.
   */
  placeType: string;
  /**
   * The chart title
   */
  title: string;
  /**
   * Time series data
   */
  trend?: TrendData;
  /**
   * Snapshot data
   */
  snapshot?: SnapshotData;
  /**
   * The chart type, could be line, single bar or group bar chart.
   */
  chartType: string;
  /**
   * The unit of stat value
   */
  unit: string;
  /**
   * All place names
   */
  names: { [key: string]: string };
  /**
   * Scale number
   */
  scaling?: number;
  /**
<<<<<<< HEAD
   * Geojson data for places one level down of current dcid.
   */
  geoJsonData?: unknown;
  /**
   * Values of statvar/denominator combinations for places one level down of current dcid
   */
  choroplethData?: ChoroplethDataGroup;
=======
   * All stats vars for this chart
   */
  statsVars: string[];
>>>>>>> 096034ff
}

interface ChartStateType {
  dataPoints?: DataPoint[];
  dataGroups?: DataGroup[];
  choroplethDataGroup?: ChoroplethDataGroup;
  elemWidth: number;
  display: boolean;
  showModal: boolean;
}

class Chart extends React.Component<ChartPropType, ChartStateType> {
  chartElement: React.RefObject<HTMLDivElement>;
  svgContainerElement: React.RefObject<HTMLDivElement>;
  embedModalElement: React.RefObject<ChartEmbed>;
  dcid: string;

  constructor(props: ChartPropType) {
    super(props);
    this.chartElement = React.createRef();
    this.svgContainerElement = React.createRef();
    this.embedModalElement = React.createRef();

    this.state = {
      display: true,
      elemWidth: 0,
      showModal: false,
    };
    // Consider debouncing / throttling this if it gets expensive at
    // small screen sizes
    this._handleWindowResize = this._handleWindowResize.bind(this);
    this._handleEmbed = this._handleEmbed.bind(this);
  }

  render(): JSX.Element {
    if (!this.state.display) {
      return null;
    }
    const dateString = this.props.snapshot
      ? "(" + this.props.snapshot.date + ")"
      : "";
    let sources = [];
    if (this.props.chartType !== chartTypeEnum.CHOROPLETH) {
      sources = this.props.trend
        ? this.props.trend.sources
        : this.props.snapshot.sources;
    }
    let exploreUrl = "";
    if (this.props.chartType !== chartTypeEnum.CHOROPLETH) {
      exploreUrl = this.props.trend
        ? this.props.trend.exploreUrl
        : this.props.snapshot.exploreUrl;
    }
    if (
      this.props.chartType === chartTypeEnum.CHOROPLETH &&
      (!this.state.choroplethDataGroup ||
        this.state.choroplethDataGroup.numDataPoints <
          MIN_CHOROPLETH_DATAPOINTS)
    ) {
      return null;
    }
    return (
      <div className="col">
        <div className="chart-container" ref={this.chartElement}>
          <h4>
            {this.props.title}
            <span className="sub-title">{dateString}</span>
          </h4>
          <div
            id={this.props.id}
            ref={this.svgContainerElement}
            className="svg-container"
          ></div>
          <footer className="row explore-more-container">
            <div>
              <span>Data from </span>
              {sources.map((source, index) => {
                // TDOO(shifucun): Use provenance name and url from cache data
                // https://github.com/datacommonsorg/website/issues/429
                return (
                  <span key={source}>
                    <a href={"https://" + source}>{source}</a>
                    {index < sources.length - 1 ? ", " : ""}
                  </span>
                );
              })}
              <span className="dotted-warning d-none">
                {" "}
                (dotted line denotes missing data)
              </span>
            </div>
            <div className="outlinks">
              <a href="#" onClick={this._handleEmbed}>
                Export
              </a>
              <a className="explore-more" href={exploreUrl}>
                Explore More ›
              </a>
            </div>
          </footer>
        </div>
        <ChartEmbed ref={this.embedModalElement} />
      </div>
    );
  }

  componentDidUpdate(): void {
    // Draw chart.
    try {
      this.drawChart();
    } catch (e) {
      return;
    }
    updatePageLayoutState();
  }

  componentWillUnmount(): void {
    window.removeEventListener("resize", this._handleWindowResize);
  }

  componentDidMount(): void {
    window.addEventListener("resize", this._handleWindowResize);
    this.processData();
  }

  private _handleWindowResize(): void {
    const svgElement = this.svgContainerElement.current;
    if (!svgElement) {
      return;
    }
    // Chart resizes at bootstrap breakpoints
    const width = this.svgContainerElement.current.offsetWidth;
    if (width !== this.state.elemWidth) {
      this.setState({
        elemWidth: width,
      });
    }
  }

  /**
   * Returns data used to draw chart as a CSV.
   */
  private dataCsv(): string {
    // TODO(beets): Handle this.state.dataPoints too.
    const dp = this.state.dataPoints;
    if (dp && dp.length > 0) {
      console.log("Implement CSV function for data points");
      return;
    }
    return dataGroupsToCsv(this.state.dataGroups);
  }

  /**
   * Handle clicks on "embed chart" link.
   */
  private _handleEmbed(
    e: React.MouseEvent<HTMLAnchorElement, MouseEvent>
  ): void {
    e.preventDefault();
    const svgElems = this.svgContainerElement.current.getElementsByTagName(
      "svg"
    );
    let svgXml: string;
    if (svgElems.length) {
      svgXml = svgElems.item(0).outerHTML;
    }
    this.embedModalElement.current.show(
      svgXml,
      this.dataCsv(),
      this.svgContainerElement.current.offsetWidth,
      CHART_HEIGHT,
      this.props.title,
      this.props.snapshot ? this.props.snapshot.date : "",
      this.props.snapshot ? this.props.snapshot.sources : []
    );
  }

  drawChart(): void {
    const chartType = this.props.chartType;
    const elem = document.getElementById(this.props.id);
    elem.innerHTML = "";
    if (chartType === chartTypeEnum.LINE) {
      const isCompleteLine = drawLineChart(
        this.props.id,
        elem.offsetWidth,
        CHART_HEIGHT,
        this.state.dataGroups,
        this.props.unit
      );
      if (!isCompleteLine) {
        this.chartElement.current.querySelectorAll(
          ".dotted-warning"
        )[0].className += " d-inline";
      }
    } else if (chartType === chartTypeEnum.SINGLE_BAR) {
      drawSingleBarChart(
        this.props.id,
        elem.offsetWidth,
        CHART_HEIGHT,
        this.state.dataPoints,
        this.props.unit
      );
    } else if (chartType === chartTypeEnum.STACK_BAR) {
      drawStackBarChart(
        this.props.id,
        elem.offsetWidth,
        CHART_HEIGHT,
        this.state.dataGroups,
        this.props.unit
      );
    } else if (chartType === chartTypeEnum.GROUP_BAR) {
      drawGroupBarChart(
        this.props.id,
        elem.offsetWidth,
        CHART_HEIGHT,
        this.state.dataGroups,
        this.props.unit
      );
    } else if (
      chartType === chartTypeEnum.CHOROPLETH &&
      this.state.choroplethDataGroup
    ) {
      drawChoropleth(
        this.props.id,
        this.props.geoJsonData,
        CHART_HEIGHT,
        elem.offsetWidth,
        this.props.choroplethData.data,
        this.props.unit
      );
    }
  }

  private expandDataPoints(
    dataPoints: DataPoint[],
    dates: Set<string>
  ): DataPoint[] {
    const result: DataPoint[] = dataPoints;
    for (const dp of dataPoints) {
      if (dates.has(dp.label)) {
        dates.delete(dp.label);
      }
    }
    dates.forEach((date) => {
      result.push({ label: date, value: null });
    });

    result.sort(function (a, b) {
      return a.label > b.label ? -1 : 1;
    });
    return result;
  }

  private processData(): void {
    const dataGroups: DataGroup[] = [];
    const dataPoints: DataPoint[] = [];
    const allDates = new Set<string>();
    const scaling = this.props.scaling ? this.props.scaling : 1;
    switch (this.props.chartType) {
      case chartTypeEnum.LINE:
        for (const statVar in this.props.trend.series) {
          const dataPoints: DataPoint[] = [];
          for (const date in this.props.trend.series[statVar]) {
            allDates.add(date);
            dataPoints.push({
              label: date,
              value: this.props.trend.series[statVar][date] * scaling,
            });
          }
          dataGroups.push(new DataGroup(STATS_VAR_LABEL[statVar], dataPoints));
        }
        for (let i = 0; i < dataGroups.length; i++) {
          dataGroups[i].value = this.expandDataPoints(
            dataGroups[i].value,
            allDates
          );
        }
        this.setState({
          dataGroups,
        });
        break;
      case chartTypeEnum.SINGLE_BAR:
        {
          const snapshotData = this.props.snapshot.data[0];
          for (const statVar in snapshotData.data) {
            dataPoints.push({
              label: STATS_VAR_LABEL[statVar],
              value: snapshotData.data[statVar] * scaling,
              dcid: snapshotData.dcid,
            });
          }
        }
        this.setState({
          dataPoints,
        });
        break;
      case chartTypeEnum.GROUP_BAR:
      // Fall-through
      case chartTypeEnum.STACK_BAR:
        for (const placeData of this.props.snapshot.data) {
          const dataPoints: DataPoint[] = [];
          for (const statVar of this.props.statsVars) {
            const val = placeData.data[statVar];
            dataPoints.push({
              label: STATS_VAR_LABEL[statVar],
              value: val ? val * scaling : null,
              dcid: placeData.dcid,
            });
          }
          dataGroups.push(
            new DataGroup(
              this.props.names[placeData.dcid],
              dataPoints,
              `/place?dcid=${placeData.dcid}`
            )
          );
        }
        this.setState({
          dataGroups: dataGroups,
        });
        break;
      case chartTypeEnum.CHOROPLETH:
        if (this.props.choroplethData) {
          this.setState({
            choroplethDataGroup: this.props.choroplethData,
          });
        }
        break;
      default:
        break;
    }
  }
}

export { Chart };<|MERGE_RESOLUTION|>--- conflicted
+++ resolved
@@ -78,7 +78,6 @@
    */
   scaling?: number;
   /**
-<<<<<<< HEAD
    * Geojson data for places one level down of current dcid.
    */
   geoJsonData?: unknown;
@@ -86,11 +85,10 @@
    * Values of statvar/denominator combinations for places one level down of current dcid
    */
   choroplethData?: ChoroplethDataGroup;
-=======
-   * All stats vars for this chart
-   */
+   /**
+    * All stats vars for this chart
+    */
   statsVars: string[];
->>>>>>> 096034ff
 }
 
 interface ChartStateType {
