/**
 * Copyright 2020 Google LLC
 *
 * Licensed under the Apache License, Version 2.0 (the "License");
 * you may not use this file except in compliance with the License.
 * You may obtain a copy of the License at
 *
 *      http://www.apache.org/licenses/LICENSE-2.0
 *
 * Unless required by applicable law or agreed to in writing, software
 * distributed under the License is distributed on an "AS IS" BASIS,
 * WITHOUT WARRANTIES OR CONDITIONS OF ANY KIND, either express or implied.
 * See the License for the specific language governing permissions and
 * limitations under the License.
 */
import {
  BlockConfig,
  Chart,
  Place,
  PlaceChartsApiResponse,
} from "@datacommonsorg/client/dist/data_commons_web_client_types";
import _ from "lodash";
import { defineMessages } from "react-intl";

import { intl, localizeLink } from "../i18n/i18n";
import { USA_PLACE_DCID } from "../shared/constants";
import { NamedTypedPlace, StatVarSpec } from "../shared/types";
import {
  BlockConfig as SubjectPageBlockConfig,
  CategoryConfig,
  SubjectPageConfig,
  TileConfig,
} from "../types/subject_page_proto_types";

/**
 * Given a list of parent places, return true if one of them is the USA country DCID.
 */
export function isPlaceContainedInUsa(parentPlaces: string[]): boolean {
  for (const parent of parentPlaces) {
    if (parent === USA_PLACE_DCID) {
      return true;
    }
  }
  return false;
}
/**
 * Given a DCID and list of parent places, returns whether this dcid is the USA, or contained in the USA.
 */
export function isPlaceInUsa(dcid: string, parentPlaces: string[]): boolean {
  return dcid === USA_PLACE_DCID || isPlaceContainedInUsa(parentPlaces);
}

/**
 * A set of place types to render a choropleth for.
 */
export const USA_PLACE_TYPES_WITH_CHOROPLETH = new Set([
  "Country",
  "State",
  "County",
]);

/**
 * An ordered list of place types for which to highlight child places.
 */
const PARENT_PLACE_TYPES_TO_HIGHLIGHT = [
  "County",
  "AdministrativeArea2",
  "EurostatNUTS2",
  "State",
  "AdministrativeArea1",
  "EurostatNUTS1",
  "Country",
  "Continent",
];

/**
 * Returns the stat var key for a chart.
 *
 * A stat var key is a unique identifier for a statistical variable for the
 * given chart, including its DCID, denominator, log, scaling, and unit.
 *
 * @param chart The chart object
 * @param variableDcid The variable DCID
 * @param denom The denominator DCID
 * @returns The stat var key
 */
function getStatVarKey(
  block: BlockConfig,
  variableDcid: string,
  denom?: string
): string {
  return `${variableDcid}_denom_${denom}_log_${false}_scaling_${
    block.scaling
  }_unit_${block.unit}`;
}

/**
 * Selects the appropriate place to return given the placeScope and parent places.
 * @param placeScope string representing scope of places we want to show
 * @param parentPlaces All possible parent places to choose from
 * @returns string for the selected place dcid or undefined.
 */
function getPlaceOverride(placeScope: string, parentPlaces: Place[]): string {
  if (!["PEER_PLACES_WITHIN_PARENT", "SIMILAR_PLACES"].includes(placeScope)) {
    return "";
  }

  const placeOverride = parentPlaces.find((place) => {
    const lowestIndex = Math.min(
      ...place.types
        .map((type) => PARENT_PLACE_TYPES_TO_HIGHLIGHT.indexOf(type))
        .filter((index) => index !== -1)
    );
    return lowestIndex !== Infinity;
  });
  return placeOverride ? placeOverride.dcid : undefined;
}

/**
 * Selects the appropriate enclosed place type to return given the placeScope and parent places.
 * @param placeScope string representing scope of places we want to show
 * @param place Current place
 * @returns string for the selected enclosed place type.
 */
function getEnclosedPlaceTypeOverride(
  placeScope: string,
  place: Place
): string {
  // If the scope is not one of the allowed values, return an empty string.
  if (!["PEER_PLACES_WITHIN_PARENT", "SIMILAR_PLACES"].includes(placeScope)) {
    return "";
  }

  // Find the most important type from the place's types.
  let highlightedType = "";
  let lowestIndex = Infinity; // Start with a very high index

  for (const currentType of place.types) {
    const currentIndex = PARENT_PLACE_TYPES_TO_HIGHLIGHT.indexOf(currentType);

    if (currentIndex !== -1 && currentIndex < lowestIndex) {
      highlightedType = currentType;
      lowestIndex = currentIndex;
    }
  }

  return highlightedType;
}

// TODO(gmechali): Fix this once we decide what to do with i18n.
function getTitle(title: string, placeScope: string): string {
  if (placeScope === "PEER_PLACES_WITHIN_PARENT") {
    return title + ": Peer places within parent";
  } else if (placeScope === "CHILD_PLACES") {
    return title + ": places within";
  } else if (placeScope === "SIMILAR_PLACES") {
    return title + ": other places";
  }
  return title;
}

/**
 * Creates a href for a place page category.
 * @param category The category to create a href for.
 * @param forceDevPlaces Whether to force dev places.
 * @param place The place to create a href for.
 * @returns The href for the place page category.
 */
export function createPlacePageCategoryHref(
  category: string,
  forceDevPlaces: boolean,
  place: NamedTypedPlace
): string {
  const href = `/place/${place.dcid}`;
  const params = new URLSearchParams();
  const isOverview = category === "Overview";

  if (!isOverview) {
    params.set("category", category);
  }
  if (forceDevPlaces) {
    params.set("force_dev_places", "true");
  }
  return params.size > 0 ? `${href}?${params.toString()}` : href;
}

/**
 * Helper to process the dev Place page API response
 * Converts the API response from getPlaceCharts into a SubjectPageConfig object.
 * Groups charts by category and creates the necessary configuration objects for
 * rendering the subject page.
 *
 * @param placeChartsApiResponse The API response containing chart data
 * @returns A SubjectPageConfig object with categories, tiles, and stat var specs
 */
export function placeChartsApiResponsesToPageConfig(
  placeChartsApiResponse: PlaceChartsApiResponse,
  parentPlaces: Place[],
  peersWithinParent: string[],
  place: Place,
  isOverview: boolean,
  forceDevPlaces: boolean
): SubjectPageConfig {
  const blocksByCategory = _.groupBy(
    placeChartsApiResponse.blocks,
    (item) => item.category
  );

  const categoryNameToTranslatedName = _.fromPairs(
    placeChartsApiResponse.categories.map((category) => [
      category.name,
      category.translatedName,
    ])
  );

  const categoryConfig: CategoryConfig[] = Object.keys(blocksByCategory).map(
    (categoryName) => {
      const blocks = blocksByCategory[categoryName];
      const newblocks: SubjectPageBlockConfig[] = [];
      const statVarSpec: Record<string, StatVarSpec> = {};

      blocks.forEach((block: BlockConfig) => {
        const tiles = [];
        block.charts.forEach((chart: Chart) => {
          const title = getTitle(block.title, block.placeScope);
          const tileConfig: TileConfig = {
            /** Highlight charts use title as description */
            description: title,
            title,
            type: chart.type,

            statVarKey: block.statisticalVariableDcids.map(
              (variableDcid, variableIdx) => {
                const denom =
                  block.denominator &&
                  block.denominator.length ===
                    block.statisticalVariableDcids.length
                    ? block.denominator[variableIdx]
                    : undefined;
                return getStatVarKey(block, variableDcid, denom);
              }
            ),
          };

          const placeOverride: string = getPlaceOverride(
            block.placeScope,
            parentPlaces
          );
          if (placeOverride) {
            tileConfig["placeDcidOverride"] = placeOverride;
          }

          const lowestIndexType = getEnclosedPlaceTypeOverride(
            block.placeScope,
            place
          );
          if (lowestIndexType) {
            tileConfig.enclosedPlaceTypeOverride = lowestIndexType;
          }

          let maxPlacesCount = 5;
          if (tileConfig.type === "RANKING") {
            maxPlacesCount = chart.maxPlaces ? chart.maxPlaces : 5;
            tileConfig.rankingTileSpec = {
              showHighest: false,
              showLowest: false,
              showHighestLowest: true,
              showMultiColumn: false,
              rankingCount: maxPlacesCount,
            };
          } else if (tileConfig.type === "BAR") {
            maxPlacesCount = chart.maxPlaces ? chart.maxPlaces : 15;
            tileConfig.barTileSpec = {
              maxPlaces: maxPlacesCount,
            };
          }

          if (block.placeScope === "PEER_PLACES_WITHIN_PARENT") {
            // Pass peersWithinParents in comparisonPlaces with the right number of places.
            tileConfig.comparisonPlaces = [place.dcid].concat(
              peersWithinParent.slice(
                0,
                Math.min(maxPlacesCount - 1, peersWithinParent.length)
              )
            );
          }
          tiles.push(tileConfig);
        });

        blocks.forEach((block) => {
          block.statisticalVariableDcids
            .flat()
            .forEach((variableDcid, variableIdx) => {
              const denom =
                block.denominator &&
                block.denominator.length ===
                  block.statisticalVariableDcids.length
                  ? block.denominator[variableIdx]
                  : undefined;
              const statVarKey = getStatVarKey(block, variableDcid, denom);
              statVarSpec[statVarKey] = {
                denom: undefined,
                log: false,
                scaling: block.scaling,
                noPerCapita: false,
                statVar: variableDcid,
                unit: block.unit,
              };
            });
        });

        newblocks.push({
          title: tiles[0].title,
          denom: block.denominator?.length > 0 ? block.denominator[0] : "",
          startWithDenom: false,
          columns: [{ tiles }],
        });
      });

      const category: CategoryConfig = {
        blocks: newblocks,
        statVarSpec,
        title: categoryNameToTranslatedName[categoryName] || categoryName,
      };
      if (isOverview) {
        category.url = localizeLink(
          createPlacePageCategoryHref(categoryName, forceDevPlaces, place)
        );
        category.linkText = intl.formatMessage(pageMessages.MoreCharts);
      }
      return category;
    }
  );

  const pageConfig: SubjectPageConfig = {
    metadata: undefined,
    categories: categoryConfig,
  };
  return pageConfig;
}

const singularPlaceTypeMessages = defineMessages({
  Country: {
    id: "singular_country",
    defaultMessage: "Country",
    description:
      "Label used for an administrative division, akin to definition here https://en.wikipedia.org/wiki/Country. An example use is 'A Country in Europe' to describe 'France'. Please maintain capitalization.",
  },
  State: {
    id: "singular_state",
    defaultMessage: "State",
    description:
      "Label used for an administrative division, akin to definition here https://en.wikipedia.org/wiki/Constituent_state, generally a subdivision of a country. An example use is 'A State in United States' to describe 'California'. Please maintain capitalization.",
  },
  County: {
    id: "singular_county",
    defaultMessage: "County",
    description:
      "Label used for an administrative division, akin to definition here https://en.wikipedia.org/wiki/County, generally a subdivision of a State. An example use is 'County in California' to describe 'San Mateo County'. Please maintain capitalization.",
  },
  City: {
    id: "singular_city",
    defaultMessage: "City",
    description:
      "Label used for an administrative division, akin to definition here https://en.wikipedia.org/wiki/City, generally a place with more people than a town, borough or village. An example use is 'City in France' to describe 'Paris'. Please maintain capitalization.",
  },
  Town: {
    id: "singular_town",
    defaultMessage: "Town",
    description:
      "Label used for an administrative division, akin to definition here https://en.wikipedia.org/wiki/Town, generally a place with fewer people than a city, but more than a village. An example use is 'Town in France' to describe 'Paris'. Please maintain capitalization.",
  },
  Village: {
    id: "singular_village",
    defaultMessage: "Village",
    description:
      "Label used for an administrative division, akin to definition here https://en.wikipedia.org/wiki/Village, generally a place smaller than a town. An example use is 'Village in Harris County' to describe 'Hilshire Village'. Please maintain capitalization.",
  },
  Borough: {
    id: "singular_borough",
    defaultMessage: "Borough",
    description:
      "Label used for an administrative division, akin to definition here https://en.wikipedia.org/wiki/Borough, similar to a town or city. An example use is 'Borough in New York' to describe 'Queens'. Please maintain capitalization.",
  },
  Neighborhood: {
    id: "singular_neighborhood",
    defaultMessage: "Neighborhood",
    description:
      "Label used for an administrative division, akin to definition here https://en.wikipedia.org/wiki/Neighborhood, generally a place within a town or city. An example use is 'Neighborhood in Paris' to describe '8th arrondissement'. Please maintain capitalization.",
  },
  CensusZipCodeTabulationArea: {
    id: "singular_zip_code",
    defaultMessage: "ZIP Code",
    description:
      'A ZIP Code area. Some examples, we say that 94539 is "_ZIP Code_ in Alameda County, California, United States of America, North America".',
  },
  Place: {
    id: "singular_place",
    defaultMessage: "Place",
    description:
      'A general type of place. It is used as a top-level description of places with uncommon place types such as Eurostat NUTS or AdministrativeArea 1-5. For example, we may say "Moscow Oblast is A _Place_ in Russia" or "Lincoln Center is a _Place_ in New York City".',
  },
});

const pluralPlaceTypeMessages = defineMessages({
  Country: {
    id: "plural_country",
    defaultMessage: "Countries",
    description:
      "A label or header for a collection of places of type Country (see https://en.wikipedia.org/wiki/Country). Some examples: 'Countries in Europe', 'Median Age: Other Countries', or 'Ranking by Population for Countries in Europe'. Please maintain capitalization.",
  },
  State: {
    id: "plural_state",
    defaultMessage: "States",
    description:
      "A label or header for a collection of places of type State (generally a subdivision of a Country, see https://en.wikipedia.org/wiki/Constituent_state). Some examples: 'Countries in Europe', 'Median Age: Other Countries', or 'Ranking by Population for Countries in Europe'. Please maintain capitalization.",
  },
  County: {
    id: "plural_county",
    defaultMessage: "Counties",
    description:
      "A label or header for a collection of places of type County (generally subdivisions of a State, see https://en.wikipedia.org/wiki/County). Some examples: 'Counties in California', 'Median Age: Other Counties', or 'Rankings of Population for Counties in California'. Please maintain capitalization.",
  },
  City: {
    id: "plural_city",
    defaultMessage: "Cities",
    description:
      "A label or header for a collection of places of type City (generally places with more people than a town, borough or village, see https://en.wikipedia.org/wiki/City). Some examples: 'Cities in California', 'Median Age: Other Cities', or 'Rankings of Population for Cities in California'. Please maintain capitalization.",
  },
  Town: {
    id: "plural_town",
    defaultMessage: "Towns",
    description:
      "A label or header for a collection of places of type Town (generally places with fewer people than a city, but more than a village, see https://en.wikipedia.org/wiki/Town). Some examples: 'Towns in California', 'Median Age: Other Towns', or 'Rankings of Population for Towns in California'. Please maintain capitalization.",
  },
  Village: {
    id: "plural_village",
    defaultMessage: "Villages",
    description:
      "A label or header for a collection of places of type Village (generally places smaller than a town, see https://en.wikipedia.org/wiki/Village). Some examples: 'Villages in California', 'Median Age: Other Villages', or 'Ranking by Population for Villages in California'. Please maintain capitalization.",
  },
  Borough: {
    id: "plural_borough",
    defaultMessage: "Boroughs",
    description:
      "A label or header for a collection of places of type Borough (generally places similar to a town or city, see https://en.wikipedia.org/wiki/Borough). Some examples: 'Boroughs in California', 'Median Age: Other Boroughs', or 'Ranking by Population for Boroughs in New York'. Please maintain capitalization.",
  },
  Neighborhood: {
    id: "plural_neighborhood",
    defaultMessage: "Neighborhoods",
    description:
      "A label or header for a collection of places of type Neighborhood (generally places within a town or city, see https://en.wikipedia.org/wiki/Neighborhood). Some examples: 'Neighborhoods in California', 'Median Age: Other Neighborhoods', or 'Ranking by Population for Neighborhoods in Paris'. Please maintain capitalization.",
  },
  CensusZipCodeTabulationArea: {
    id: "plural_zip_codes",
    defaultMessage: "Zip Codes",
    description:
      'A collection of ZIP Codes. Some examples: "_ZIP Codes_ in Fremont" or "Median Age: _ZIP Codes_ near 94539", "Median Age: Other _ZIP Codes_" or "Ranking by Number of Employed People for _ZIP Codes_ in Santa Clara County".',
  },
  Place: {
    id: "plural_places",
    defaultMessage: "Places",
    description:
      'General collection of places. It is used when we don"t have a specific place type. Some examples: "_Places_ in Russia" as a header for a section with links to many places contained in Russia, as chart titles, such as "Median Age: _Places_ near Paris" or "Median Age: Other _Places_", or "Ranking for All _Places_ in Russia".',
  },
});

export const pageMessages = defineMessages({
<<<<<<< HEAD
  KnowledgeGraph: {
    id: "knowledge_graph",
    defaultMessage: "Knowledge Graph",
    description: "Link to the Knowledge Graph for the current place",
  },
  RelevantTopics: {
    id: "relevant_topics",
    defaultMessage: "Relevant Topics",
    description:
      "Header text for the Relevant Topics tab section for the current place. Example topics tabs include Crime, Demographics, Economics, Education, Energy, Environment, Equity, Health, and Housing.",
  },
  SummaryOverview: {
    id: "summary_overview",
    defaultMessage: "Summary Overview",
    description:
      "Header text for the Summary Overview section for the current place. Summary overview will include a plain-text description of the place, a map, and a table of key statistics.",
  },
  MoreCharts: {
    id: "more_charts",
    defaultMessage: "More charts",
    description:
      "Link text to show additional charts for the given chart category section for the current place.",
=======
  placesInPlace: {
    id: "child_places_menu-places_in_place",
    defaultMessage: "Places in {placeName}",
    description:
      'Used for the child places navigation sidebar. Shows a list of place contained in the current place. For example, the sidebar for the Austria place page shows links to child places under the header "Places in {Austria}".',
>>>>>>> ff06574c
  },
});

/**
 * Returns place type, possibly pluralized if requested.
 *
 * @param {string} placeType PlaceType, as taken from the Data Commons Graph (in CamelCase).
 * @param {boolean} isPlural True if the result should be pluralized.
 *
 * @return {string} Pluralized string for display.
 */
export function displayNameForPlaceType(
  placeType: string,
  isPlural = false
): string {
  if (placeType.startsWith("AdministrativeArea")) {
    const level = placeType.slice(-1);
    if (!Number.parseInt(level)) {
      if (isPlural) {
        return intl.formatMessage({
          id: "plural_administrative_area",
          defaultMessage: "Administrative Areas",
          description:
            "Label used for a collection of places, of type Administrative Area (an administrative division of generic type, akin to definition here https://en.wikipedia.org/wiki/Administrative_division). An example use is 'Administrative Areas in Europe'. Please maintain capitalization.",
        });
      }
      return intl.formatMessage({
        id: "singular_administrative_area",
        defaultMessage: "Administrative Area",
        description:
          "Label used for a single place, of type Administrative Area (an administrative division of generic type, akin to definition here https://en.wikipedia.org/wiki/Administrative_division). An example use is 'Administrative Area in Europe' to describe 'France'. Please maintain capitalization.",
      });
    }
    if (isPlural) {
      return intl.formatMessage(
        {
          id: "plural_administrative_area_level",
          defaultMessage: "Administrative Area {level} Places",
          description:
            "Label used for a collection of places, of type Administrative Area {level} (an administrative division of certain level, akin to definition here https://en.wikipedia.org/wiki/Administrative_division). {level} are numbers from 1-5. Synonyms for 'places' include locations / towns / cities. An example use is 'Administrative Area 1 Places in Europe'. An equivalent is Administrative Areas of Level 1 in Europe. Please maintain capitalization.",
        },
        { level }
      );
    }
    return intl.formatMessage(
      {
        id: "singular_administrative_area_level",
        defaultMessage: "Administrative Area {level} Place",
        description:
          "Label used for a single place, of type Administrative Area {level} (an administrative division of a certain level, akin to definition here https://en.wikipedia.org/wiki/Administrative_division). {level} are numbers from 1-5. An example use is 'Administrative Area in Europe' to describe 'France'. Please maintain capitalization.",
      },
      { level }
    );
  }

  if (placeType.startsWith("Eurostat")) {
    const level = placeType.slice(-1);
    if (isPlural) {
      return intl.formatMessage(
        {
          id: "plural_eurostat_nuts",
          defaultMessage: "Eurostat NUTS {level} Places",
          description:
            "Label used for a collection of places, of type Eurostat NUTS {level} (an administrative division using the Eurostat nomenclature of a certain level, akin to definition here https://ec.europa.eu/eurostat/web/nuts/background). {level} are numbers from 1-3. An example use is 'Eurostat NUTS 1 Places in Europe' to describe 'France'. Please maintain capitalization.",
        },
        { level }
      );
    }
    return intl.formatMessage(
      {
        id: "singular_eurostat_nuts",
        defaultMessage: "Eurostat NUTS {level} Place",
        description:
          "Label used for a single place, of type Eurostat NUTS {level} (an administrative division using the Eurostat nomenclature of a certain level, akin to definition here https://ec.europa.eu/eurostat/web/nuts/background). {level} are numbers from 1-3. An example use is 'Eurostat NUTS 1 Place in Europe' to describe 'France'. Please maintain capitalization.",
      },
      { level }
    );
  }

  let retMessage = isPlural
    ? pluralPlaceTypeMessages[placeType]
    : singularPlaceTypeMessages[placeType];

  if (!retMessage) {
    retMessage = isPlural
      ? pluralPlaceTypeMessages["Place"]
      : singularPlaceTypeMessages["Place"];
  }
  return intl.formatMessage(retMessage);
}<|MERGE_RESOLUTION|>--- conflicted
+++ resolved
@@ -26,8 +26,8 @@
 import { USA_PLACE_DCID } from "../shared/constants";
 import { NamedTypedPlace, StatVarSpec } from "../shared/types";
 import {
+  CategoryConfig,
   BlockConfig as SubjectPageBlockConfig,
-  CategoryConfig,
   SubjectPageConfig,
   TileConfig,
 } from "../types/subject_page_proto_types";
@@ -466,7 +466,6 @@
 });
 
 export const pageMessages = defineMessages({
-<<<<<<< HEAD
   KnowledgeGraph: {
     id: "knowledge_graph",
     defaultMessage: "Knowledge Graph",
@@ -489,13 +488,12 @@
     defaultMessage: "More charts",
     description:
       "Link text to show additional charts for the given chart category section for the current place.",
-=======
+  },
   placesInPlace: {
     id: "child_places_menu-places_in_place",
     defaultMessage: "Places in {placeName}",
     description:
       'Used for the child places navigation sidebar. Shows a list of place contained in the current place. For example, the sidebar for the Austria place page shows links to child places under the header "Places in {Austria}".',
->>>>>>> ff06574c
   },
 });
 
