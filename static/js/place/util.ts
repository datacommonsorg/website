--- conflicted
+++ resolved
@@ -29,10 +29,7 @@
 } from "../i18n/i18n_place_messages";
 import { USA_PLACE_DCID } from "../shared/constants";
 import { NamedTypedPlace, StatVarSpec } from "../shared/types";
-<<<<<<< HEAD
 import { isMobileByWidth } from "../shared/util";
-=======
->>>>>>> 315ed3ca
 import { Theme } from "../theme/types";
 import {
   BlockConfig as SubjectPageBlockConfig,
