/**
 * Copyright 2020 Google LLC
 *
 * Licensed under the Apache License, Version 2.0 (the "License");
 * you may not use this file except in compliance with the License.
 * You may obtain a copy of the License at
 *
 *      http://www.apache.org/licenses/LICENSE-2.0
 *
 * Unless required by applicable law or agreed to in writing, software
 * distributed under the License is distributed on an "AS IS" BASIS,
 * WITHOUT WARRANTIES OR CONDITIONS OF ANY KIND, either express or implied.
 * See the License for the specific language governing permissions and
 * limitations under the License.
 */
import {
  BlockConfig,
  Chart,
  Place,
  PlaceChartsApiResponse,
} from "@datacommonsorg/client/dist/data_commons_web_client_types";
import _ from "lodash";
import { defineMessages } from "react-intl";

import { intl, localizeLink } from "../i18n/i18n";
import { USA_PLACE_DCID } from "../shared/constants";
import { NamedTypedPlace, StatVarSpec } from "../shared/types";
import {
  BlockConfig as SubjectPageBlockConfig,
  CategoryConfig,
  SubjectPageConfig,
  TileConfig,
} from "../types/subject_page_proto_types";

/**
 * Given a list of parent places, return true if one of them is the USA country DCID.
 */
export function isPlaceContainedInUsa(parentPlaces: string[]): boolean {
  for (const parent of parentPlaces) {
    if (parent === USA_PLACE_DCID) {
      return true;
    }
  }
  return false;
}
/**
 * Given a DCID and list of parent places, returns whether this dcid is the USA, or contained in the USA.
 */
export function isPlaceInUsa(dcid: string, parentPlaces: string[]): boolean {
  return dcid === USA_PLACE_DCID || isPlaceContainedInUsa(parentPlaces);
}

/**
 * A set of place types to render a choropleth for.
 */
export const USA_PLACE_TYPES_WITH_CHOROPLETH = new Set([
  "Country",
  "State",
  "County",
]);

/**
 * An ordered list of place types for which to highlight child places.
 */
const PARENT_PLACE_TYPES_TO_HIGHLIGHT = [
  "County",
  "AdministrativeArea2",
  "EurostatNUTS2",
  "State",
  "AdministrativeArea1",
  "EurostatNUTS1",
  "Country",
  "Continent",
];

/**
 * Returns the stat var key for a chart.
 *
 * A stat var key is a unique identifier for a statistical variable for the
 * given chart, including its DCID, denominator, log, scaling, and unit.
 *
 * @param chart The chart object
 * @param variableDcid The variable DCID
 * @param denom The denominator DCID
 * @returns The stat var key
 */
function getStatVarKey(
  block: BlockConfig,
  variableDcid: string,
  denom?: string
): string {
  return `${variableDcid}_denom_${denom}_log_${false}_scaling_${
    block.scaling
  }_unit_${block.unit}`;
}

/**
 * Selects the appropriate place to return given the placeScope and parent places.
 * @param placeScope string representing scope of places we want to show
 * @param parentPlaces All possible parent places to choose from
 * @returns string for the selected place dcid or undefined.
 */
function getPlaceOverride(placeScope: string, parentPlaces: Place[]): string {
  if (!["PEER_PLACES_WITHIN_PARENT", "SIMILAR_PLACES"].includes(placeScope)) {
    return "";
  }

  const placeOverride = parentPlaces.find((place) => {
    const lowestIndex = Math.min(
      ...place.types
        .map((type) => PARENT_PLACE_TYPES_TO_HIGHLIGHT.indexOf(type))
        .filter((index) => index !== -1)
    );
    return lowestIndex !== Infinity;
  });
  return placeOverride ? placeOverride.dcid : undefined;
}

/**
 * Selects the appropriate enclosed place type to return given the placeScope and parent places.
 * @param placeScope string representing scope of places we want to show
 * @param place Current place
 * @returns string for the selected enclosed place type.
 */
function getEnclosedPlaceTypeOverride(
  placeScope: string,
  place: Place
): string {
  // If the scope is not one of the allowed values, return an empty string.
  if (!["PEER_PLACES_WITHIN_PARENT", "SIMILAR_PLACES"].includes(placeScope)) {
    return "";
  }

  // Find the most important type from the place's types.
  let highlightedType = "";
  let lowestIndex = Infinity; // Start with a very high index

  for (const currentType of place.types) {
    const currentIndex = PARENT_PLACE_TYPES_TO_HIGHLIGHT.indexOf(currentType);

    if (currentIndex !== -1 && currentIndex < lowestIndex) {
      highlightedType = currentType;
      lowestIndex = currentIndex;
    }
  }

  return highlightedType;
}

// TODO(gmechali): Fix this once we decide what to do with i18n.
function getTitle(title: string, placeScope: string): string {
  if (placeScope === "PEER_PLACES_WITHIN_PARENT") {
    return title + ": Peer places within parent";
  } else if (placeScope === "CHILD_PLACES") {
    return title + ": places within";
  } else if (placeScope === "SIMILAR_PLACES") {
    return title + ": other places";
  }
  return title;
}

/**
 * Creates a href for a place page category.
 * @param category The category to create a href for.
 * @param forceDevPlaces Whether to force dev places.
 * @param place The place to create a href for.
 * @returns The href for the place page category.
 */
export function createPlacePageCategoryHref(
  category: string,
  forceDevPlaces: boolean,
  place: NamedTypedPlace
): string {
  const href = `/place/${place.dcid}`;
  const params = new URLSearchParams();
  const isOverview = category === "Overview";

  if (!isOverview) {
    params.set("category", category);
  }
  if (forceDevPlaces) {
    params.set("force_dev_places", "true");
  }
  return params.size > 0 ? `${href}?${params.toString()}` : href;
}

/**
 * Helper to process the dev Place page API response
 * Converts the API response from getPlaceCharts into a SubjectPageConfig object.
 * Groups charts by category and creates the necessary configuration objects for
 * rendering the subject page.
 *
 * @param placeChartsApiResponse The API response containing chart data
 * @returns A SubjectPageConfig object with categories, tiles, and stat var specs
 */
export function placeChartsApiResponsesToPageConfig(
  placeChartsApiResponse: PlaceChartsApiResponse,
  parentPlaces: Place[],
<<<<<<< HEAD
  similarPlaces: Place[],
  place: Place,
  isOverview: boolean,
  forceDevPlaces: boolean
=======
  peersWithinParent: string[],
  place: Place
>>>>>>> 511f310a
): SubjectPageConfig {
  const blocksByCategory = _.groupBy(
    placeChartsApiResponse.blocks,
    (item) => item.category
  );

  const categoryConfig: CategoryConfig[] = Object.keys(blocksByCategory).map(
    (categoryName) => {
      const blocks = blocksByCategory[categoryName];
      const newblocks: SubjectPageBlockConfig[] = [];
      const statVarSpec: Record<string, StatVarSpec> = {};

      blocks.forEach((block: BlockConfig) => {
        const tiles = [];
        block.charts.forEach((chart: Chart) => {
          const tileConfig: TileConfig = {
            description: block.description,
            title: getTitle(block.title, block.placeScope),
            type: chart.type,

            statVarKey: block.statisticalVariableDcids.map(
              (variableDcid, variableIdx) => {
                const denom =
                  block.denominator &&
                  block.denominator.length ===
                    block.statisticalVariableDcids.length
                    ? block.denominator[variableIdx]
                    : undefined;
                return getStatVarKey(block, variableDcid, denom);
              }
            ),
          };

          const placeOverride: string = getPlaceOverride(
            block.placeScope,
            parentPlaces
          );
          if (placeOverride) {
            tileConfig["placeDcidOverride"] = placeOverride;
          }

          const lowestIndexType = getEnclosedPlaceTypeOverride(
            block.placeScope,
            place
          );
          if (lowestIndexType) {
            tileConfig.enclosedPlaceTypeOverride = lowestIndexType;
          }

          let maxPlacesCount = 5;
          if (tileConfig.type === "RANKING") {
            maxPlacesCount = chart.maxPlaces ? chart.maxPlaces : 5;
            tileConfig.rankingTileSpec = {
              showHighest: false,
              showLowest: false,
              showHighestLowest: true,
              showMultiColumn: false,
              rankingCount: maxPlacesCount,
            };
          } else if (tileConfig.type === "BAR") {
            maxPlacesCount = chart.maxPlaces ? chart.maxPlaces : 15;
            tileConfig.barTileSpec = {
              maxPlaces: maxPlacesCount,
            };
          }

          if (block.placeScope === "PEER_PLACES_WITHIN_PARENT") {
            // Pass peersWithinParents in comparisonPlaces with the right number of places.
            tileConfig.comparisonPlaces = [place.dcid].concat(
              peersWithinParent.slice(
                0,
                Math.min(maxPlacesCount - 1, peersWithinParent.length)
              )
            );
          }
          tiles.push(tileConfig);
        });

        blocks.forEach((block) => {
          block.statisticalVariableDcids
            .flat()
            .forEach((variableDcid, variableIdx) => {
              const denom =
                block.denominator &&
                block.denominator.length ===
                  block.statisticalVariableDcids.length
                  ? block.denominator[variableIdx]
                  : undefined;
              const statVarKey = getStatVarKey(block, variableDcid, denom);
              statVarSpec[statVarKey] = {
                denom: undefined,
                log: false,
                scaling: block.scaling,
                noPerCapita: false,
                statVar: variableDcid,
                unit: block.unit,
              };
            });
        });

        newblocks.push({
          title: tiles[0].title,
          denom: block.denominator?.length > 0 ? block.denominator[0] : "",
          startWithDenom: false,
          columns: [{ tiles }],
        });
      });

      const category: CategoryConfig = {
        blocks: newblocks,
        statVarSpec,
        title: categoryName,
      };
      if (isOverview) {
        category.url = localizeLink(
          createPlacePageCategoryHref(categoryName, forceDevPlaces, place)
        );
        category.linkText = intl.formatMessage(pageMessages.MoreCharts);
      }
      return category;
    }
  );

  const pageConfig: SubjectPageConfig = {
    metadata: undefined,
    categories: categoryConfig,
  };
  return pageConfig;
}

const singularPlaceTypeMessages = defineMessages({
  Country: {
    id: "singular_country",
    defaultMessage: "Country",
    description:
      "Label used for an administrative division, akin to definition here https://en.wikipedia.org/wiki/Country. An example use is 'A Country in Europe' to describe 'France'. Please maintain capitalization.",
  },
  State: {
    id: "singular_state",
    defaultMessage: "State",
    description:
      "Label used for an administrative division, akin to definition here https://en.wikipedia.org/wiki/Constituent_state, generally a subdivision of a country. An example use is 'A State in United States' to describe 'California'. Please maintain capitalization.",
  },
  County: {
    id: "singular_county",
    defaultMessage: "County",
    description:
      "Label used for an administrative division, akin to definition here https://en.wikipedia.org/wiki/County, generally a subdivision of a State. An example use is 'County in California' to describe 'San Mateo County'. Please maintain capitalization.",
  },
  City: {
    id: "singular_city",
    defaultMessage: "City",
    description:
      "Label used for an administrative division, akin to definition here https://en.wikipedia.org/wiki/City, generally a place with more people than a town, borough or village. An example use is 'City in France' to describe 'Paris'. Please maintain capitalization.",
  },
  Town: {
    id: "singular_town",
    defaultMessage: "Town",
    description:
      "Label used for an administrative division, akin to definition here https://en.wikipedia.org/wiki/Town, generally a place with fewer people than a city, but more than a village. An example use is 'Town in France' to describe 'Paris'. Please maintain capitalization.",
  },
  Village: {
    id: "singular_village",
    defaultMessage: "Village",
    description:
      "Label used for an administrative division, akin to definition here https://en.wikipedia.org/wiki/Village, generally a place smaller than a town. An example use is 'Village in Harris County' to describe 'Hilshire Village'. Please maintain capitalization.",
  },
  Borough: {
    id: "singular_borough",
    defaultMessage: "Borough",
    description:
      "Label used for an administrative division, akin to definition here https://en.wikipedia.org/wiki/Borough, similar to a town or city. An example use is 'Borough in New York' to describe 'Queens'. Please maintain capitalization.",
  },
  Neighborhood: {
    id: "singular_neighborhood",
    defaultMessage: "Neighborhood",
    description:
      "Label used for an administrative division, akin to definition here https://en.wikipedia.org/wiki/Neighborhood, generally a place within a town or city. An example use is 'Neighborhood in Paris' to describe '8th arrondissement'. Please maintain capitalization.",
  },
  CensusZipCodeTabulationArea: {
    id: "singular_zip_code",
    defaultMessage: "ZIP Code",
    description:
      'A ZIP Code area. Some examples, we say that 94539 is "_ZIP Code_ in Alameda County, California, United States of America, North America".',
  },
  Place: {
    id: "singular_place",
    defaultMessage: "Place",
    description:
      'A general type of place. It is used as a top-level description of places with uncommon place types such as Eurostat NUTS or AdministrativeArea 1-5. For example, we may say "Moscow Oblast is A _Place_ in Russia" or "Lincoln Center is a _Place_ in New York City".',
  },
});

const pluralPlaceTypeMessages = defineMessages({
  Country: {
    id: "plural_country",
    defaultMessage: "Countries",
    description:
      "A label or header for a collection of places of type Country (see https://en.wikipedia.org/wiki/Country). Some examples: 'Countries in Europe', 'Median Age: Other Countries', or 'Ranking by Population for Countries in Europe'. Please maintain capitalization.",
  },
  State: {
    id: "plural_state",
    defaultMessage: "States",
    description:
      "A label or header for a collection of places of type State (generally a subdivision of a Country, see https://en.wikipedia.org/wiki/Constituent_state). Some examples: 'Countries in Europe', 'Median Age: Other Countries', or 'Ranking by Population for Countries in Europe'. Please maintain capitalization.",
  },
  County: {
    id: "plural_county",
    defaultMessage: "Counties",
    description:
      "A label or header for a collection of places of type County (generally subdivisions of a State, see https://en.wikipedia.org/wiki/County). Some examples: 'Counties in California', 'Median Age: Other Counties', or 'Rankings of Population for Counties in California'. Please maintain capitalization.",
  },
  City: {
    id: "plural_city",
    defaultMessage: "Cities",
    description:
      "A label or header for a collection of places of type City (generally places with more people than a town, borough or village, see https://en.wikipedia.org/wiki/City). Some examples: 'Cities in California', 'Median Age: Other Cities', or 'Rankings of Population for Cities in California'. Please maintain capitalization.",
  },
  Town: {
    id: "plural_town",
    defaultMessage: "Towns",
    description:
      "A label or header for a collection of places of type Town (generally places with fewer people than a city, but more than a village, see https://en.wikipedia.org/wiki/Town). Some examples: 'Towns in California', 'Median Age: Other Towns', or 'Rankings of Population for Towns in California'. Please maintain capitalization.",
  },
  Village: {
    id: "plural_village",
    defaultMessage: "Villages",
    description:
      "A label or header for a collection of places of type Village (generally places smaller than a town, see https://en.wikipedia.org/wiki/Village). Some examples: 'Villages in California', 'Median Age: Other Villages', or 'Ranking by Population for Villages in California'. Please maintain capitalization.",
  },
  Borough: {
    id: "plural_borough",
    defaultMessage: "Boroughs",
    description:
      "A label or header for a collection of places of type Borough (generally places similar to a town or city, see https://en.wikipedia.org/wiki/Borough). Some examples: 'Boroughs in California', 'Median Age: Other Boroughs', or 'Ranking by Population for Boroughs in New York'. Please maintain capitalization.",
  },
  Neighborhood: {
    id: "plural_neighborhood",
    defaultMessage: "Neighborhoods",
    description:
      "A label or header for a collection of places of type Neighborhood (generally places within a town or city, see https://en.wikipedia.org/wiki/Neighborhood). Some examples: 'Neighborhoods in California', 'Median Age: Other Neighborhoods', or 'Ranking by Population for Neighborhoods in Paris'. Please maintain capitalization.",
  },
  CensusZipCodeTabulationArea: {
    id: "plural_zip_codes",
    defaultMessage: "Zip Codes",
    description:
      'A collection of ZIP Codes. Some examples: "_ZIP Codes_ in Fremont" or "Median Age: _ZIP Codes_ near 94539", "Median Age: Other _ZIP Codes_" or "Ranking by Number of Employed People for _ZIP Codes_ in Santa Clara County".',
  },
  Place: {
    id: "plural_places",
    defaultMessage: "Places",
    description:
      'General collection of places. It is used when we don"t have a specific place type. Some examples: "_Places_ in Russia" as a header for a section with links to many places contained in Russia, as chart titles, such as "Median Age: _Places_ near Paris" or "Median Age: Other _Places_", or "Ranking for All _Places_ in Russia".',
  },
});

export const pageMessages = defineMessages({
  KnowledgeGraph: {
    id: "knowledge_graph",
    defaultMessage: "Knowledge Graph",
    description: "Link to the Knowledge Graph for the current place",
  },
  RelevantTopics: {
    id: "relevant_topics",
    defaultMessage: "Relevant Topics",
    description:
      "Header text for the Relevant Topics tab section for the current place. Example topics tabs include Crime, Demographics, Economics, Education, Energy, Environment, Equity, Health, and Housing.",
  },
  SummaryOverview: {
    id: "summary_overview",
    defaultMessage: "Summary Overview",
    description:
      "Header text for the Summary Overview section for the current place. Summary overview will include a plain-text description of the place, a map, and a table of key statistics.",
  },
  MoreCharts: {
    id: "more_charts",
    defaultMessage: "More charts",
    description:
      "Link text to show additional charts for the given chart category section for the current place.",
  },
});

/**
 * Returns place type, possibly pluralized if requested.
 *
 * @param {string} placeType PlaceType, as taken from the Data Commons Graph (in CamelCase).
 * @param {boolean} isPlural True if the result should be pluralized.
 *
 * @return {string} Pluralized string for display.
 */
export function displayNameForPlaceType(
  placeType: string,
  isPlural = false
): string {
  if (placeType.startsWith("AdministrativeArea")) {
    const level = placeType.slice(-1);
    if (!Number.parseInt(level)) {
      if (isPlural) {
        return intl.formatMessage({
          id: "plural_administrative_area",
          defaultMessage: "Administrative Areas",
          description:
            "Label used for a collection of places, of type Administrative Area (an administrative division of generic type, akin to definition here https://en.wikipedia.org/wiki/Administrative_division). An example use is 'Administrative Areas in Europe'. Please maintain capitalization.",
        });
      }
      return intl.formatMessage({
        id: "singular_administrative_area",
        defaultMessage: "Administrative Area",
        description:
          "Label used for a single place, of type Administrative Area (an administrative division of generic type, akin to definition here https://en.wikipedia.org/wiki/Administrative_division). An example use is 'Administrative Area in Europe' to describe 'France'. Please maintain capitalization.",
      });
    }
    if (isPlural) {
      return intl.formatMessage(
        {
          id: "plural_administrative_area_level",
          defaultMessage: "Administrative Area {level} Places",
          description:
            "Label used for a collection of places, of type Administrative Area {level} (an administrative division of certain level, akin to definition here https://en.wikipedia.org/wiki/Administrative_division). {level} are numbers from 1-5. Synonyms for 'places' include locations / towns / cities. An example use is 'Administrative Area 1 Places in Europe'. An equivalent is Administrative Areas of Level 1 in Europe. Please maintain capitalization.",
        },
        { level }
      );
    }
    return intl.formatMessage(
      {
        id: "singular_administrative_area_level",
        defaultMessage: "Administrative Area {level} Place",
        description:
          "Label used for a single place, of type Administrative Area {level} (an administrative division of a certain level, akin to definition here https://en.wikipedia.org/wiki/Administrative_division). {level} are numbers from 1-5. An example use is 'Administrative Area in Europe' to describe 'France'. Please maintain capitalization.",
      },
      { level }
    );
  }

  if (placeType.startsWith("Eurostat")) {
    const level = placeType.slice(-1);
    if (isPlural) {
      return intl.formatMessage(
        {
          id: "plural_eurostat_nuts",
          defaultMessage: "Eurostat NUTS {level} Places",
          description:
            "Label used for a collection of places, of type Eurostat NUTS {level} (an administrative division using the Eurostat nomenclature of a certain level, akin to definition here https://ec.europa.eu/eurostat/web/nuts/background). {level} are numbers from 1-3. An example use is 'Eurostat NUTS 1 Places in Europe' to describe 'France'. Please maintain capitalization.",
        },
        { level }
      );
    }
    return intl.formatMessage(
      {
        id: "singular_eurostat_nuts",
        defaultMessage: "Eurostat NUTS {level} Place",
        description:
          "Label used for a single place, of type Eurostat NUTS {level} (an administrative division using the Eurostat nomenclature of a certain level, akin to definition here https://ec.europa.eu/eurostat/web/nuts/background). {level} are numbers from 1-3. An example use is 'Eurostat NUTS 1 Place in Europe' to describe 'France'. Please maintain capitalization.",
      },
      { level }
    );
  }

  let retMessage = isPlural
    ? pluralPlaceTypeMessages[placeType]
    : singularPlaceTypeMessages[placeType];

  if (!retMessage) {
    retMessage = isPlural
      ? pluralPlaceTypeMessages["Place"]
      : singularPlaceTypeMessages["Place"];
  }
  return intl.formatMessage(retMessage);
}<|MERGE_RESOLUTION|>--- conflicted
+++ resolved
@@ -26,8 +26,8 @@
 import { USA_PLACE_DCID } from "../shared/constants";
 import { NamedTypedPlace, StatVarSpec } from "../shared/types";
 import {
+  CategoryConfig,
   BlockConfig as SubjectPageBlockConfig,
-  CategoryConfig,
   SubjectPageConfig,
   TileConfig,
 } from "../types/subject_page_proto_types";
@@ -196,15 +196,10 @@
 export function placeChartsApiResponsesToPageConfig(
   placeChartsApiResponse: PlaceChartsApiResponse,
   parentPlaces: Place[],
-<<<<<<< HEAD
-  similarPlaces: Place[],
+  peersWithinParent: string[],
   place: Place,
   isOverview: boolean,
   forceDevPlaces: boolean
-=======
-  peersWithinParent: string[],
-  place: Place
->>>>>>> 511f310a
 ): SubjectPageConfig {
   const blocksByCategory = _.groupBy(
     placeChartsApiResponse.blocks,
