/**
 * Copyright 2024 Google LLC
 *
 * Licensed under the Apache License, Version 2.0 (the "License");
 * you may not use this file except in compliance with the License.
 * You may obtain a copy of the License at
 *
 *      http://www.apache.org/licenses/LICENSE-2.0
 *
 * Unless required by applicable law or agreed to in writing, software
 * distributed under the License is distributed on an "AS IS" BASIS,
 * WITHOUT WARRANTIES OR CONDITIONS OF ANY KIND, either express or implied.
 * See the License for the specific language governing permissions and
 * limitations under the License.
 */

import { DataRow } from "@datacommonsorg/client";
import {
  Chart,
  PlaceChartsApiResponse,
  RelatedPlacesApiResponse,
} from "@datacommonsorg/client/dist/data_commons_web_client_types";
import _ from "lodash";
import React, { useEffect, useRef, useState } from "react";
import { RawIntlProvider } from "react-intl";

import { GoogleMap } from "../components/google_map";
import { SubjectPageMainPane } from "../components/subject_page/main_pane";
import { LoadingHeader } from "../components/tiles/loading_header";
import { intl } from "../i18n/i18n";
import { NamedTypedPlace, StatVarSpec } from "../shared/types";
import {
  CategoryConfig,
  SubjectPageConfig,
  TileConfig,
} from "../types/subject_page_proto_types";
import {
  defaultDataCommonsClient,
  defaultDataCommonsWebClient,
} from "../utils/data_commons_client";
import { TileSources } from "../utils/tile_utils";
import { isPlaceContainedInUsa } from "./util";

/**
 * Returns the stat var key for a chart.
 *
 * A stat var key is a unique identifier for a statistical variable for the
 * given chart, including its DCID, denominator, log, scaling, and unit.
 *
 * @param chart The chart object
 * @param variableDcid The variable DCID
 * @param denom The denominator DCID
 * @returns The stat var key
 */
function getStatVarKey(
  chart: Chart,
  variableDcid: string,
  denom?: string
): string {
  return `${variableDcid}_denom_${denom}_log_${false}_scaling_${
    chart.scaling
  }_unit_${chart.unit}`;
}

/**
 * Converts the API response from getPlaceCharts into a SubjectPageConfig object.
 * Groups charts by category and creates the necessary configuration objects for
 * rendering the subject page.
 *
 * @param placeChartsApiResponse The API response containing chart data
 * @returns A SubjectPageConfig object with categories, tiles, and stat var specs
 */
function placeChartsApiResponsesToPageConfig(
  placeChartsApiResponse: PlaceChartsApiResponse
): SubjectPageConfig {
  const chartsByCategory = _.groupBy(
    placeChartsApiResponse.charts,
    (item) => item.category
  );
  const categoryConfig: CategoryConfig[] = Object.keys(chartsByCategory).map(
    (categoryName) => {
      const charts = chartsByCategory[categoryName];

      const tiles: TileConfig[] = charts.map((chart) => {
        return {
          description: chart.description,
          title: chart.title,
          type: chart.type,
          statVarKey: chart.statisticalVariableDcids.map(
            (variableDcid, variableIdx) => {
              const denom =
                chart.denominator &&
                chart.denominator.length ===
                  chart.statisticalVariableDcids.length
                  ? chart.denominator[variableIdx]
                  : undefined;
              return getStatVarKey(chart, variableDcid, denom);
            }
          ),
        };
      });

      const statVarSpec: Record<string, StatVarSpec> = {};
      charts.forEach((chart) => {
        chart.statisticalVariableDcids.forEach((variableDcid, variableIdx) => {
          const denom =
            chart.denominator &&
            chart.denominator.length === chart.statisticalVariableDcids.length
              ? chart.denominator[variableIdx]
              : undefined;
          const statVarKey = getStatVarKey(chart, variableDcid, denom);
          statVarSpec[statVarKey] = {
            denom,
            log: false,
            scaling: chart.scaling,
            statVar: variableDcid,
            unit: chart.unit,
          };
        });
      });

      // Group tiles into pairs to show a two-column layout
      const column1Tiles: TileConfig[] = [];
      const column2Tiles: TileConfig[] = [];
      tiles.forEach((tile, index) => {
        if (index % 2 === 0) {
          column1Tiles.push(tile);
        } else {
          column2Tiles.push(tile);
        }
      });
      const category: CategoryConfig = {
        blocks: [
          {
            columns: [{ tiles }],
          },
        ],
        statVarSpec,
        title: categoryName,
      };
      return category;
    }
  );

  const pageConfig: SubjectPageConfig = {
    metadata: undefined,
    categories: categoryConfig,
  };
  return pageConfig;
}

/**
 * Component that renders the header section of a place page.
 * Displays the place name, category (if not Overview), and subheader text.
 * Also shows the place DCID with a link to view it in the Knowledge Graph browser.
 *
 * @param props.category The current category being viewed
 * @param props.place The place object containing name and DCID
 * @param props.placeSubheader HTML string with additional place context
 * @returns Header component for the place page
 */
const PlaceHeader = (props: {
  category: string;
  place: NamedTypedPlace;
  placeSubheader: string;
}): React.JSX.Element => {
  const { category, place, placeSubheader } = props;
  return (
    <div className="title-section">
      <div className="place-info">
        <h1>
          {place.name}
          {category != "Overview" ? ` • ${category}` : ""}{" "}
        </h1>
        <p
          className="subheader"
          dangerouslySetInnerHTML={{ __html: placeSubheader }}
        ></p>
      </div>
      <div className="dcid-and-knowledge-graph">
        dcid: {place.dcid} •{" "}
        <a href={`/browser/${place.dcid}`}>See Knowledge Graph</a>
      </div>
    </div>
  );
};

/**
 * Component that renders the individual topic navigation buttons.
 * Shows buttons for the topics created and highlights the currently selected category.
 *
 * @param props.category The category for the current button
 * @param props.selectedCategory The currently selected category
 * @param props.forceDevPlaces Whether the flag to force dev places should be propagated.
 * @param props.place The place object containing the DCID for generating URLs
 * @returns Button component for the current topic
 */
const TopicItem = (props: {
  category: string;
  selectedCategory: string;
  forceDevPlaces: boolean;
  place: NamedTypedPlace;
}): React.JSX.Element => {
  const { category, selectedCategory, forceDevPlaces, place } = props;

  const createHref = (
    category: string,
    forceDevPlaces: boolean,
    place: NamedTypedPlace
  ): string => {
    const href = `/place/${place.dcid}`;
    const params = new URLSearchParams();
    const isOverview = category === "Overview";

    if (!isOverview) {
      params.set("category", category);
    }
    if (forceDevPlaces) {
      params.set("force_dev_places", "true");
    }
    return params.size > 0 ? `${href}?${params.toString()}` : href;
  };

  return (
    <div className="item-list-item">
      <a
        href={createHref(category, forceDevPlaces, place)}
        className={`item-list-text  + ${
          selectedCategory === category ? " selected" : ""
        }`}
      >
        {category}
      </a>
    </div>
  );
};

/**
 * Component that renders the topic navigation tabs.
 * Shows tabs for Overview and different categories like Economics, Health, etc.
 * Highlights the currently selected category.
 *
 * @param props.category The currently selected category
 * @param props.place The place object containing the DCID for generating URLs
 * @returns Navigation component with topic tabs
 */
const PlaceTopicTabs = ({
  topics,
  forceDevPlaces,
  category,
  place,
}: {
  topics: string[];
  forceDevPlaces: boolean;
  category: string;
  place: NamedTypedPlace;
}): React.JSX.Element => {
  if (!topics || topics.length == 0) {
    return <></>;
  }

  return (
    <div className="explore-topics-box">
      <span className="explore-relevant-topics">Relevant topics</span>
      <div className="item-list-container">
        <div className="item-list-inner">
          {topics.map((topic) => (
            <TopicItem
              key={topic}
              category={topic}
              selectedCategory={category}
              forceDevPlaces={forceDevPlaces}
              place={place}
            />
          ))}
        </div>
      </div>
    </div>
  );
};

/**
 * Component that displays a table of key demographic statistics for a place.
 *
 * Fetches data for population, median income, median age, unemployment rate,
 * and crime statistics using the Data Commons API. Displays the values in a
 * formatted table with units and dates.
 *
 * @param props.placeDcid The DCID of the place to show statistics for
 * @returns A table component showing key demographic statistics, or null if data not loaded
 */
const PlaceOverviewTable = (props: {
  placeDcid: string;
}): React.JSX.Element => {
  const { placeDcid } = props;
  const [dataRows, setDataRows] = useState<DataRow[]>([]);
  const containerRef = useRef(null);
  // Fetch key demographic statistics for the place when it changes
  useEffect(() => {
    (async (): Promise<void> => {
      const placeOverviewDataRows = await defaultDataCommonsClient.getDataRows({
        entities: [placeDcid],
        variables: [
          "Count_Person",
          "Median_Income_Person",
          "Median_Age_Person",
          "UnemploymentRate_Person",
          "Count_CriminalActivities_CombinedCrime",
        ],
        perCapitaVariables: ["Count_CriminalActivities_CombinedCrime"],
      });
      setDataRows(placeOverviewDataRows);
    })();
  }, [placeDcid]);
  if (!dataRows) {
    return null;
  }
  const sourceUrls = new Set(
    dataRows.map((dataRow) => {
      return dataRow.variable.observation.metadata.provenanceUrl;
    })
  );
  const statVarDcids = dataRows.map((dr) => {
    return dr.variable.dcid;
  });

  const statVarSpecs: StatVarSpec[] = statVarDcids.map((dcid) => {
    return {
      statVar: dcid,
      denom: "", // Initialize with an empty string or a default denominator if applicable
      unit: "", // Initialize with an empty string or a default unit if applicable
      scaling: 1, // Initialize with a default scaling factor
      log: false, // Initialize with a default log value
    };
  });

  return (
    <table className="table" ref={containerRef}>
      <thead>
        <tr>
          <th scope="col" colSpan={2}>
            Key Demographics
          </th>
          <th scope="col"></th>
        </tr>
      </thead>
      <tbody>
        {dataRows.map((dataRow, index) => {
          const unit = dataRow.variable.observation.metadata.unitDisplayName
            ? dataRow.variable.observation.metadata.unitDisplayName
            : "";
          const formattedObservationValue =
            dataRow.variable.observation.value.toLocaleString();
          return (
            <tr key={index}>
              <td>{dataRow.variable.properties.name}</td>
              <td>
                {formattedObservationValue} {unit} (
                {dataRow.variable.observation.date})
              </td>
              <td></td>
            </tr>
          );
        })}
        {dataRows && (
          <tr>
            <td>
              <div className="chart-container">
                <TileSources
                  containerRef={containerRef}
                  sources={sourceUrls}
                  statVarSpecs={statVarSpecs}
                />
              </div>
            </td>
            <td></td>
            <td></td>
          </tr>
        )}
      </tbody>
    </table>
  );
};

/**
 * Displays an overview of a place including its name, summary, map and key statistics.
 *
 * @param props.place The place object containing name and dcid
 * @param props.placeSummary A text summary describing the place
 * @returns A component with the place overview including icon, name, summary, map and statistics table
 */
const PlaceOverview = (props: {
  place: NamedTypedPlace;
  placeSummary: string;
  parentPlaces: NamedTypedPlace[];
}): React.JSX.Element => {
  const { place, placeSummary, parentPlaces } = props;
  const isInUsa = isPlaceContainedInUsa(
    parentPlaces.map((place) => place.dcid)
  );
  return (
    <div className="place-overview">
      <div className="place-icon">
        <div className="material-icons">location_city</div>
      </div>
      <div className="place-name">{place.name}</div>
      <div className="place-summary">{placeSummary}</div>
      <div className="row place-map">
        {isInUsa && (
          <div className="col-md-3">
            <GoogleMap dcid={place.dcid}></GoogleMap>
          </div>
        )}
        <div className="col-md-9">
          {!isInUsa && <br></br>}
          <PlaceOverviewTable placeDcid={place.dcid} />
        </div>
      </div>
    </div>
  );
};

/**
 * Component that displays a list of child places for a given place.
 *
 * @param props.place The parent place containing name and dcid
 * @param props.childPlaces Array of child places, each with name and dcid
 * @returns A list of links to child places, or null if no child places exist
 */
const RelatedPlaces = (props: {
  place: NamedTypedPlace;
  childPlaces: NamedTypedPlace[];
}): React.JSX.Element => {
  const [isCollapsed, setIsCollapsed] = useState(true);
  const { place, childPlaces } = props;
  if (!childPlaces || childPlaces.length === 0) {
    return null;
  }

  const NUM_PLACES = 15;
  const showToggle = childPlaces.length > NUM_PLACES;
  const truncatedPlaces = childPlaces.slice(0, NUM_PLACES);
  const numPlacesCollapsed = childPlaces.length - NUM_PLACES;

  const toggleShowMore = (): void => {
    setIsCollapsed(!isCollapsed);
  };

  return (
    <div className="related-places">
      <div className="related-places-callout">Places in {place.name}</div>
      <div className="item-list-container">
        <div className="item-list-inner">
          {(isCollapsed ? truncatedPlaces : childPlaces).map((place) => (
            <div key={place.dcid} className="item-list-item">
              <a className="item-list-text" href={`/place/${place.dcid}`}>
                {place.name}
              </a>
            </div>
          ))}
        </div>
      </div>
      {showToggle && (
        <div className="show-more-toggle" onClick={toggleShowMore}>
          <span className="show-more-toggle-text">
            {isCollapsed ? `Show ${numPlacesCollapsed} more` : "Show less"}
          </span>
          <span className="material-icons-outlined">
            {isCollapsed ? "expand_more" : "expand_less"}
          </span>
        </div>
      )}
    </div>
  );
};

/**
 * Component that renders charts for a place using the SubjectPageMainPane.
 *
 * @param props.childPlaceType The type of child places (e.g. "State", "County")
 * @param props.place The place object containing name, dcid and types
 * @param props.pageConfig Configuration for the subject page including chart categories and specs
 * @returns Component with charts for the place
 */
const PlaceCharts = (props: {
  childPlaceType: string;
  place: NamedTypedPlace;
  pageConfig: SubjectPageConfig;
}): React.JSX.Element => {
  const { childPlaceType, place, pageConfig } = props;
  return (
    <div className="charts-container">
      <SubjectPageMainPane
        defaultEnclosedPlaceType={childPlaceType}
        id="place-subject-page"
        pageConfig={pageConfig}
        place={place}
        showExploreMore={true}
      />
    </div>
  );
};

/**
 * Main component for the dev place page. Manages state and data fetching for place information,
 * related places, and chart data.
 */
export const DevPlaceMain = (): React.JSX.Element => {
  const overviewString = "Overview";
  // Core place data
  const [place, setPlace] = useState<NamedTypedPlace>();
  const [placeSummary, setPlaceSummary] = useState<string>();
  const [placeSubheader, setPlaceSubheader] = useState<string>();

  // API response data
  const [relatedPlacesApiResponse, setRelatedPlacesApiResponse] =
    useState<RelatedPlacesApiResponse>();
  const [placeChartsApiResponse, setPlaceChartsApiResponse] =
    useState<PlaceChartsApiResponse>();

  // Derived place data
  const [childPlaceType, setChildPlaceType] = useState<string>();
  const [childPlaces, setChildPlaces] = useState<NamedTypedPlace[]>([]);
  const [parentPlaces, setParentPlaces] = useState<NamedTypedPlace[]>([]);
  const [pageConfig, setPageConfig] = useState<SubjectPageConfig>();
<<<<<<< HEAD
  const [hasError, setHasError] = useState<boolean>(false);
  const [isLoading, setIsLoading] = useState<boolean>(false);
=======
  const [categories, setCategories] = useState<string[]>();
>>>>>>> dba28317

  const urlParams = new URLSearchParams(window.location.search);
  const category = urlParams.get("category") || overviewString;
  const isOverview = category === overviewString;
  const forceDevPlaces = urlParams.get("force_dev_places") === "true";
  const hasPlaceCharts =
    place && pageConfig && pageConfig.categories.length > 0;
  const hasNoCharts =
    place && pageConfig && pageConfig.categories.length == 0 && !isLoading;

  /**
   * On initial load, get place metadata from the page's metadata element
   * and set up initial place state.
   */
  useEffect(() => {
    const pageMetadata = document.getElementById("page-metadata");
    if (!pageMetadata) {
      console.error("Error loading place page metadata element");
      return;
    }
    if (
      pageMetadata.dataset.placeDcid != "" &&
      pageMetadata.dataset.placeName === ""
    ) {
      setHasError(true);
    }
    setPlace({
      name: pageMetadata.dataset.placeName,
      dcid: pageMetadata.dataset.placeDcid,
      types: [],
    });
    setPlaceSummary(pageMetadata.dataset.placeSummary);
    setPlaceSubheader(pageMetadata.dataset.placeSubheader);
  }, []);

  /**
   * Once we have place data, fetch chart and related places data from the API.
   * Updates state with API responses and derived data.
   */
  useEffect(() => {
    if (!place) {
      return;
    }
    setIsLoading(true);
    (async (): Promise<void> => {
      const [placeChartsApiResponse, relatedPlacesApiResponse] =
        await Promise.all([
          defaultDataCommonsWebClient.getPlaceCharts({
            category,
            placeDcid: place.dcid,
          }),
          defaultDataCommonsWebClient.getRelatedPLaces({
            placeDcid: place.dcid,
          }),
        ]);

      setPlaceChartsApiResponse(placeChartsApiResponse);
      setRelatedPlacesApiResponse(relatedPlacesApiResponse);
      const config = placeChartsApiResponsesToPageConfig(
        placeChartsApiResponse
      );
      setChildPlaceType(relatedPlacesApiResponse.childPlaceType);
      setChildPlaces(relatedPlacesApiResponse.childPlaces);
      setParentPlaces(relatedPlacesApiResponse.parentPlaces);
<<<<<<< HEAD
      setPageConfig(pageConfig);
      setIsLoading(false);
=======
      setPageConfig(config);
>>>>>>> dba28317
    })();
  }, [place, category]);

  useEffect(() => {
    if (placeChartsApiResponse && placeChartsApiResponse.charts) {
      // TODO(gmechali): Refactor this to use the translations correctly.
      // Move overview to be added in the response with translations. Use the
      // translation in the tabs, but the english version in the URL.
      setCategories(
        ["Overview"].concat(
          Object.values(placeChartsApiResponse.translatedCategoryStrings)
        )
      );
    }
  }, [placeChartsApiResponse, setPlaceChartsApiResponse, setCategories]);

  if (!place) {
    return <div>Loading...</div>;
  }
  if (hasError) {
    return <div>Place &quot;{place.dcid}&quot; not found.</div>;
  }
  return (
    <RawIntlProvider value={intl}>
      <PlaceHeader
        category={category}
        place={place}
        placeSubheader={placeSubheader}
      />
      <PlaceTopicTabs
        topics={categories}
        category={category}
        place={place}
        forceDevPlaces={forceDevPlaces}
      />
      {isOverview && placeSummary != "" && (
        <PlaceOverview
          place={place}
          placeSummary={placeSummary}
          parentPlaces={parentPlaces}
        />
      )}
      {isOverview && childPlaces.length > 0 && (
        <RelatedPlaces place={place} childPlaces={childPlaces} />
      )}
      {isLoading && <LoadingHeader isLoading={true} />}
      {hasPlaceCharts && (
        <PlaceCharts
          place={place}
          childPlaceType={childPlaceType}
          pageConfig={pageConfig}
        />
      )}
      {hasNoCharts && (
        <div>
          No {category === overviewString ? "" : category} data found for{" "}
          {place.name}.
        </div>
      )}
    </RawIntlProvider>
  );
};<|MERGE_RESOLUTION|>--- conflicted
+++ resolved
@@ -523,12 +523,9 @@
   const [childPlaces, setChildPlaces] = useState<NamedTypedPlace[]>([]);
   const [parentPlaces, setParentPlaces] = useState<NamedTypedPlace[]>([]);
   const [pageConfig, setPageConfig] = useState<SubjectPageConfig>();
-<<<<<<< HEAD
   const [hasError, setHasError] = useState<boolean>(false);
   const [isLoading, setIsLoading] = useState<boolean>(false);
-=======
   const [categories, setCategories] = useState<string[]>();
->>>>>>> dba28317
 
   const urlParams = new URLSearchParams(window.location.search);
   const category = urlParams.get("category") || overviewString;
@@ -593,12 +590,8 @@
       setChildPlaceType(relatedPlacesApiResponse.childPlaceType);
       setChildPlaces(relatedPlacesApiResponse.childPlaces);
       setParentPlaces(relatedPlacesApiResponse.parentPlaces);
-<<<<<<< HEAD
       setPageConfig(pageConfig);
       setIsLoading(false);
-=======
-      setPageConfig(config);
->>>>>>> dba28317
     })();
   }, [place, category]);
 
