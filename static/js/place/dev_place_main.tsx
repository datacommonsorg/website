/**
 * Copyright 2024 Google LLC
 *
 * Licensed under the Apache License, Version 2.0 (the "License");
 * you may not use this file except in compliance with the License.
 * You may obtain a copy of the License at
 *
 *      http://www.apache.org/licenses/LICENSE-2.0
 *
 * Unless required by applicable law or agreed to in writing, software
 * distributed under the License is distributed on an "AS IS" BASIS,
 * WITHOUT WARRANTIES OR CONDITIONS OF ANY KIND, either express or implied.
 * See the License for the specific language governing permissions and
 * limitations under the License.
 */
/** @jsxImportSource @emotion/react */

import {
  PlaceChartsApiResponse,
  RelatedPlacesApiResponse,
} from "@datacommonsorg/client/dist/data_commons_web_client_types";
import { ThemeProvider } from "@emotion/react";
import React, { useEffect, useState } from "react";
import { RawIntlProvider } from "react-intl";

import { SubjectPageMainPane } from "../components/subject_page/main_pane";
import { intl } from "../i18n/i18n";
import { NamedTypedPlace } from "../shared/types";
import theme from "../theme/theme";
import { SubjectPageConfig } from "../types/subject_page_proto_types";
import { defaultDataCommonsWebClient } from "../utils/data_commons_client";
import { PlaceOverview } from "./dev_place_overview";
import {
  createPlacePageCategoryHref,
  pageMessages,
  placeChartsApiResponsesToPageConfig,
} from "./util";

/**
 * Component that renders the header section of a place page.
 * Displays the place name, category (if not Overview), and subheader text.
 * Also shows the place DCID with a link to view it in the Knowledge Graph browser.
 *
 * @param props.category The current category being viewed
 * @param props.place The place object containing name and DCID
 * @param props.placeSubheader HTML string with additional place context
 * @returns Header component for the place page
 */
const PlaceHeader = (props: {
  category: string;
  place: NamedTypedPlace;
  placeSubheader: string;
}): React.JSX.Element => {
  const { category, place, placeSubheader } = props;
  return (
    <div className="title-section">
      <div className="place-info">
        <h1>
          <span>
            {place.name}
            {category != "Overview" ? ` • ${category}` : ""}{" "}
          </span>
          <div className="dcid-and-knowledge-graph">
            {intl.formatMessage(pageMessages.KnowledgeGraph)} •{" "}
            <a href={`/browser/${place.dcid}`}>{place.dcid}</a>
          </div>
        </h1>
        <p
          className="subheader"
          dangerouslySetInnerHTML={{ __html: placeSubheader }}
        ></p>
      </div>
    </div>
  );
};

/**
 * Component that renders the individual topic navigation buttons.
 * Shows buttons for the topics created and highlights the currently selected category.
 *
 * @param props.category The category for the current button
 * @param props.selectedCategory The currently selected category
 * @param props.forceDevPlaces Whether the flag to force dev places should be propagated.
 * @param props.place The place object containing the DCID for generating URLs
 * @returns Button component for the current topic
 */
const TopicItem = (props: {
  category: string;
  selectedCategory: string;
  forceDevPlaces: boolean;
  place: NamedTypedPlace;
}): React.JSX.Element => {
  const { category, selectedCategory, forceDevPlaces, place } = props;

  return (
    <div className="item-list-item">
      <a
        href={createPlacePageCategoryHref(category, forceDevPlaces, place)}
        className={`item-list-text  + ${
          selectedCategory === category ? " selected" : ""
        }`}
      >
        {category}
      </a>
    </div>
  );
};

/**
 * Component that renders the topic navigation tabs.
 * Shows tabs for Overview and different categories like Economics, Health, etc.
 * Highlights the currently selected category.
 *
 * @param props.category The currently selected category
 * @param props.place The place object containing the DCID for generating URLs
 * @returns Navigation component with topic tabs
 */
const PlaceTopicTabs = ({
  topics,
  forceDevPlaces,
  category,
  place,
}: {
  topics: string[];
  forceDevPlaces: boolean;
  category: string;
  place: NamedTypedPlace;
}): React.JSX.Element => {
  if (!topics || topics.length == 0) {
    return <></>;
  }

  return (
    <div className="explore-topics-box">
      <span className="explore-relevant-topics">
        {intl.formatMessage(pageMessages.RelevantTopics)}
      </span>
      <div className="item-list-container">
        <div className="item-list-inner">
          {topics.map((topic) => (
            <TopicItem
              key={topic}
              category={topic}
              selectedCategory={category}
              forceDevPlaces={forceDevPlaces}
              place={place}
            />
          ))}
        </div>
      </div>
    </div>
  );
};

/**
 * Component that displays a list of child places for a given place.
 *
 * @param props.place The parent place containing name and dcid
 * @param props.childPlaces Array of child places, each with name and dcid
 * @returns A list of links to child places, or null if no child places exist
 */
const RelatedPlaces = (props: {
  place: NamedTypedPlace;
  childPlaces: NamedTypedPlace[];
}): React.JSX.Element => {
  const [isCollapsed, setIsCollapsed] = useState(true);
  const { place, childPlaces } = props;
  if (!childPlaces || childPlaces.length === 0) {
    return null;
  }

  const NUM_PLACES = 100;
  const showToggle = childPlaces.length > NUM_PLACES;
  const truncatedPlaces = childPlaces.slice(0, NUM_PLACES);
  const numPlacesCollapsed = childPlaces.length - NUM_PLACES;

  const toggleShowMore = (): void => {
    setIsCollapsed(!isCollapsed);
  };

  return (
    <div className="related-places">
      <div className="related-places-callout">Places in {place.name}</div>
      <div className="item-list-container">
        <div className="item-list-inner">
          {(isCollapsed ? truncatedPlaces : childPlaces).map((place) => (
            <div key={place.dcid} className="item-list-item">
              <a className="item-list-text" href={`/place/${place.dcid}`}>
                {place.name}
              </a>
            </div>
          ))}
        </div>
      </div>
      {showToggle && (
        <div className="show-more-toggle" onClick={toggleShowMore}>
          <span className="show-more-toggle-text">
            {isCollapsed ? `Show ${numPlacesCollapsed} more` : "Show less"}
          </span>
          <span className="material-icons-outlined">
            {isCollapsed ? "expand_more" : "expand_less"}
          </span>
        </div>
      )}
    </div>
  );
};

/**
 * Component that renders charts for a place using the SubjectPageMainPane.
 *
 * @param props.childPlaceType The type of child places (e.g. "State", "County")
 * @param props.place The place object containing name, dcid and types
 * @param props.pageConfig Configuration for the subject page including chart categories and specs
 * @returns Component with charts for the place
 */
const PlaceCharts = (props: {
  childPlaceType: string;
  place: NamedTypedPlace;
  pageConfig: SubjectPageConfig;
}): React.JSX.Element => {
  const { childPlaceType, place, pageConfig } = props;
  return (
    <SubjectPageMainPane
      defaultEnclosedPlaceType={childPlaceType}
      id="place-subject-page"
      pageConfig={pageConfig}
      place={place}
      showExploreMore={true}
    />
  );
};

/**
 * Main component for the dev place page. Manages state and data fetching for place information,
 * related places, and chart data.
 */
export const DevPlaceMain = (): React.JSX.Element => {
  const overviewString = "Overview";
  // Core place data
  const [place, setPlace] = useState<NamedTypedPlace>();
  const [placeSummary, setPlaceSummary] = useState<string>();
  const [placeSubheader, setPlaceSubheader] = useState<string>();

  // API response data
  const [relatedPlacesApiResponse, setRelatedPlacesApiResponse] =
    useState<RelatedPlacesApiResponse>();
  const [placeChartsApiResponse, setPlaceChartsApiResponse] =
    useState<PlaceChartsApiResponse>();

  // Derived place data
  const [childPlaceType, setChildPlaceType] = useState<string>();
  const [childPlaces, setChildPlaces] = useState<NamedTypedPlace[]>([]);
  const [parentPlaces, setParentPlaces] = useState<NamedTypedPlace[]>([]);
  const [pageConfig, setPageConfig] = useState<SubjectPageConfig>();
  const [hasError, setHasError] = useState<boolean>(false);
  const [isLoading, setIsLoading] = useState<boolean>(false);
  const [categories, setCategories] = useState<string[]>([]);

  const urlParams = new URLSearchParams(window.location.search);
  const category = urlParams.get("category") || overviewString;
  const isOverview = category === overviewString;
  const forceDevPlaces = urlParams.get("force_dev_places") === "true";
  const hasPlaceCharts =
    place && pageConfig && pageConfig.categories.length > 0;
  const hasNoCharts =
    place && pageConfig && pageConfig.categories.length == 0 && !isLoading;

  /**
   * On initial load, get place metadata from the page's metadata element
   * and set up initial place state.
   */
  useEffect(() => {
    const pageMetadata = document.getElementById("page-metadata");
    if (!pageMetadata) {
      console.error("Error loading place page metadata element");
      return;
    }
    if (
      pageMetadata.dataset.placeDcid != "" &&
      pageMetadata.dataset.placeName === ""
    ) {
      setHasError(true);
    }
    setPlace({
      name: pageMetadata.dataset.placeName,
      dcid: pageMetadata.dataset.placeDcid,
      types: [],
    });
    setPlaceSummary(pageMetadata.dataset.placeSummary);
    setPlaceSubheader(pageMetadata.dataset.placeSubheader);
  }, []);

  /**
   * Set the visibility on the loading indicator on loading changes.
   */
  useEffect(() => {
    const loadingElem = document.getElementById("page-loading");
    loadingElem.style.display = isLoading ? "" : "none";
  }, [isLoading, setIsLoading]);

  /**
   * Once we have place data, fetch chart and related places data from the API.
   * Updates state with API responses and derived data.
   */
  useEffect(() => {
    if (!place) {
      return;
    }
    setIsLoading(true);
    (async (): Promise<void> => {
      const [placeChartsApiResponse, relatedPlacesApiResponse] =
        await Promise.all([
          defaultDataCommonsWebClient.getPlaceCharts({
            category,
            placeDcid: place.dcid,
          }),
          defaultDataCommonsWebClient.getRelatedPLaces({
            placeDcid: place.dcid,
          }),
        ]);

      setPlaceChartsApiResponse(placeChartsApiResponse);
      setRelatedPlacesApiResponse(relatedPlacesApiResponse);
      setChildPlaceType(relatedPlacesApiResponse.childPlaceType);
      setChildPlaces(relatedPlacesApiResponse.childPlaces);
      setParentPlaces(relatedPlacesApiResponse.parentPlaces);
      setIsLoading(false);
      const config = placeChartsApiResponsesToPageConfig(
        placeChartsApiResponse,
        relatedPlacesApiResponse.parentPlaces,
<<<<<<< HEAD
        relatedPlacesApiResponse.similarPlaces,
        relatedPlacesApiResponse.place,
        isOverview,
        forceDevPlaces
=======
        relatedPlacesApiResponse.peersWithinParent,
        relatedPlacesApiResponse.place
>>>>>>> 511f310a
      );
      setPageConfig(config);
    })();
  }, [place, category]);

  useEffect(() => {
    if (placeChartsApiResponse && placeChartsApiResponse.blocks) {
      // TODO(gmechali): Refactor this to use the translations correctly.
      // Move overview to be added in the response with translations. Use the
      // translation in the tabs, but the english version in the URL.
      setCategories(
        ["Overview"].concat(
          Object.values(placeChartsApiResponse.translatedCategoryStrings)
        )
      );
    }
  }, [placeChartsApiResponse, setPlaceChartsApiResponse]);

  if (!place) {
    return <div>Loading...</div>;
  }
  if (hasError) {
    return <div>Place &quot;{place.dcid}&quot; not found.</div>;
  }
  return (
    <ThemeProvider theme={theme}>
      <RawIntlProvider value={intl}>
        <PlaceHeader
          category={category}
          place={place}
          placeSubheader={placeSubheader}
        />
        <PlaceTopicTabs
          topics={categories}
          category={category}
          place={place}
          forceDevPlaces={forceDevPlaces}
        />
        {isOverview && categories.length > 0 && placeSummary != "" && (
          <PlaceOverview
            place={place}
            placeSummary={placeSummary}
            parentPlaces={parentPlaces}
          />
        )}
        {hasPlaceCharts && (
          <PlaceCharts
            place={place}
            childPlaceType={childPlaceType}
            pageConfig={pageConfig}
          />
        )}
        {hasNoCharts && (
          <div>
            No {category === overviewString ? "" : category} data found for{" "}
            {place.name}.
          </div>
        )}
        {isOverview && childPlaces.length > 0 && (
          <RelatedPlaces place={place} childPlaces={childPlaces} />
        )}
      </RawIntlProvider>
    </ThemeProvider>
  );
};<|MERGE_RESOLUTION|>--- conflicted
+++ resolved
@@ -329,15 +329,10 @@
       const config = placeChartsApiResponsesToPageConfig(
         placeChartsApiResponse,
         relatedPlacesApiResponse.parentPlaces,
-<<<<<<< HEAD
-        relatedPlacesApiResponse.similarPlaces,
+        relatedPlacesApiResponse.peersWithinParent,
         relatedPlacesApiResponse.place,
         isOverview,
         forceDevPlaces
-=======
-        relatedPlacesApiResponse.peersWithinParent,
-        relatedPlacesApiResponse.place
->>>>>>> 511f310a
       );
       setPageConfig(config);
     })();
