/**
 * Copyright 2020 Google LLC
 *
 * Licensed under the Apache License, Version 2.0 (the "License");
 * you may not use this file except in compliance with the License.
 * You may obtain a copy of the License at
 *
 *      http://www.apache.org/licenses/LICENSE-2.0
 *
 * Unless required by applicable law or agreed to in writing, software
 * distributed under the License is distributed on an "AS IS" BASIS,
 * WITHOUT WARRANTIES OR CONDITIONS OF ANY KIND, either express or implied.
 * See the License for the specific language governing permissions and
 * limitations under the License.
 */

import React, { Component, createRef } from "react";
import axios from "axios";
import pluralize from "pluralize";
import { DataPoint, DataGroup } from "../chart/base";

import { randDomId } from "../shared/util";
import {
  drawLineChart,
  drawSingleBarChart,
  drawStackBarChart,
  drawGroupBarChart,
} from "../chart/draw";
import { CachedStatVarDataMap, fetchStatsData } from "../shared/data_fetcher";
import { updatePageLayoutState } from "./place";
import { STATS_VAR_TEXT } from "../shared/stats_var";

const chartTypeEnum = {
  LINE: "LINE",
  SINGLE_BAR: "SINGLE_BAR",
  STACK_BAR: "STACK_BAR",
  GROUP_BAR: "GROUP_BAR",
};

const axisEnum = {
  TIME: "TIME",
  PLACE: "PLACE",
};

const CONTINENTS = new Set([
  "africa",
  "antarctica",
  "northamerica",
  "oceania",
  "europe",
  "asia",
  "southamerica",
]);

const placeRelationEnum = {
  CONTAINING: "CONTAINING",
  CONTAINED: "CONTAINED",
  SIMILAR: "SIMILAR",
  NEARBY: "NEARBY",
};

const CHART_HEIGHT = 194;

interface ConfigType {
  title: string;
  topic: string;
  chartType: string;
  statsVars: string[];
  source: string;
  url: string;
  axis: string;
  scaling: number;
  perCapita: boolean;
  unit: string;
  exploreUrl: string;
}

interface ChartCategory {
  label: string;
  charts: ConfigType[];
  children: { label: string; charts: ConfigType[] }[];
}

function displayNameForPlaceType(placeType: string): string {
  if (
    placeType.startsWith("AdministrativeArea") ||
    placeType.startsWith("Eurostat")
  ) {
    return "Place";
  }
  if (placeType == "CensusZipCodeTabulationArea") {
    return "Zip Code";
  }
  return placeType;
}

function pluralizedDisplayNameForPlaceType(placeType: string): string {
  if (placeType.startsWith("AdministrativeArea")) {
    return placeType.replace("AdministrativeArea", "Administrative Area ");
  }
  if (placeType.startsWith("Eurostat")) {
    return placeType.replace("EurostatNUTS", "Eurostat NUTS ");
  }
  if (placeType == "CensusZipCodeTabulationArea") {
    return "Zip Codes";
  }
  return pluralize(placeType);
}

interface ParentPlacePropsType {
  parentPlaces: { dcid: string; name: string; types: string[] }[];
  placeType: string;
}

class ParentPlace extends Component<ParentPlacePropsType, unknown> {
  constructor(props: ParentPlacePropsType) {
    super(props);
  }

  render(): JSX.Element {
    const num = this.props.parentPlaces.length;
    return (
      <React.Fragment>
        <span>A {displayNameForPlaceType(this.props.placeType)} in </span>
        {this.props.parentPlaces.map((item, index) => {
          if (item.types[0] === "Continent") {
            return <span key={item.dcid}>{item.name}</span>;
          }
          return (
            <React.Fragment key={item.dcid}>
              <a
                className="place-links"
                href="#"
                onClick={this._handleClick.bind(this, item.dcid)}
              >
                {item.name}
              </a>
              {index < num - 1 && <span>, </span>}
            </React.Fragment>
          );
        })}
      </React.Fragment>
    );
  }

  _handleClick(dcid: string, e: Event): void {
    e.preventDefault();
    const queryString = window.location.search;
    const urlParams = new URLSearchParams(queryString);
    urlParams.set("dcid", dcid);
    window.location.search = urlParams.toString();
  }
}

interface RankingPropsType {
  dcid: string;
}

interface RankingStateType {
  data: {
    label: string[];
    Population: { name: Record<string, unknown>; label: string }[];
  };
}

class Ranking extends Component<RankingPropsType, RankingStateType> {
  constructor(props) {
    super(props);
    this.state = {
      data: { label: [], Population: [] },
    };
  }
  render() {
    return (
      <React.Fragment>
        {this.state.data.label.length > 0 && (
          <React.Fragment>
            <table id="ranking-table" className="table">
              <thead>
                <tr>
                  <th scope="col">Rankings (in) </th>
                  {this.state.data.Population.map((item, index) => {
                    return (
                      <th scope="col" key={index}>
                        {item.name}
                      </th>
                    );
                  })}
                </tr>
              </thead>
              <tbody>
                {this.state.data.label.map((item, index) => {
                  return (
                    <tr key={index}>
                      <th scope="row">{item}</th>
                      {this.state.data[item].map((rankingInfo) => {
                        const top = rankingInfo.data.rankFromTop;
                        const bottom = rankingInfo.data.rankFromBottom;
                        let text = "";
                        if (!isNaN(top) && !isNaN(bottom)) {
                          text = `${top} of ${top + bottom}`;
                        }
                        return <td key={text}>{text}</td>;
                      })}
                    </tr>
                  );
                })}
              </tbody>
            </table>
            <div className="source">
              Data from <a href="https://www.census.gov/">census.gov</a>,{" "}
              <a href="https://www.fbi.gov/">fbi.gov</a> and{" "}
              <a href="https://www.bls.gov/">bls.gov</a>
            </div>
          </React.Fragment>
        )}
      </React.Fragment>
    );
  }

  componentDidMount() {
    axios.get(`api/place/ranking/${this.props.dcid}`).then((resp) => {
      this.setState({ data: resp.data });
    });
  }
}

interface MenuPropsType {
  dcid: string;
  topic: string;
  chartConfig: ChartCategory[];
}

class Menu extends Component<MenuPropsType, unknown> {
  render(): JSX.Element {
    const dcid = this.props.dcid;
    const topic = this.props.topic;
    return (
      <ul id="nav-topics" className="nav flex-column accordion">
        <li className="nav-item">
          <a
            href={`/place?dcid=${dcid}`}
            className={`nav-link ${!topic ? "active" : ""}`}
          >
            Overview
          </a>
        </li>
        {this.props.chartConfig.map((item: ChartCategory) => {
          return (
            <React.Fragment key={item.label}>
              {item.children.length > 0 && (
                <li className="nav-item">
                  <a
                    href={`/place?dcid=${dcid}&topic=${item.label}`}
                    className={`nav-link ${
                      topic === item.label ? "active" : ""
                    }`}
                  >
                    {item.label}
                  </a>
                  <ul
                    className={
                      "nav flex-column ml-3 " +
                      (item.label !== topic ? "collapse" : "")
                    }
                    data-parent="#nav-topics"
                  >
                    <div className="d-block">
                      {item.children.map((child, index) => {
                        return (
                          <li className="nav-item" key={index}>
                            <a
                              href={`/place?dcid=${dcid}&topic=${item.label}#${child.label}`}
                              className="nav-link"
                            >
                              {child.label}
                            </a>
                          </li>
                        );
                      })}
                    </div>
                  </ul>
                </li>
              )}
            </React.Fragment>
          );
        })}
      </ul>
    );
  }
}

interface MainPanePropType {
  /**
   * The place dcid.
   */
  dcid: string;
  /**
   * The place type.
   */
  placeType: string;
  /**
   * The topic of the current page.
   */
  topic: string;
  /**
   * An array of parent place objects.
   */
  parentPlaces: { dcid: string; name: string }[];
  /**
   * A promise resolves to child places dcids.
   */
  childPlacesPromise: Promise<{ [key: string]: { dcid: string }[] }>;
  /**
   * A promise resolves to similar places dcids.
   */
  similarPlacesPromise: Promise<string[]>;
  /**
   * A promise resolves to nearby places dcids.
   */
  nearbyPlacesPromise: Promise<{ dcid: string; name: string }>;
  /**
   * An object from statsvar dcid to the url tokens used by timeline tool.
   */
  chartConfig: ChartCategory[];
  /**
   * Cached stat var data for filling in charts.
   */
  chartData: CachedStatVarDataMap;
}

class MainPane extends Component<MainPanePropType, unknown> {
  constructor(props: MainPanePropType) {
    super(props);
  }

  render(): JSX.Element {
    let configData = [];
    const isOverview = !this.props.topic;
    if (!this.props.topic) {
      configData = this.props.chartConfig;
    } else {
      for (const group of this.props.chartConfig) {
        if (group.label === this.props.topic) {
          configData = group.children;
          break;
        }
      }
    }
    return (
      <React.Fragment>
        {this.props.dcid.startsWith("geoId") && (
          // Only Show map and ranking for US places.
          <Overview topic={this.props.topic} dcid={this.props.dcid} />
        )}
        {configData.map((item, index) => {
          let subtopicHeader;
          if (isOverview) {
            subtopicHeader = (
              <h3 id={item.label}>
                <a href={`/place?dcid=${this.props.dcid}&topic=${item.label}`}>
                  {item.label}
                </a>
                <span className="more">
                  <a
                    href={`/place?dcid=${this.props.dcid}&topic=${item.label}`}
                  >
                    More charts ›
                  </a>
                </span>
              </h3>
            );
          } else {
            subtopicHeader = <h3 id={item.label}>{item.label}</h3>;
          }
          return (
            <section className="subtopic col-12" key={index}>
              {subtopicHeader}
              <div className="row row-cols-md-2 row-cols-1">
                {item.charts.map((config: ConfigType) => {
                  const id = randDomId();
                  return (
                    <Chart
                      key={id}
                      id={id}
                      config={config}
                      dcid={this.props.dcid}
                      placeType={this.props.placeType}
                      parentPlaces={this.props.parentPlaces}
                      childPlacesPromise={this.props.childPlacesPromise}
                      similarPlacesPromise={this.props.similarPlacesPromise}
                      nearbyPlacesPromise={this.props.nearbyPlacesPromise}
                      chartData={this.props.chartData}
                    />
                  );
                })}
              </div>
            </section>
          );
        })}
      </React.Fragment>
    );
  }
}

interface OverviewPropType {
  /**
   * The place dcid.
   */
  dcid: string;
  /**
   * The topic of the current page.
   */
  topic: string;
}

class Overview extends Component<OverviewPropType, unknown> {
  render() {
    if (!this.props.topic) {
      return (
        <React.Fragment>
          <section className="factoid col-12">
            <div className="row">
              <div className="col-12 col-md-4">
                <Map dcid={this.props.dcid}></Map>
              </div>
              <div className="col-12 col-md-8">
                <Ranking dcid={this.props.dcid}></Ranking>
              </div>
            </div>
          </section>
        </React.Fragment>
      );
    }
    return <React.Fragment></React.Fragment>;
  }
}

interface ChildPlacePropType {
  childPlaces: { string: { dcid: string; name: string }[] };
  placeName: string;
}

class ChildPlace extends Component<ChildPlacePropType, unknown> {
  render(): JSX.Element {
    if (Object.keys(this.props.childPlaces).length === 0) {
      return <React.Fragment></React.Fragment>;
    }
    return (
      <React.Fragment>
        <span id="child-place-head">Places in {this.props.placeName}</span>
        {Object.keys(this.props.childPlaces).map((placeType) => (
          <div key={placeType} className="child-place-group">
            <div className="child-place-type">
              {pluralizedDisplayNameForPlaceType(placeType)}
            </div>
            {this.props.childPlaces[placeType]
              .sort((a, b) => a.name > b.name)
              .map((place, i) => (
                <a
                  key={place.dcid}
                  className="child-place-link"
                  href={"/place?dcid=" + place.dcid}
                >
                  {place.name}
                  {i < this.props.childPlaces[placeType].length - 1 && (
                    <span>,</span>
                  )}
                </a>
              ))}
          </div>
        ))}
      </React.Fragment>
    );
  }
}

interface ChartPropType {
  /**
   * The place dcid.
   */
  dcid: string;
  /**
   * The svg dom element id.
   */
  id: string;
  /**
   * The place type.
   */
  placeType: string;
  /**
   * An object of the chart config.
   */
  config: ConfigType;
  /**
   * The parent places object array.
   *
   * Parent object are sorted by enclosing order. For example:
   * "San Jose", "Santa Clara County", "California"
   */
  parentPlaces: { dcid: string; name: string }[];
  /**
   * The child places promise.
   */
  childPlacesPromise: Promise<{ [key: string]: { dcid: string }[] }>;
  /**
   * The similar places promise.
   */
  similarPlacesPromise: Promise<string[]>;
  /**
   * The nearby places promise.
   */
  nearbyPlacesPromise: Promise<{ dcid: string; name: string }>;
  /**
   * Cached stat var data for filling in charts.
   */
  chartData: CachedStatVarDataMap;
}

interface ChartStateType {
  dataPoints?: DataPoint[];
  dataGroups?: DataGroup[];
  elemWidth: number;
}

class Chart extends Component<ChartPropType, ChartStateType> {
  chartElement: React.RefObject<HTMLDivElement>;
  similarRef: React.RefObject<HTMLOptionElement>;
  nearbyRef: React.RefObject<HTMLOptionElement>;
  parentRef: React.RefObject<HTMLOptionElement>;
  childrenRef: React.RefObject<HTMLOptionElement>;
  dcid: string;
  titleSuffix: string;
  placeRelation: string;

  constructor(props: ChartPropType) {
    super(props);
    this.chartElement = createRef();
    this.similarRef = createRef();
    this.nearbyRef = createRef();
    this.parentRef = createRef();
    this.childrenRef = createRef();

    this.state = {
      elemWidth: 0,
    };
    // Consider debouncing / throttling this if it gets expensive at
    // small screen sizes
    this._handleWindowResize = this._handleWindowResize.bind(this);
    this._handlePlaceSelection = this._handlePlaceSelection.bind(this);
    this.dcid = props.dcid;
    this.titleSuffix = "";
    // Default use similar places.
    if (this.props.placeType === "Country") {
      this.placeRelation = placeRelationEnum.CONTAINING;
    } else {
      this.placeRelation = placeRelationEnum.SIMILAR;
    }
  }

  showParent() {
    return (
      this.props.parentPlaces.length > 0 &&
      !CONTINENTS.has(this.props.parentPlaces[0].dcid)
    );
  }

  render() {
    const config = this.props.config;
    return (
      <div className="col" ref={this.chartElement}>
        <div className="chart-container">
          <h4>
            {config.title}
            <span className="sub-title">{this.titleSuffix}</span>
          </h4>
          {config.axis === axisEnum.PLACE && (
            <div>
              <label htmlFor={"select-" + this.props.id}>Choose places:</label>
              <select
                id={"select-" + this.props.id}
                value={this.placeRelation}
                onChange={this._handlePlaceSelection}
              >
                <option value="SIMILAR" ref={this.similarRef}>
                  similar
                </option>
                {this.showParent() && (
                  <option value="CONTAINED" ref={this.parentRef}>
                    contained
                  </option>
                )}
                <option value="CONTAINING" ref={this.childrenRef}>
                  containing
                </option>
                <option value="NEARBY" ref={this.nearbyRef}>
                  nearby
                </option>
              </select>
            </div>
          )}
          <div id={this.props.id} className="svg-container"></div>
          <footer className="row explore-more-container">
            <div>
              Data from <a href={config.url}>{config.source}</a>
            </div>
            <div>
              <a
                target="_blank"
                rel="noreferrer"
                className="explore-more"
                href={config.exploreUrl}
              >
                Explore More ›
              </a>
            </div>
          </footer>
        </div>
      </div>
    );
  }

  componentDidUpdate() {
    // When there is no data, do not show the current chart.
    const dp = this.state.dataPoints;
    const dg = this.state.dataGroups;
    if (
      (dp && dp.length === 0) ||
      (dg && (dg.length === 0 || (dg.length === 1 && dg[0].value.length === 0)))
    ) {
      if (this.placeRelation === placeRelationEnum.CONTAINING) {
        this.childrenRef.current.style.display = "none";
      } else if (this.placeRelation === placeRelationEnum.CONTAINED) {
        this.parentRef.current.style.display = "none";
      }
      this.placeRelation = placeRelationEnum.SIMILAR;
      this.fetchData();
      return;
    }
    // Draw chart.
    try {
      this.drawChart();
    } catch (e) {
      return;
    }
    updatePageLayoutState();
  }

  componentWillUnmount() {
    window.removeEventListener("resize", this._handleWindowResize);
  }

  componentDidMount() {
    window.addEventListener("resize", this._handleWindowResize);
    Promise.all([
      this.props.similarPlacesPromise,
      this.props.childPlacesPromise,
      this.props.nearbyPlacesPromise,
    ]).then((values) => {
      if (this.childrenRef.current && Object.keys(values[1]).length === 0) {
        this.childrenRef.current.style.display = "none";
        this.placeRelation = placeRelationEnum.SIMILAR;
      }
      if (this.nearbyRef.current && Object.keys(values[2]).length === 0) {
        this.nearbyRef.current.style.display = "none";
      }
      if (this.similarRef.current && Object.keys(values[0]).length === 0) {
        this.similarRef.current.style.display = "none";
      }
      this.fetchData();
    });
  }

  _handleWindowResize() {
    const svgElement = document.getElementById(this.props.id);
    if (!svgElement) {
      return;
    }
    // Chart resizes at bootstrap breakpoints
    const width = svgElement.offsetWidth;
    if (width !== this.state.elemWidth) {
      this.setState({
        elemWidth: width,
      });
    }
  }

  _handlePlaceSelection(event) {
    this.placeRelation = event.target.value;
    this.fetchData();
  }

  drawChart() {
    const chartType = this.props.config.chartType;
    const elem = document.getElementById(this.props.id);
    elem.innerHTML = "";
    if (chartType === chartTypeEnum.LINE) {
      drawLineChart(
        this.props.id,
        elem.offsetWidth,
        CHART_HEIGHT,
        this.state.dataGroups,
        this.props.config.unit
      );
    } else if (chartType === chartTypeEnum.SINGLE_BAR) {
      drawSingleBarChart(
        this.props.id,
        elem.offsetWidth,
        CHART_HEIGHT,
        this.state.dataPoints,
        this.props.config.unit
      );
    } else if (chartType === chartTypeEnum.STACK_BAR) {
      drawStackBarChart(
        this.props.id,
        elem.offsetWidth,
        CHART_HEIGHT,
        this.state.dataGroups,
        this.props.config.unit
      );
    } else if (chartType === chartTypeEnum.GROUP_BAR) {
      drawGroupBarChart(
        this.props.id,
        elem.offsetWidth,
        CHART_HEIGHT,
        this.state.dataGroups,
        this.props.config.unit
      );
    }
  }

  async fetchData() {
    const dcid = this.dcid;
    const config = this.props.config;
    const chartType = config.chartType;
    const perCapita = !!config.perCapita;
    let scaling = 1;
    if (config.scaling) {
      scaling = config.scaling;
    }
    switch (chartType) {
      case chartTypeEnum.LINE:
<<<<<<< HEAD
        fetchStatsData([dcid], config.statsVars, perCapita, scaling).then(
          (data) => {
            const dataGroups = data.getStatsVarGroupWithTime(dcid);
            for (const dataGroup of dataGroups) {
              dataGroup.label = STATS_VAR_TEXT[dataGroup.label];
            }
            this.setState({
              dataGroups,
            });
=======
        fetchStatsData(
          [dcid],
          config.statsVars,
          perCapita,
          scaling,
          this.props.chartData
        ).then((data) => {
          const dataGroups = data.getStatsVarGroupWithTime(dcid);
          for (const dataGroup of dataGroups) {
            dataGroup.label = STATS_VAR_TEXT[dataGroup.label];
>>>>>>> 9afe9a11
          }
        );
        break;
      case chartTypeEnum.SINGLE_BAR:
<<<<<<< HEAD
        fetchStatsData([dcid], config.statsVars, perCapita, scaling).then(
          (data) => {
            this.setState({
              dataPoints: data.getStatsPoint(dcid),
            });
          }
        );
=======
        fetchStatsData(
          [dcid],
          config.statsVars,
          perCapita,
          scaling,
          this.props.chartData
        ).then((data) => {
          this.setState({
            dataPoints: data.getStatsPoint(dcid),
          });
        });
>>>>>>> 9afe9a11
        break;
      case chartTypeEnum.GROUP_BAR:
      // Fall-through
      case chartTypeEnum.STACK_BAR:
        switch (config.axis) {
          case axisEnum.PLACE: {
            let placesPromise;
            if (this.placeRelation === placeRelationEnum.CONTAINED) {
              placesPromise = Promise.resolve([
                dcid,
                ...this.props.parentPlaces.map((parent) => parent.dcid),
              ]);
            } else if (this.placeRelation === placeRelationEnum.CONTAINING) {
              placesPromise = this.props.childPlacesPromise.then(
                (childPlaces) => {
                  // TODO(boxu): figure out a better way to pick child places.
                  for (const placeType in childPlaces) {
                    return childPlaces[placeType]
                      .slice(0, 5)
                      .map((place) => place.dcid);
                  }
                }
              );
            } else if (this.placeRelation === placeRelationEnum.SIMILAR) {
              placesPromise = this.props.similarPlacesPromise;
            } else if (this.placeRelation === placeRelationEnum.NEARBY) {
              placesPromise = this.props.nearbyPlacesPromise.then((data) => {
                return Object.keys(data);
              });
            }
            placesPromise.then((places) => {
              fetchStatsData(
                places,
                config.statsVars,
                perCapita,
                scaling,
                this.props.chartData
              ).then((data) => {
                this.setState({
                  dataGroups: data.getPlaceGroupWithStatsVar(),
                });
              });
            });
            break;
          }
          case axisEnum.TIME:
          // Fall-through;
          default:
<<<<<<< HEAD
            fetchStatsData([dcid], config.statsVars, perCapita, scaling).then(
              (data) => {
                this.setState({
                  dataGroups: data.getTimeGroupWithStatsVar(dcid),
                });
              }
            );
=======
            fetchStatsData(
              [dcid],
              config.statsVars,
              perCapita,
              scaling,
              this.props.chartData
            ).then((data) => {
              this.setState({
                dataGroups: data.getTimeGroupWithStatsVar(dcid),
              });
            });
>>>>>>> 9afe9a11
            break;
        }
        break;
      default:
        break;
    }
  }
}

interface MapPropType {
  /**
   * The place dcid.
   */
  dcid: string;
}

class Map extends Component<MapPropType, unknown> {
  div: React.RefObject<HTMLDivElement>;

  constructor(props) {
    super(props);
    this.div = createRef();
  }
  render() {
    return <div id="map-container" ref={this.div}></div>;
  }

  componentDidMount() {
    axios.get(`/api/place/mapinfo/${this.props.dcid}`).then(
      function (resp) {
        const mapInfo = resp.data;
        if (!mapInfo || Object.keys(mapInfo).length === 0) return;
        const mapOptions = {
          mapTypeControl: false,
          draggable: true,
          scaleControl: true,
          scrollwheel: true,
          navigationControl: true,
          streetViewControl: false,
          mapTypeId: google.maps.MapTypeId.ROADMAP,
        };
        const map = new google.maps.Map(this.div.current, mapOptions);

        // Map bounds.
        const sw = new google.maps.LatLng(mapInfo.down, mapInfo.left);
        const ne = new google.maps.LatLng(mapInfo.up, mapInfo.right);
        const bounds = new google.maps.LatLngBounds();
        bounds.extend(sw);
        bounds.extend(ne);
        map.fitBounds(bounds);

        // Polygons of the place.
        if (mapInfo.coordinateSequenceSet) {
          for (const coordinateSequence of mapInfo.coordinateSequenceSet) {
            const polygon = new google.maps.Polygon({
              paths: coordinateSequence,
              strokeColor: "#FF0000",
              strokeOpacity: 0.6,
              strokeWeight: 1,
              fillOpacity: 0.15,
            });
            polygon.setMap(map);
          }
        }
      }.bind(this)
    );
  }
}

export { MainPane, Menu, ParentPlace, ChildPlace };<|MERGE_RESOLUTION|>--- conflicted
+++ resolved
@@ -740,17 +740,6 @@
     }
     switch (chartType) {
       case chartTypeEnum.LINE:
-<<<<<<< HEAD
-        fetchStatsData([dcid], config.statsVars, perCapita, scaling).then(
-          (data) => {
-            const dataGroups = data.getStatsVarGroupWithTime(dcid);
-            for (const dataGroup of dataGroups) {
-              dataGroup.label = STATS_VAR_TEXT[dataGroup.label];
-            }
-            this.setState({
-              dataGroups,
-            });
-=======
         fetchStatsData(
           [dcid],
           config.statsVars,
@@ -761,20 +750,10 @@
           const dataGroups = data.getStatsVarGroupWithTime(dcid);
           for (const dataGroup of dataGroups) {
             dataGroup.label = STATS_VAR_TEXT[dataGroup.label];
->>>>>>> 9afe9a11
           }
-        );
+        });
         break;
       case chartTypeEnum.SINGLE_BAR:
-<<<<<<< HEAD
-        fetchStatsData([dcid], config.statsVars, perCapita, scaling).then(
-          (data) => {
-            this.setState({
-              dataPoints: data.getStatsPoint(dcid),
-            });
-          }
-        );
-=======
         fetchStatsData(
           [dcid],
           config.statsVars,
@@ -786,7 +765,6 @@
             dataPoints: data.getStatsPoint(dcid),
           });
         });
->>>>>>> 9afe9a11
         break;
       case chartTypeEnum.GROUP_BAR:
       // Fall-through
@@ -835,15 +813,6 @@
           case axisEnum.TIME:
           // Fall-through;
           default:
-<<<<<<< HEAD
-            fetchStatsData([dcid], config.statsVars, perCapita, scaling).then(
-              (data) => {
-                this.setState({
-                  dataGroups: data.getTimeGroupWithStatsVar(dcid),
-                });
-              }
-            );
-=======
             fetchStatsData(
               [dcid],
               config.statsVars,
@@ -855,7 +824,6 @@
                 dataGroups: data.getTimeGroupWithStatsVar(dcid),
               });
             });
->>>>>>> 9afe9a11
             break;
         }
         break;
