/**
 * Copyright 2020 Google LLC
 *
 * Licensed under the Apache License, Version 2.0 (the "License");
 * you may not use this file except in compliance with the License.
 * You may obtain a copy of the License at
 *
 *      http://www.apache.org/licenses/LICENSE-2.0
 *
 * Unless required by applicable law or agreed to in writing, software
 * distributed under the License is distributed on an "AS IS" BASIS,
 * WITHOUT WARRANTIES OR CONDITIONS OF ANY KIND, either express or implied.
 * See the License for the specific language governing permissions and
 * limitations under the License.
 */

import React, { Component, createRef } from "react";
import axios from "axios";
import pluralize from "pluralize";
import { DataPoint, DataGroup } from "../chart/base";

import { randDomId } from "../shared/util";
import {
  drawLineChart,
  drawSingleBarChart,
  drawStackBarChart,
  drawGroupBarChart,
} from "../chart/draw";
import { fetchStatsData } from "../shared/data_fetcher";
import { updatePageLayoutState } from "./place";
import { STATS_VAR_TEXT } from "../shared/stats_var";

const chartTypeEnum = {
  LINE: "LINE",
  SINGLE_BAR: "SINGLE_BAR",
  STACK_BAR: "STACK_BAR",
  GROUP_BAR: "GROUP_BAR",
};

const axisEnum = {
  TIME: "TIME",
  PLACE: "PLACE",
};

const CONTINENTS = new Set([
  "africa",
  "antarctica",
  "northamerica",
  "oceania",
  "europe",
  "asia",
  "southamerica",
]);

const placeRelationEnum = {
  CONTAINING: "CONTAINING",
  CONTAINED: "CONTAINED",
  SIMILAR: "SIMILAR",
  NEARBY: "NEARBY",
};

const CHART_HEIGHT = 194;

interface ConfigType {
  title: string;
  topic: string;
  chartType: string;
  statsVars: string[];
  source: string;
  url: string;
  axis: string;
  scaling: number;
  perCapita: boolean;
  unit: string;
  exploreUrl: string;
}

interface ChartCategory {
  label: string;
  charts: ConfigType[];
  children: { label: string; charts: ConfigType[] }[];
}

function displayNameForPlaceType(placeType: string): string {
  if (
    placeType.startsWith("AdministrativeArea") ||
    placeType.startsWith("Eurostat")
  ) {
    return "Place";
  }
  if (placeType == "CensusZipCodeTabulationArea") {
    return "Zip Code";
  }
  return placeType;
}

function pluralizedDisplayNameForPlaceType(placeType: string): string {
  if (placeType.startsWith("AdministrativeArea")) {
    return placeType.replace("AdministrativeArea", "Administrative Area ");
  }
  if (placeType.startsWith("Eurostat")) {
    return placeType.replace("EurostatNUTS", "Eurostat NUTS ");
  }
  if (placeType == "CensusZipCodeTabulationArea") {
    return "Zip Codes";
  }
  return pluralize(placeType);
}

interface ParentPlacePropsType {
  parentPlaces: { dcid: string; name: string; types: string[] }[];
  placeType: string;
}

class ParentPlace extends Component<ParentPlacePropsType, unknown> {
  constructor(props: ParentPlacePropsType) {
    super(props);
  }
<<<<<<< HEAD
  render(): JSX.Element[] {
=======

  render() {
>>>>>>> 00022630
    const num = this.props.parentPlaces.length;
    return (
      <React.Fragment>
        <span>A {displayNameForPlaceType(this.props.placeType)} in </span>
        {this.props.parentPlaces.map((item, index) => {
          if (item.types[0] === "Continent") {
            return <span key={item.dcid}>{item.name}</span>;
          }
          return (
            <React.Fragment key={item.dcid}>
              <a
                className="place-links"
                href="#"
                onClick={this._handleClick.bind(this, item.dcid)}
              >
                {item.name}
              </a>
              {index < num - 1 && <span>, </span>}
            </React.Fragment>
          );
        })}
      </React.Fragment>
    );
  }

  _handleClick(dcid: string, e: Event): void {
    e.preventDefault();
    const queryString = window.location.search;
    const urlParams = new URLSearchParams(queryString);
    urlParams.set("dcid", dcid);
    window.location.search = urlParams.toString();
  }
}

interface RankingPropsType {
  dcid: string;
}

interface RankingStateType {
  data: {
    label: string[];
    Population: { name: Record<string, unknown>; label: string }[];
  };
}

class Ranking extends Component<RankingPropsType, RankingStateType> {
  constructor(props) {
    super(props);
    this.state = {
      data: { label: [], Population: [] },
    };
  }
  render() {
    return (
      <React.Fragment>
        {this.state.data.label.length > 0 && (
          <React.Fragment>
            <table id="ranking-table" className="table">
              <thead>
                <tr>
                  <th scope="col">Rankings (in) </th>
                  {this.state.data.Population.map((item, index) => {
                    return (
                      <th scope="col" key={index}>
                        {item.name}
                      </th>
                    );
                  })}
                </tr>
              </thead>
              <tbody>
                {this.state.data.label.map((item, index) => {
                  return (
                    <tr key={index}>
                      <th scope="row">{item}</th>
                      {this.state.data[item].map((rankingInfo) => {
                        const top = rankingInfo.data.rankFromTop;
                        const bottom = rankingInfo.data.rankFromBottom;
                        let text = "";
                        if (!isNaN(top) && !isNaN(bottom)) {
                          text = `${top} of ${top + bottom}`;
                        }
                        return <td key={text}>{text}</td>;
                      })}
                    </tr>
                  );
                })}
              </tbody>
            </table>
            <div className="source">
              Data from <a href="https://www.census.gov/">census.gov</a>,{" "}
              <a href="https://www.fbi.gov/">fbi.gov</a> and{" "}
              <a href="https://www.bls.gov/">bls.gov</a>
            </div>
          </React.Fragment>
        )}
      </React.Fragment>
    );
  }

  componentDidMount() {
    axios.get(`api/ranking/${this.props.dcid}`).then((resp) => {
      this.setState({ data: resp.data });
    });
  }
}

interface MenuPropsType {
  dcid: string;
  topic: string;
  chartConfig: ChartCategory[];
}

class Menu extends Component<MenuPropsType, unknown> {
  render(): JSX.Element {
    const dcid = this.props.dcid;
    const topic = this.props.topic;
    return (
      <ul id="nav-topics" className="nav flex-column accordion">
        <li className="nav-item">
          <a
            href={`/place?dcid=${dcid}`}
            className={`nav-link ${!topic ? "active" : ""}`}
          >
            Overview
          </a>
        </li>
        {this.props.chartConfig.map((item: ChartCategory) => {
          return (
            <React.Fragment key={item.label}>
              {item.children.length > 0 && (
                <li className="nav-item">
                  <a
                    href={`/place?dcid=${dcid}&topic=${item.label}`}
                    className={`nav-link ${
                      topic === item.label ? "active" : ""
                    }`}
                  >
                    {item.label}
                  </a>
                  <ul
                    className={
                      "nav flex-column ml-3 " +
                      (item.label !== topic ? "collapse" : "")
                    }
                    data-parent="#nav-topics"
                  >
                    <div className="d-block">
                      {item.children.map((child, index) => {
                        return (
                          <li className="nav-item" key={index}>
                            <a
                              href={`/place?dcid=${dcid}&topic=${item.label}#${child.label}`}
                              className="nav-link"
                            >
                              {child.label}
                            </a>
                          </li>
                        );
                      })}
                    </div>
                  </ul>
                </li>
              )}
            </React.Fragment>
          );
        })}
      </ul>
    );
  }
}

interface MainPanePropType {
  /**
   * The place dcid.
   */
  dcid: string;
  /**
   * The place type.
   */
  placeType: string;
  /**
   * The topic of the current page.
   */
  topic: string;
  /**
   * An array of parent place objects.
   */
  parentPlaces: { dcid: string; name: string }[];
  /**
   * A promise resolves to child places dcids.
   */
  childPlacesPromise: Promise<{ [key: string]: { dcid: string }[] }>;
  /**
   * A promise resolves to similar places dcids.
   */
  similarPlacesPromise: Promise<string[]>;
  /**
   * A promise resolves to nearby places dcids.
   */
  nearbyPlacesPromise: Promise<{ dcid: string; name: string }>;
  /**
   * An object from statsvar dcid to the url tokens used by timeline tool.
   */
  chartConfig: ChartCategory[];
}

class MainPane extends Component<MainPanePropType, unknown> {
  constructor(props: MainPanePropType) {
    super(props);
  }

  render(): JSX.Element {
    let configData = [];
    const isOverview = !this.props.topic;
    if (!this.props.topic) {
      configData = this.props.chartConfig;
    } else {
      for (const group of this.props.chartConfig) {
        if (group.label === this.props.topic) {
          configData = group.children;
          break;
        }
      }
    }
    return (
      <React.Fragment>
        {this.props.dcid.startsWith("geoId") && (
          // Only Show map and ranking for US places.
          <Overview topic={this.props.topic} dcid={this.props.dcid} />
        )}
        {configData.map((item, index) => {
          let subtopicHeader;
          if (isOverview) {
            subtopicHeader = (
              <h3 id={item.label}>
                <a href={`/place?dcid=${this.props.dcid}&topic=${item.label}`}>
                  {item.label}
                </a>
                <span className="more">
                  <a
                    href={`/place?dcid=${this.props.dcid}&topic=${item.label}`}
                  >
                    More charts ›
                  </a>
                </span>
              </h3>
            );
          } else {
            subtopicHeader = <h3 id={item.label}>{item.label}</h3>;
          }
          return (
            <section className="subtopic col-12" key={index}>
              {subtopicHeader}
              <div className="row row-cols-md-2 row-cols-1">
                {item.charts.map((config: ConfigType) => {
                  const id = randDomId();
                  return (
                    <Chart
                      key={id}
                      id={id}
                      config={config}
                      dcid={this.props.dcid}
                      placeType={this.props.placeType}
                      parentPlaces={this.props.parentPlaces}
                      childPlacesPromise={this.props.childPlacesPromise}
                      similarPlacesPromise={this.props.similarPlacesPromise}
                      nearbyPlacesPromise={this.props.nearbyPlacesPromise}
                    />
                  );
                })}
              </div>
            </section>
          );
        })}
      </React.Fragment>
    );
  }
}

interface OverviewPropType {
  /**
   * The place dcid.
   */
  dcid: string;
  /**
   * The topic of the current page.
   */
  topic: string;
}

class Overview extends Component<OverviewPropType, unknown> {
  render() {
    if (!this.props.topic) {
      return (
        <React.Fragment>
          <section className="factoid col-12">
            <div className="row">
              <div className="col-12 col-md-4">
                <Map dcid={this.props.dcid}></Map>
              </div>
              <div className="col-12 col-md-8">
                <Ranking dcid={this.props.dcid}></Ranking>
              </div>
            </div>
          </section>
        </React.Fragment>
      );
    }
    return <React.Fragment></React.Fragment>;
  }
}

interface ChildPlacePropType {
  childPlaces: { string: { dcid: string; name: string }[] };
  placeName: string;
}

class ChildPlace extends Component<ChildPlacePropType, unknown> {
  render(): JSX.Element {
    if (Object.keys(this.props.childPlaces).length === 0) {
      return <React.Fragment></React.Fragment>;
    }
    return (
      <React.Fragment>
        <span id="child-place-head">Places in {this.props.placeName}</span>
        {Object.keys(this.props.childPlaces).map((placeType) => (
          <div key={placeType} className="child-place-group">
            <div className="child-place-type">{pluralizedDisplayNameForPlaceType(placeType)}</div>
            {this.props.childPlaces[placeType]
            .sort((a, b) => a.name > b.name)
            .map((place, i) => (
              <a
                key={place.dcid}
                className="child-place-link"
                href={"/place?dcid=" + place.dcid}
              >
                {place.name}
                {i < this.props.childPlaces[placeType].length - 1 && (
                  <span>,</span>
                )}
              </a>
            ))}
          </div>
        ))}
      </React.Fragment>
    );
  }
}

interface ChartPropType {
  /**
   * The place dcid.
   */
  dcid: string;
  /**
   * The svg dom element id.
   */
  id: string;
  /**
   * The place type.
   */
  placeType: string;
  /**
   * An object of the chart config.
   */
  config: ConfigType;
  /**
   * The parent places object array.
   *
   * Parent object are sorted by enclosing order. For example:
   * "San Jose", "Santa Clara County", "California"
   */
  parentPlaces: { dcid: string; name: string }[];
  /**
   * The child places promise.
   */
  childPlacesPromise: Promise<{ [key: string]: { dcid: string }[] }>;
  /**
   * The similar places promise.
   */
  similarPlacesPromise: Promise<string[]>;
  /**
   * The nearby places promise.
   */
  nearbyPlacesPromise: Promise<{ dcid: string; name: string }>;
}

interface ChartStateType {
  dataPoints?: DataPoint[];
  dataGroups?: DataGroup[];
  elemWidth: number;
}

class Chart extends Component<ChartPropType, ChartStateType> {
  chartElement: React.RefObject<HTMLDivElement>;
  similarRef: React.RefObject<HTMLOptionElement>;
  nearbyRef: React.RefObject<HTMLOptionElement>;
  parentRef: React.RefObject<HTMLOptionElement>;
  childrenRef: React.RefObject<HTMLOptionElement>;
  dcid: string;
  titleSuffix: string;
  placeRelation: string;

  constructor(props: ChartPropType) {
    super(props);
    this.chartElement = createRef();
    this.similarRef = createRef();
    this.nearbyRef = createRef();
    this.parentRef = createRef();
    this.childrenRef = createRef();

    this.state = {
      elemWidth: 0,
    };
    // Consider debouncing / throttling this if it gets expensive at
    // small screen sizes
    this._handleWindowResize = this._handleWindowResize.bind(this);
    this._handlePlaceSelection = this._handlePlaceSelection.bind(this);
    this.dcid = props.dcid;
    this.titleSuffix = "";
    // Default use similar places.
    if (this.props.placeType === "Country") {
      this.placeRelation = placeRelationEnum.CONTAINING;
    } else {
      this.placeRelation = placeRelationEnum.SIMILAR;
    }
  }

  showParent() {
    return (
      this.props.parentPlaces.length > 0 &&
      !CONTINENTS.has(this.props.parentPlaces[0].dcid)
    );
  }

  render() {
    const config = this.props.config;
    return (
      <div className="col" ref={this.chartElement}>
        <div className="chart-container">
          <h4>
            {config.title}
            <span className="sub-title">{this.titleSuffix}</span>
          </h4>
          {config.axis === axisEnum.PLACE && (
            <div>
              <label htmlFor={"select-" + this.props.id}>Choose places:</label>
              <select
                id={"select-" + this.props.id}
                value={this.placeRelation}
                onChange={this._handlePlaceSelection}
              >
                <option value="SIMILAR" ref={this.similarRef}>
                  similar
                </option>
                {this.showParent() && (
                  <option value="CONTAINED" ref={this.parentRef}>
                    contained
                  </option>
                )}
                <option value="CONTAINING" ref={this.childrenRef}>
                  containing
                </option>
                <option value="NEARBY" ref={this.nearbyRef}>
                  nearby
                </option>
              </select>
            </div>
          )}
          <div id={this.props.id} className="svg-container"></div>
          <footer className="row explore-more-container">
            <div>
              Data from <a href={config.url}>{config.source}</a>
            </div>
            <div>
              <a
                target="_blank"
                rel="noreferrer"
                className="explore-more"
                href={config.exploreUrl}
              >
                Explore More ›
              </a>
            </div>
          </footer>
        </div>
      </div>
    );
  }

  componentDidUpdate() {
    // When there is no data, do not show the current chart.
    const dp = this.state.dataPoints;
    const dg = this.state.dataGroups;
    if (
      (dp && dp.length === 0) ||
      (dg && (dg.length === 0 || (dg.length === 1 && dg[0].value.length === 0)))
    ) {
      if (this.placeRelation === placeRelationEnum.CONTAINING) {
        this.childrenRef.current.style.display = "none";
      } else if (this.placeRelation === placeRelationEnum.CONTAINED) {
        this.parentRef.current.style.display = "none";
      }
      this.placeRelation = placeRelationEnum.SIMILAR;
      this.fetchData();
      return;
    }
    // Draw chart.
    try {
      this.drawChart();
    } catch (e) {
      return;
    }
    updatePageLayoutState();
  }

  componentWillUnmount() {
    window.removeEventListener("resize", this._handleWindowResize);
  }

  componentDidMount() {
    window.addEventListener("resize", this._handleWindowResize);
    Promise.all([
      this.props.similarPlacesPromise,
      this.props.childPlacesPromise,
      this.props.nearbyPlacesPromise,
    ]).then((values) => {
      if (this.childrenRef.current && Object.keys(values[1]).length === 0) {
        this.childrenRef.current.style.display = "none";
        this.placeRelation = placeRelationEnum.SIMILAR;
      }
      if (this.nearbyRef.current && Object.keys(values[2]).length === 0) {
        this.nearbyRef.current.style.display = "none";
      }
      if (this.similarRef.current && Object.keys(values[0]).length === 0) {
        this.similarRef.current.style.display = "none";
      }
      this.fetchData();
    });
  }

  _handleWindowResize() {
    const svgElement = document.getElementById(this.props.id);
    if (!svgElement) {
      return;
    }
    // Chart resizes at bootstrap breakpoints
    const width = svgElement.offsetWidth;
    if (width !== this.state.elemWidth) {
      this.setState({
        elemWidth: width,
      });
    }
  }

  _handlePlaceSelection(event) {
    this.placeRelation = event.target.value;
    this.fetchData();
  }

  drawChart() {
    const chartType = this.props.config.chartType;
    const elem = document.getElementById(this.props.id);
    elem.innerHTML = "";
    if (chartType === chartTypeEnum.LINE) {
      drawLineChart(
        this.props.id,
        elem.offsetWidth,
        CHART_HEIGHT,
        this.state.dataGroups,
        this.props.config.unit
      );
    } else if (chartType === chartTypeEnum.SINGLE_BAR) {
      drawSingleBarChart(
        this.props.id,
        elem.offsetWidth,
        CHART_HEIGHT,
        this.state.dataPoints,
        this.props.config.unit
      );
    } else if (chartType === chartTypeEnum.STACK_BAR) {
      drawStackBarChart(
        this.props.id,
        elem.offsetWidth,
        CHART_HEIGHT,
        this.state.dataGroups,
        this.props.config.unit
      );
    } else if (chartType === chartTypeEnum.GROUP_BAR) {
      drawGroupBarChart(
        this.props.id,
        elem.offsetWidth,
        CHART_HEIGHT,
        this.state.dataGroups,
        this.props.config.unit
      );
    }
  }

  async fetchData() {
    const dcid = this.dcid;
    const config = this.props.config;
    const chartType = config.chartType;
    const perCapita = !!config.perCapita;
    let scaling = 1;
    if (config.scaling) {
      scaling = config.scaling;
    }
    switch (chartType) {
      case chartTypeEnum.LINE:
        fetchStatsData([dcid], config.statsVars).then((data) => {
          const dataGroups = data.getStatsVarGroupWithTime(dcid);
          for (const dataGroup of dataGroups) {
            dataGroup.label = STATS_VAR_TEXT[dataGroup.label];
          }
          this.setState({
            dataGroups,
          });
        });
        break;
      case chartTypeEnum.SINGLE_BAR:
        fetchStatsData([dcid], config.statsVars).then((data) => {
          this.setState({
            dataPoints: data.getStatsPoint(dcid),
          });
        });
        break;
      case chartTypeEnum.GROUP_BAR:
      // Fall-through
      case chartTypeEnum.STACK_BAR:
        switch (config.axis) {
          case axisEnum.PLACE: {
            let placesPromise;
            if (this.placeRelation === placeRelationEnum.CONTAINED) {
              placesPromise = Promise.resolve([
                dcid,
                ...this.props.parentPlaces.map((parent) => parent.dcid),
              ]);
            } else if (this.placeRelation === placeRelationEnum.CONTAINING) {
              placesPromise = this.props.childPlacesPromise.then(
                (childPlaces) => {
                  // TODO(boxu): figure out a better way to pick child places.
                  for (const placeType in childPlaces) {
                    return childPlaces[placeType]
                      .slice(0, 5)
                      .map((place) => place.dcid);
                  }
                }
              );
            } else if (this.placeRelation === placeRelationEnum.SIMILAR) {
              placesPromise = this.props.similarPlacesPromise;
            } else if (this.placeRelation === placeRelationEnum.NEARBY) {
              placesPromise = this.props.nearbyPlacesPromise.then((data) => {
                return Object.keys(data);
              });
            }
            placesPromise.then((places) => {
              fetchStatsData(places, config.statsVars, perCapita, scaling).then(
                (data) => {
                  this.setState({
                    dataGroups: data.getPlaceGroupWithStatsVar(),
                  });
                }
              );
            });
            break;
          }
          case axisEnum.TIME:
          // Fall-through;
          default:
            fetchStatsData([dcid], config.statsVars).then((data) => {
              this.setState({
                dataGroups: data.getTimeGroupWithStatsVar(dcid),
              });
            });
            break;
        }
        break;
      default:
        break;
    }
  }
}

interface MapPropType {
  /**
   * The place dcid.
   */
  dcid: string;
}

class Map extends Component<MapPropType, unknown> {
  div: React.RefObject<HTMLDivElement>;

  constructor(props) {
    super(props);
    this.div = createRef();
  }
  render() {
    return <div id="map-container" ref={this.div}></div>;
  }

  componentDidMount() {
    axios.get(`/api/mapinfo/${this.props.dcid}`).then(
      function (resp) {
        const mapInfo = resp.data;
        if (!mapInfo || Object.keys(mapInfo).length === 0) return;
        const mapOptions = {
          mapTypeControl: false,
          draggable: true,
          scaleControl: true,
          scrollwheel: true,
          navigationControl: true,
          streetViewControl: false,
          mapTypeId: google.maps.MapTypeId.ROADMAP,
        };
        const map = new google.maps.Map(this.div.current, mapOptions);

        // Map bounds.
        const sw = new google.maps.LatLng(mapInfo.down, mapInfo.left);
        const ne = new google.maps.LatLng(mapInfo.up, mapInfo.right);
        const bounds = new google.maps.LatLngBounds();
        bounds.extend(sw);
        bounds.extend(ne);
        map.fitBounds(bounds);

        // Polygons of the place.
        if (mapInfo.coordinateSequenceSet) {
          for (const coordinateSequence of mapInfo.coordinateSequenceSet) {
            const polygon = new google.maps.Polygon({
              paths: coordinateSequence,
              strokeColor: "#FF0000",
              strokeOpacity: 0.6,
              strokeWeight: 1,
              fillOpacity: 0.15,
            });
            polygon.setMap(map);
          }
        }
      }.bind(this)
    );
  }
}

export { MainPane, Menu, ParentPlace, ChildPlace };<|MERGE_RESOLUTION|>--- conflicted
+++ resolved
@@ -116,12 +116,8 @@
   constructor(props: ParentPlacePropsType) {
     super(props);
   }
-<<<<<<< HEAD
-  render(): JSX.Element[] {
-=======
-
-  render() {
->>>>>>> 00022630
+
+  render(): JSX.Element {
     const num = this.props.parentPlaces.length;
     return (
       <React.Fragment>
@@ -450,21 +446,23 @@
         <span id="child-place-head">Places in {this.props.placeName}</span>
         {Object.keys(this.props.childPlaces).map((placeType) => (
           <div key={placeType} className="child-place-group">
-            <div className="child-place-type">{pluralizedDisplayNameForPlaceType(placeType)}</div>
+            <div className="child-place-type">
+              {pluralizedDisplayNameForPlaceType(placeType)}
+            </div>
             {this.props.childPlaces[placeType]
-            .sort((a, b) => a.name > b.name)
-            .map((place, i) => (
-              <a
-                key={place.dcid}
-                className="child-place-link"
-                href={"/place?dcid=" + place.dcid}
-              >
-                {place.name}
-                {i < this.props.childPlaces[placeType].length - 1 && (
-                  <span>,</span>
-                )}
-              </a>
-            ))}
+              .sort((a, b) => a.name > b.name)
+              .map((place, i) => (
+                <a
+                  key={place.dcid}
+                  className="child-place-link"
+                  href={"/place?dcid=" + place.dcid}
+                >
+                  {place.name}
+                  {i < this.props.childPlaces[placeType].length - 1 && (
+                    <span>,</span>
+                  )}
+                </a>
+              ))}
           </div>
         ))}
       </React.Fragment>
