--- conflicted
+++ resolved
@@ -618,48 +618,28 @@
     conf.title = conf.title + " in " + this.props.placeName;
     result.push(conf);
 
-    let displayPlaceType = placeType;
-    if (placeType !== "Country") {
-<<<<<<< HEAD
-      const displayPlaceType = displayNameForPlaceType(
-        placeType,
-        true /* isPlural */
-=======
-      displayPlaceType = pluralizedDisplayNameForPlaceType(
-        placeType
->>>>>>> d33aee7e
-      ).toLocaleLowerCase();
-    }
+    const displayPlaceType = displayNameForPlaceType(
+      placeType,
+      true /* isPlural */
+    ).toLocaleLowerCase();
     if (placeType !== "Country") {
       // Nearby places
       conf = this.copyAndUpdateConfig(config);
       conf.placeRelation = placeRelationEnum.NEARBY;
-<<<<<<< HEAD
-      conf.axis = "PLACE";
       conf.title = `${conf.title} across ${displayPlaceType} near ${this.props.placeName}`;
-=======
-      conf.title = `${conf.title} for ${displayPlaceType} near ${this.props.placeName}`;
->>>>>>> d33aee7e
       result.push(conf);
     }
     if (placeType !== "Country") {
       // Similar places
       conf = this.copyAndUpdateConfig(config);
       conf.placeRelation = placeRelationEnum.SIMILAR;
-<<<<<<< HEAD
-      conf.axis = "PLACE";
       conf.title = `${conf.title} across other ${displayPlaceType}`;
-=======
-      conf.title = `${conf.title} for other ${displayPlaceType}`;
->>>>>>> d33aee7e
       result.push(conf);
     }
     if (placeType !== "City") {
       // Children places
       conf = this.copyAndUpdateConfig(config);
       conf.placeRelation = placeRelationEnum.CONTAINING;
-<<<<<<< HEAD
-      conf.axis = "PLACE";
       const childPlaceType = isPlaceInUsa(this.props.parentPlaces)
         ? displayNameForPlaceType(
             childPlaceTypeWithMostPlaces(
@@ -669,21 +649,12 @@
           )
         : "places";
       conf.title = `${conf.title} across ${childPlaceType} within ${this.props.placeName}`;
-=======
-      conf.title = conf.title + " for places within " + this.props.placeName;
->>>>>>> d33aee7e
       result.push(conf);
     } else {
       // Parent places.
       conf = this.copyAndUpdateConfig(config);
       conf.placeRelation = placeRelationEnum.CONTAINED;
-<<<<<<< HEAD
-      conf.axis = "PLACE";
       conf.title = `${conf.title} across places that contain ${this.props.placeName}`;
-=======
-      conf.title =
-        conf.title + " for places that contain " + this.props.placeName;
->>>>>>> d33aee7e
       result.push(conf);
     }
     return result;
