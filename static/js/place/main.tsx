/**
 * Copyright 2020 Google LLC
 *
 * Licensed under the Apache License, Version 2.0 (the "License");
 * you may not use this file except in compliance with the License.
 * You may obtain a copy of the License at
 *
 *      http://www.apache.org/licenses/LICENSE-2.0
 *
 * Unless required by applicable law or agreed to in writing, software
 * distributed under the License is distributed on an "AS IS" BASIS,
 * WITHOUT WARRANTIES OR CONDITIONS OF ANY KIND, either express or implied.
 * See the License for the specific language governing permissions and
 * limitations under the License.
 */
import React from "react";
import { ChartBlock } from "./chart_block";
import { Overview } from "./overview";
<<<<<<< HEAD
import { CachedChoroplethData, CategoryData, ChartBlockData } from "./types";
=======
import { PageChart, ChartBlockData } from "./types";
>>>>>>> 096034ff

interface MainPanePropType {
  /**
   * The place dcid.
   */
  dcid: string;
  /**
   * The place name.
   */
  placeName: string;
  /**
   * The place type.
   */
  placeType: string;
  /**
   * The category of the current page.
   */
  category: string;
  /**
   * The config and stat data.
   */
  pageChart: PageChart;

  /**
   * If the primary place is in USA.
   */
  isUsaPlace: boolean;
  /**
   * All place names
   */
  names: { [key: string]: string };
  /**
   * Geojson data for places one level down of current dcid.
   */
  geoJsonData: unknown;
  /**
   * Values of statvar/denominator combinations for places one level down of current dcid
   */
  choroplethData: CachedChoroplethData;
}

class MainPane extends React.Component<MainPanePropType, unknown> {
  constructor(props: MainPanePropType) {
    super(props);
  }

  render(): JSX.Element {
    const topicData = this.props.pageChart[this.props.category];
    const category = this.props.category;
    const isOverview = category === "Overview";
    return (
      <>
        {this.props.isUsaPlace &&
          this.props.placeType != "Country" &&
          isOverview && (
            // Only Show map and ranking for US places.
            <Overview dcid={this.props.dcid} />
          )}
        {Object.keys(topicData).map((topic: string) => {
          let subtopicHeader: JSX.Element;
          if (isOverview && Object.keys(this.props.pageChart).length > 1) {
            subtopicHeader = (
              <h3 id={topic}>
                <a href={`/place?dcid=${this.props.dcid}&topic=${topic}`}>
                  {topic}
                </a>
                <span className="more">
                  <a href={`/place?dcid=${this.props.dcid}&topic=${topic}`}>
                    More charts ›
                  </a>
                </span>
              </h3>
            );
          } else {
            subtopicHeader = <h3 id={topic}>{topic}</h3>;
          }
          return (
            <section className="subtopic col-12" key={topic}>
              {subtopicHeader}
              <div className="row row-cols-md-2 row-cols-1">
                {topicData[topic].map((data: ChartBlockData) => {
                  return (
                    <ChartBlock
                      key={data.title}
                      isOverview={isOverview}
                      dcid={this.props.dcid}
                      placeName={this.props.placeName}
                      placeType={this.props.placeType}
                      isUsaPlace={this.props.isUsaPlace}
                      names={this.props.names}
                      data={data}
                      geoJsonData={this.props.geoJsonData}
                      choroplethData={this.props.choroplethData}
                    />
                  );
                })}
              </div>
            </section>
          );
        })}
      </>
    );
  }
}

export { MainPane };<|MERGE_RESOLUTION|>--- conflicted
+++ resolved
@@ -16,11 +16,7 @@
 import React from "react";
 import { ChartBlock } from "./chart_block";
 import { Overview } from "./overview";
-<<<<<<< HEAD
-import { CachedChoroplethData, CategoryData, ChartBlockData } from "./types";
-=======
-import { PageChart, ChartBlockData } from "./types";
->>>>>>> 096034ff
+import { PageChart, ChartBlockData, CachedChoroplethData } from "./types";
 
 interface MainPanePropType {
   /**
