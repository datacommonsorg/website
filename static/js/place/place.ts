--- conflicted
+++ resolved
@@ -135,20 +135,12 @@
   const chartGeoJsonPromise = getGeoJsonData(dcid, placeType);
   const choroplethDataPromise = getChoroplethData(dcid, placeType);
 
-<<<<<<< HEAD
   Promise.all([
     landingPagePromise,
     chartGeoJsonPromise,
     choroplethDataPromise,
   ]).then(([landingPageData, geoJsonData, choroplethData]) => {
-    const isUsaPlace = isPlaceInUsa(dcid, landingPageData.parentPlaces);
-
-    ReactDOM.render(
-      React.createElement(Menu, {
-        configData: landingPageData.configData,
-=======
-  axios.get("/api/landingpage/data/" + dcid).then((resp) => {
-    const data: PageData = resp.data;
+    const data: PageData = landingPageData;
     const isUsaPlace = isPlaceInUsa(dcid, data.parentPlaces);
     if (Object.keys(data.pageChart).length == 1) {
       topic = "Overview";
@@ -156,23 +148,12 @@
     ReactDOM.render(
       React.createElement(Menu, {
         pageChart: data.pageChart,
->>>>>>> 096034ff
         dcid,
         topic,
       }),
       document.getElementById("topics")
     );
 
-<<<<<<< HEAD
-    ReactDOM.render(
-      React.createElement(ParentPlace, {
-        names: landingPageData.names,
-        parentPlaces: landingPageData.parentPlaces,
-        placeType,
-      }),
-      document.getElementById("place-type")
-    );
-=======
     // Earth has no parent places.
     if (data.parentPlaces.length > 0) {
       ReactDOM.render(
@@ -185,19 +166,18 @@
       );
     }
 
->>>>>>> 096034ff
     // Readjust sidebar based on parent places.
     updatePageLayoutState();
 
     // Display child places alphabetically
-    for (const placeType in landingPageData.allChildPlaces) {
-      landingPageData.allChildPlaces[placeType].sort((a, b) =>
+    for (const placeType in data.allChildPlaces) {
+      data.allChildPlaces[placeType].sort((a, b) =>
         a.name < b.name ? -1 : a.name > b.name ? 1 : 0
       );
     }
     ReactDOM.render(
       React.createElement(ChildPlace, {
-        childPlaces: landingPageData.allChildPlaces,
+        childPlaces: data.allChildPlaces,
         placeName,
       }),
       document.getElementById("child-place")
@@ -213,17 +193,6 @@
 
     ReactDOM.render(
       React.createElement(MainPane, {
-<<<<<<< HEAD
-        configData: landingPageData.configData,
-        dcid,
-        isUsaPlace,
-        names: landingPageData.names,
-        placeName,
-        placeType,
-        topic,
-        geoJsonData,
-        choroplethData,
-=======
         category: topic,
         dcid,
         isUsaPlace,
@@ -231,7 +200,8 @@
         pageChart: data.pageChart,
         placeName,
         placeType,
->>>>>>> 096034ff
+        geoJsonData,
+        choroplethData
       }),
       document.getElementById("main-pane")
     );
