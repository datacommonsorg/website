/**
 * Copyright 2024 Google LLC
 *
 * Licensed under the Apache License, Version 2.0 (the "License");
 * you may not use this file except in compliance with the License.
 * You may obtain a copy of the License at
 *
 *      http://www.apache.org/licenses/LICENSE-2.0
 *
 * Unless required by applicable law or agreed to in writing, software
 * distributed under the License is distributed on an "AS IS" BASIS,
 * WITHOUT WARRANTIES OR CONDITIONS OF ANY KIND, either express or implied.
 * See the License for the specific language governing permissions and
 * limitations under the License.
 */
/** @jsxImportSource @emotion/react */

import { PlaceOverviewTableApiResponse } from "@datacommonsorg/client/dist/data_commons_web_client_types";
import { css, useTheme } from "@emotion/react";
import React, { useRef } from "react";

import { InfoSpark } from "../components/elements/icons/info_spark";
import { LocationCity } from "../components/elements/icons/location_city";
import { GoogleMap } from "../components/google_map";
import { formatDate, formatNumber, intl } from "../i18n/i18n";
import { pageMessages } from "../i18n/i18n_place_messages";
import { InfoTooltipComponent } from "../shared/components";
import { NamedTypedPlace } from "../shared/types";
import { isPlaceContainedInUsa } from "./util";

/**
 * Component that displays a table of key demographic statistics for a place.
 *
 * Fetches data for population, median income, median age, unemployment rate,
 * and crime statistics using the Data Commons API. Displays the values in a
 * formatted table with units and dates.
 *
 * @param props.placeDcid The DCID of the place to show statistics for
 * @returns A table component showing key demographic statistics, or null if data not loaded
 */
const PlaceOverviewTable = (props: {
  placeDcid: string;
  placeOverviewTableApiResponse: PlaceOverviewTableApiResponse;
}): React.JSX.Element => {
  const theme = useTheme();
  const containerRef = useRef(null);
  const dataRows = props.placeOverviewTableApiResponse.data;

  const sourceUrls = new Set(
    dataRows.map((dataRow) => {
      return dataRow.provenanceUrl;
    })
  );
  const statVarDcids = dataRows.map((row) => {
    return row.variableDcid;
  });

  return (
    <div>
      <table
        ref={containerRef}
        className="key-demographics-table"
        css={css`
          width: 100%;
          margin-bottom: 1rem;
          color: #212529;
          th {
            ${theme.typography.text.md}
            font-weight: 500;
            border-bottom: 1px solid var(--gm-3-ref-neutral-neutral-70, #ababab);
            border-top: none;
            vertical-align: bottom;
            padding: 0 0 ${theme.spacing.md}px 0;
          }
          td {
            ${theme.typography.text.sm}
            padding: 12px 0;
            vertical-align: top;
            border-bottom: 1px solid #e1e3e1;
            &:first-of-type {
              font-weight: 500;
            }
          }
        `}
      >
        <thead>
          <tr>
            <th scope="col" colSpan={2}>
              {intl.formatMessage(pageMessages.KeyDemographics)}
            </th>
            <th scope="col"></th>
          </tr>
        </thead>
        <tbody>
          {dataRows.map((dataRow, index) => {
            const unit = dataRow.unit;
            const value = dataRow.value;

            // Format the observation value with the unit
            const formattedObservationValue = formatNumber(
              value,
              unit,
              undefined,
              undefined,
              {
                maximumFractionDigits: 2,
                minimumFractionDigits: 0,
                style: "decimal",
              }
            );
            const formattedDate = formatDate(dataRow.date);
            return (
              <tr key={index} className="key-demographics-row">
                <td>{dataRow.name}</td>
                <td>
                  {formattedObservationValue} ({formattedDate})
                </td>
                <td></td>
              </tr>
            );
          })}
        </tbody>
      </table>
      <div
        css={css`
          ${theme.typography.text.xs}
          a {
            color: ${theme.colors.text.primary.base};
          }
        `}
      >
        {Array.from(sourceUrls).map((sourceUrl, index) => (
          <React.Fragment key={sourceUrl}>
            <a href={sourceUrl} target="_blank" rel="noreferrer">
              {new URL(sourceUrl).hostname}
            </a>
            {index < sourceUrls.size - 1 ? ", " : ""}
          </React.Fragment>
        ))}
      </div>
    </div>
  );
};

/**
 * Displays an overview of a place including its name, summary, map and key statistics.
 *
 * @param props.place The place object containing name and dcid
 * @param props.placeSummary A text summary describing the place
 * @returns A component with the place overview including icon, name, summary, map and statistics table
 */
export const PlaceOverview = (props: {
  place: NamedTypedPlace;
  placeSummary?: string;
  parentPlaces: NamedTypedPlace[];
  placeOverviewTableApiResponse: PlaceOverviewTableApiResponse;
}): React.JSX.Element => {
  const { place, placeSummary, parentPlaces, placeOverviewTableApiResponse } =
    props;
  const isInUsa = isPlaceContainedInUsa(
    parentPlaces.map((place) => place.dcid)
  );
  const theme = useTheme();
  return (
    <div
      css={css`
        border-radius: 8px;
        border: 1px solid var(--GM3-ref-neutral-neutral90, #e3e3e3);
        background: rgba(211, 227, 253, 0.1);
        padding: 24px;
        margin-bottom: ${theme.spacing.md}px;
      `}
    >
      <div
        css={css`
          ${theme.typography.text.md}
          align-items: center;
          display: flex;
          font-weight: 500;
          gap: ${theme.spacing.sm}px;
          margin-bottom: ${theme.spacing.md}px;
          & > svg {
            height: 1.5rem;
          }
        `}
      >
        <LocationCity />
        <span>{intl.formatMessage(pageMessages.SummaryOverview)}</span>
<<<<<<< HEAD
        {placeSummary && (
=======
        {/* TODO(gmechali): Re-enable when static theme issue is fixed. */}
        {false && placeSummary && (
>>>>>>> 315ed3ca
          <InfoTooltipComponent
            icon={<InfoSpark />}
            description={intl.formatMessage(
              pageMessages.SummaryOverviewTooltip
            )}
          />
        )}
      </div>
      {placeSummary && (
        <div
          className="place-summary"
          css={css`
            ${theme.typography.text.sm}
            margin-bottom: ${theme.spacing.md}px;
          `}
        >
          <span>{placeSummary}</span>
        </div>
      )}

      <div
        css={css`
          display: grid;
          grid-template-columns: 248px 4fr;
          gap: ${theme.spacing.xl}px;
          &:has(> :only-child) {
            grid-template-columns: 1fr;
          }
          @media (max-width: ${theme.breakpoints.md}px) {
            grid-template-columns: 1fr;
          }
        `}
      >
        {isInUsa && (
          <div>
            <GoogleMap dcid={place.dcid}></GoogleMap>
          </div>
        )}
        <div>
          {!isInUsa && <br></br>}
          <PlaceOverviewTable
            placeDcid={place.dcid}
            placeOverviewTableApiResponse={placeOverviewTableApiResponse}
          />
        </div>
      </div>
    </div>
  );
};<|MERGE_RESOLUTION|>--- conflicted
+++ resolved
@@ -186,12 +186,8 @@
       >
         <LocationCity />
         <span>{intl.formatMessage(pageMessages.SummaryOverview)}</span>
-<<<<<<< HEAD
-        {placeSummary && (
-=======
         {/* TODO(gmechali): Re-enable when static theme issue is fixed. */}
         {false && placeSummary && (
->>>>>>> 315ed3ca
           <InfoTooltipComponent
             icon={<InfoSpark />}
             description={intl.formatMessage(
