/**
 * Copyright 2020 Google LLC
 *
 * Licensed under the Apache License, Version 2.0 (the "License");
 * you may not use this file except in compliance with the License.
 * You may obtain a copy of the License at
 *
 *      http://www.apache.org/licenses/LICENSE-2.0
 *
 * Unless required by applicable law or agreed to in writing, software
 * distributed under the License is distributed on an "AS IS" BASIS,
 * WITHOUT WARRANTIES OR CONDITIONS OF ANY KIND, either express or implied.
 * See the License for the specific language governing permissions and
 * limitations under the License.
 */

/**
 * Component for rendering charts for various weather related properties.
 */

import axios from "axios";
import _ from "lodash";
import React from "react";

import { ObservationChart } from "./observation_chart";
<<<<<<< HEAD
import React from "react";
import { SourceSeries } from "../shared/stat_types";
import _ from "lodash";
import axios from "axios";
=======
import { SourceSeries } from "./types";
import { getUnit, loadSpinner, removeSpinner } from "./util";
>>>>>>> 6bf34a46

const WEATHER_PROPERTY_NAMES = [
  "temperature",
  "visibility",
  "rainfall",
  "snowfall",
  "barometricPressure",
];
const LOADING_CONTAINER_ID = "weather-chart-section";

interface WeatherChartSectionPropType {
  dcid: string;
  provDomain: { [key: string]: URL };
}

interface WeatherChartSectionStateType {
  data: SourceSeries[];
  errorMessage: string;
}

export class WeatherChartSection extends React.Component<
  WeatherChartSectionPropType,
  WeatherChartSectionStateType
> {
  constructor(props: WeatherChartSectionPropType) {
    super(props);
    this.state = {
      data: [],
      errorMessage: "",
    };
  }

  componentDidMount(): void {
    this.fetchData();
  }

  render(): JSX.Element {
    if (!_.isEmpty(this.state.errorMessage)) {
      return <div className="error-message">{this.state.errorMessage}</div>;
    }
    return (
      <div
        id={LOADING_CONTAINER_ID}
        className="loading-spinner-container chart-section"
      >
        {this.state.data.map((sourceSeries, index) => {
          const unit = getUnit(sourceSeries);
          const measuredProperty = sourceSeries.mprop;
          let title = measuredProperty;
          if (unit) {
            title = title + ` (${unit})`;
          }
          return (
            <div className="card" key={measuredProperty + index}>
              <div className="chart-title">
                <p className="metadata">{title}</p>
              </div>
              <ObservationChart
                sourceSeries={sourceSeries}
                key={index}
                idx={index}
                statVarId={measuredProperty}
                placeDcid={this.props.dcid}
                canClickObs={false}
              />
              {!_.isEmpty(sourceSeries.provenanceDomain) && (
                <p className="metadata">
                  provenance: {sourceSeries.provenanceDomain}
                </p>
              )}
            </div>
          );
        })}
        <div id="browser-screen" className="screen">
          <div id="spinner"></div>
        </div>
      </div>
    );
  }

  private fetchData(): void {
    const weatherPromises = [];
    for (const prop of WEATHER_PROPERTY_NAMES) {
      for (const period of ["Daily", "Monthly"]) {
        weatherPromises.push(
          axios
            .get(
              `/weather?dcid=${this.props.dcid}&prop=${prop}&period=${period}`
            )
            .then((resp) => resp.data)
        );
      }
    }
    loadSpinner(LOADING_CONTAINER_ID);
    Promise.all(weatherPromises)
      .then((weatherPromisesData) => {
        const allSourceSeries = [];
        weatherPromisesData.forEach((weatherData) => {
          if (_.isEmpty(weatherData)) {
            return;
          }
          const values = {};
          let provId = "";
          weatherData.forEach((data) => {
            values[data.observationDate] = data.meanValue;
            if (_.isEmpty(provId)) {
              provId = data.provId;
            }
          });
          const provenanceDomain =
            provId in this.props.provDomain
              ? this.props.provDomain[provId]
              : "";
          const sourceSeries = {
            mprop: weatherData[0].measuredProperty,
            provenanceDomain,
            unit: weatherData[0].unit,
            val: values,
          };
          allSourceSeries.push(sourceSeries);
        });
        removeSpinner(LOADING_CONTAINER_ID);
        this.setState({
          data: allSourceSeries,
        });
      })
      .catch(() => {
        removeSpinner(LOADING_CONTAINER_ID);
        this.setState({
          errorMessage: "Error retrieving weather data.",
        });
      });
  }
}<|MERGE_RESOLUTION|>--- conflicted
+++ resolved
@@ -18,20 +18,11 @@
  * Component for rendering charts for various weather related properties.
  */
 
-import axios from "axios";
-import _ from "lodash";
-import React from "react";
-
 import { ObservationChart } from "./observation_chart";
-<<<<<<< HEAD
 import React from "react";
 import { SourceSeries } from "../shared/stat_types";
 import _ from "lodash";
 import axios from "axios";
-=======
-import { SourceSeries } from "./types";
-import { getUnit, loadSpinner, removeSpinner } from "./util";
->>>>>>> 6bf34a46
 
 const WEATHER_PROPERTY_NAMES = [
   "temperature",
