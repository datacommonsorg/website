--- conflicted
+++ resolved
@@ -22,12 +22,7 @@
 import React from "react";
 
 import { DataGroup, DataPoint } from "../chart/base";
-<<<<<<< HEAD
-import { drawLineChart } from "../chart/draw";
-=======
 import { drawLineChart } from "../chart/draw_line";
-import { formatNumber } from "../i18n/i18n";
->>>>>>> 46718da2
 import { Series, StatMetadata } from "../shared/stat_types";
 import { randDomId } from "../shared/util";
 import { stringifyFn } from "../utils/axios";
