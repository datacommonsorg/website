/**
 * Copyright 2020 Google LLC
 *
 * Licensed under the Apache License, Version 2.0 (the "License");
 * you may not use this file except in compliance with the License.
 * You may obtain a copy of the License at
 *
 *      http://www.apache.org/licenses/LICENSE-2.0
 *
 * Unless required by applicable law or agreed to in writing, software
 * distributed under the License is distributed on an "AS IS" BASIS,
 * WITHOUT WARRANTIES OR CONDITIONS OF ANY KIND, either express or implied.
 * See the License for the specific language governing permissions and
 * limitations under the License.
 */

/**
 * Component for rendering the observation charts for a place stat var.
 */

import axios from "axios";
import _ from "lodash";
import React from "react";

import { randDomId } from "../shared/util";
import { ObservationChart } from "./observation_chart";
<<<<<<< HEAD
import React from "react";
import { SourceSeries } from "../shared/stat_types";
import _ from "lodash";
import axios from "axios";
import { randDomId } from "../shared/util";
=======
import { SourceSeries } from "./types";
import { getUnit, loadSpinner, removeSpinner } from "./util";
>>>>>>> 6bf34a46

const IGNORED_SOURCE_SERIES_MMETHODS = new Set([
  "GoogleKGHumanCurated",
  "HumanCuratedStats",
]);

interface ObservationChartSectionPropType {
  placeDcid: string;
  statVarId: string;
  placeName: string;
  statVarName?: string;
}

interface ObservationChartSectionStateType {
  data: Array<SourceSeries>;
  infoMessage: string;
  errorMessage: string;
  obsDcidMapping: {
    [mmethod: string]: { [obsPeriod: string]: { [date: string]: string } };
  };
}

export class ObservationChartSection extends React.Component<
  ObservationChartSectionPropType,
  ObservationChartSectionStateType
> {
  private containerId: string;
  constructor(props: ObservationChartSectionPropType) {
    super(props);
    this.state = {
      data: [],
      errorMessage: "",
      infoMessage: "",
      obsDcidMapping: {},
    };
    this.containerId = randDomId();
  }

  componentDidMount(): void {
    this.fetchData();
  }

  render(): JSX.Element {
    return (
      <div
        id={this.containerId}
        className="loading-spinner-container chart-section"
      >
        {!_.isEmpty(this.state.errorMessage) && (
          <div id={"error-message"}>{this.state.errorMessage}</div>
        )}
        {!_.isEmpty(this.state.infoMessage) && (
          <div id={"info-message"}>{this.state.infoMessage}</div>
        )}
        {this.state.data.map((sourceSeries, index) => {
          const unit = getUnit(sourceSeries);
          return (
            <div className="card" key={this.props.statVarId + index}>
              <div className="chart-title">
                {sourceSeries.measurementMethod && (
                  <p className="metadata">
                    measurementMethod: {sourceSeries.measurementMethod}
                  </p>
                )}
                {sourceSeries.observationPeriod && (
                  <p className="metadata">
                    observationPeriod: {sourceSeries.observationPeriod}
                  </p>
                )}
                {unit && <p className="metadata">unit: {unit}</p>}
              </div>
              <ObservationChart
                sourceSeries={sourceSeries}
                idx={index}
                statVarId={this.props.statVarId}
                placeDcid={this.props.placeDcid}
                canClickObs={true}
                statVarName={this.props.statVarName}
              />
              <p className="metadata">
                provenance: {sourceSeries.provenanceDomain}
              </p>
            </div>
          );
        })}
        <div id="browser-screen" className="screen">
          <div id="spinner"></div>
        </div>
      </div>
    );
  }

  private fetchData(): void {
    loadSpinner(this.containerId);
    axios
      .get(
        `/api/stats/all?places=${this.props.placeDcid}&statVars=${this.props.statVarId}`
      )
      .then((resp) => {
        removeSpinner(this.containerId);
        const sourceSeries =
          resp.data.placeData[this.props.placeDcid].statVarData[
            this.props.statVarId
          ].sourceSeries;
        const filteredSourceSeries = sourceSeries.filter(
          (series) =>
            !series.measurementMethod ||
            !IGNORED_SOURCE_SERIES_MMETHODS.has(series.measurementMethod)
        );
        this.setState({
          data: filteredSourceSeries,
          infoMessage: _.isEmpty(filteredSourceSeries)
            ? `No charts for ${this.props.statVarId} in ${this.props.placeName}`
            : "",
        });
      })
      .catch(() => {
        removeSpinner(this.containerId);
        this.setState({
          errorMessage: "Error retrieving observation charts data.",
        });
      });
  }
}<|MERGE_RESOLUTION|>--- conflicted
+++ resolved
@@ -18,22 +18,20 @@
  * Component for rendering the observation charts for a place stat var.
  */
 
+import { getUnit, loadSpinner, removeSpinner } from "./util";
+
+import { ObservationChart } from "./observation_chart";
+import React from "react";
+import { SourceSeries } from "../shared/stat_types";
+import _ from "lodash";
 import axios from "axios";
 import _ from "lodash";
 import React from "react";
 
 import { randDomId } from "../shared/util";
 import { ObservationChart } from "./observation_chart";
-<<<<<<< HEAD
-import React from "react";
-import { SourceSeries } from "../shared/stat_types";
-import _ from "lodash";
-import axios from "axios";
-import { randDomId } from "../shared/util";
-=======
 import { SourceSeries } from "./types";
 import { getUnit, loadSpinner, removeSpinner } from "./util";
->>>>>>> 6bf34a46
 
 const IGNORED_SOURCE_SERIES_MMETHODS = new Set([
   "GoogleKGHumanCurated",
