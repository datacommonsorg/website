/**
 * Copyright 2023 Google LLC
 *
 * Licensed under the Apache License, Version 2.0 (the "License");
 * you may not use this file except in compliance with the License.
 * You may obtain a copy of the License at
 *
 *      http://www.apache.org/licenses/LICENSE-2.0
 *
 * Unless required by applicable law or agreed to in writing, software
 * distributed under the License is distributed on an "AS IS" BASIS,
 * WITHOUT WARRANTIES OR CONDITIONS OF ANY KIND, either express or implied.
 * See the License for the specific language governing permissions and
 * limitations under the License.
 */

/**
 * Functions for getting results for a ranking tile
 */

import _ from "lodash";
import ReactDOMServer from "react-dom/server";

import { getPointsList } from "../../js/components/ranking_unit";
import { fetchData } from "../../js/components/tiles/ranking_tile";
import {
  getRankingUnit,
  getRankingUnitPoints,
  getRankingUnitTitle,
} from "../../js/components/tiles/sv_ranking_units";
import { StatVarSpec } from "../../js/shared/types";
import { RankingGroup } from "../../js/types/ranking_unit_types";
import { TileConfig } from "../../js/types/subject_page_proto_types";
import { rankingPointsToCsv } from "../../js/utils/chart_csv_utils";
import { getPlaceNames } from "../../js/utils/place_utils";
import { htmlToSvg } from "../../js/utils/svg_utils";
import { FONT_FAMILY, FONT_SIZE, SVG_HEIGHT, SVG_WIDTH } from "../constants";
import { TileResult } from "../types";
import { getProcessedSvg, getSources } from "./utils";
import { FacetSelectionCriteria } from "../../js/types/facet_selection_criteria";

function getRankingChartSvg(
  rankingGroup: RankingGroup,
  sv: string,
  enclosedPlaceType: string,
  tileConfig: TileConfig,
  apiRoot: string,
  statVarSpecs: StatVarSpec[],
  containerRef: React.RefObject<HTMLElement>,
  surface: string
): SVGSVGElement {
  const rankingHtml = ReactDOMServer.renderToString(
    getRankingUnit(
      tileConfig.title,
      sv,
      enclosedPlaceType,
      rankingGroup,
      tileConfig.rankingTileSpec,
      tileConfig.rankingTileSpec.showHighest,
      apiRoot,
      statVarSpecs,
      containerRef,
      surface
    )
  );
  const style = {
    "font-family": FONT_FAMILY,
    "font-size": FONT_SIZE,
  };
  const svg = htmlToSvg(rankingHtml, SVG_WIDTH, SVG_HEIGHT, "", style);
  svg.querySelector("table").style.fontFamily = FONT_FAMILY;
  svg.querySelector("table").style.fontSize = FONT_SIZE;
  return getProcessedSvg(svg);
}

/**
 * Get the result for a single ranking unit
 */
function getRankingUnitResult(
  tileConfig: TileConfig,
  rankingGroup: RankingGroup,
  sv: string,
  isHighest: boolean,
  place: string,
  enclosedPlaceType: string,
  statVarSpec: StatVarSpec[]
): TileResult {
  const { topPoints, bottomPoints } = getRankingUnitPoints(
    tileConfig?.rankingTileSpec,
    isHighest,
    rankingGroup
  );
  const pointsList = getPointsList(
    topPoints,
    bottomPoints,
    isHighest,
    rankingGroup.numDataPoints
  );
  const result: TileResult = {
    dataCsv: rankingPointsToCsv(pointsList.flat(), rankingGroup.svName),
    placeType: enclosedPlaceType,
    places: [place],
    srcs: getSources(rankingGroup.sources),
    title: getRankingUnitTitle(
      tileConfig.title,
      tileConfig.rankingTileSpec,
      rankingGroup,
      false,
      sv
    ),
    type: "TABLE",
    unit:
      !_.isEmpty(rankingGroup.unit) && rankingGroup.unit.length == 1
        ? rankingGroup.unit[0]
        : "",
    vars: statVarSpec.map((spec) => spec.statVar),
  };
  // Currently cannot draw ranking table in nodejs
  /*
  if (useChartUrl) {
    // Get a tile config to pass in the chart url so that only one ranking unit
    // will be created. i.e., only one of highest or lowest.
    const urlTileConfig = _.cloneDeep(tileConfig);
    urlTileConfig.rankingTileSpec = {
      ...tileConfig.rankingTileSpec,
      showHighest: isHighest,
      showLowest: !isHighest,
    };
    // Get a list of stat var specs so that only one ranking unit will be created.
    // i.e., If the tile is a multi-column tile, use the entire list of stat var
    // specs, otherwise, only use the spec for the current stat var.
    const urlSvSpec = tileConfig.rankingTileSpec.showMultiColumn
      ? statVarSpec
      : statVarSpec.filter((spec) => spec.statVar === sv);
    result.chartUrl = getChartUrl(
      urlTileConfig,
      place,
      urlSvSpec,
      enclosedPlaceType,
      null,
      urlRoot,
      apikey
    );
    return result;
  }
  const svg = getRankingChartSvg(
    rankingGroup,
    sv,
    enclosedPlaceType,
    tileConfig,
    apiRoot
  );
  result.svg = getSvgXml(svg);*/
  return result;
}

/**
 * Gets the Tile Result for a ranking tile
 * @param id id of the chart
 * @param tileConfig config for the tile
 * @param place place to show the tile for
 * @param enclosedPlaceType enclosed place type to use in the tile
 * @param statVarSpec list of stat var specs to show in the tile
 * @param apiRoot API root to use to fetch data
 * @param surface Used in mixer usage logs. Indicates which surface (website, web components, etc) is making the call.
 */
export async function getRankingTileResult(
  id: string,
  tileConfig: TileConfig,
  place: string,
  enclosedPlaceType: string,
  statVarSpec: StatVarSpec[],
  apiRoot: string,
<<<<<<< HEAD
  surface?: string
=======
  surface?: string,
  facetSelector?: FacetSelectionCriteria
>>>>>>> ae6b63ee
): Promise<TileResult[]> {
  try {
    const rankingData = await fetchData(
      statVarSpec,
      tileConfig.rankingTileSpec,
      enclosedPlaceType,
      place,
      apiRoot,
<<<<<<< HEAD
      surface
=======
      surface,
      facetSelector
>>>>>>> ae6b63ee
    );
    const placeDcids = new Set<string>();
    Object.values(rankingData).forEach((rankingGroup) => {
      rankingGroup.points.forEach((point) => {
        placeDcids.add(point.placeDcid);
      });
    });
    const placeNames = await getPlaceNames(Array.from(placeDcids).sort(), {
      apiRoot,
    });
    const tileResults: TileResult[] = [];
    for (const sv of Object.keys(rankingData)) {
      const rankingGroup = _.cloneDeep(rankingData[sv]);
      rankingGroup.points.forEach(
        (point) => (point.placeName = placeNames[point.placeDcid])
      );
      if (
        tileConfig.rankingTileSpec.showHighestLowest ||
        tileConfig.rankingTileSpec.showHighest
      ) {
        tileResults.push(
          getRankingUnitResult(
            tileConfig,
            rankingGroup,
            sv,
            true,
            place,
            enclosedPlaceType,
            statVarSpec
          )
        );
      }
      // If showHighestLowest in a single ranking unit, should not also show
      // lowest ranking unit.
      if (tileConfig.rankingTileSpec.showHighestLowest) {
        continue;
      }
      if (tileConfig.rankingTileSpec.showLowest) {
        tileResults.push(
          getRankingUnitResult(
            tileConfig,
            rankingGroup,
            sv,
            false,
            place,
            enclosedPlaceType,
            statVarSpec
          )
        );
      }
    }
    return tileResults;
  } catch (e) {
    console.log("Failed to get ranking tile result for: " + id);
    return null;
  }
}

/**
 * Gets the ranking chart for a given tile config. Assumes that the tile config
 * is only going to create a single ranking unit.
 * @param tileConfig the tile config for the chart
 * @param place the place to get the chart for
 * @param enclosedPlaceType the enclosed place type to get the chart for
 * @param statVarSpec list of stat var specs to show in the chart
 * @param apiRoot API root to use to fetch data
 * @param surface Used in mixer usage logs. Indicates which surface (website, web components, etc) is making the call.
 */
export async function getRankingChart(
  tileConfig: TileConfig,
  place: string,
  enclosedPlaceType: string,
  statVarSpec: StatVarSpec[],
  apiRoot: string,
  containerRef: React.RefObject<HTMLElement>,
<<<<<<< HEAD
  surface: string
=======
  surface: string,
  facetSelector?: FacetSelectionCriteria
>>>>>>> ae6b63ee
): Promise<SVGSVGElement> {
  try {
    const rankingData = await fetchData(
      statVarSpec,
      tileConfig.rankingTileSpec,
      enclosedPlaceType,
      place,
      apiRoot,
<<<<<<< HEAD
      surface
=======
      surface,
      facetSelector
>>>>>>> ae6b63ee
    );
    for (const sv of Object.keys(rankingData)) {
      const rankingGroup = rankingData[sv];
      return getRankingChartSvg(
        rankingGroup,
        sv,
        enclosedPlaceType,
        tileConfig,
        apiRoot,
        statVarSpec,
        containerRef,
        surface
      );
    }
  } catch (e) {
    console.log("Failed to get ranking chart");
    return null;
  }
}<|MERGE_RESOLUTION|>--- conflicted
+++ resolved
@@ -37,7 +37,6 @@
 import { FONT_FAMILY, FONT_SIZE, SVG_HEIGHT, SVG_WIDTH } from "../constants";
 import { TileResult } from "../types";
 import { getProcessedSvg, getSources } from "./utils";
-import { FacetSelectionCriteria } from "../../js/types/facet_selection_criteria";
 
 function getRankingChartSvg(
   rankingGroup: RankingGroup,
@@ -171,12 +170,7 @@
   enclosedPlaceType: string,
   statVarSpec: StatVarSpec[],
   apiRoot: string,
-<<<<<<< HEAD
   surface?: string
-=======
-  surface?: string,
-  facetSelector?: FacetSelectionCriteria
->>>>>>> ae6b63ee
 ): Promise<TileResult[]> {
   try {
     const rankingData = await fetchData(
@@ -185,12 +179,7 @@
       enclosedPlaceType,
       place,
       apiRoot,
-<<<<<<< HEAD
       surface
-=======
-      surface,
-      facetSelector
->>>>>>> ae6b63ee
     );
     const placeDcids = new Set<string>();
     Object.values(rankingData).forEach((rankingGroup) => {
@@ -266,12 +255,7 @@
   statVarSpec: StatVarSpec[],
   apiRoot: string,
   containerRef: React.RefObject<HTMLElement>,
-<<<<<<< HEAD
-  surface: string
-=======
   surface: string,
-  facetSelector?: FacetSelectionCriteria
->>>>>>> ae6b63ee
 ): Promise<SVGSVGElement> {
   try {
     const rankingData = await fetchData(
@@ -280,12 +264,7 @@
       enclosedPlaceType,
       place,
       apiRoot,
-<<<<<<< HEAD
       surface
-=======
-      surface,
-      facetSelector
->>>>>>> ae6b63ee
     );
     for (const sv of Object.keys(rankingData)) {
       const rankingGroup = rankingData[sv];
