--- conflicted
+++ resolved
@@ -117,17 +117,12 @@
     ],
     homepage: [
       __dirname + "/js/homepage/main.ts",
-<<<<<<< HEAD
       __dirname + "/css/homepage.scss",
     ],
     visualization: [
       __dirname + "/js/apps/visualization/main.ts",
       __dirname + "/css/tools/visualization.scss",
     ],
-=======
-      __dirname + "/css/homepage.scss"
-    ]
->>>>>>> cecaa3b7
   },
   output: {
     path: path.resolve(__dirname, "../") + "/server/dist",
