--- conflicted
+++ resolved
@@ -20,26 +20,19 @@
 
 const config = {
   entry: {
+    dev: __dirname + "/js/dev.ts",
+    download: __dirname + "/js/download.js",
+    gni: __dirname + "/js/gni.js",
     kg: [__dirname + "/js/kg.js", __dirname + "/css/kg.scss"],
-    gni: __dirname + "/js/gni.js",
-    download: __dirname + "/js/download.js",
-<<<<<<< HEAD
+    mcf_playground: __dirname + "/js/mcf_playground.js",
+    place_overview: __dirname + "/js/place_overview.ts",
     scatter: [__dirname + "/js/scatter.js", __dirname + "/css/scatter.scss"],
+    search: __dirname + "/css/search.scss",
+    static: __dirname + "/css/static.scss",
     translator: [
       __dirname + "/js/translator.js",
       __dirname + "/css/translator.scss",
     ],
-    dev: __dirname + "/js/dev.js",
-    place_overview: __dirname + "/js/place_overview.js",
-=======
-    scatter: __dirname + "/js/scatter.js",
-    translator: __dirname + "/js/translator.js",
-    dev: __dirname + "/js/dev.ts",
-    place_overview: __dirname + "/js/place_overview.ts",
->>>>>>> 476d53b3
-    mcf_playground: __dirname + "/js/mcf_playground.js",
-    search: __dirname + "/css/search.scss",
-    static: __dirname + "/css/static.scss",
   },
   output: {
     path: path.resolve(__dirname, "../") + "/server/dist",
