/**
 * Copyright 2020 Google LLC
 *
 * Licensed under the Apache License, Version 2.0 (the "License");
 * you may not use this file except in compliance with the License.
 * You may obtain a copy of the License at
 *
 *      http://www.apache.org/licenses/LICENSE-2.0
 *
 * Unless required by applicable law or agreed to in writing, software
 * distributed under the License is distributed on an "AS IS" BASIS,
 * WITHOUT WARRANTIES OR CONDITIONS OF ANY KIND, either express or implied.
 * See the License for the specific language governing permissions and
 * limitations under the License.
 */

const path = require("path");
const CopyPlugin = require("copy-webpack-plugin");
const FixStyleOnlyEntriesPlugin = require("webpack-fix-style-only-entries");

const config = {
  entry: {
    dev: [__dirname + "/js/dev.ts", __dirname + "/css/dev.scss"],
    download: __dirname + "/js/download.js",
<<<<<<< HEAD
    scatter: __dirname + "/js/scatter.js",
    translator: __dirname + "/js/translator.js",
    dev: __dirname + "/js/dev.ts",
    dev_menu: __dirname + "/js/dev_menu.ts",
    place_overview: __dirname + "/js/place_overview.ts",
=======
    kg: [__dirname + "/js/kg.js", __dirname + "/css/kg.scss"],
>>>>>>> e8c3fa65
    mcf_playground: __dirname + "/js/mcf_playground.js",
    place: [__dirname + "/js/place.ts", __dirname + "/css/place/place.scss"],
    scatter: [__dirname + "/js/scatter.js", __dirname + "/css/scatter.scss"],
    search: __dirname + "/css/search.scss",
    static: __dirname + "/css/static.scss",
    timeline: [__dirname + "/js/timeline.js", __dirname + "/css/timeline.scss"],
    translator: [
      __dirname + "/js/translator.js",
      __dirname + "/css/translator.scss",
    ],
  },
  output: {
    path: path.resolve(__dirname, "../") + "/server/dist",
    filename: "[name].js",
  },
  resolve: {
    extensions: [".js", ".ts", ".tsx"],
  },
  module: {
    rules: [
      {
        test: /\.(js|jsx|ts|tsx)$/,
        exclude: /node_modules/,
        use: {
          loader: "babel-loader",
        },
      },
      {
        test: /\.(ts|tsx)$/,
        use: "ts-loader",
        exclude: /node_modules/,
      },
      {
        test: /\.(css|scss)$/,
        exclude: /node_modules/,
        use: [
          {
            loader: "file-loader",
            options: {
              outputPath: "css/",
              name: "[name].min.css",
            },
          },
          {
            loader: "sass-loader",
            options: {
              sourceMap: true,
            },
          },
        ],
      },
    ],
  },
  plugins: [
    new CopyPlugin([
      { from: "css/**/*.css" },
      { from: "images/*" },
      { from: "fonts/*" },
      { from: "data/**/*" },
      { from: "favicon.ico" },
    ]),
    new FixStyleOnlyEntriesPlugin({
      silent: true,
    }),
  ],
};
module.exports = [config];<|MERGE_RESOLUTION|>--- conflicted
+++ resolved
@@ -21,16 +21,9 @@
 const config = {
   entry: {
     dev: [__dirname + "/js/dev.ts", __dirname + "/css/dev.scss"],
+    dev_menu: __dirname + "/js/dev_menu.ts",
     download: __dirname + "/js/download.js",
-<<<<<<< HEAD
-    scatter: __dirname + "/js/scatter.js",
-    translator: __dirname + "/js/translator.js",
-    dev: __dirname + "/js/dev.ts",
-    dev_menu: __dirname + "/js/dev_menu.ts",
-    place_overview: __dirname + "/js/place_overview.ts",
-=======
     kg: [__dirname + "/js/kg.js", __dirname + "/css/kg.scss"],
->>>>>>> e8c3fa65
     mcf_playground: __dirname + "/js/mcf_playground.js",
     place: [__dirname + "/js/place.ts", __dirname + "/css/place/place.scss"],
     scatter: [__dirname + "/js/scatter.js", __dirname + "/css/scatter.scss"],
