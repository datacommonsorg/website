/**
 * Copyright 2023 Google LLC
 *
 * Licensed under the Apache License, Version 2.0 (the "License");
 * you may not use this file except in compliance with the License.
 * You may obtain a copy of the License at
 *
 *      http://www.apache.org/licenses/LICENSE-2.0
 *
 * Unless required by applicable law or agreed to in writing, software
 * distributed under the License is distributed on an "AS IS" BASIS,
 * WITHOUT WARRANTIES OR CONDITIONS OF ANY KIND, either express or implied.
 * See the License for the specific language governing permissions and
 * limitations under the License.
 */

/**
 * Base color variables to use
 */

$dc-primary-color: #467bd5;

:root,
:host {
  --card-box-shadow: 0px 1px 2px rgb(94, 94, 94, 0.2);
  --card-box-shadow-hover: 0px 1px 2px rgb(94, 94, 94, 0.5);
  --card-border-color: #e8eaed;
  --dc-red-fade: #f0e6e7;
  --dc-gray: #3b3b3b;
  --dc-gray-lite: #ccc;
  --dc-blue: #67adff;
  --dc-error: #dc3545;
  --gm-3-sys-light-primary: #0b57d0;
  --gm-3-sys-light-primary-60: #4c8df6;
  --gm-3-ref-primary-primary-99: #fafbff;
  --gm-3-ref-primary-primary-100: #ffffff;
  --gm-3-ref-primary-primary-95: #ecf3fe;
  --gm-3-ref-secondary-secondary-30: #004a77;
  --gm-3-ref-secondary-secondary-99: #f7fcff;
  --gm-3-ref-neutral-neutral-20: #303030;
  --gm-3-ref-neutral-neutral-40: #5e5e5e;
  --gm-3-ref-neutral-neutral-50: #757575;
  --gm-3-ref-neutral-neutral-60: #8f8f8f;
  --gm-3-ref-neutral-neutral-70: #ababab;
  --gm-3-ref-neutral-neutral-80: #c7c7c7;
  --gm-3-ref-neutral-neutral-90: #e3e3e3;
  --gm-3-white: #fff;
  --gm-3-sys-light-surface-container-low: #f8fafd;
  --gm-3-sys-light-outline-variant: #c4c7c5;
  --gm-3-sys-light-on-surface: #1f1f1f;
  // Following vars are overwritten in custom dc modes
  --dc-primary: #{$dc-primary-color};
  --link-color: #0b57d0;
<<<<<<< HEAD
  --loading-background: #f8f9fa;
  --footer-background: #f5f9fe;
=======
  --footer-bg: #f5f9fe;
  // Theming of styled components
  --button-text-color: var(--link-color);
  --button-background-color: var(--gm-3-white);
  --button-highlight-background-color: #ecf2fc;
  --table-link-color: var(--link-color);
>>>>>>> 30a8d688
}<|MERGE_RESOLUTION|>--- conflicted
+++ resolved
@@ -51,15 +51,11 @@
   // Following vars are overwritten in custom dc modes
   --dc-primary: #{$dc-primary-color};
   --link-color: #0b57d0;
-<<<<<<< HEAD
   --loading-background: #f8f9fa;
   --footer-background: #f5f9fe;
-=======
-  --footer-bg: #f5f9fe;
   // Theming of styled components
   --button-text-color: var(--link-color);
   --button-background-color: var(--gm-3-white);
   --button-highlight-background-color: #ecf2fc;
   --table-link-color: var(--link-color);
->>>>>>> 30a8d688
 }