/**
 * Copyright 2023 Google LLC
 *
 * Licensed under the Apache License, Version 2.0 (the "License");
 * you may not use this file except in compliance with the License.
 * You may obtain a copy of the License at
 *
 *      http://www.apache.org/licenses/LICENSE-2.0
 *
 * Unless required by applicable law or agreed to in writing, software
 * distributed under the License is distributed on an "AS IS" BASIS,
 * WITHOUT WARRANTIES OR CONDITIONS OF ANY KIND, either express or implied.
 * See the License for the specific language governing permissions and
 * limitations under the License.
 */

/* Styles for the homepage */
@use "sass:math";
@use "sass:map";
@use "./nl_search_bar";
@import "base";

$color-font-dark: #3c4043;
$topic-card-width: 320px;
$topic-card-height: 365px;
$topic-card-hgap: 24px;
$topic-card-vgap: 24px;
<<<<<<< HEAD
$topic-card-image-height: 131px; //109px;
=======
$topic-card-image-height: 131px;
>>>>>>> 6ae8c57a
$topic-card-image-width: 263px;
$topic-card-image-sprite-x: 150px;
$topic-card-image-sprite-y: 0;
$max-topics-per-row: 3;
<<<<<<< HEAD
$section-vmargin: 64px;
=======
$section-vmargin: 100px;
$topics-section-vmargin: 56px; // to keep it above the fold
>>>>>>> 6ae8c57a

$animation-card-max-width: 905px;
$animation-card-height: 326px; // NOTE: images are 363px tall
$animation-section-background: #fafbff;

$search-answer-top: 124px;
$search-answer-bottom: 48px;

// Answer cards are fixed height, but of various widths. Calculates the height
// to use for image size at a particular width.
@function answer-height($max-width) {
  @return math.floor(
    $max-width * $animation-card-height / $animation-card-max-width
  );
}

@function animation-section-height($max-width) {
  @return math.floor(
    answer-height($max-width) + $search-answer-bottom + $search-answer-top
  );
}

#page-homepage #main-header {
  box-shadow: none;
}

.main-content {
  margin: 0;
<<<<<<< HEAD
  padding-bottom: $section-vmargin;
=======
>>>>>>> 6ae8c57a
}

#homepage section {
  margin-bottom: $section-vmargin;
}

#homepage section .main {
  font-weight: bold;
}

#homepage h2 {
  font-size: 24px;
  font-weight: 400;
  color: #444746;
  margin-bottom: 1.5rem;
}

#homepage h3 {
  color: var(--gm-3-ref-neutral-neutral-20);
  font-family: $headings-font-family;
<<<<<<< HEAD
  font-size: 32px;
  font-weight: 400;
  line-height: 40px;
=======
  font-weight: 400;
}

#homepage h4 {
  color: var(--gm-3-ref-neutral-neutral-20);
  font-weight: 400;
  line-height: 1.5;
}

@include media-breakpoint-down(xs) {
  #homepage h3 {
    font-size: 24px;
    line-height: 32px;
  }
  #homepage h4 {
    font-size: 16px;
  }
}
@include media-breakpoint-up(sm) {
  #homepage h3 {
    font-size: 28px;
    line-height: 36px;
  }
  #homepage h4 {
    font-size: 16px;
  }
}
@include media-breakpoint-up(md) {
  #homepage h3 {
    font-size: 32px;
    line-height: 40px;
  }

  #homepage h4 {
    font-size: 22px;
  }
>>>>>>> 6ae8c57a
}

#homepage a.carousel-item-container,
#homepage a.interact-button,
#homepage a.tool-button {
  color: $color-font-dark;
  font-size: 24px;
  font-weight: 400;
  border: 1px solid var(--card-border-color);
  border-radius: var(--border-radius-primary);
  text-align: center;
  display: flex;
  flex-direction: column;
}

#homepage a.topic-card:hover,
#homepage a.interact-button:hover,
#homepage a.tool-button:hover,
#homepage a.carousel-item-container:hover {
  text-decoration: none;
  box-shadow: $hover-box-shadow;
}

@include media-breakpoint-up(lg) {
  #homepage .interact-buttons-container {
    grid-template-columns: repeat(4, 1fr);
  }
  #homepage .tool-buttons-container {
    grid-template-columns: repeat(3, 1fr);
  }
}

// Styling for top search box
#homepage #homepage-top {
  padding-bottom: 8px;
  margin-bottom: 0;
  box-shadow: 0px 1px 2px 0px #0000004d;
  z-index: 100;
  position: relative;
<<<<<<< HEAD
  height: 123px;
=======
  height: 142px;
  overflow: hidden;
>>>>>>> 6ae8c57a
}

// Styling for the search animation
#search-animation {
  background: $animation-section-background;
  padding-bottom: 0 !important;
  margin-bottom: 0 !important;

  @include media-breakpoint-down(xs) {
    .container {
      height: math.floor(
        176px + $search-answer-bottom + $search-answer-top
      ) !important;
    }

    .result {
      background-size: auto 176px !important; // Approx at 485px wide. Find a better way to calculate this.
    }
  }

  @include media-breakpoint-up(sm) {
    .container {
      height: animation-section-height(
        map.get($container-max-widths, "sm")
      ) !important;
    }

    .result {
      background-size: auto answer-height(map.get($container-max-widths, "sm")) !important;
    }
  }

  @include media-breakpoint-up(md) {
    .container {
      height: animation-section-height(
        map.get($container-max-widths, "md")
      ) !important;
    }

    .result {
      background-size: auto answer-height(map.get($container-max-widths, "md")) !important;
    }
  }

  .container {
    // TODO(beets): Find a better way to fix this height to max of either child.
    height: math.floor(
      $animation-card-height + $search-answer-bottom + $search-answer-top
    );
    position: relative;

    #result-svg {
      height: $animation-card-height;
      margin-top: 32px;
    }
  }

  .hidden {
    display: none !important;
    position: absolute;
  }

  #default-text {
    align-items: center;
    display: flex;
    flex-direction: column;
    justify-content: center;
    height: 100%;
    left: 0;
    right: 0;
    position: absolute;
    top: 0;

    .content {
      font-family: $headings-font-family;
      font-weight: 400;
      margin: 0 auto;
      align-items: center;
      text-align: center;
      flex: 0 0;

      .header {
        letter-spacing: 0em;
      }

      .sub-header {
        letter-spacing: 0em;
        color: var(--gm-3-ref-neutral-neutral-40);
        margin-top: 24px;
      }
    }
  }

  #search-sequence {
    position: absolute;
    top: 52px;
    left: 41px; // to vertically align with main search input
    right: 41px;
    overflow: hidden;
    cursor: pointer;

    #animation-search-input {
      background: $animation-section-background;
      border: none;
      border-bottom: 1px solid rgba(199, 199, 199, 0.3);
      border-radius: 0;
      padding-left: 0;
      color: var(--gm-3-sys-light-primary);
      font-family: $headings-font-family;
      font-size: 16px;
      size: 30px;
      z-index: 100;
      position: relative;
    }

    #animation-search-input:focus {
      box-shadow: none !important;
      border-color: var(--gm-3-ref-neutral-neutral-80) !important;
    }

    #result-svg {
      z-index: 1;
      position: relative;
    }

    .result {
      background-position: top center;
      background-repeat: no-repeat;
      background-size: auto $animation-card-height;
      width: 100%;
      height: $animation-card-height;
      overflow: hidden;
    }
  }

  .fade-in {
    animation: fade-in 400ms !important;
  }

  @keyframes fade-in {
    0% {
      opacity: 0;
    }
    100% {
      opacity: 1;
    }
  }

  .fade-out {
    animation: fade-out 800ms !important;
    opacity: 0;
  }

  @keyframes fade-out {
    0% {
      opacity: 1;
    }
    100% {
      opacity: 0;
    }
  }

  .slide-down {
    animation: slide-down 600ms;
  }

  @keyframes slide-down {
    0% {
      transform: translateY(-100%);
    }
    100% {
      transform: translateY(0px);
    }
  }
}

#search-animation-toggle {
  color:#bbb;
  cursor: pointer;
  font-size: 18px;
  margin-bottom: $topics-section-vmargin !important;
  margin-left: auto;
  margin-top: -24px;
  width: fit-content;
}

// Styling for the topics section
#homepage #topics {
<<<<<<< HEAD
  margin-top: $section-vmargin;
=======
  margin-top: $topics-section-vmargin;
>>>>>>> 6ae8c57a

  .topics-container {
    align-items: center;
    display: flex;
    flex-wrap: wrap;
    gap: $topic-card-hgap $topic-card-vgap;
    justify-content: center;
    margin-top: 32px;

    .topic-card {
      color: var(--gm-3-ref-neutral-neutral-20);
      border: 1px solid var(--card-border-color);
      border-radius: 12px;
      box-shadow: var(--card-box-shadow);
      display: flex;
      height: $topic-card-height;
      width: $topic-card-width;

      .topic-card-body {
        display: flex;
        flex-direction: column;
        padding: 32px 24px;
        flex-grow: 1;
        justify-content: space-between;
      }

      .topic-card-image {
        height: $topic-card-image-height;
        width: $topic-card-image-width;
        background-image: url("/images/home-sprite.svg");
        background-position-x: -$topic-card-image-sprite-x;
      }

      .topic-card-title {
        font-family: $headings-font-family;
        font-size: 22px;
        font-weight: 400;
        margin-bottom: 12px;
        margin-top: 18px;
      }

      .topic-card-description {
        font-family: $headings-font-family;
        color: var(--gm-3-ref-neutral-neutral-40);
        font-size: 16px;
        font-weight: 400;
        margin-bottom: 12px;
      }

      .topic-card-links a {
        color: var(--gm-3-sys-light-primary);
        display: flex;
        flex-direction: row;
        align-items: center;
        font-size: 14px;
        text-decoration: none;
        .material-icons-outlined {
          margin-right: 8px;
          font-size: 18px;
        }
      }

      &:hover {
        box-shadow: var(--card-box-shadow-hover);
        .topic-card-links a {
          color: var(--gm-3-sys-light-primary-60);
        }
      }
    }
  }
}

.topic-card.clickable:hover {
  cursor: pointer;
}

@include media-breakpoint-down(xs) {
  #homepage #topics .topics-container {
    gap: 10px;
    margin-top: 32px;

    .topic-card {
      border-radius: 8px;
      box-shadow: none;
      height: 134px;
      width: 166px;

      .topic-card-body {
        padding: 16px;
      }

      .topic-card-image-container {
        height: 66px;
        width: 132.5px;
        // negative margins to account for scale transform below: (scaled - actual) / 2
        margin-left: -66px;
        margin-top: -32.5px;
      }

      .topic-card-image {
        transform: scale(0.5);
      }

      .topic-card-title {
        margin-top: 12px;
        font-size: 16px;
        font-weight: 500;
        height: 24px;
        line-height: 24px;
        margin-bottom: 0px;
        overflow: hidden;
        text-align: center;
        text-overflow: ellipsis;
        white-space: nowrap;
        width: 134px;
      }

      .topic-card-description,
      .topic-card-links {
        display: none;
      }
    }
  }
}

// Styling for the partners carousel
#homepage .carousel-container {
  position: relative;
  width: 100%;
  overflow: hidden;

  .carousel-items {
    display: flex;
    justify-content: flex-start;
    align-items: stretch;
    gap: 32px;
    margin: 1rem;
  }

  a.carousel-item-container {
    padding: 24px;
    flex: 1 0 240px;
    width: 0;

    .image-container {
      display: flex;
      flex-grow: 1;
      justify-content: center;
      align-items: center;
      margin-top: 0.5rem;

      img {
        max-width: 100%;
        max-height: 100px;
      }
    }
  }

  .navigation-button {
    position: absolute;
    height: 100%;
    top: 0;
    right: 0;
    display: flex;
    align-items: center;
    background-color: white;

    .material-icons-outlined {
      font-size: 1.5rem;
      padding: 0.75rem;
      border-radius: 2rem;
      background-color: var(--dc-gray-lite);
      color: white;
      cursor: pointer;
    }

    .material-icons-outlined:hover {
      box-shadow: $hover-box-shadow;
    }
  }
}

#homepage .background-gradient {
  background-image: url("/images/tools-background.svg");
  background-position: center top;
  background-size: 100% auto;
  background-repeat: no-repeat;
  margin-bottom: $section-vmargin;
  margin-top: $section-vmargin;
}

// Styling for the tools section
#homepage section.tools {
  .container {
    align-items: center;
    display: flex;
    flex-direction: row;
    flex-wrap: wrap;
    justify-content: center;
    min-height: 380px;

    @include media-breakpoint-down(lg) {
      .tools-description {
        width: 100%;
      }
    }

    @include media-breakpoint-up(lg) {
      flex-wrap: nowrap;
      justify-content: space-between;

      .tools-description {
        max-width: 300px;
      }
      .tool-buttons-container {
        padding: 0 32px;
        gap: 32px 54px;
        max-width: 600px;
      }
    }
    @include media-breakpoint-up(xl) {
      .tool-buttons-container {
        max-width: unset;
      }
    }
  }

  .tools-description {
    display: flex;
    flex-direction: column;

    .tools-description-header {
      margin-bottom: 20px;
    }

    margin-bottom: 32px;
  }

  .tool-buttons-container {
    justify-content: center;
    display: flex;
    flex-direction: row;
    gap: 32px;
    flex-wrap: wrap;
    max-width: 550px;

    a.tool-button {
      align-items: center;
      background: white;
      border-radius: 16px;
      box-shadow: var(--card-box-shadow);
      display: flex;
      flex-direction: column;
      flex-grow: 0;
      height: 114px;
      justify-content: center;
      width: 135px;
      &:hover {
        box-shadow: var(--card-box-shadow-hover);
      }
      .tool-icon {
        width: 64px;
        height: 64px;
        background-image: url("/images/home-sprite.svg");
        background-position-x: -750px;
      }
      span {
        color: var(--gm-3-ref-neutral-neutral-20);
        font-size: 14px;
        padding: 0px;
      }
    }
  }

  #map-button .tool-icon {
    background-position-y: -188px;
  }
  #scatter-button .tool-icon {
    background-position-y: -94px;
  }
  #timeline-button .tool-icon {
    background-position-y: -282px;
  }
  #place-button .tool-icon {
    background-position-y: -376px;
  }
  #download-button .tool-icon {
    background-position-y: 0;
  }
}

// Styling for the learn more section
#homepage section .learn-more {
  display: flex;
  flex-direction: row;
  flex-wrap: wrap-reverse;
  margin: $section-vmargin 0;

  @include media-breakpoint-up(md) {
    flex-wrap: nowrap;
  }

  #learn-more-icon-container {
    flex: none;
    position: relative;
    margin: 0 auto;

    @include media-breakpoint-up(md) {
      width: 204px;
      margin: 0 56px 0 0;
    }

    @include media-breakpoint-up(lg) {
      transform: scale(1);
      width: 306px;
    }

    #learn-more-icon {
      margin: 0 auto;
      background-image: url("/images/home-sprite.svg");
      background-position: -413px 0;
      width: 306px;
      height: 225px;

      @include media-breakpoint-up(md) {
        position: absolute;
        top: 50%;
        transform: scale(0.65) translate(0, -45%);
        transform-origin: 0 0;
      }

      @include media-breakpoint-up(lg) {
        transform: scale(1) translate(0, -45%);
      }
    }
  }

  .learn-more-content {
    h3 {
      margin-bottom: 24px;
    }

    p {
      color: var(--gm-3-ref-neutral-neutral-20);
      font-size: 16px;
      font-weight: 400;
      line-height: 24px;
      margin-bottom: 18px;
    }
    .learn-more-links {
      display: grid;
      max-width: 600px;
      margin-bottom: 16px;
      grid-template-columns: 230px;
      @include media-breakpoint-up(md) {
        grid-template-columns: repeat(2, 200px);
      }
      @include media-breakpoint-up(lg) {
        grid-template-columns: repeat(2, 230px);
      }
      gap: 8px;
      a {
        align-items: center;
        color: var(--gm-3-sys-light-primary);
        display: flex;
        flex-direction: row;
        font-size: 14px;
        font-weight: 500;
        gap: 8px;
        line-height: 20px;
        padding: 10px 12px;
        text-decoration: none;
        &:hover {
          span:last-child {
            text-decoration: underline;
          }
        }
      }
    }
  }
}

// Styling for the learn more section
#homepage section .partners {
  display: flex;
  flex-direction: column;
  margin: $section-vmargin 0;

  h3 {
    margin-bottom: 48px;
  }

  .partner-items {
    display: flex;
    flex-direction: row;
    flex-wrap: wrap;
    gap: 24px;
    justify-content: center;
    max-width: 100%;

    @include media-breakpoint-up(lg) {
      justify-content: space-between;
    }
    .partner-logo {
      width: 120px;
      height: 120px;
      background-image: url("/images/home-sprite.svg");
      background-position-x: 0;
    }
  }
}<|MERGE_RESOLUTION|>--- conflicted
+++ resolved
@@ -25,21 +25,13 @@
 $topic-card-height: 365px;
 $topic-card-hgap: 24px;
 $topic-card-vgap: 24px;
-<<<<<<< HEAD
-$topic-card-image-height: 131px; //109px;
-=======
 $topic-card-image-height: 131px;
->>>>>>> 6ae8c57a
 $topic-card-image-width: 263px;
 $topic-card-image-sprite-x: 150px;
 $topic-card-image-sprite-y: 0;
 $max-topics-per-row: 3;
-<<<<<<< HEAD
-$section-vmargin: 64px;
-=======
 $section-vmargin: 100px;
 $topics-section-vmargin: 56px; // to keep it above the fold
->>>>>>> 6ae8c57a
 
 $animation-card-max-width: 905px;
 $animation-card-height: 326px; // NOTE: images are 363px tall
@@ -68,10 +60,6 @@
 
 .main-content {
   margin: 0;
-<<<<<<< HEAD
-  padding-bottom: $section-vmargin;
-=======
->>>>>>> 6ae8c57a
 }
 
 #homepage section {
@@ -92,11 +80,6 @@
 #homepage h3 {
   color: var(--gm-3-ref-neutral-neutral-20);
   font-family: $headings-font-family;
-<<<<<<< HEAD
-  font-size: 32px;
-  font-weight: 400;
-  line-height: 40px;
-=======
   font-weight: 400;
 }
 
@@ -133,7 +116,6 @@
   #homepage h4 {
     font-size: 22px;
   }
->>>>>>> 6ae8c57a
 }
 
 #homepage a.carousel-item-container,
@@ -173,12 +155,8 @@
   box-shadow: 0px 1px 2px 0px #0000004d;
   z-index: 100;
   position: relative;
-<<<<<<< HEAD
-  height: 123px;
-=======
   height: 142px;
   overflow: hidden;
->>>>>>> 6ae8c57a
 }
 
 // Styling for the search animation
@@ -367,11 +345,7 @@
 
 // Styling for the topics section
 #homepage #topics {
-<<<<<<< HEAD
-  margin-top: $section-vmargin;
-=======
   margin-top: $topics-section-vmargin;
->>>>>>> 6ae8c57a
 
   .topics-container {
     align-items: center;
