/**
 * Copyright 2020 Google LLC
 *
 * Licensed under the Apache License, Version 2.0 (the "License");
 * you may not use this file except in compliance with the License.
 * You may obtain a copy of the License at
 *
 *      http://www.apache.org/licenses/LICENSE-2.0
 *
 * Unless required by applicable law or agreed to in writing, software
 * distributed under the License is distributed on an "AS IS" BASIS,
 * WITHOUT WARRANTIES OR CONDITIONS OF ANY KIND, either express or implied.
 * See the License for the specific language governing permissions and
 * limitations under the License.
 */

.legend {
  margin-left: 35px;
  text-align: center;
}

.legend div {
  display: inline-block;
  padding: 1px 5px;
  font-size: 10px;
  line-height: 14px;
  color: white;
  margin: 2px;
  border-radius: 2px;
  text-shadow: rgba(0, 0, 0, 0.3) 0px 0 5px;
}

.legend-line {
  stroke-width: 2;
}

.legend-text {
<<<<<<< HEAD
  font-size: 13px;
=======
  font-size: 12px;
>>>>>>> 5e6e5871
}

#draw-tooltip {
  background-color: var(--dc-white);
  color: var(--dc-gray);
  font-size: 0.8rem;
  border-radius: 3px;
  border: 0.5px solid var(--dc-gray-lite);
  padding: 0.3rem;
  cursor: default;
}<|MERGE_RESOLUTION|>--- conflicted
+++ resolved
@@ -35,11 +35,7 @@
 }
 
 .legend-text {
-<<<<<<< HEAD
-  font-size: 13px;
-=======
   font-size: 12px;
->>>>>>> 5e6e5871
 }
 
 #draw-tooltip {
