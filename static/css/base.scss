/**
 * Copyright 2020 Google LLC
 *
 * Licensed under the Apache License, Version 2.0 (the "License");
 * you may not use this file except in compliance with the License.
 * You may obtain a copy of the License at
 *
 *      http://www.apache.org/licenses/LICENSE-2.0
 *
 * Unless required by applicable law or agreed to in writing, software
 * distributed under the License is distributed on an "AS IS" BASIS,
 * WITHOUT WARRANTIES OR CONDITIONS OF ANY KIND, either express or implied.
 * See the License for the specific language governing permissions and
 * limitations under the License.
 */

$dc-primary-color: #660000;

:root {
  --font-family: "Roboto", "Helvetica Neue", Arial, sans-serif !important;
  --breakpoint-xl: 1040px;
  --dc-red-lite: #9a0000;
  --dc-red-fade: #f0e6e7;
  --dc-gray: #3b3b3b;
  --dc-gray-lite: #ccc;
  --dc-white: #fff;
  --dc-blue: #67adff;
  // Following vars are overwritten in private dc modes
  --dc-primary: #{$dc-primary-color};
  --link-color: #{$dc-primary-color};
}

<<<<<<< HEAD
=======
:root.feedingamerica {
  --dc-primary: rgb(68, 97, 45);
  --link-color: rgb(68, 97, 45);
}

>>>>>>> c6daca4c
/** Bootstrap overrides **/
$link-color: var(--link-color);
$link-hover-color: $link-color;

$font-family-sans-serif: -apple-system, BlinkMacSystemFont, "Segoe UI", Roboto,
  "Helvetica Neue", Arial, sans-serif, "Apple Color Emoji", "Segoe UI Emoji",
  "Segoe UI Symbol";
$headings-font-family: "Public Sans", $font-family-sans-serif;

$font-size-base: 1.1rem;
$h1-font-size: 2rem;
$h2-font-size: 1.8rem;
$h3-font-size: 1.2rem;

$headings-font-weight: 600;

$grid-breakpoints: (
  xs: 0,
  sm: 576px,
  md: 768px,
  lg: 992px,
  xl: 1600px,
);

$container-max-widths: (
  sm: 540px,
  md: 720px,
  lg: 960px,
  xl: 1500px,
);

$hover-box-shadow: 0 1px 3px 1px rgb(66 66 66 / 20%),
  0 2px 8px 4px rgb(66 66 66 / 10%);

$theme-colors: (
  "primary": $dc-primary-color,
);

@import "~bootstrap/scss/bootstrap";

#main-nav .navbar-brand {
  font-size: 1.1rem;
  line-height: 24px;
  display: flex;
  align-items: center;
}

:root.feedingamerica .navbar-brand > a {
  display: inline-block;
  background: url(https://secure.feedingamerica.org/assets/images/sprites2018.png);
  background-position: -900px -100px;
  width: 120px;
  height: 65px;
  color: transparent !important;
}

#main-nav .navbar-brand a {
  color: #fff;
  font-weight: 500;
}

#main-nav .navbar-brand span,
#main-nav .navbar-brand span a {
  font-weight: 200;
  letter-spacing: 2px;
  margin-left: 0.4rem;
}

.main-content {
  margin: 3rem auto 6rem;
}

/** CSE **/
#main-header #___gcse_0 {
  width: 200px;
}

#main-header .gsib_a {
  padding: 3px 9px 3px 9px;
}

#main-header .gsib_b {
  display: none;
}

#main-header .gsc-input-box {
  border: none;
}

#main-header form.gsc-search-box,
#main-header table.gsc-search-box {
  margin-bottom: 0;
}

#main-header table.gsc-search-box td.gsc-input {
  padding-right: 0;
}

#main-header .gsc-search-button.gsc-search-button-v2 {
  background: rgba(255, 255, 255, 0.2) !important;
  border-radius: 0 10px 10px 0;
  border: none !important;
  margin: 0 0 1px 0;
  padding: 10px 10px 9px 8px;
}

#main-header #gsc-iw-id1 {
  border-radius: 10px 0 0 10px;
  border: 1px solid $gray-300;
  padding: 0;
}

#main-header #gs_tti50 input {
  background: none !important;
}

/** Shared page elements **/
#main-header {
  padding: 0.5rem 0;
  background: var(--dc-primary);
  box-shadow: 0px 2px 3px rgba(0, 0, 0, 0.1);
}

#main-header .nav-item.dropdown {
  margin-right: 1rem;
}

#main-header .dropdown-item:active {
  background-color: var(--link-color);
}

#main-nav .dropdown-item,
#main-nav .nav-link {
  /* Specify fonts in absolute px until we remove inclusion of MDL from tool pages */
  font-size: 14px;
  font-weight: 400;
  line-height: 24px;
}

#main-footer {
  background: #f0f0f0;
  margin-top: 3rem;
  padding-top: 3rem;
  /* Trick to get the footer to extend to the bottom of short pages */
  box-shadow: 0 50vh 0 50vh #f0f0f0;
}

#main-footer,
#main-footer h6 {
  font-size: 0.9rem;
}

#main-footer #sub-footer {
  border-top: 1px solid $gray-300;
  padding-top: 1.5rem;
  padding-bottom: 3rem;
  line-height: 2.5rem;
}

#sub-footer .btn,
#sub-footer a {
  margin-right: 0.75rem;
}

#sub-footer a:last-of-type {
  margin-right: 0;
}

#main-footer section a {
  display: block;
}

#main-footer .col-12,
#main-footer .col-sm-6 {
  margin-bottom: 2rem;
}

/* Spinner */
.screen,
#screen {
  display: none;
  position: absolute;
  left: 0;
  top: 0;
  background: rgba(0, 0, 0, 0.5);
  z-index: 100;
  width: 100%;
  height: 100%;
}

#spinner:not([hidden]) {
  position: absolute;
  top: 0;
  left: 0;
  right: 0;
  bottom: 0;
  display: flex;
  justify-content: center;
  align-items: center;
}

#spinner::after {
  content: "";
  z-index: 10;
  width: 80px;
  height: 80px;
  border: 2px solid #f3f3f3;
  border-top: 3px solid var(--dc-primary);
  border-radius: 100%;
  will-change: transform;
  animation: spin 1s infinite linear;
}

@keyframes spin {
  from {
    transform: rotate(0deg);
  }

  to {
    transform: rotate(360deg);
  }
}

#navbar-search-icon {
  display: flex;
  align-items: center;
}<|MERGE_RESOLUTION|>--- conflicted
+++ resolved
@@ -30,14 +30,6 @@
   --link-color: #{$dc-primary-color};
 }
 
-<<<<<<< HEAD
-=======
-:root.feedingamerica {
-  --dc-primary: rgb(68, 97, 45);
-  --link-color: rgb(68, 97, 45);
-}
-
->>>>>>> c6daca4c
 /** Bootstrap overrides **/
 $link-color: var(--link-color);
 $link-hover-color: $link-color;
