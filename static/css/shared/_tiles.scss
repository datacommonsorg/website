/**
 * Copyright 2022 Google LLC
 *
 * Licensed under the Apache License, Version 2.0 (the "License");
 * you may not use this file except in compliance with the License.
 * You may obtain a copy of the License at
 *
 *      http://www.apache.org/licenses/LICENSE-2.0
 *
 * Unless required by applicable law or agreed to in writing, software
 * distributed under the License is distributed on an "AS IS" BASIS,
 * WITHOUT WARRANTIES OR CONDITIONS OF ANY KIND, either express or implied.
 * See the License for the specific language governing permissions and
 * limitations under the License.
 */

/**
 * Styling for tile components.
 */

@forward "ranking_unit";
@forward "chart_embed";
@use "../base";

$chart-container-top-margin: 20px;
$highlight-font-family: base.$headings-font-family;
$box-shadow-8dp: 0 8px 10px 1px rgba(0, 0, 0, 0.14),
  0 3px 14px 2px rgba(0, 0, 0, 0.12), 0 5px 5px -3px rgba(0, 0, 0, 0.4);

.chart-container {
  margin-top: $chart-container-top-margin;
  position: relative;
  width: 100%;

  .sources {
    font-size: 11px;
    font-weight: 500;
    line-height: 16px;
  }

  .chart-headers,
  .ranking-header-section {
    margin-bottom: 14px;

    h4 {
      text-align: left;
      font-size: 16px;
      font-weight: 500;
      line-height: 24px;
      margin-bottom: 2px;
    }
  }

  footer {
    margin-left: inherit !important;
    margin-right: 0 !important;
    display: flex;
    flex-direction: column;
    justify-content: space-between;
    min-height: 1.1rem;
    padding: 16px 24px;
    border-top: var(--border-primary);

    .main-footer-section {
      display: flex;
      justify-content: space-between;
      width: 100%;
    }

    .outlinks {
      display: flex;
      gap: 14px;
    }

    .outlink-item {
      display: flex;
      align-items: center;
      color: var(--link-color);
      font-size: 11px;

      .material-icons-outlined {
        font-size: 16px;
        padding-right: 2px;
      }
    }
  }
}

.chart-container.map-chart,
.chart-container.scatter-chart,
.chart-container.bivariate-chart,
.chart-container.line-chart,
.chart-container.bar-chart,
.chart-container.histogram-chart,
.chart-container.disaster-event-map-tile {
  border: var(--border-primary);
  border-radius: var(--border-radius-primary);
  padding: 0;
}

.chart-container.ranking-tile {
  padding-top: 15.5px;
}

.svg-container,
.scatter-svg-container {
  min-height: 200px;
  width: 100%;
}

.chart-content {
  display: flex;
  flex-direction: column;
  flex-grow: 1;
  padding: 24px 24px 16px 24px;
  position: relative;
}

.initial-loading-placeholder {
  background-color: var(--light);
}

/**
 * highlight tile
 */

.highlight-tile {
  display: flex;
  flex-direction: column;
  padding: 24px;
  font-family: $highlight-font-family;
  margin-bottom: 1rem;
  background: rgba(223, 243, 255, 0.5);
  border-radius: var(--border-radius-primary);
  gap: 8px;

  .stat {
    display: flex;
    flex-direction: column;
    gap: 2px;

    .number {
      font-size: 57px;
      font-weight: 400;
      line-height: 64px;
    }

    .metadata {
      font-size: 24px;
      font-weight: 400;
      line-height: 32px;
    }
  }

  .desc {
    font-size: 22px;
    line-height: 28px;
    color: var(--gm-3-ref-neutral-neutral-40);
  }

  .sources {
    margin-top: 7px;
  }
}

/**
 * scatter tile
 */

.scatter-svg-container {
  font-size: 0.75rem;
  z-index: 2;

  circle:hover {
    stroke: var(--dc-gray);
    stroke-width: 1.5;
  }

  circle {
    r: 3.5;
  }
}

.scatter-spinner {
  position: absolute;
  top: 0;
  bottom: 0;
  left: 0;
  right: 0;
}

<<<<<<< HEAD
#scatter-tooltip {
  background-color: var(--dc-gray-lite);
  box-shadow: 0 3px 6px 0 rgba(0, 0, 0, 0.2);
  font-size: 10pt;
  padding: 10px;
  border-radius: 8px;
  opacity: 0.9;
  z-index: 2;
  border: 0.5px solid var(--dc-gray-lite);
  word-break: break-word;  
  white-space: normal;
  position: relative;
}

#scatter-tooltip header {
  font-weight: bold;
  margin-bottom: 0.5rem;
}

#scatter-tooltip footer {
  margin-top: 0.5rem;
}

=======
.scatter-tile-content {
  position: relative;
}

>>>>>>> fe84b8cc
/**
 * text tile
 */
.text-tile {
  font-family: $highlight-font-family;
  margin-bottom: 1rem;
  padding: 20px 32px;
  background: rgba(223, 243, 255, 0.5);
  border-radius: var(--border-radius-primary);

  .fade-text {
    mask-image: linear-gradient(180deg, rgba(250,250,250), 85%, transparent);
    -webkit-mask-image: linear-gradient(180deg, rgba(250,250,250), 85%, transparent);
  }

  .show-more-toggle {
    margin-left: auto;
    width: fit-content;
    font-size: 18px;
    color: var(--link-color);
  }

  .show-more-toggle:hover {
    cursor: pointer;
  }

  .text-body {
    font-size: 18px;
    color: var(--gm-3-ref-neutral-neutral-40);
  }

  .text-header {
    font-size: 28px;
    font-weight: 600;
    line-height: 32px;
    margin: 16px 0;
    color: var(--gm-3-ref-neutral-neutral-40);
  }




}

/**
 * ranking tile
 */

.ranking-tile {
  display: grid;
  grid-column-gap: $chart-container-top-margin;
  grid-row-gap: $chart-container-top-margin;

  .ranking-list thead td {
    font-weight: 600;
    font-size: 0.8rem;
  }

  footer {
    padding: 16px 0;
  }
}

.ranking-unit-container {
  padding: 0 0.5rem;
  display: flex;
  flex-direction: column;

  .ranking-list {
    flex-grow: 1;
  }
}

/**
 * map tile
 */

.map-chart .svg-container {
  display: flex;

  .map {
    flex-grow: 1;
  }

  .legend {
    height: fit-content;
    width: fit-content;
    align-self: center;
  }
}

.map-zoom-button-section {
  width: fit-content;
  position: absolute;
  bottom: 16px;
  z-index: 2;
}

.map-zoom-button {
  cursor: pointer;
  border: var(--border-primary);
  padding: 0.1rem;
  display: flex;
  width: fit-content;
  background-color: var(--gm-3-white);
}

.map-zoom-button:hover {
  background-color: var(--dc-gray-lite);
}

/**
 * disaster event map tile
 */

.disaster-event-map-tile {
  .disaster-event-map-controls {
    display: flex;
    justify-content: space-between;
    align-items: center;
    margin-top: 15px;
  }

  .disaster-event-map-breadcrumbs,
  .disaster-event-map-breadcrumb-entry,
  .disaster-event-map-breadcrumb-entry-selected {
    display: flex;
    align-items: center;
    flex-wrap: wrap;
    cursor: default;
  }

  .disaster-event-map-breadcrumb-entry-selected,
  .disaster-event-map-breadcrumb-entry:hover {
    color: var(--dc-primary);
  }

  .disaster-event-map-breadcrumbs {
    margin-top: 1rem;
  }

  .disaster-event-map-container {
    position: relative;
    display: flex;
  }

  .disaster-event-map-error-message {
    padding: 1rem 0;
  }

  .disaster-event-map-legend-entry {
    display: flex;
    align-items: center;
    padding: 0.1rem 0.5rem 0.1rem 0.5rem;
    font-size: 0.9rem;
    cursor: pointer;
    border-radius: 1rem;
  }

  .disaster-event-map-legend-entry:hover {
    background-color: rgba(0, 0, 0, 0.05);
  }

  .disaster-event-map-legend-color {
    width: 1rem;
    height: 1rem;
    margin-right: 0.5rem;
    border-radius: 50%;
    border-style: solid;
    border-width: 2px;
  }

  .disaster-event-map-legend {
    display: flex;
    min-height: 25px;
  }

  .disaster-event-map-zoom-button-section {
    width: fit-content;
    position: absolute;
    top: 0;
    border: var(--border-primary);
    margin: 1rem;
    z-index: 2;
  }

  .disaster-event-map-zoom-button {
    cursor: pointer;
    border: var(--border-primary);
    padding: 0.1rem;
    display: flex;
    width: fit-content;
    background-color: var(--gm-3-white);
  }

  .disaster-event-map-zoom-button:hover {
    background-color: var(--dc-gray-lite);
  }

  #disaster-event-map-info-card {
    position: absolute;
    border: var(--border-primary);
    background-color: var(--gm-3-white);
    max-width: 18rem;
    max-height: 15rem;
    overflow-y: auto;
    box-shadow: $box-shadow-8dp;
    z-index: 100;
  }

  .disaster-event-map-info-card-content {
    padding: 0.5rem;
    word-break: break-word;
    font-size: 0.9rem;
  }

  .disaster-event-map-info-card-header {
    display: flex;
    justify-content: space-between;
    margin-bottom: 0.5rem;
    font-size: 0.9rem;
  }

  .disaster-event-map-info-card-title {
    font-weight: 500;
  }

  .disaster-event-map-info-card-info {
    display: flex;
    flex-direction: column;
  }

  .disaster-event-map-info-card-header i {
    margin-left: 0.5rem;
    cursor: default;
  }

  .disaster-event-map-info-card-footer {
    margin-top: 0.5rem;
  }

  svg {
    background: #eee;
  }

  path.region-highlighted,
  path.region-highlighted-no-click {
    cursor: default;
  }

  path.highlighted {
    fill: var(--gm-3-white);
    stroke-width: 2px;
  }

  path.region-highlighted {
    stroke: var(--dark);
    stroke-width: 2px;
  }

  .dot {
    stroke-width: 0.3px;
  }

  .map-polygon-layer {
    opacity: 0.4;
  }

  .dot {
    opacity: 0.7;
  }

  .map-path-highlight {
    stroke-width: 1.5px;
    opacity: 1;
  }

  .map-polygon-highlight {
    stroke: black;
    stroke-width: 0.5px;
    opacity: 1;
  }

  .dot:hover,
  .dot:focus {
    stroke: black;
    stroke-width: 2px;
  }
}

.disaster-event-map-chart-section {
  flex-grow: 1;
}

/**
 * place overview tile
 */

.chart-container.place-overview-tile {
  font-size: 1rem;
  background-color: var(--gm-3-white);

  .factoid {
    padding: 0 !important;
  }

  .row {
    margin-left: 1rem !important;
    margin-right: 1rem !important;
  }
}

.map-container {
  height: 100%;
  min-height: 200px;
}

.subtopics-section {
  display: flex;
  flex-wrap: wrap;
  align-items: center;
}

.subtopics-section h3 {
  margin-right: 0.5rem;
  margin-bottom: 0;
}

.subtopic-links-container {
  display: flex;

  a {
    margin-right: 0.5rem;
  }
}

/**
 * Top event tile
 */

.top-event-content {
  min-height: 325px;
}

.nl-feedback {
  align-items: center;
  display: flex;
  justify-content: space-between;

  .nl-feedback-text {
    color: var(--success);
    font-style: italic;
  }

  .nl-feedback-actions {
    display: flex;
    justify-content: right;
    font-size: 0.75rem;
  }

  .material-icons-outlined {
    font-size: 16px;
    color: var(--link-color);
  }
}

.feedback-emoji {
  padding: 0.1rem 0.3rem;
}

.feedback-emoji:not(.feedback-emoji-dim):hover {
  background: #e9e9e9;
  border-radius: var(--border-radius-primary);
  cursor: pointer;
}

.feedback-emoji-dim {
  opacity: 0.3;
  user-select: none;
}<|MERGE_RESOLUTION|>--- conflicted
+++ resolved
@@ -189,7 +189,6 @@
   right: 0;
 }
 
-<<<<<<< HEAD
 #scatter-tooltip {
   background-color: var(--dc-gray-lite);
   box-shadow: 0 3px 6px 0 rgba(0, 0, 0, 0.2);
@@ -213,12 +212,10 @@
   margin-top: 0.5rem;
 }
 
-=======
 .scatter-tile-content {
   position: relative;
 }
 
->>>>>>> fe84b8cc
 /**
  * text tile
  */
