/**
 * Copyright 2023 Google LLC
 *
 * Licensed under the Apache License, Version 2.0 (the "License");
 * you may not use this file except in compliance with the License.
 * You may obtain a copy of the License at
 *
 *      http://www.apache.org/licenses/LICENSE-2.0
 *
 * Unless required by applicable law or agreed to in writing, software
 * distributed under the License is distributed on an "AS IS" BASIS,
 * WITHOUT WARRANTIES OR CONDITIONS OF ANY KIND, either express or implied.
 * See the License for the specific language governing permissions and
 * limitations under the License.
 */

@use "./shared/subject_page";
@import "./tools/base_tools";
@import "./draw";
@import "./draw_choropleth";
@import "./draw_scatter";
@import "./shared/item_list";
@import "./shared/story_block";
@import "./shared/story_chart";

#main-header {
  height: 72px;
}

.explore-container {
  display: flex;
  flex-direction: column;
  font-size: 1rem;

  h1 {
    font-size: 2.25rem;
    margin: 3rem 0;
    font-weight: 300;
  }

  .explore-search {
    align-items: center;
    display: flex;
    flex-direction: column;
    flex-shrink: 0;
    height: 79px;
    margin: 24px 0 46px 0;
    width: 100%;

    .btn {
      height: 2.5rem;
      border-top-left-radius: 0;
      border-bottom-left-radius: 0;
    }

    .early-preview-tag {
      color: var(--gm-3-ref-secondary-secondary-30);
      font-family: $font-family-sans-serif;
      font-size: 11px;
      font-style: normal;
      font-weight: 500;
      letter-spacing: 0.1px;
      line-height: 16px;
      margin-bottom: 6px;
      margin-left: auto;
      margin-right: 37.93px;
      text-align: right;
      text-transform: uppercase;
    }

    .search-bar {
      align-items: center;
      background: var(--gm-3-ref-secondary-secondary-99);
      border-radius: 28px;
      border: var(--border);
      display: flex;
      flex-shrink: 0;
      gap: 4px;
      height: 56px;
      margin: 1px;
      padding: 0px;
      width: 100%;

      .search-bar-content {
        align-items: center;
        align-self: stretch;
        display: flex;
        flex-shrink: 0;
        gap: 4px;
        height: 100%;
        padding: 4px 8px 4px 24px;
        width: 100%;

        #rich-search-button {
          cursor: pointer;
          flex-shrink: 0;
          height: 42px;
          width: 42px;
        }

        .search-input-text {
          align-items: center;
          align-self: stretch;
          background: transparent;
          border: none;
          color: var(--gm-3-ref-neutral-neutral-40);
          display: flex;
          flex: 1 0 0;
          font-family: $font-family-sans-serif;
          font-size: 16px;
          font-style: normal;
          font-weight: 400;
          gap: 10px;
          height: 48px;
          line-height: 24px;
          padding: 0px;
        }

        .search-input-text:focus {
          // Overwrite default focus
          box-shadow: none !important;
        }
      }
    }
  }

  .explore-title {
    display: flex;
    flex-direction: row;
    gap: 20px;
    margin-bottom: 40px;

    &-text {
      display: flex;
      flex-direction: column;

      h1 {
        margin: 0;
        color: var(--gm-3-ref-neutral-neutral-20);
        font-size: 28px;
        font-style: normal;
        font-weight: 400;
        line-height: 36px;
        margin-bottom: 8px;
      }

      p {
        color: #000;
        font-size: 14px;
        font-style: normal;
        font-weight: 400;
        line-height: 20px;
        margin-bottom: 0;
      }
    }

    &-image {
      img {
        width: 138px;
        height: 93px;
        flex-shrink: 0;
      }
    }
  }

  .explore-title-sub-topics {
    max-width: 500px;
<<<<<<< HEAD
    overflow: hidden;
  }
  // TODO: Dedupe these styles. They are for the ItemList component and are currently duplicated from explore.scss.
  .explore-topics-box {
    display: flex;

    .explore-relevant-topics {
      min-width: 120px;
      font-size: 14px;
      font-weight: 500;
      line-height: 20px;
      color: #1f1f1f;
      opacity: 0.38;
    }
  }

  .explore-item-list {
    font-size: 14px;
    font-weight: 500;
    color: var(--gm-3-sys-light-primary);
    margin-left: -12px;

    .explore-item-box {
      display: inline-block;
      margin-bottom: 5px;
    }

    .explore-item-box::before {
      content: "•";
      color: black;
      display: inline-block;
      width: 8px;
    }

    .item-list-text {
      margin: 10px 12px;
      line-height: 20px;
    }

    .item-list-text:hover {
      cursor: pointer;
    }
=======
>>>>>>> 91df79ab
  }

  .topic-queries {
    margin-bottom: 2rem;
    font-family: $font-family-sans-serif;

    ul {
      padding: 0;

      li {
        list-style: none;
        line-height: 1.5rem;
        margin-left: 32px;
        margin-bottom: 12px;
      }
    }

    .topic-title {
      font-family: $headings-font-family;
      font-size: 22px;
      font-weight: 400;
      line-height: 28px;
      margin-bottom: 20px;
    }
  }

  .topic-more {
    margin: 2rem 0;
  }

  .topic-sources {
    margin: 2rem 0;
    font-size: 0.9rem;
    color: var(--gray);
    font-style: italic;
  }
}<|MERGE_RESOLUTION|>--- conflicted
+++ resolved
@@ -165,51 +165,6 @@
 
   .explore-title-sub-topics {
     max-width: 500px;
-<<<<<<< HEAD
-    overflow: hidden;
-  }
-  // TODO: Dedupe these styles. They are for the ItemList component and are currently duplicated from explore.scss.
-  .explore-topics-box {
-    display: flex;
-
-    .explore-relevant-topics {
-      min-width: 120px;
-      font-size: 14px;
-      font-weight: 500;
-      line-height: 20px;
-      color: #1f1f1f;
-      opacity: 0.38;
-    }
-  }
-
-  .explore-item-list {
-    font-size: 14px;
-    font-weight: 500;
-    color: var(--gm-3-sys-light-primary);
-    margin-left: -12px;
-
-    .explore-item-box {
-      display: inline-block;
-      margin-bottom: 5px;
-    }
-
-    .explore-item-box::before {
-      content: "•";
-      color: black;
-      display: inline-block;
-      width: 8px;
-    }
-
-    .item-list-text {
-      margin: 10px 12px;
-      line-height: 20px;
-    }
-
-    .item-list-text:hover {
-      cursor: pointer;
-    }
-=======
->>>>>>> 91df79ab
   }
 
   .topic-queries {
