--- conflicted
+++ resolved
@@ -291,7 +291,20 @@
   color: #666;
 }
 
-<<<<<<< HEAD
+#timeline-lower-pane {
+  display: flex;
+}
+
+.chart-svg {
+  margin-bottom: 10px;
+}
+
+.card {
+  box-shadow: 0 2px 4px 0 rgba(0, 0, 0, 0.2);
+  padding: 7px 15px;
+  margin: 12px 0;
+}
+
 .checkbox {
   cursor: pointer;
   width: 14px;
@@ -309,19 +322,4 @@
 .chartOption {
   display: inline-block; /* change the display type           */
   margin-bottom: 6px;
-  margin-top: 20px;   
-=======
-#timeline-lower-pane {
-  display: flex;
-}
-
-.chart-svg {
-  margin-bottom: 10px;
-}
-
-.card {
-  box-shadow: 0 2px 4px 0 rgba(0, 0, 0, 0.2);
-  padding: 7px 15px;
-  margin: 12px 0;
->>>>>>> 080b66af
-}+  margin-top: 20px; }