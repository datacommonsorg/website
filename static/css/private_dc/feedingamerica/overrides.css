:root #dc-fa {
  --dc-primary: rgb(68, 97, 45);
  --link-color: rgba(233,131,0);
}

/* header#main-nav */
#main-nav {
  padding: 9px 0 18px 0;
  position: relative;
  z-index: 2;
  -moz-box-shadow: 0 5px 5px 0 rgba(6, 6, 6, 0.18);
  -webkit-box-shadow: 0 5px 5px 0 rgba(6, 6, 6, 0.18);
  box-shadow: 0 5px 5px 0 rgba(6, 6, 6, 0.18);
}

header#main-nav {
  width: 100%;
  overflow: hidden;
  height: 114px;
}
#main-nav #logo {
  transition: all 0.3s;
}
#main-nav .container {
  padding: 0;
}
#main-nav a,
#main-nav a * {
  text-decoration: none;
}
#logo {
  float: left;
  margin-top: 0;
  width: 197px;
  height: auto;
  padding-left: 9px;
}
#logo a {
  display: block;
}
#logo a img {
  display: block;
  width: 100%;
}

#main-nav .navbar-nav a:focus,
#main-nav .navbar-nav a:hover {
  color: #ffffff;
  background-color: #4e5b31;
}

.nav {
  padding-left: 0;
  margin: 0;
  list-style: none;
}
.navbar-default .navbar-nav > li > a {
  padding: 8px 24px;
  color: #4e5b31;
  font-size: 16px;
  line-height: 19px;
  display: block;
  min-height: 2em;
}
#nav-about,
#nav-faq {
  line-height: 2em;
}
@media only screen and (max-width: 768px) {
  .navbar-default .navbar-nav > li {
    border-top: 1px solid #d9d9d9;
    border-left: none !important;
    border-right: none !important;
  }
}
@media only screen and (min-width: 768px) and (max-width: 991px) {
  .navbar-default .navbar-nav > li > a {
    font-size: 14px !important;
    padding: 8px 12px;
  }
  .navbar-default .navbar-nav > li {
    border: none !important;
  }
}

.navbar-default .navbar-nav > li > a span {
  display: block;
  text-align: center;
}
.navbar-default .navbar-nav > li > a.dropdown-toggle,
.navbar-default .navbar-nav > li > a.dropdown-toggle span {
  display: initial;
  padding: 0;
}
.navbar-default .navbar-nav {
  text-transform: uppercase;
}
.navbar-default .navbar-nav > li:first-child {
  border-left: 1px solid #d9d9d9;
}
.navbar-default .navbar-nav > li {
  border-right: 1px solid #d9d9d9;
}
.navbar.dropdown {
  z-index: 101;
}
.navbar-nav > li {
  float: left;
}
.nav > li {
  position: relative;
  display: block;
}
.navbar-#main-nav {
  float: left;
}
.navbar-toggler {
  border-color: rgba(78, 97, 45, .5);
}
.navbar-toggler-icon {
  background-image: url("data:image/svg+xml,%3csvg xmlns='http://www.w3.org/2000/svg' width='30' height='30' viewBox='0 0 30 30'%3e%3cpath stroke='rgba%2878, 91, 49, 0.5%29' stroke-linecap='round' stroke-miterlimit='10' stroke-width='2' d='M4 7h22M4 15h22M4 23h22'/%3e%3c/svg%3e")
}
.navbar-toggle {
  display: none;
  position: relative;
  float: right;
  padding: 9px 10px;
  margin-top: 8px;
  margin-right: 15px;
  margin-bottom: 8px;
  background-color: transparent;
  border: 1px solid transparent;
  -webkit-border-radius: 4px;
  -moz-border-radius: 4px;
  -o-border-radius: 4px;
  border-radius: 4px;
  background-image: none;
}
.navbar-toggle:focus,
.navbar-toggle:hover {
  background-color: transparent;
}
.sr-only {
  position: absolute;
  width: 1px;
  height: 1px;
  padding: 0;
  margin: -1px;
  overflow: hidden;
  clip: rect(0, 0, 0, 0);
  border: 0;
}

<<<<<<< HEAD
/* footer#main-footer */
=======
/* #main-footer */
>>>>>>> 5a743d34

#main-footer .container {
  padding: 0;
}
html.gecko.ff #main-footer .container {
  display: inline-block;
}
#main-footer a,
#main-footer a:link,
#main-footer a:visited {
  color: #ffffff;
  text-decoration: none;
}
#main-footer a:focus,
#main-footer a:hover {
  color: #cccccc;
  text-decoration: none;
}
#footer_row_one {
  margin-bottom: 40px;
  text-align: right;
  position: relative;
}
#footer_logo {
  float: left;
  width: 161px;
}
#footer_logo a {
  display: block;
}
#footer_logo a img {
  display: block;
  width: 100%;
}
#footer_nav {
  list-style: none;
  margin: 0;
  padding: 0;
  position: absolute;
  bottom: 0;
  left: 190px;
  height: 49px;
  line-height: 49px;
  border-left: 1px solid #999999;
}
#footer_nav li {
  display: inline-block;
  margin-left: 30px;
}
#footer_row_two {
  text-align: right;
  position: relative;
  padding-bottom: 30px;
  margin-bottom: 30px;
  border-bottom: 1px solid #999999;
}
#footer_badges {
  position: absolute;
  bottom: 30px;
  right: 0;
}
#footer_badges img {
  vertical-align: top;
}
#footer_badges a:first-child img {
  margin-right: 30px;
}
#footer_social {
  float: left;
  text-align: left;
}
#footer_social span {
  display: block;
  margin-bottom: 15px;
}
.social_icons {
  list-style: none;
  display: inline-block;
  margin: 0;
  padding: 0;
}
#main-footer .social_icons {
  float: left;
}
.social_icons li {
  display: inline-block;
  vertical-align: top;
  float: left;
  margin-left: 10px;
}
.social_icons.first li:first-child {
  margin-left: 0;
}
.social_icons li a {
  font-size: 0;
  text-indent: -9000px;
  display: block;
  position: relative;
  width: 50px !important;
  height: 50px;
}
.social_icons > li > a > span {
  position: absolute;
  bottom: 0;
  visibility: hidden;
}
#footer_links {
  text-align: center;
  margin-bottom: 30px;
}
#footer_links a {
  display: inline-block;
  margin: 0 17px;
}
#footer_links a:after {
  content: " ›";
}
#footer_text {
  text-align: center;
  font-size: 12px;
  font-weight: 200;
}
#footer_copyright p {
  margin: 0 0 20px 0;
}
#footer_disclaimer p {
  margin: 0;
}
#footer_disclaimer p:first-child {
  margin: 0 0 10px 0;
}
#footer_col_two ul.footer_nav_redesign li.footer-head,
.help-boxes h3 {
  text-transform: uppercase;
}
ul.footer_nav_redesign {
  display: inline-block;
  vertical-align: top;
  margin: 20px 0 20px 33px;
  list-style-type: none;
  padding: 0;
}
.footer_nav_redesign li.footer-head h2 {
  font-size: 14px;
  font-weight: 500;
  line-height: 26px;
  margin-bottom: 0;
}
.footer_nav_redesign li.footer-head h2:after {
  content: " â€º";
}
#footer_logo,
#footer_social,
#main-footer .social_icons {
  float: none;
}
#footer_social {
  margin: 40px 0 20px;
}
#footer_badges {
  position: static;
  float: left;
}
#footer_col_one,
#footer_col_two {
  display: inline-block;
}
#footer_col_one {
  width: 25%;
}
#footer_col_two {
  width: 73%;
  vertical-align: top;
}
#footer_col_two ul:first-child {
  display: none;
}
#footer_col_two ul:nth-child(2n) {
  max-width: 16%;
}
#footer_col_two ul:nth-child(3n) {
  max-width: 24%;
}
#footer_col_two ul:nth-child(4n) {
  max-width: 20%;
}
#footer_col_two ul:nth-child(5n) {
  max-width: 19%;
}
.footer_nav_redesign li {
  font-size: 12px;
  line-height: 16px;
  padding: 5px 0;
  text-align: left;
}
.social_icons li a {
  background-image: url(/images/fa/sprites.png);
}
.social_icons li.fbk a,
.social_icons li.fbk a:focus,
.social_icons li.fbk a:hover {
  background-position: 0 0;
}
.social_icons li.twt a,
.social_icons li.twt a:focus,
.social_icons li.twt a:hover {
  background-position: -100px 0;
}
.social_icons li.igm a,
.social_icons li.igm a:focus,
.social_icons li.igm a:hover {
  background-position: -200px 0;
}
.social_icons li a:focus,
.social_icons li a:hover {
  opacity: 0.8;
}
#footer_badges a:first-child img {
  width: 70px;
  margin-right: 10px;
}
#footer_badges a:nth-child(2) img {
  width: 90px;
}

@media screen and (min-width: 768px) and (max-width: 991px) {
  #footer_col_two ul.footer_nav_redesign {
    margin: 20px 0 20px 10px;
  }
  #footer_col_two ul.footer_nav_redesign:nth-child(1) {
    width: 18%;
  }
  #footer_col_two ul.footer_nav_redesign:nth-child(3) {
    width: 20%;
  }
  #footer_col_two ul.footer_nav_redesign:nth-child(2) {
    width: 27%;
  }
  #footer_col_two ul.footer_nav_redesign:nth-child(4) {
    width: 24%;
  }
  #footer_links a {
    margin: 0 10px;
  }
  #footer_badges a:first-child img {
    width: 70px;
    display: inline-block;
    margin-right: 10px;
  }
  #footer_badges a:nth-child(2) img {
    width: 90px;
    display: inline-block;
  }
}
@media screen and (max-width: 767px) {
  .footer_nav_redesign li {
    display: none;
  }
  .footer_nav_redesign li.footer-head {
    display: block;
    text-align: right;
  }
  #footer_col_two ul.footer_nav_redesign {
    display: block;
  }
  #footer_col_two {
    width: 40%;
  }
  #footer_col_two ul:first-child {
    display: none;
  }
  #footer_col_two ul:nth-child(2n) {
    max-width: none;
  }
  #footer_col_two ul:nth-child(3n) {
    max-width: none;
  }
  #footer_col_two ul:nth-child(4n) {
    max-width: none;
  }
  #footer_col_two ul:nth-child(5n) {
    max-width: none;
  }
  #footer_col_one {
    width: 45%;
    margin-left: 30px;
  }
  #footer_social {
    padding: 0;
    border-bottom: 0;
    margin: 30px 0;
  }
  #footer_badges {
    text-align: left;
    max-width: 150px;
  }
  #footer_badges a:first-child img {
    width: 90px;
    margin-bottom: 15px;
  }
  #footer_badges a:nth-child(2) img {
    width: 90px;
  }
}

/* DC OVERRIDES */
#dc-fa #main-nav #logo {
  margin-top: 0;
  width: 157px;
}

#dc-fa #main-nav #logo a img {
  width: 75%;
  height: 75%;
}

#dc-fa #main-nav .container-fluid {
  padding-left: 15px;
}

#dc-fa #main-nav h1 {
  font-size: 17.6px;
  font-weight: 500;
  font-family: -apple-system, "system-ui", "Segoe UI", Roboto, "Helvetica Neue", Arial, sans-serif, "Apple Color Emoji", "Segoe UI Emoji", "Segoe UI Symbol";
  display: inline-block;
  line-height: 56px;
  margin-top: 6px;
  margin-bottom: 0;
}

#dc-fa #main-nav h1 a {
  color: #4e5b31
}

#page-about #nav-about,
#page-faq #nav-faq,
#page-timeline #nav-timeline,
#page-scatter #nav-scatter,
#page-map #nav-map {
  background: #4e5b31;
  color: #fff;
}

#dc-fa header#main-nav {
  height: auto;
}

#dc-fa #main-nav .navbar-collapse {
  margin-top: 6px;
}

#dc-fa .btn.btn-primary {
  background-color: rgba(233,131,0);
}

#dc-fa #main-footer {
  background-color: #333333;
  color: #ffffff;
}
#dc-fa #main-footer .container .container {
  padding: 29px 0 70px 0;
}
#dc-fa #main-footer .separator {
  background: white;
  width: 100%;
  height: 1px;
  margin: 2.5rem 0;
}
#dc-fa .navbar {
  padding: 0 1rem;
}

#dc-fa #main-#main-footer #sub-#main-footer {
  border: none! important;
}

#dc-fa #bq-link {
  display: none;
}<|MERGE_RESOLUTION|>--- conflicted
+++ resolved
@@ -151,11 +151,9 @@
   border: 0;
 }
 
-<<<<<<< HEAD
+
 /* footer#main-footer */
-=======
-/* #main-footer */
->>>>>>> 5a743d34
+
 
 #main-footer .container {
   padding: 0;
@@ -528,7 +526,7 @@
   padding: 0 1rem;
 }
 
-#dc-fa #main-#main-footer #sub-#main-footer {
+#dc-fa #main-footer #sub-footer {
   border: none! important;
 }
 
