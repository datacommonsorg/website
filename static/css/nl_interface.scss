--- conflicted
+++ resolved
@@ -299,7 +299,10 @@
   }
 }
 
-<<<<<<< HEAD
+.disaster-event-map-selectors-section {
+  padding-bottom: 10px;
+}
+
 .chart-container {
   .legend div {
     font-size: 12px;
@@ -308,8 +311,4 @@
       text-shadow: 0 0 7px #000;
     }
   }
-=======
-.disaster-event-map-selectors-section {
-  padding-bottom: 10px;
->>>>>>> ecf727a0
 }