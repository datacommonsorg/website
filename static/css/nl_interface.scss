--- conflicted
+++ resolved
@@ -32,11 +32,8 @@
 $question-text-color: var(--dark);
 $chart-svg-height: 200px;
 $answer-min-height: 100vh;
-<<<<<<< HEAD
 $text-color: inherit;
-=======
 $search-section-bottom-height: 7rem;
->>>>>>> 9942ea82
 
 #main-header,
 #main-footer {
@@ -67,15 +64,9 @@
 
 #search-section-container-bottom {
   position: fixed;
-<<<<<<< HEAD
-  bottom: 0;
-  width: 100vw;
-  padding-top: $page-vertical-padding;
-=======
   top: calc(100% - #{$search-section-bottom-height});
   height: $search-section-bottom-height;
   transition: top 225ms cubic-bezier(0, 0, 0.2, 1) 0ms;
->>>>>>> 9942ea82
   background-image: linear-gradient(
     180deg,
     $answer-background-color-transparent,
@@ -86,7 +77,7 @@
 #search-container {
   font-size: 0.9rem;
   width: 100vw;
-  padding-top: $page-vertical-margin;
+  padding-top: $page-vertical-padding;
 
   .search-section {
     align-items: flex-end;
@@ -415,4 +406,8 @@
       text-shadow: 0 0 7px #000;
     }
   }
+}
+
+#subject-page-main-pane .col-12 {
+  padding-bottom: 1em;
 }