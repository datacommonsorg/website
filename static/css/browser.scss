/**
 * Copyright 2020 Google LLC
 *
 * Licensed under the Apache License, Version 2.0 (the "License");
 * you may not use this file except in compliance with the License.
 * You may obtain a copy of the License at
 *
 *      http://www.apache.org/licenses/LICENSE-2.0
 *
 * Unless required by applicable law or agreed to in writing, software
 * distributed under the License is distributed on an "AS IS" BASIS,
 * WITHOUT WARRANTIES OR CONDITIONS OF ANY KIND, either express or implied.
 * See the License for the specific language governing permissions and
 * limitations under the License.
 */

@import 'base';

.node-about {
  color: #666;
  font-size: 24px;
  margin: 20px 0;
}

.node-table {
  font-size: 14px;
  border-spacing: 0;
  table-layout: fixed;
  width: 100%;
}

.node-table tr:nth-child(even) {
  background-color: #f0f0f0;
}

.node-table tr.vertical-padding {
  background-color: #fff;
}

.node-table td {
  padding: 8px;
}

.node-table tr.vertical-padding td {
  padding: 8px 0;
}

.node-table li {
  margin: 4px 0;
}

.property-column {
  word-wrap: break-word;
}

td a {
  word-wrap: break-word;
}

.card {
  box-shadow: 0 2px 4px 0 rgba(0, 0, 0, 0.2);
  padding: 7px 15px;
  padding-right: 0;
  margin: 12px 0;
  position: relative;
  overflow: hidden;
}

.arc-group-title {
  margin-top: 15px;
}

.hide-dots .dot {
  opacity: 0;
}

.dot {
  r: 2;
}

.dot:hover {
  r: 5;
  opacity: 1;
}

#tooltip {
  background-color: white;
}

.clickable circle {
  cursor: pointer;
}

.no-click circle {
  cursor: auto;
}

.in-arc-table {
  max-height: 19em;
  overflow-y: scroll;
}

<<<<<<< HEAD
.property-column {
  vertical-align: top;
}

.provenance-column {
  vertical-align: top;
}

.clickable-text {
  color: var(--link-color);
  cursor: pointer;
}

.clickable-text:hover {
  text-decoration: underline;
=======
.error-message {
  font: 14px;
  color: var(--dc-red-lite);
>>>>>>> a2bbc57f
}<|MERGE_RESOLUTION|>--- conflicted
+++ resolved
@@ -100,7 +100,6 @@
   overflow-y: scroll;
 }
 
-<<<<<<< HEAD
 .property-column {
   vertical-align: top;
 }
@@ -116,9 +115,9 @@
 
 .clickable-text:hover {
   text-decoration: underline;
-=======
+}
+
 .error-message {
-  font: 14px;
+  font-size: 14px;
   color: var(--dc-red-lite);
->>>>>>> a2bbc57f
 }