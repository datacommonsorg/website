--- conflicted
+++ resolved
@@ -1,11 +1,7 @@
 @mixin search-place {
   #search {
-<<<<<<< HEAD
     margin-bottom: 1rem;
-    box-shadow: 0 1px 3px 0 rgba(0, 0, 0, 0.4);
-=======
-    margin-bottom: 2rem;
->>>>>>> d3fc6d8b
+    // box-shadow: 0 1px 3px 0 rgba(0, 0, 0, 0.4);
     border-radius: 8px;
     overflow: hidden;
     border: 1px solid rgba(0, 0, 0, 0.2);
