--- conflicted
+++ resolved
@@ -24,7 +24,6 @@
   display: block;
 }
 
-<<<<<<< HEAD
 
 .modal-dialog.eval-list-modal {
   height: 80%;
@@ -116,12 +115,12 @@
       background-color: rgba(#0B57D0, 0.08);
     }
   }
-=======
+}
+
 .annotation {
   background-color: lightyellow;
 }
 
 .annotation.highlight {
   background-color: yellow;
->>>>>>> 30cf63f9
 }