--- conflicted
+++ resolved
@@ -131,7 +131,6 @@
   flex-wrap: wrap;
 }
 
-<<<<<<< HEAD
 .download-options-error-message {
   color: var(--dc-error);
   padding-left: 0.1rem;
@@ -202,7 +201,8 @@
   font-size: 1rem;
   width: fit-content;
   margin-top: 1rem;
-=======
+}
+
 .radio-selection-label,
 .radio-selection-section {
   padding-top: 0.5rem;
@@ -214,5 +214,4 @@
 
 .radio-selection-section .form-group {
   margin-bottom: 0;
->>>>>>> f7eefbb6
 }