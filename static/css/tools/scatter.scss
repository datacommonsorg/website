--- conflicted
+++ resolved
@@ -18,30 +18,8 @@
 @import "stat_var_widget";
 @import "../draw_choropleth";
 @import "../draw_scatter.scss";
-<<<<<<< HEAD
+@import "../place_selector.scss";
 @import "../source_selector";
-
-@mixin scatter-search {
-  @include search_place.search-place;
-
-  #search {
-    margin-bottom: 0;
-    box-shadow: none;
-    border: 1px solid rgba(0, 0, 0, 0.125);
-    flex-grow: 1;
-    height: 3.2rem;
-  }
-
-  #search #location-field {
-    flex-wrap: nowrap;
-    height: 100%;
-  }
-}
-
-@include scatter-search;
-=======
-@import "../place_selector.scss";
->>>>>>> d0e163f3
 
 #main-pane #plot-container {
   background: #f8f8f8;
