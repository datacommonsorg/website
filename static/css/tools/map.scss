--- conflicted
+++ resolved
@@ -230,9 +230,14 @@
   margin-left: 0.3rem;
 }
 
-<<<<<<< HEAD
-#source-picker {
-  margin-bottom: 10px;
+.map-footer .source-selector-open-modal-button {
+  font-size: 11px;
+  padding: 0.25rem;
+  color: var(--link-color);
+}
+
+.sources-string {
+  padding-left: 0.25rem;
 }
 
 /* Time Slider Styles */
@@ -321,14 +326,4 @@
 
 #time-slider-slide {
   overflow: hidden;
-=======
-.map-footer .source-selector-open-modal-button {
-  font-size: 11px;
-  padding: 0.25rem;
-  color: var(--link-color);
-}
-
-.sources-string {
-  padding-left: 0.25rem;
->>>>>>> de3f2b75
 }