/**
 * Copyright 2020 Google LLC
 *
 * Licensed under the Apache License, Version 2.0 (the "License");
 * you may not use this file except in compliance with the License.
 * You may obtain a copy of the License at
 *
 *      http://www.apache.org/licenses/LICENSE-2.0
 *
 * Unless required by applicable law or agreed to in writing, software
 * distributed under the License is distributed on an "AS IS" BASIS,
 * WITHOUT WARRANTIES OR CONDITIONS OF ANY KIND, either express or implied.
 * See the License for the specific language governing permissions and
 * limitations under the License.
 */

@use "../search_place";
@import 'base_tools';
@import 'statvar_menu';
@import '../draw';
@import '../draw_choropleth';

@mixin map-search {
  @include search_place.search-place;

  #search {
    margin-bottom: 0;
    box-shadow: none;
    border: 1px solid rgba(0, 0, 0, 0.125);
    flex-grow: 1;
  }

  #search #location-field {
    flex-wrap: nowrap;
  }
}

@include map-search;

.place-options {
  display: flex;
  flex-wrap: wrap;
  font-size: 0.9rem;
}

.place-options-section {
  display: flex;
  align-items: center;
  padding: 0.5rem 0.5rem;
  overflow: hidden;
}

#place-search-section {
  flex-grow: 1;
}

.place-options-label {
  padding-right: 1rem;
}

.place-options-card {
  padding-right: 0;
  padding-left: 0;
}

.search-icon {
  padding: 0.5rem;
}

#location-field #ac {
  background: none;
}

// TODO(chejennifer): factor out some common styling
.card {
  flex-grow: 1;
  flex-shrink: 1;
  margin-bottom: 15px;
  border: 1px solid rgba(0, 0, 0, .2);
  padding: 15px;
}

#main-pane #plot-container {
  background: #f8f8f8;
  direction: initial;
  padding: 2rem;
  overflow-y: scroll;
}

.chart-region {
  flex-grow: 1;
}

.chart-section {
  flex-grow: 1;
  display: flex;
  flex-direction: column;
  padding: 0.5rem 0;
}

.map-footer {
  display: flex;
  justify-content: space-between;
  padding-top: 1.5rem;
}

.map-title {
  text-align: center;
}

.sources {
  font-size: 0.8rem;
}

.explore-timeline-link {
  cursor: pointer;
  font-weight: $headings-font-weight;
  display: flex;
}

.chart-options,
.explore-timeline-link {
  font-size: 0.9rem;
}

.chart-options {
  padding-top: 1rem;
}

.breadcrumbs-title {
  font-weight: $headings-font-weight;
  padding-top: 0.3rem;
}

#tooltip footer {
  margin-top: .5rem;
}

#choropleth-map {
  overflow-x: hidden;
  overflow-y: hidden;
  flex-grow: 1;
}

.legend rect {
  fill: #f8f8f8;
}

.error-message {
  color: #721c24;
  font-size: .9rem;
  padding: 15px;
  border-radius: 3px;
  background: #f8d7da;
}

.zoom-button {
  cursor: pointer;
  border: 1px solid rgba(0, 0, 0, 0.125);
  padding: 0.1rem;
  display: flex;
  width: fit-content;
}

.zoom-button:hover {
  background-color: var(--dc-gray-lite);
}

.map-section-container {
  position: relative;
}

.zoom-button-section {
  position: absolute;
  bottom: 0;
  left: 0;
  background-color: #f8f8f8;
}

.zoom-button i {
  font-size: 1.3rem;
}

<<<<<<< HEAD
.input-area-hidden #place-list {
  flex-grow: 1;
}

.input-area-hidden #ac {
  visibility: hidden;
  width: 0;
=======
#chart-container {
  width: 100%;
  display: flex;
}

#choropleth-legend {
  display: flex;
  align-items: center;
>>>>>>> 9d9f9633
}<|MERGE_RESOLUTION|>--- conflicted
+++ resolved
@@ -181,7 +181,6 @@
   font-size: 1.3rem;
 }
 
-<<<<<<< HEAD
 .input-area-hidden #place-list {
   flex-grow: 1;
 }
@@ -189,7 +188,8 @@
 .input-area-hidden #ac {
   visibility: hidden;
   width: 0;
-=======
+}
+
 #chart-container {
   width: 100%;
   display: flex;
@@ -198,5 +198,4 @@
 #choropleth-legend {
   display: flex;
   align-items: center;
->>>>>>> 9d9f9633
 }