--- conflicted
+++ resolved
@@ -18,64 +18,8 @@
 @import "stat_var_widget";
 @import "../draw";
 @import "../draw_choropleth";
-<<<<<<< HEAD
+@import "../place_selector";
 @import "../source_selector";
-
-@mixin map-search {
-  @include search_place.search-place;
-
-  #search {
-    margin-bottom: 0;
-    box-shadow: none;
-    border: 1px solid rgba(0, 0, 0, 0.125);
-    flex-grow: 1;
-    height: 3.2rem;
-  }
-
-  #search #location-field {
-    flex-wrap: nowrap;
-    height: 100%;
-  }
-}
-
-@include map-search;
-
-.place-options {
-  display: flex;
-  flex-wrap: wrap;
-  font-size: 0.9rem;
-}
-
-.place-options-section {
-  display: flex;
-  align-items: center;
-  padding: 0.5rem 0.5rem;
-  overflow: hidden;
-}
-
-#place-search-section {
-  flex-grow: 1;
-}
-
-.place-options-label {
-  padding-right: 1rem;
-}
-
-.place-options-card {
-  padding-right: 0;
-  padding-left: 0;
-}
-
-.search-icon {
-  padding: 0.5rem;
-}
-
-#location-field #ac {
-  background: none;
-}
-=======
-@import "../place_selector";
->>>>>>> d0e163f3
 
 // TODO(chejennifer): factor out some common styling
 .card {
