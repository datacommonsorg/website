/**
 * Copyright 2023 Google LLC
 *
 * Licensed under the Apache License, Version 2.0 (the "License");
 * you may not use this file except in compliance with the License.
 * You may obtain a copy of the License at
 *
 *      http://www.apache.org/licenses/LICENSE-2.0
 *
 * Unless required by applicable law or agreed to in writing, software
 * distributed under the License is distributed on an "AS IS" BASIS,
 * WITHOUT WARRANTIES OR CONDITIONS OF ANY KIND, either express or implied.
 * See the License for the specific language governing permissions and
 * limitations under the License.
 */

@import "base_tools";
@import "stat_var_widget";
@import "../place_selector";
@import "../tiles.scss";
@import "../draw_scatter.scss";
@import "../bq_modal";
@import "../source_selector";

$selector-footer-height: 40px;

#main {
  display: flex;
  flex-direction: column;
  height: 100vh;
  align-items: stretch;
}

#main-header,
#main-footer {
  flex: 0 0;
}

.main-content {
  flex: 1 1 auto;
  position: relative;
}

#main-pane {
  display: flex;
  flex-direction: row;
  position: absolute;
  top: 0;
  left: 0;
  right: 0;
  bottom: 0;
}

.visualization-app {
  width: 100%;
  display: flex;
  flex-direction: column;
  overflow: auto;
}

.primary-button {
  width: fit-content;
  padding: 10px 24px 10px 24px;
  border-radius: 100px;
  background-color: var(--gm-3-sys-light-primary);
  color: white;
  font-weight: 500;
  cursor: pointer;
}

.context-loading-spinner {
  position: relative;
  height: 100%;
}

#bq-link.btn-subfooter {
  font-size: 0.9rem;
}

/* Vis type selector */
.vis-type-selector {
  display: flex;
  flex-direction: row;
  justify-content: center;
}

.vis-type-option {
  display: flex;
  flex-direction: column;
  align-items: center;
  gap: 2px;
  margin: 10px 16px 0 16px;
  cursor: pointer;
  padding-bottom: 10px;
  font-weight: 500;

  .label {
    font-size: 14px;
  }

  .material-icons-outlined {
    font-size: 24px;
  }
}

.vis-type-option:hover {
  color: var(--gm-3-sys-light-primary);
  border-bottom: 3px solid var(--gm-3-sys-light-primary);
}

.vis-type-option.selected {
  color: var(--gm-3-sys-light-primary);
  border-bottom: 3px solid var(--gm-3-sys-light-primary);
}

/* Selected options section */

.selected-options-container {
  display: flex;
  background-color: #faf9f9;
  padding: 12px 32px 12px 32px;
  gap: 24px;
  flex-wrap: wrap;
  align-items: flex-start;

  .material-icons-outlined.action {
    cursor: pointer;
    border-radius: 1rem;
    padding: 5px;
  }

  .material-icons-outlined.action:hover {
    background-color: #dee2e6;
  }
}

.selected-options-container.empty {
  min-height: 85px;
}

.selected-options-container.column {
  flex-direction: column;
  gap: 8px;
}

.selected-options-places,
.selected-option-values {
  display: flex;
  gap: 7px;
  align-items: flex-start;
  flex-wrap: wrap;
}

.selected-options-places .selected-option-values {
  align-items: flex-start;
}

.selected-option {
  display: flex;
  flex-direction: column;
}

.selected-option-label {
  font-size: 12px;
  font-weight: 400;
  margin-bottom: 7px;
}

.selected-option-chip {
  border: solid 1px #747775;
  border-radius: 8px;
  padding: 6px 8px 6px 8px;
  font-size: 14px;
  margin-bottom: 4px;
  align-items: flex-start;
  display: flex;

  .chip-content {
    display: flex;
    gap: 8px;
    align-items: center;
    width: 100%;
    min-height: 28px;
  }

  .material-icons-outlined {
    font-size: 18px;
    height: fit-content;
  }
}

.add-place-container {
  min-height: 42px;
  display: flex;
  align-items: center;

  .selector-dropdown-anchor {
    margin-top: -42px;
  }

  .material-icons-outlined {
    margin-left: 4px;
  }
}

.selector-dropdown-anchor {
  position: relative;
}

.selected-option.open {
  .selected-option-chip {
    margin-bottom: 0;
    border-bottom: 0;
    border-radius: 8px 8px 0 0;

    .chip-content {
      margin-bottom: 4px;
    }
  }

  .place-selector-dropdown {
    border-radius: 0 8px 8px 8px;
  }
}

// place selector

.place-selector-dropdown {
  position: absolute;
  border-radius: 8px;
  border: solid 1px #c7c7c7;
  padding: 16px;
  background: white;
  border: solid 1px #747775;
  border-radius: 8px;
  z-index: 101;
  top: 0;

  .header-controls {
    width: 100%;
    display: flex;
    justify-content: flex-end;
    margin-top: -10px;
    padding-bottom: 5px;
  }
}

/* Selector pane */

.selector-pane {
  display: flex;
  gap: 8px;
  padding: 32px;
  justify-content: center;
  flex-grow: 1;

  @include media-breakpoint-down(md) {
    flex-direction: column;
  }
}

.selector-container {
  border-radius: 8px;
  border: solid 1px #c7c7c7;
  padding: 16px;
  display: flex;
  flex-direction: column;
  cursor: default;
}

.selector-container.disabled {
  height: fit-content;
  opacity: 30%;
}

.selector-container.opened .selector-header {
  padding-bottom: 16px;
}

.selector-container.enabled .selector-header .material-icons-outlined:hover {
  background-color: #dee2e6;
  cursor: pointer;
}

.selector-header {
  display: flex;
  flex-direction: column;
  font-weight: 500;
  min-width: 250px;

  .header-title {
    display: flex;
    justify-content: space-between;
    width: 100%;
    align-items: center;
    font-size: 16px;
  }

  span {
    height: fit-content;
  }
}

.selector-body {
  position: relative;
  display: flex;
  flex-direction: column;
  flex-grow: 1;
  margin-top: 16px;
}

.selector-footer {
  height: $selector-footer-height;
  flex-shrink: 0;

  .continue-button {
    font-size: 14px;
  }
}

.place-selector,
.place-type-selector,
.stat-var-selector {
  flex-grow: 1;
  display: flex;
  flex-direction: column;
  font-size: 14px;
  gap: 16px;
}

// Place selector

.place-selector {
  min-width: 250px;

  #search {
    border-color: #c7c7c7;
    flex-grow: 0;

    #search-icon {
      display: none;
    }

    .search-icon {
      position: absolute;
      left: 0;
    }

    #location-field {
      #place-list {
        margin-left: 8px;
      }

      #ac {
        margin-left: 36px;
      }
    }
  }

  .place-selector-selections {
    padding-bottom: 5px;
    width: 100%;

    .selected-place {
      display: flex;
      justify-content: space-between;
      align-items: center;
      padding-left: 5px;

      .material-icons-outlined {
        cursor: pointer;
        border-radius: 1rem;
        padding: 5px;
        font-size: 20px;
      }

      .material-icons-outlined:hover {
        background-color: #dee2e6;
      }
    }
  }
}

// Place type selector

.place-type-selector {
  min-width: 225px;

  .selector-body {
    margin-left: 16px;
  }

  .info-message {
    max-width: 225px;

    @include media-breakpoint-down(md) {
      max-width: 100%;
    }
  }

  label {
    margin-left: 1.25rem;
  }
}

// Stat var selector

.stat-var-selector {
  min-width: 400px;

  .selector-body {
    min-height: 350px;
  }

  .info-message {
    max-width: 400px;
  }

  .show-sv-toggle {
    color: #1f1f1f;
  }

  #stat-var-hierarchy-section {
    position: absolute;
    top: 0;
    bottom: 0;
    left: 0;
    right: 0;
  }

  #hierarchy-section {
    color: #1f1f1f;
  }

  .statvar-hierarchy-search-section {
    padding-top: 0;
  }

  #tree-widget-info i {
    display: none;
  }
}

#statvar-modal {
  .radio-selection-label {
    padding-top: 1rem;
  }

  .radio-selection-section {
    margin-left: 2.5rem;
    padding-top: 0.5rem;

    .form-group {
      margin-bottom: 0;
    }
  }
}

// Chart section

.chart-section {
  display: flex;
  background-color: #faf9f9;
  flex-grow: 1;

  .stat-var-selector-area {
    position: relative;

    #explore-menu-toggle {
      color: black;
      left: auto;
      right: 0;
      top: 0;
    }

    #stat-var-selector-content {
      padding: 16px 0 0 16px;
      display: flex;
      flex-direction: column;
      height: 100%;

      .section-title {
        font-size: 20px;
        font-weight: 500;
        margin-bottom: 16px;
      }
    }

    #stat-var-selector-content.hidden {
      display: none;
    }
  }

  .stat-var-selector-area.collapsed {
    #explore-menu-toggle {
      color: var(--gm-3-white);
      background-color: var(--gm-3-ref-neutral-neutral-40);
      border-radius: 0 50% 50% 0;
    }
  }

  .chart-area {
    flex-grow: 1;
    margin: 32px;
    width: 100%;

    .chart {
      border: 0.5px solid #dee2e6;
      background-color: white;
      margin: 1rem 0;
      width: 100%;

      .chart-container-footer {
        border-top: none;
        padding-top: 0;
      }
    }

    .timeline-chip-section {
      padding: 1rem;
    }

    .chart-container {
      background-color: white;
      margin-top: 0;
      border: none;
    }

    .chart-footer-options {
      background-color: white;
      border-top: 0.5px solid #dee2e6;
      padding: 16px 24px;
      font-size: 14px;
      display: flex;
      flex-direction: column;
      gap: 8px;

      .option-section {
        display: flex;
        flex-wrap: wrap;
      }

      .option-inputs {
        display: flex;
        gap: 2rem;
      }

      .chart-option {
        width: 125px;
        display: flex;
        gap: 8px;
        align-items: center;

        .form-check-input {
          position: relative;
          margin: 0;
        }
      }
    }

<<<<<<< HEAD
    .source-selector-open-modal-button {
      margin-top: 0;
=======
    .footer {
      font-size: 13px;
>>>>>>> c7865bff
    }
  }

  .chart.scatter {
    .option-label {
      width: 5rem;
    }
  }

  .ranking-tile {
    display: flex;
    flex-wrap: wrap;
    padding: 1rem;

    h4 {
      text-align: left;
    }

    td.place-name {
      color: var(--dc-primary);
      cursor: default;
      padding-right: 1.5rem;
    }

    .ranking-unit-container {
      flex-grow: 1;
      z-index: 2;
    }

    table {
      min-width: 50%;
      width: fit-content;
    }

    td.rank {
      width: 0;
      padding-right: 8px;
    }

    td.stat {
      text-align: left;
    }
  }
}

.big-query-sql-instructions {
  font-size: 1rem;
  width: 100%;
}

#draw-tooltip {
  max-height: 60%;
  max-width: 60%;
}

.chart.timeline {
  .chart-content {
    padding-top: 0;
  }
}

/* Info pane */

.info-pane {
  margin: 2rem auto;

  .info-content {
    gap: 1rem;
    display: flex;
    flex-direction: column;

    p {
      margin-bottom: 0.5rem;
    }

    b {
      font-weight: 600;
    }
  }

  .actions {
    display: flex;
    align-items: center;
    gap: 16px;

    .start-button {
      font-size: 16px;
    }

    a {
      font-size: 14px;
      padding: 10px 12px 10px 12px;
    }
  }

  .footer {
    font-size: 13px;
    margin-top: 1rem;
  }
}<|MERGE_RESOLUTION|>--- conflicted
+++ resolved
@@ -558,13 +558,12 @@
       }
     }
 
-<<<<<<< HEAD
     .source-selector-open-modal-button {
       margin-top: 0;
-=======
+    }
+    
     .footer {
       font-size: 13px;
->>>>>>> c7865bff
     }
   }
 
