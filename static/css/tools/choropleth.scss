/**
 * Copyright 2020 Google LLC
 *
 * Licensed under the Apache License, Version 2.0 (the "License");
 * you may not use this file except in compliance with the License.
 * You may obtain a copy of the License at
 *
 *      http://www.apache.org/licenses/LICENSE-2.0
 *
 * Unless required by applicable law or agreed to in writing, software
 * distributed under the License is distributed on an "AS IS" BASIS,
 * WITHOUT WARRANTIES OR CONDITIONS OF ANY KIND, either express or implied.
 * See the License for the specific language governing permissions and
 * limitations under the License.
 */

@import '../tools/base_tools';
@import '../tools/statvar_menu';
@import '../draw';

#map_container {
  margin-left: 12%;
  margin-right: 12%;
}

.border {
<<<<<<< HEAD
  stroke: gray;
  stroke-width: 0.5px; 
=======
  stroke: white;
  stroke-width: 0;
>>>>>>> ae77d86e
}

.border-highlighted {
  stroke: black;
  stroke-width: 1px;
<<<<<<< HEAD
}

.clickable {
  cursor: pointer;
=======
>>>>>>> ae77d86e
}

#explore {
  float: left;
  width: 25%;
}

#explore #percapita-link {
  padding: 10px 31px 0;
}

#main-content {
  float: right;
  width: 75%;
}

#breadcrumbs {
  float: left;
  height: 30px;
  width: 100%;
  margin-left: 15px;
}

#hover-text-display {
  float: right;
  width: 40%;
  height: 0;
}

#heading {
  font-size: 32px;
  text-align: center;
}

// Renders checkboxes as circles.
button {
  border-radius: 50%;
  overflow: hidden;
}<|MERGE_RESOLUTION|>--- conflicted
+++ resolved
@@ -24,25 +24,17 @@
 }
 
 .border {
-<<<<<<< HEAD
   stroke: gray;
   stroke-width: 0.5px; 
-=======
-  stroke: white;
-  stroke-width: 0;
->>>>>>> ae77d86e
 }
 
 .border-highlighted {
   stroke: black;
   stroke-width: 1px;
-<<<<<<< HEAD
 }
 
 .clickable {
   cursor: pointer;
-=======
->>>>>>> ae77d86e
 }
 
 #explore {
