--- conflicted
+++ resolved
@@ -45,10 +45,6 @@
 #main-footer #sub-footer {
   border-top: none !important;
   margin-bottom: 0 !important;
-<<<<<<< HEAD
-  padding: 8px 0px !important;
-=======
->>>>>>> 93015381
 }
 
 @include media-breakpoint-up(lg) {
