/**
 * Copyright 2022 Google LLC
 *
 * Licensed under the Apache License, Version 2.0 (the "License");
 * you may not use this file except in compliance with the License.
 * You may obtain a copy of the License at
 *
 *      http://www.apache.org/licenses/LICENSE-2.0
 *
 * Unless required by applicable law or agreed to in writing, software
 * distributed under the License is distributed on an "AS IS" BASIS,
 * WITHOUT WARRANTIES OR CONDITIONS OF ANY KIND, either express or implied.
 * See the License for the specific language governing permissions and
 * limitations under the License.
 */

<<<<<<< HEAD
@import "base";
@import "table";
=======
@use "base";
@use "table";
>>>>>>> c6394ba8

.head-section {
  h1 {
    font-size: 1.6rem;
    font-weight: 700;
  }

  h3 {
    color: var(--secondary);
    font-size: 1rem;
    font-weight: normal;
    line-height: 1rem;
  }
}

.table-page-section .node-table {
  th:first-of-type {
    width: 33%;
  }
  th:last-of-type {
    width: 66%;
  }
<<<<<<< HEAD
}

.map-container {
  height: 300px;
=======
>>>>>>> c6394ba8
}<|MERGE_RESOLUTION|>--- conflicted
+++ resolved
@@ -14,13 +14,8 @@
  * limitations under the License.
  */
 
-<<<<<<< HEAD
-@import "base";
-@import "table";
-=======
 @use "base";
 @use "table";
->>>>>>> c6394ba8
 
 .head-section {
   h1 {
@@ -43,11 +38,4 @@
   th:last-of-type {
     width: 66%;
   }
-<<<<<<< HEAD
-}
-
-.map-container {
-  height: 300px;
-=======
->>>>>>> c6394ba8
 }