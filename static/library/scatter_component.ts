--- conflicted
+++ resolved
@@ -100,16 +100,14 @@
   @property({ type: Array<string>, converter: convertArrayAttribute })
   usePerCapita?: string[];
 
-<<<<<<< HEAD
   // Optional: Property to use to get place names
   @property()
   placeNameProp: string;
-=======
+  
   // Optional: Whether to show the "explore" link.
   // Default: false
   @property({ type: Boolean })
   showExploreMore: boolean;
->>>>>>> 81aa9d44
 
   render(): HTMLElement {
     const scatterTileProps: ScatterTilePropType = {
