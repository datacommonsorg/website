/**
 * Copyright 2023 Google LLC
 *
 * Licensed under the Apache License, Version 2.0 (the "License");
 * you may not use this file except in compliance with the License.
 * You may obtain a copy of the License at
 *
 *      http://www.apache.org/licenses/LICENSE-2.0
 *
 * Unless required by applicable law or agreed to in writing, software
 * distributed under the License is distributed on an "AS IS" BASIS,
 * WITHOUT WARRANTIES OR CONDITIONS OF ANY KIND, either express or implied.
 * See the License for the specific language governing permissions and
 * limitations under the License.
 */

import { css, CSSResult, LitElement, unsafeCSS } from "lit";
import { customElement, property } from "lit/decorators.js";
import _ from "lodash";

import tilesCssString from "!!raw-loader!sass-loader!../css/tiles.scss";

import { LineTile, LineTilePropType } from "../js/components/tiles/line_tile";
import { DEFAULT_API_ENDPOINT } from "./constants";
import {
  convertArrayAttribute,
  createWebComponentElement,
  getVariableNameProcessingFn,
} from "./utils";

/**
 * Web component for rendering the datacommons line tile.
 *
 * Example usage:
 *
 * <datacommons-line
 *      title="Population Below Poverty Level Status in Past Year in States of United States (2020)"
 *      place="country/USA"
 *      variables='["Count_Person_BelowPovertyLevelInThePast12Months"]'
 *    ></datacommons-line>
 */
@customElement("datacommons-line")
export class DatacommonsLineComponent extends LitElement {
  // Inject tiles.scss styles directly into web component
  static styles: CSSResult = css`
    ${unsafeCSS(tilesCssString)}
  `;

  // Optional: API root to use to fetch data
  // Defaults to https://datacommons.org
  @property()
  apiRoot: string;

  // Child place type to plot
  @property()
  childPlaceType: string;

  // Optional: colors to use
  // Length should match number of variables
  @property({ type: Array<string>, converter: convertArrayAttribute })
  colors?: string[];

  // Title of the chart
  @property()
  header!: string;

  /**
   * @deprecated
   * DCID of the place to plot
   */
  @property()
  place: string;

  // DCID of the parent place
  @property()
  parentPlace!: string;

  // Optional: DCIDs of specific places to plot
  // If provided, parentPlace and childPlaceType will be ignored
  @property({ type: Array<string>, converter: convertArrayAttribute })
  places!: string[];

  /**
   * @deprecated
   * Title of the chart
   */
  @property()
  title!: string;

  // Statistical variable DCIDs
  @property({ type: Array<string>, converter: convertArrayAttribute })
  variables!: Array<string>;

  // Optional: Regex used to process variable names
  // If provided, will only use the first case of the variable name that matches
  // this regex.
  // For example, if the variableNameRegex is "(.*?)(?=:)", only the part before
  // a ":" will be used for variable names. So "variable 1: test" will become
  // "variable 1".
  @property()
  variableNameRegex!: string;

  // Optional: default variable name used with variableNameRegex.
  // If provided and no variable name can be extracted using variableNameRegex,
  // use this as the variable name.
  @property()
  defaultVariableName!: string;

  // Optional: Whether to show the "explore" link.
  // Default: false
  @property({ type: Boolean })
  showExploreMore: boolean;

<<<<<<< HEAD
  // Optional: Timescale to use for x-axis labels
  @property()
  timeScale?: string;
=======
  // Optional: Property to use to get place names
  @property()
  placeNameProp: string;
>>>>>>> 7aa1eced

  render(): HTMLElement {
    const lineTileProps: LineTilePropType = {
      apiRoot: this.apiRoot || DEFAULT_API_ENDPOINT,
      colors: this.colors,
      comparisonPlaces: this.places,
      enclosedPlaceType: this.childPlaceType,
      id: `chart-${_.uniqueId()}`,
      place: {
        dcid: this.parentPlace || this.place,
        name: "",
        types: [],
      },
      showExploreMore: this.showExploreMore,
      showTooltipOnHover: true,
      statVarSpec: this.variables.map((variable) => ({
        denom: "",
        log: false,
        name: "",
        scaling: 1,
        statVar: variable,
        unit: "",
      })),
      svgChartHeight: 200,
      title: this.header || this.title,
      timeScale: this.timeScale,
      getProcessedSVNameFn: getVariableNameProcessingFn(
        this.variableNameRegex,
        this.defaultVariableName
      ),
      placeNameProp: this.placeNameProp,
    };
    return createWebComponentElement(LineTile, lineTileProps);
  }
}<|MERGE_RESOLUTION|>--- conflicted
+++ resolved
@@ -106,20 +106,18 @@
   @property()
   defaultVariableName!: string;
 
+  // Optional: Property to use to get place names
+  @property()
+  placeNameProp: string;
+
   // Optional: Whether to show the "explore" link.
   // Default: false
   @property({ type: Boolean })
   showExploreMore: boolean;
 
-<<<<<<< HEAD
   // Optional: Timescale to use for x-axis labels
   @property()
   timeScale?: string;
-=======
-  // Optional: Property to use to get place names
-  @property()
-  placeNameProp: string;
->>>>>>> 7aa1eced
 
   render(): HTMLElement {
     const lineTileProps: LineTilePropType = {
