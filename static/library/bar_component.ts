/**
 * Copyright 2023 Google LLC
 *
 * Licensed under the Apache License, Version 2.0 (the "License");
 * you may not use this file except in compliance with the License.
 * You may obtain a copy of the License at
 *
 *      http://www.apache.org/licenses/LICENSE-2.0
 *
 * Unless required by applicable law or agreed to in writing, software
 * distributed under the License is distributed on an "AS IS" BASIS,
 * WITHOUT WARRANTIES OR CONDITIONS OF ANY KIND, either express or implied.
 * See the License for the specific language governing permissions and
 * limitations under the License.
 */

import { css, CSSResult, LitElement, unsafeCSS } from "lit";
import { customElement, property } from "lit/decorators.js";
import _ from "lodash";
import React from "react";
import ReactDOM from "react-dom";

import tilesCssString from "!!raw-loader!sass-loader!../css/tiles.scss";

import { BarTile, BarTilePropType } from "../js/components/tiles/bar_tile";
import { DEFAULT_API_ENDPOINT } from "./constants";
import { convertArrayAttribute } from "./utils";

/**
 * Web component for rendering a bar chart tile.
 *
 * Example usage:
 *
 * <!-- Show a bar chart of population for states in the US -->
 * <datacommons-bar
 *      title="Population of US States"
 *      place="country/USA"
 *      childPlaceType="State"
 *      variable="Count_Person"
 * ></datacommons-bar>
 *
 * <!-- Show a bar chart of population for specific US states -->
 * <datacommons-bar
 *      title="Population of US States"
 *      variableDcid="Count_Person"
 *      comparisonPlaces='["geoId/01", "geoId/02"]'
 * ></datacommons-bar>
 *
<<<<<<< HEAD
 * <!-- Show a bar chart of population for specific US states with lollipops -->
=======
 * <!-- Stacked bar chart of population for specific US states -->
>>>>>>> adae8b7a
 * <datacommons-bar
 *      title="Population of US States"
 *      variableDcid="Count_Person"
 *      comparisonPlaces='["geoId/01", "geoId/02"]'
<<<<<<< HEAD
 *      lollipop
=======
 *      stacked
>>>>>>> adae8b7a
 * ></datacommons-bar>
 */
@customElement("datacommons-bar")
export class DatacommonsBarComponent extends LitElement {
  // Inject tiles.scss styles directly into web component
  static styles: CSSResult = css`
    ${unsafeCSS(tilesCssString)}
  `;

  /**
   * Draw as a stacked chart instead of grouped chart
   */
  @property({ type: Boolean })
  stacked?: boolean;

  // Title of the chart
  @property()
  title!: string;

  // DCID of the parent place
  @property()
  place!: string;

  // Type of child places to plot (ex: State, County)
  @property()
  childPlaceType!: string;

  // DCID of the statistical variable to plot values for
  @property()
  variable!: string;

  // Optional: List of DCIDs of places to plot
  // If provided, place and enclosePlaceType will be ignored
  @property({ type: Array<string>, converter: convertArrayAttribute })
  comparisonPlaces;

  // Optional: List of DCIDs of statistical variables to plot
  // If provided, the "variable" attribute will be ignored.
  // !Important: variables provided must share the same unit
  @property({ type: Array<string>, converter: convertArrayAttribute })
  comparisonVariables;

  // Optional: Whether to render as a lollipop
  // Set to true to render using lollipops instead of bars
  @property({ type: Boolean })
  lollipop: boolean;

  render(): HTMLElement {
    const statVarDcids: string[] = this.comparisonVariables
      ? this.comparisonVariables
      : [this.variable];
    const statVarSpec = [];
    statVarDcids.forEach((statVarDcid) => {
      statVarSpec.push({
        denom: "",
        log: false,
        name: "",
        scaling: 1,
        statVar: statVarDcid,
        unit: "",
      });
    });
    const barTileProps: BarTilePropType = {
      apiRoot: DEFAULT_API_ENDPOINT,
      comparisonPlaces: this.comparisonPlaces,
      enclosedPlaceType: this.childPlaceType,
      id: `chart-${_.uniqueId()}`,
      place: {
        dcid: this.place,
        name: "",
        types: [],
      },
      stacked: this.stacked,
      statVarSpec,
      svgChartHeight: 200,
      title: this.title,
      useLollipop: this.lollipop,
    };
    const mountPoint = document.createElement("div");
    ReactDOM.render(React.createElement(BarTile, barTileProps), mountPoint);
    return mountPoint;
  }
}<|MERGE_RESOLUTION|>--- conflicted
+++ resolved
@@ -46,20 +46,20 @@
  *      comparisonPlaces='["geoId/01", "geoId/02"]'
  * ></datacommons-bar>
  *
-<<<<<<< HEAD
- * <!-- Show a bar chart of population for specific US states with lollipops -->
-=======
  * <!-- Stacked bar chart of population for specific US states -->
->>>>>>> adae8b7a
  * <datacommons-bar
  *      title="Population of US States"
  *      variableDcid="Count_Person"
  *      comparisonPlaces='["geoId/01", "geoId/02"]'
-<<<<<<< HEAD
+ *      stacked
+ * ></datacommons-bar>
+ *
+ * <!-- Lollipop chart of population for specific US states -->
+ * <datacommons-bar
+ *      title="Population of US States"
+ *      variableDcid="Count_Person"
+ *      comparisonPlaces='["geoId/01", "geoId/02"]'
  *      lollipop
-=======
- *      stacked
->>>>>>> adae8b7a
  * ></datacommons-bar>
  */
 @customElement("datacommons-bar")
