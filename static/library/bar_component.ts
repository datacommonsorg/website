/**
 * Copyright 2023 Google LLC
 *
 * Licensed under the Apache License, Version 2.0 (the "License");
 * you may not use this file except in compliance with the License.
 * You may obtain a copy of the License at
 *
 *      http://www.apache.org/licenses/LICENSE-2.0
 *
 * Unless required by applicable law or agreed to in writing, software
 * distributed under the License is distributed on an "AS IS" BASIS,
 * WITHOUT WARRANTIES OR CONDITIONS OF ANY KIND, either express or implied.
 * See the License for the specific language governing permissions and
 * limitations under the License.
 */

import { css, CSSResult, LitElement, unsafeCSS } from "lit";
import { customElement, property } from "lit/decorators.js";
import _ from "lodash";
import React from "react";
import ReactDOM from "react-dom";

import tilesCssString from "!!raw-loader!sass-loader!../css/tiles.scss";

import { BarTile, BarTilePropType } from "../js/components/tiles/bar_tile";
import { DEFAULT_API_ENDPOINT } from "./constants";
import { convertArrayAttribute } from "./utils";

/**
 * Web component for rendering a bar chart tile.
 *
 * Example usage:
 *
 * <!-- Show a bar chart of population for states in the US -->
 * <datacommons-bar
 *      title="Population of US States"
 *      place="country/USA"
 *      childPlaceType="State"
 *      variable="Count_Person"
 * ></datacommons-bar>
 *
 * <!-- Show a bar chart of population for specific US states -->
 * <datacommons-bar
 *      title="Population of US States"
 *      variableDcid="Count_Person"
 *      comparisonPlaces='["geoId/01", "geoId/02"]'
 * ></datacommons-bar>
 */
@customElement("datacommons-bar")
export class DatacommonsBarComponent extends LitElement {
  // Inject tiles.scss styles directly into web component
  static styles: CSSResult = css`
    ${unsafeCSS(tilesCssString)}
  `;

  // Title of the chart
  @property()
  title!: string;

  // DCID of the parent place
  @property()
  place!: string;

  // Type of child places to plot (ex: State, County)
  @property()
  childPlaceType!: string;

  // DCID of the statistical variable to plot values for
  @property()
  variable!: string;

  // Optional: List of DCIDs of places to plot
  // If provided, place and enclosePlaceType will be ignored
  @property({ type: Array<string>, converter: convertArrayAttribute })
  comparisonPlaces;

<<<<<<< HEAD
  @property()
  useLollipop: boolean;
=======
  // Optional: List of DCIDs of statistical variables to plot
  // If provided, the "variable" attribute will be ignored.
  // !Important: variables provided must share the same unit
  @property({ type: Array<string>, converter: convertArrayAttribute })
  comparisonVariables;
>>>>>>> 552203a2

  render(): HTMLElement {
    const statVarDcids: string[] = this.comparisonVariables
      ? this.comparisonVariables
      : [this.variable];
    const statVarSpec = [];
    statVarDcids.forEach((statVarDcid) => {
      statVarSpec.push({
        denom: "",
        log: false,
        name: "",
        scaling: 1,
        statVar: statVarDcid,
        unit: "",
      });
    });
    const barTileProps: BarTilePropType = {
      apiRoot: DEFAULT_API_ENDPOINT,
      comparisonPlaces: this.comparisonPlaces,
      enclosedPlaceType: this.childPlaceType,
      id: `chart-${_.uniqueId()}`,
      place: {
        dcid: this.place,
        name: "",
        types: [],
      },
      statVarSpec,
      svgChartHeight: 200,
      title: this.title,
      useLollipop: this.useLollipop,
    };
    const mountPoint = document.createElement("div");
    ReactDOM.render(React.createElement(BarTile, barTileProps), mountPoint);
    return mountPoint;
  }
}<|MERGE_RESOLUTION|>--- conflicted
+++ resolved
@@ -74,16 +74,14 @@
   @property({ type: Array<string>, converter: convertArrayAttribute })
   comparisonPlaces;
 
-<<<<<<< HEAD
   @property()
   useLollipop: boolean;
-=======
+  
   // Optional: List of DCIDs of statistical variables to plot
   // If provided, the "variable" attribute will be ignored.
   // !Important: variables provided must share the same unit
   @property({ type: Array<string>, converter: convertArrayAttribute })
   comparisonVariables;
->>>>>>> 552203a2
 
   render(): HTMLElement {
     const statVarDcids: string[] = this.comparisonVariables
