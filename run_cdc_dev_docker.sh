--- conflicted
+++ resolved
@@ -45,11 +45,7 @@
  [--image|-i <custom image name:tag>]
 
 ./run_cdc_dev_docker.sh [--env_file|-e <env.list file path>] [--actions|-a run] 
-<<<<<<< HEAD
   [--schema-update|-s]
-=======
-  [--schema_update|-s]
->>>>>>> 3a8776a6
 
 All others will be ignored. The script will infer the correct container based on the 
 env.list directory settings and/or the 'build_run' setting. 
@@ -75,6 +71,7 @@
   image name and tag.
 
 -container|-c all|service|data
+-container|-c all|service|data
   Optional: The containers to run.
   Default with 'run' and 'build_run': all: Run all containers. Other options are:
   * service: Only run the service container. You can use this if you have not made 
@@ -85,12 +82,23 @@
     Only valid with 'run' and 'build_run'. Ignored otherwise.
   For "hybrid" setups, the script will infer the correct container to run from the 
   env.list file; this setting will be ignored.
+  * service: Only run the service container. You can use this if you have not made 
+    any changes to your data, or   you are only running the service container 
+    locally (with the data container in the cloud) Exclusive with '--schema-update'.
+  * data: Only run the data container. This is only valid if you are running the 
+    data container locally (with the service container in the cloud).
+    Only valid with 'run' and 'build_run'. Ignored otherwise.
+  For "hybrid" setups, the script will infer the correct container to run from the 
+  env.list file; this setting will be ignored.
 
 --release|-r stable|latest
   Optional with 'run' and 'build_run'.
   Default: stable: run the prebuilt 'stable' image provided by Data Commons team.
   Other options:
   * latest: Run the 'latest' release provided by Data Commons team. 
+    If you specify this with an additional '--image' option, the option applies 
+    only to the data container. Otherise, it applies to both containers. 
+    Only valid with 'run' and 'build_run'. Ignored otherwise.
     If you specify this with an additional '--image' option, the option applies 
     only to the data container. Otherise, it applies to both containers. 
     Only valid with 'run' and 'build_run'. Ignored otherwise.
@@ -111,6 +119,8 @@
   schema update mode, which skips embeddings generation and completes much faster.
   Only valid with 'run' and 'build_run' actions and 'all' or 'data' containers. 
   Ignored otherwise.
+  Only valid with 'run' and 'build_run' actions and 'all' or 'data' containers. 
+  Ignored otherwise.
 
 Examples:
 
@@ -186,24 +196,16 @@
     schema_update_text=" in schema update mode"
   fi
   if [ "$data_hybrid" == true ]; then
-<<<<<<< HEAD
    check_app_credentials
     echo -e "${GREEN}Starting Docker data container with '$RELEASE' release${schema_update_text} and writing output to Google Cloud...${NC}\n"
     docker run -it \
     --env-file $ENV_FILE \
-=======
-    check_app_credentials
-    echo -e "${GREEN}Starting Docker data container with '$RELEASE' release${schema_update_text} and writing output to Google Cloud...${NC}\n"
-    docker run -i \
-    --env-file "$ENV_FILE" \
->>>>>>> 3a8776a6
     ${schema_update//\"/} \
     -e GOOGLE_APPLICATION_CREDENTIALS=/gcp/creds.json \
     -v $HOME/.config/gcloud/application_default_credentials.json:/gcp/creds.json:ro \
     -v $INPUT_DIR:$INPUT_DIR \
     gcr.io/datcom-ci/datacommons-data:${RELEASE}
   else
-<<<<<<< HEAD
   echo -e "${GREEN}Starting Docker data container with '$RELEASE' release${schema_update_text}...${NC}\n"
   docker run -i \
    --env-file $ENV_FILE \
@@ -211,15 +213,6 @@
   -v $INPUT_DIR:$INPUT_DIR \
   -v $OUTPUT_DIR:$OUTPUT_DIR \
   gcr.io/datcom-ci/datacommons-data:${RELEASE}
-=======
-    echo -e "${GREEN}Starting Docker data container with '$RELEASE' release${schema_update_text}...${NC}\n"
-    docker run -i \
-    --env-file "$ENV_FILE" \
-    ${schema_update//\"/} \
-    -v $INPUT_DIR:$INPUT_DIR \
-    -v $OUTPUT_DIR:$OUTPUT_DIR \
-    gcr.io/datcom-ci/datacommons-data:${RELEASE}
->>>>>>> 3a8776a6
   fi
 }
 
@@ -230,13 +223,8 @@
     # Custom-built image
     if [ -n "$IMAGE" ]; then
       echo -e "${GREEN}Starting Docker services container with custom image '${IMAGE}' reading data in Google Cloud...${NC}\n"
-<<<<<<< HEAD
       docker run -it \
       --env-file $ENV_FILE \
-=======
-      docker run -i \
-      --env-file "$ENV_FILE" \
->>>>>>> 3a8776a6
       -p 8080:8080 \
       -e DEBUG=true \
       -e GOOGLE_APPLICATION_CREDENTIALS=/gcp/creds.json \
@@ -250,21 +238,12 @@
         docker pull gcr.io/datcom-ci/datacommons-services:latest
       fi
       echo -e "${GREEN}Starting Docker services container with '${RELEASE}' release reading data in Google Cloud...${NC}\n"
-<<<<<<< HEAD
       docker run -it \
       --env-file $ENV_FILE \
-=======
-      docker run -i \
-      --env-file "$ENV_FILE" \
->>>>>>> 3a8776a6
       -p 8080:8080 \
       -e DEBUG=true \
       -e GOOGLE_APPLICATION_CREDENTIALS=/gcp/creds.json \
       -v $HOME/.config/gcloud/application_default_credentials.json:/gcp/creds.json:ro \
-<<<<<<< HEAD
-=======
-      -v $PWD/server/templates/custom_dc/$CUSTOM_DIR:/workspace/server/templates/custom_dc/$CUSTOM_DIR \
->>>>>>> 3a8776a6
       gcr.io/datcom-ci/datacommons-services:${RELEASE}
     fi
   # Regular mode
@@ -296,16 +275,13 @@
     -v $PWD/server/templates/custom_dc/$CUSTOM_DIR:/workspace/server/templates/custom_dc/$CUSTOM_DIR \
     gcr.io/datcom-ci/datacommons-services:${RELEASE}
   fi
-<<<<<<< HEAD
-  fi
-=======
-fi
->>>>>>> 3a8776a6
+  fi
 }
 
 # Functions for checking GCP credentials
 ############################################################
 
+# Check application default credentials. Needed for hybrid setups and docker tag/push.
 # Check application default credentials. Needed for hybrid setups and docker tag/push.
 check_app_credentials() {
   echo -e "Checking for valid Cloud application default credentials...\n"
@@ -393,6 +369,7 @@
         shift 2
       else
         echo -e "${RED}ERROR:${NC} That is not a valid container option. Valid options are 'all' or 'service' or 'data'\n" 1>&2
+        echo -e "${RED}ERROR:${NC} That is not a valid container option. Valid options are 'all' or 'service' or 'data'\n" 1>&2
         exit 1
       fi
       ;;
@@ -401,6 +378,7 @@
         RELEASE="$2"
         shift 2
       else
+        echo -e "${RED}ERROR:${NC} That is not a valid release option. Valid options are 'stable' or 'latest'\n" 1>&2
         echo -e "${RED}ERROR:${NC} That is not a valid release option. Valid options are 'stable' or 'latest'\n" 1>&2
         exit 1
       fi
@@ -459,6 +437,18 @@
   exit 1
 fi
 
+# Set variables for hybrid mode
+#----------------------------------------------------
+# Determine hybrid mode and set a variable to true for use throughout the script
+if [[ "$INPUT_DIR" == *"gs://"* ]] && [[ "$OUTPUT_DIR" == *"gs://"* ]]; then
+  service_hybrid=true
+elif [[ "$INPUT_DIR" != *"gs://"* ]] && [[ "$OUTPUT_DIR" == *"gs://"* ]]; then
+  data_hybrid=true
+elif [[ "$INPUT_DIR" == *"gs://"* ]] && [[ "$OUTPUT_DIR" != *"gs://"* ]]; then
+  echo -e "${RED}ERROR:$NC Invalid data directory settings in env.list file. Please set your OUTPUT_DIR to a Cloud Path or your INPUT_DIR to a local path.\n" 1>&2
+  exit 1
+fi
+
 # Handle various error conditions
 #######################################################
 
@@ -497,12 +487,46 @@
 
 # Handle invalid option combinations and reset to valid (most are silently 
 # ignored and handled by the case statement)
+# Missing variables from input
+#-------------------------------------------------------------
+# Missing required custom image for build and upload
+if [ "$ACTIONS" != "run" ] && [ -z "$IMAGE" ]; then
+  echo -e "${RED}ERROR:${NC} Missing an image name and tag for build and/or upload.\nPlease use the -'-image' or '-i' option with the name and tag of the custom image you are building or have already built.\n" 1>&2
+  exit 1
+fi
+
+# Missing package for upload; not an error, just info
+if [[ "$ACTIONS" == *"upload"* ]] && [ -z "$PACKAGE" ]; then
+  echo -e "${YELLOW}INFO:${NC} No '--package' option specified."
+  echo -e "The target image will use the same name and tag as the source image '$IMAGE'.\n"
+  sleep 3
+  # Assign image name
+  PACKAGE=$IMAGE
+fi
+
+# Handle invalid option combinations and reset to valid (most are silently 
+# ignored and handled by the case statement)
 #--------------------------------------------------------------------
 if [ "$data_hybrid" == true ]; then
   ACTIONS="run"
   CONTAINER="data"
 elif [ "$SCHEMA_UPDATE" == true ]; then
+if [ "$data_hybrid" == true ]; then
+  ACTIONS="run"
+  CONTAINER="data"
+elif [ "$SCHEMA_UPDATE" == true ]; then
   CONTAINER="all"
+fi  
+
+if [ "$service_hybrid" == true ]; then
+  if [ "$ACTIONS" != "run" ] &&  [ "$ACTIONS" != "build_run" ]; then
+    echo -e "${RED}ERROR: ${NC}Invalid action for running in "hybrid" service mode.\n Valid options are 'run' or 'build_run'.\n" 1>&2
+    exit 1
+  fi
+  if [ -n "$IMAGE" ]; then
+    RELEASE=''
+  fi
+  CONTAINER="service"
 fi  
 
 if [ "$service_hybrid" == true ]; then
@@ -523,6 +547,7 @@
     build
     ;;
   "build_run")
+    build
     build
     if [ "$CONTAINER" == "service" ]; then
       run_service
@@ -543,6 +568,8 @@
       run_service
     elif [ "$CONTAINER" == "data" ]; then
       run_data
+    elif [ "$CONTAINER" == "data" ]; then
+      run_data
     else
       run_data
       run_service
