#!/bin/bash
# Copyright 2024 Google LLC
#
# Licensed under the Apache License, Version 2.0 (the "License");
# you may not use this file except in compliance with the License.
# You may obtain a copy of the License at
#
#      http://www.apache.org/licenses/LICENSE-2.0
#
# Unless required by applicable law or agreed to in writing, software
# distributed under the License is distributed on an "AS IS" BASIS,
# WITHOUT WARRANTIES OR CONDITIONS OF ANY KIND, either express or implied.
# See the License for the specific language governing permissions and
# limitations under the License.

# Runs both NL and website servers.
#
<<<<<<< HEAD
# - Assumes that ./run_test.sh -b has already been run, and that environment
#   variables (FLASK_ENV, ENABLE_MODEL, GOOGLE_CLOUD_PROJECT) are already set.
=======
# - Assumes that ./run_test.sh -b
#   have already been run, and that environment variables
#   (FLASK_ENV, ENABLE_MODEL, GOOGLE_CLOUD_PROJECT) are already set.
>>>>>>> 894542aa
# - Both servers use different ports than the development server defaults:
#   - Website server uses port 8090 instead of 8080.
#   - NL server uses port 6070 instead of 6060.
# - Server processes are silent unless '--verbose' is specified.

source scripts/utils.sh
set -e

VERBOSE=false
if [[ "$1" == "--verbose" ]]; then
  VERBOSE=true
fi

export FLASK_ENV="${FLASK_ENV:-integration_test}"
export GOOGLE_CLOUD_PROJECT="${GOOGLE_CLOUD_PROJECT:-datcom-website-staging}"
export ENABLE_MODEL="${ENABLE_MODEL:-true}"

# Check for virtual environments
if [ ! -d "nl_server/.venv" ]; then
  log_notice "nl_server/.venv directory not found. Running './run_test.sh --setup_nl'."
  ./run_test.sh --setup_nl
fi
if [ ! -d "server/.venv" ]; then
  log_notice "server/.venv directory not found. Running './run_test.sh --setup_website'."
  ./run_test.sh --setup_website
fi

echo "FLASK_ENV=$FLASK_ENV"
echo "GOOGLE_CLOUD_PROJECT=$GOOGLE_CLOUD_PROJECT"
echo "ENABLE_MODEL=$ENABLE_MODEL"

exit_with=0

# Kill forked processes, then exit with the status code stored in a variable.
# Called on exit via trap, configured below.
function cleanup() {
  pkill -P $$ || true
  exit $exit_with
}

# On exit, assign status code to a variable and call cleanup.
trap 'exit_with=$?; cleanup' EXIT
# Similar for SIGINT and SIGTERM, but specify that cleanup should exit with
# status code 0 since it's part of normal operation to kill this script
# when done with it.
trap 'exit_with=0; cleanup' SIGINT SIGTERM

if lsof -i :6070 > /dev/null 2>&1; then
  log_error "Port 6070 (for NL server) is already in use. Please stop the process using that port."
  exit 1
fi
if lsof -i :8090 > /dev/null 2>&1; then
  log_error "Port 8090 (for website server) is already in use. Please stop the process using that port."
  exit 1
fi

# Check if .venv_nl exists. If not, run ./run_test.sh --setup_nl.
if [ ! -d ".venv_nl" ]; then
  echo "NL server virtual environment not found. Running ./run_test.sh --setup_nl..."
  ./run_test.sh --setup_nl
fi

# Check if .venv_website exists. If not, run ./run_test.sh --setup_website.
if [ ! -d ".venv_website" ]; then
  echo "Website server virtual environment not found. Running ./run_test.sh --setup_website..."
  ./run_test.sh --setup_website
fi

echo "Starting NL Server..."
if [[ $VERBOSE == "true" ]]; then
<<<<<<< HEAD
  ./.venv_nl/bin/python3 nl_app.py 6070 &
else
  ./.venv_nl/bin/python3 nl_app.py 6070 > /dev/null 2>&1 &
=======
  ./nl_server/.venv/bin/python3 nl_app.py 6070 &
else
  ./nl_server/.venv/bin/python3 nl_app.py 6070 > /dev/null 2>&1 &
>>>>>>> 894542aa
fi
NL_PID=$!

# Set NL server URL for local website server.
export NL_SERVICE_ROOT_URL="http://localhost:6070"

echo "Starting Website server..."
if [[ $VERBOSE == "true" ]]; then
<<<<<<< HEAD
  ./.venv_website/bin/python3 web_app.py 8090 &
else
  ./.venv_website/bin/python3 web_app.py 8090 > /dev/null 2>&1 &
=======
  ./server/.venv/bin/python3 web_app.py 8090 &
else
  ./server/.venv/bin/python3 web_app.py 8090 > /dev/null 2>&1 &
>>>>>>> 894542aa
fi
WEB_PID=$!

while true; do
  if ! ps -p $WEB_PID > /dev/null; then
    log_error "Website server exited early. Run with --verbose to debug."
    exit 1
  fi

  if [[ -n "$NL_PID" ]] && ! ps -p $NL_PID > /dev/null; then
    log_error "NL server exited early. Run with --verbose to debug."
    exit 1
  fi

  sleep 1
done<|MERGE_RESOLUTION|>--- conflicted
+++ resolved
@@ -15,14 +15,8 @@
 
 # Runs both NL and website servers.
 #
-<<<<<<< HEAD
 # - Assumes that ./run_test.sh -b has already been run, and that environment
 #   variables (FLASK_ENV, ENABLE_MODEL, GOOGLE_CLOUD_PROJECT) are already set.
-=======
-# - Assumes that ./run_test.sh -b
-#   have already been run, and that environment variables
-#   (FLASK_ENV, ENABLE_MODEL, GOOGLE_CLOUD_PROJECT) are already set.
->>>>>>> 894542aa
 # - Both servers use different ports than the development server defaults:
 #   - Website server uses port 8090 instead of 8080.
 #   - NL server uses port 6070 instead of 6060.
@@ -93,15 +87,9 @@
 
 echo "Starting NL Server..."
 if [[ $VERBOSE == "true" ]]; then
-<<<<<<< HEAD
-  ./.venv_nl/bin/python3 nl_app.py 6070 &
-else
-  ./.venv_nl/bin/python3 nl_app.py 6070 > /dev/null 2>&1 &
-=======
   ./nl_server/.venv/bin/python3 nl_app.py 6070 &
 else
   ./nl_server/.venv/bin/python3 nl_app.py 6070 > /dev/null 2>&1 &
->>>>>>> 894542aa
 fi
 NL_PID=$!
 
@@ -110,15 +98,9 @@
 
 echo "Starting Website server..."
 if [[ $VERBOSE == "true" ]]; then
-<<<<<<< HEAD
-  ./.venv_website/bin/python3 web_app.py 8090 &
-else
-  ./.venv_website/bin/python3 web_app.py 8090 > /dev/null 2>&1 &
-=======
   ./server/.venv/bin/python3 web_app.py 8090 &
 else
   ./server/.venv/bin/python3 web_app.py 8090 > /dev/null 2>&1 &
->>>>>>> 894542aa
 fi
 WEB_PID=$!
 
