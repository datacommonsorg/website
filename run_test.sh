#!/bin/bash

# Copyright 2023 Google LLC
#
# Licensed under the Apache License, Version 2.0 (the "License");
# you may not use this file except in compliance with the License.
# You may obtain a copy of the License at
#
#      http://www.apache.org/licenses/LICENSE-2.0
#
# Unless required by applicable law or agreed to in writing, software
# distributed under the License is distributed on an "AS IS" BASIS,
# WITHOUT WARRANTIES OR CONDITIONS OF ANY KIND, either express or implied.
# See the License for the specific language governing permissions and
# limitations under the License.

source scripts/utils.sh
set -e

function setup_python {
  python3 -m venv .venv
  source .venv/bin/activate
  echo "installing server/requirements.txt"
  pip3 install -r server/requirements.txt -q
  echo "installing torch_requirements.txt"
  pip3 install -r torch_requirements.txt -q --index-url https://download.pytorch.org/whl/cpu
  echo "installing nl_server/requirements.txt"
  pip3 install -r nl_server/requirements.txt -q
  deactivate
}

function setup_website_python {
  python3 -m venv server/.venv
  source server/.venv/bin/activate
  echo "installing server/requirements.txt"
  pip3 install -r server/requirements.txt -q
  pip3 install -r torch_requirements.txt -q --index-url https://download.pytorch.org/whl/cpu
  deactivate
}

function setup_nl_python {
  python3 -m venv nl_server/.venv
  source nl_server/.venv/bin/activate
  echo "installing nl_server/requirements.txt"
  pip3 install -r nl_server/requirements.txt -q
  deactivate
}

# Assert that website python is set up. If not, set it up.
function assert_website_python {
  if [[ ! -d server/.venv ]]; then
    log_notice "server/.venv does not exist. Setting up website python virtual environment..."
    setup_website_python
  fi
}

# Assert that NL python is set up. If not, set it up.
function assert_nl_python {
  if [[ ! -d nl_server/.venv ]]; then
    log_notice "nl_server/.venv does not exist. Setting up NL python virtual environment..."
    setup_nl_python
  fi
}

# Start website and NL servers in a subprocess and ensure they are stopped
# if the test script exits before stop_servers is called.
function start_servers() {
  # Kill forked processes, then exit with the status code stored in a variable.
  # Called on exit via trap, configured below.
  function cleanup() {
    pkill -P $$ || true
    if [[ -n "$VIRTUAL_ENV" ]]; then
      deactivate
    fi
    exit $exit_with
  }
  # On exit, assign status code to a variable and call cleanup.
  trap 'exit_with=$?; cleanup' EXIT
  local mode="$1" # Get the mode argument
  if [[ -n "$STARTUP_WAIT_SEC" ]]; then
    startup_wait_sec="$STARTUP_WAIT_SEC"
  elif [[ "$mode" == "cdc" ]]; then
    startup_wait_sec=10
  else
    startup_wait_sec=3
  fi
  if [[ "$mode" == "cdc" ]]; then
    echo "Starting servers using run_cdc_dev.sh..."
    ./run_cdc_dev.sh --verbose &
  else
    echo "Starting servers using run_servers.sh..."
    ./run_servers.sh --verbose &
  fi
  # Store the ID of the subprocess that is running website and NL servers.
  SERVERS_PID=$!
  # Wait a few seconds and make sure the server script subprocess hasn't failed.
  # Tests will time out eventually if health checks for website and NL servers
  # don't pass, but this is quicker if the servers fail to start up immediately.
  sleep "$startup_wait_sec"
  if ! ps -p $SERVERS_PID > /dev/null; then
    log_error "Server script not running after $startup_wait_sec seconds."
    exit 1
  fi
}

# Stop the subprocess that is running website and NL servers and remove the
# configuration for cleaning them up on exit.
function stop_servers() {
  if ps -p $SERVERS_PID > /dev/null; then
    kill $SERVERS_PID
  fi
  trap - EXIT
}

# Ensures that the CDC test environment file exists, fetching it from GCP Secret Manager if not.
function ensure_cdc_test_env_file {
  local cdc_env_file_path="$RUN_CDC_DEV_ENV_FILE"
  local secret_name="cdc-test-env-file"
  local project_id="${GOOGLE_CLOUD_PROJECT:-datcom-website-dev}"

  if [[ -z "$cdc_env_file_path" ]]; then
    log_error "RUN_CDC_DEV_ENV_FILE is not set. Cannot ensure CDC test env file."
    exit 1
  fi

  if [ ! -f "$cdc_env_file_path" ]; then
    log_notice "File $cdc_env_file_path does not exist. Attempting to fetch from GCP Secret Manager..."
    echo "Secret: $secret_name, Project: $project_id"

    # Ensure the target directory exists
    mkdir -p "$(dirname "$cdc_env_file_path")"

    # Fetch the secret
    if gcloud secrets versions access latest --secret="$secret_name" --project="$project_id" > "$cdc_env_file_path"; then
      log_success "Successfully fetched $cdc_env_file_path from GCP Secret Manager."
    else
      log_error "Failed to fetch $secret_name from GCP Secret Manager for project $project_id."
      rm -f "$cdc_env_file_path" # Clean up potentially empty/partial file
      exit 1
    fi
  fi
}

# Run test for client side code.
function run_npm_test {
  cd packages/web-components
  npm install --update
  cd ../client
  npm install --update
  cd ../../static
  npm install --update
  npm run test ${@}
  cd ..
}

# Tests if lint is required on client side code
function run_npm_lint_test {
  cd static
  npm list eslint || npm install eslint
  if ! npm run test-lint; then
    log_error "Fix lint errors by running ./run_test.sh -f"
    exit 1
  fi
  cd ..
}

# Runs linting tools to automatically fix style issues in the
# codebase. It can target client-side code (npm), Python code (py), or both.
# Accepts one arg via ${extra_args[@]}".
function run_lint_fix {

  # Helper function to fix client-side (npm) code.
  run_npm_fix() {
    echo -e "#### Fixing client-side code"
    # Run commands in a subshell to avoid changing the current directory.
    (
      cd "$(dirname "$0")"
      cd static
      # Install eslint if it's not already installed.
      npm list eslint || npm install eslint

      npm run lint
    )
  }

  # Helper function to fix Python code.
  run_py_fix() {
    echo -e "#### Fixing Python code"
    (
      # Run commands in a subshell to avoid changing the current directory.
      cd "$(dirname "$0")"
      assert_website_python
      source server/.venv/bin/activate
      pip3 install yapf==0.40.2 isort==5.10.0 -q -i https://pypi.org/simple
      yapf -r -i -p --style='{based_on_style: google, indent_width: 2}' server/ nl_server/ shared/ tools/ -e=*pb2.py -e=**/.venv/**
      isort server/ nl_server/ shared/ tools/ --skip-glob=*pb2.py --skip-glob=**/.venv/** --profile=google
      deactivate
    )
  }

  # Validate that at most one argument is provided.
  if [[ $# -gt 1 ]]; then
    log_error "Only one lint target can be specified at a time. To run all targets by default, run './run_test -f'"
    return 1
  fi

  # Set the target for lint fixing. Default to 'all' if no argument is given.
  local fix_target=${1:-all}

  # Execute the correct linting function based on the target.
  case "$fix_target" in
    npm)
      run_npm_fix
      ;;
    py)
      run_py_fix
      ;;
    all) # Default case: if no argument or 'all' is provided.
      run_npm_fix
      run_py_fix
      ;;
    *)
      log_error "Unknown lint fix target: $fix_target. Use 'py', 'npm', or 'all'."
      return 1
      ;;
  esac
}

# Build client side code
function run_npm_build () {

  if [[ $1 == true ]]
  then
    echo -e "#### Only installing production dependencies"
    cd packages/web-components/
    npm install --omit=dev
    cd ../client
    npm install --omit=dev
    cd ../../static
    npm install --omit=dev
    npm run-script build
  else
    cd packages/web-components/
    npm install
    cd ../client
    npm install
    cd ../../static
    npm install
    npm run-script dev-build
  fi
  cd ..
}

# Run test and check lint for Python code.
function run_py_test {
  # Run server pytest.
  assert_website_python
  source server/.venv/bin/activate
  export FLASK_ENV=test
  export TOKENIZERS_PARALLELISM=false
  # Disabled nodejs e2e test to avoid dependency on dev
  python3 -m pytest -n auto server/tests/ -s --ignore=server/tests/nodejs_e2e_test.py ${@}
  python3 -m pytest -n auto shared/tests/ -s ${@}
  python3 -m pytest nl_server/tests/ -s ${@}
  deactivate

  # Tests within tools/nl/embeddings
  echo "Running tests within tools/nl/embeddings:"
  if [ ! -d "tools/nl/embeddings/.venv" ]; then
    python3 -m venv tools/nl/embeddings/.venv
  fi
  source tools/nl/embeddings/.venv/bin/activate
  pip3 install -r tools/nl/embeddings/requirements.txt -q
  python3 -m pytest -n auto tools/nl/embeddings/ -s ${@}
  deactivate

  # Check Python style using server virtual environment
  source nl_server/.venv/bin/activate
  if ! command v yapf &> /dev/null
  then
    pip3 install yapf==0.40.2 -q -i https://pypi.org/simple
  fi
  if ! command -v isort &> /dev/null
  then
    pip3 install isort==5.12.0 -q -i https://pypi.org/simple
  fi
  echo -e "#### Checking Python style"
  if ! yapf --recursive --diff --style='{based_on_style: google, indent_width: 2}' -p server/ nl_server/ tools/ -e=*pb2.py -e=**/.venv/**; then
    log_error "Fix Python lint errors by running ./run_test.sh -f"
    exit 1
  fi

  if ! isort server/ nl_server/ shared/ tools/ -c --skip-glob *pb2.py --skip-glob **/.venv/** --profile google; then
    log_error "Fix Python import sort orders by running ./run_test.sh -f"
    exit 1
  fi
  deactivate
}

# Run test for webdriver automation test codes.
function run_webdriver_test {
  if [ ! -d server/dist  ]
  then
    log_error "no dist folder, please run ./run_test.sh -b to build js first."
    exit 1
  fi
  export FLASK_ENV=webdriver
  export ENABLE_MODEL=true
  export GOOGLE_CLOUD_PROJECT=datcom-website-dev
  if [[ " ${extra_args[@]} " =~ " --flake-finder " ]]; then
    export FLAKE_FINDER=true
  fi
  assert_website_python
  source server/.venv/bin/activate
  start_servers
  if [[ "$FLAKE_FINDER" == "true" ]]; then
    python3 -m pytest -n auto server/webdriver/tests/ ${@}
  else
    # TODO: Stop using reruns once tests are deflaked.
    python3 -m pytest -n auto --reruns 2 server/webdriver/tests/ ${@}
  fi
  stop_servers
  deactivate
}

# Run test for webdriver automation test codes.
function run_cdc_webdriver_test {
  if [ ! -d server/dist  ]
  then
    log_error "no dist folder, please run ./run_test.sh -b to build js first."
    exit 1
  fi
  export RUN_CDC_DEV_ENV_FILE="custom_dc/.env-test"
  ensure_cdc_test_env_file
  export CDC_TEST_BASE_URL="http://localhost:8080"
  if [[ " ${extra_args[@]} " =~ " --flake-finder " ]]; then
    export FLAKE_FINDER=true
  fi
<<<<<<< HEAD
  assert_website_python
=======
  export MIXER_LOG_LEVEL=${MIXER_LOG_LEVEL:-WARN}
>>>>>>> 354f34cd
  start_servers "cdc"
  export GOOGLE_CLOUD_PROJECT=datcom-website-dev
  export FLASK_ENV=webdriver
  export ENABLE_MODEL=true
  source server/.venv/bin/activate
  local rerun_options=""
  if [[ "$FLAKE_FINDER" == "true" ]]; then
    rerun_options=""
  else
    # TODO: Stop using reruns once tests are deflaked.
    rerun_options="--reruns 2"
  fi

  python3 -m pytest $rerun_options -m "one_at_a_time" server/webdriver/cdc_tests/ ${@}
  python3 -m pytest -n auto $rerun_options -m "not one_at_a_time" server/webdriver/cdc_tests/ ${@}

  stop_servers
  deactivate
}

# Run integration test for NL and explore interface
# The first argument will be the test file under `integration_tests` folder
function run_integration_test {
  assert_website_python
  source server/.venv/bin/activate
  export ENABLE_MODEL=true
  export FLASK_ENV=integration_test
  export DC_API_KEY=
  export LLM_API_KEY=
  if [[ $ENV_PREFIX == "" ]]; then
    export ENV_PREFIX=Staging
  fi
  echo "Using ENV_PREFIX=$ENV_PREFIX"
  export GOOGLE_CLOUD_PROJECT=datcom-website-staging
  export TEST_MODE=test

  start_servers
  python3 -m pytest -vv -n auto --reruns 2 server/integration_tests/$1 ${@:2}
  stop_servers
  deactivate
}

function update_integration_test_golden {
  assert_website_python
  source server/.venv/bin/activate
  export ENABLE_MODEL=true
  export FLASK_ENV=integration_test
  export GOOGLE_CLOUD_PROJECT=datcom-website-staging
  export TEST_MODE=write
  export DC_API_KEY=
  export LLM_API_KEY=

  # Run integration test against staging mixer to make it stable.
  if [[ $ENV_PREFIX == "" ]]; then
    export ENV_PREFIX=Staging
  fi
  echo "Using ENV_PREFIX=$ENV_PREFIX"
  start_servers
  # Should update topic cache first as it's used by the following tests.
  python3 -m pytest -vv -n auto --reruns 2 server/integration_tests/topic_cache
  python3 -m pytest -vv -n auto --reruns 2 server/integration_tests/ ${@}
  stop_servers
  deactivate
}

function run_all_tests {
  run_py_test
  run_npm_build
  run_webdriver_test
  run_npm_lint_test
  run_npm_test
  run_integration_test explore_test.py
  run_integration_test nl_test.py
}

function help {
  echo "Usage: $0 -pwblcsaf"
  echo "-p              Run server python tests"
  echo "-w              Run webdriver tests"
  echo "--cdc           Run Custom DC webdriver tests"
  echo "                Respects the STARTUP_WAIT_SEC environment variable for startup wait time (default 10)."
  echo "--explore       Run explore integration tests"
  echo "--nl            Run nl integration tests"
  echo "--setup_python  Setup python environment"
  echo "--setup_website Setup website python requirements"
  echo "--setup_nl      Setup NL python requirements"
  echo "--setup_all     Setup all python venvs"
  echo "-g              Update integration test golden files"
  echo "-o              Build for production (ignores dev dependencies)"
  echo "-b              Run client install and build"
  echo "-l              Run client lint test"
  echo "-c              Run client tests"
  echo "-a              Run all tests"
  echo "-f              Fix lint"
  exit 1
}

declare -a extra_args=()  # Use an array to handle extra arguments properly
command=""  # Initialize command variable

while [[ "$#" -gt 0 ]]; do
  case "$1" in
    -p | -w | --cdc | --explore | --nl | --setup_python | --setup_website | --setup_nl | --setup_all | -g | -o | -b | -l | -c | -s | -f | -a)
        if [[ -n "$command" ]]; then
            # If a command has already been set, break the loop to process it with the collected extra_args
            break
        fi
        command=$1  # Store the command to call the appropriate function
        shift  # Move to the next command-line argument
        ;;
    *)
        if [[ -n "$command" ]]; then
            # Collect extra args only if a command is already set
            extra_args+=("$1")
        else
            echo "Unknown option: $1"
            help
            exit 1
        fi
        shift
        ;;
  esac
done

# Use "${extra_args[@]}" to correctly pass array elements as separate words
case "$command" in
  -p)
      echo -e "### Running server tests"
      run_py_test "${extra_args[@]}"
      ;;
  -w)
      echo -e "### Running webdriver tests"
      run_webdriver_test "${extra_args[@]}"
      ;;
  --cdc)
      echo -e "### Running Custom DC webdriver tests"
      run_cdc_webdriver_test "${extra_args[@]}"
      ;;
  --explore)
      echo --explore "### Running explore page integration tests"
      run_integration_test explore_test.py "${extra_args[@]}"
      ;;
  --nl)
      echo --nl "### Running nl page integration tests"
      run_integration_test nl_test.py "${extra_args[@]}"
      ;;
  --setup_python)
      echo --setup_python "### Set up python environment"
      setup_python
      ;;
  --setup_website)
      echo --setup_website "### Set up website python requirements"
      setup_website_python
      ;;
  --setup_nl)
      echo --setup_nl "### Set up NL python requirements"
      setup_nl_python
      ;;
  --setup_all)
      echo --setup_all "### Set up all Python venvs"
      setup_python
      setup_website_python
      setup_nl_python
      ;;
  -g)
      echo -e "### Updating integration test goldens"
      update_integration_test_golden "${extra_args[@]}"
      ;;
  -o)
      echo -e "### Production flag enabled"
      PROD=true
      ;;
  -b)
      echo -e "### Build client-side packages"
      run_npm_build "${PROD:-false}"  # Use the value of PROD or default to false
      ;;
  -l)
      echo -e "### Running lint"
      run_npm_lint_test
      ;;
  -c)
      echo -e "### Running client tests"
      run_npm_test "${extra_args[@]}"
      ;;
  -f)
      echo -e "### Fix lint errors"
      run_lint_fix "${extra_args[@]}"
      ;;
  -a)
      echo -e "### Running all tests"
      run_all_tests
      ;;
esac<|MERGE_RESOLUTION|>--- conflicted
+++ resolved
@@ -336,11 +336,8 @@
   if [[ " ${extra_args[@]} " =~ " --flake-finder " ]]; then
     export FLAKE_FINDER=true
   fi
-<<<<<<< HEAD
+  export MIXER_LOG_LEVEL=${MIXER_LOG_LEVEL:-WARN}
   assert_website_python
-=======
-  export MIXER_LOG_LEVEL=${MIXER_LOG_LEVEL:-WARN}
->>>>>>> 354f34cd
   start_servers "cdc"
   export GOOGLE_CLOUD_PROJECT=datcom-website-dev
   export FLASK_ENV=webdriver
