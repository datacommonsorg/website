#!/bin/bash

# Copyright 2023 Google LLC
#
# Licensed under the Apache License, Version 2.0 (the "License");
# you may not use this file except in compliance with the License.
# You may obtain a copy of the License at
#
#      http://www.apache.org/licenses/LICENSE-2.0
#
# Unless required by applicable law or agreed to in writing, software
# distributed under the License is distributed on an "AS IS" BASIS,
# WITHOUT WARRANTIES OR CONDITIONS OF ANY KIND, either express or implied.
# See the License for the specific language governing permissions and
# limitations under the License.

set -e

function setup_python {
  python3 -m venv .env
  source .env/bin/activate
  pip3 install -r server/requirements.txt
  pip3 install torch==2.2.2 --extra-index-url https://download.pytorch.org/whl/cpu
  pip3 install -r nl_server/requirements.txt
  deactivate
}

# Run test for client side code.
function run_npm_test {
  cd packages/web-components
  npm install --update
  cd ../client
  npm install --update
  cd ../../static
  npm install --update
  npm run test
  cd ..
}

# Tests if lint is required on client side code
function run_npm_lint_test {
  cd static
  npm list eslint || npm install eslint
  if ! npm run test-lint; then
    echo "Fix lint errors by running ./run_test.sh -f"
    exit 1
  fi
  cd ..
}

# Fixes lint
function run_lint_fix {
  echo -e "#### Fixing client-side code"
  cd static
  npm list eslint || npm install eslint
  npm run lint
  cd ..

  echo -e "#### Fixing Python code"
  source .env/bin/activate
  pip3 install yapf==0.40.2 -q
  if ! command -v isort &> /dev/null
  then
    pip3 install isort -q
  fi
  yapf -r -i -p --style='{based_on_style: google, indent_width: 2}' server/ nl_server/ shared/ tools/ -e=*pb2.py -e=**/.env/**
  isort server/ nl_server/ shared/ tools/  --skip-glob *pb2.py  --skip-glob **/.env/** --profile google
  deactivate
}

# Build client side code
function run_npm_build () {

  if [[ $1 == true ]]
  then
    echo -e "#### Only installing production dependencies"
    cd packages/web-components/
    npm install --omit=dev
    cd ../client
    npm install --omit=dev
    cd ../../static
    npm install --omit=dev
    npm run-script build
  else
    cd packages/web-components/
    npm install
    cd ../client
    npm install
    cd ../../static
    npm install
    npm run-script dev-build
  fi
  cd ..
}

# Run test and check lint for Python code.
function run_py_test {
  # Run server pytest.
  source .env/bin/activate
  export FLASK_ENV=test
  export TOKENIZERS_PARALLELISM=false
  # Disabled nodejs e2e test to avoid dependency on dev
  python3 -m pytest server/tests/ -s --ignore=server/tests/nodejs_e2e_test.py
  python3 -m pytest shared/tests/ -s
  python3 -m pytest nl_server/tests/ -s

  # Tests within tools/nl/embeddings
  echo "Running tests within tools/nl/embeddings:"
<<<<<<< HEAD
  pip3 install -r tools/nl/embeddings/requirements.txt
=======
  pip3 install -r tools/nl/embeddings/requirements.txt -q
>>>>>>> c44216a3
  python3 -m pytest tools/nl/embeddings/ -s

  pip3 install yapf==0.40.2 -q
  if ! command -v isort &> /dev/null
  then
    pip3 install isort -q
  fi
  echo -e "#### Checking Python style"
  if ! yapf --recursive --diff --style='{based_on_style: google, indent_width: 2}' -p server/ nl_server/ tools/ -e=*pb2.py -e=**/.env/**; then
    echo "Fix Python lint errors by running ./run_test.sh -f"
    exit 1
  fi

  if ! isort server/ nl_server/ shared/ tools/ -c --skip-glob *pb2.py --skip-glob **/.env/** --profile google; then
    echo "Fix Python import sort orders by running ./run_test.sh -f"
    exit 1
  fi
  deactivate
}

# Run test for webdriver automation test codes.
function run_webdriver_test {
  source .env/bin/activate
  printf '\n\e[1;35m%-6s\e[m\n\n' "!!! Have you generated the prod client packages? Run './run_test.sh -b' first to do so"
  if [ ! -d server/dist  ]
  then
    echo "no dist folder, please run ./run_test.sh -b to build js first."
    exit 1
  fi
  export FLASK_ENV=webdriver
  export GOOGLE_CLOUD_PROJECT=datcom-website-dev
  python3 -m pytest -n 10 --reruns 2 server/webdriver/tests/
  deactivate
}

# Run test for screenshot test codes.
function run_screenshot_test {
  source .env/bin/activate
  printf '\n\e[1;35m%-6s\e[m\n\n' "!!! Have you generated the prod client packages? Run './run_test.sh -b' first to do so"
  if [ ! -d server/dist  ]
  then
    echo "no dist folder, please run ./run_test.sh -b to build js first."
    exit 1
  fi
  export FLASK_ENV=webdriver
  export GOOGLE_CLOUD_PROJECT=datcom-website-dev
  export ENABLE_MODEL=true
  export DC_API_KEY=
  export LLM_API_KEY=
  python3 -m pytest --reruns 2 server/webdriver/screenshot/
  deactivate
}

# Run integration test for NL and explore interface
# The first argument will be the test file under `integration_tests` folder
function run_integration_test {
  source .env/bin/activate
  export ENABLE_MODEL=true
  export FLASK_ENV=integration_test
  export DC_API_KEY=
  export LLM_API_KEY=
  export ENV_PREFIX=Staging
  export GOOGLE_CLOUD_PROJECT=datcom-website-staging
  export TEST_MODE=test
  export ENABLE_EVAL_TOOL=true

  python3 -m pytest -vv --reruns 2 server/integration_tests/$1
  deactivate
}

function update_integration_test_golden {
  source .env/bin/activate
  export ENABLE_MODEL=true
  export FLASK_ENV=integration_test
  export GOOGLE_CLOUD_PROJECT=datcom-website-staging
  export TEST_MODE=write
  export DC_API_KEY=
  export LLM_API_KEY=
  export ENABLE_EVAL_TOOL=true

  # Run integration test against staging mixer to make it stable.
  export ENV_PREFIX=Staging
  python3 -m pytest -vv -n 5 --reruns 2 server/integration_tests/
}

function run_all_tests {
  run_py_test
  run_npm_build
  run_webdriver_test
  run_npm_lint_test
  run_npm_test
  run_integration_test explore_test.py
  run_integration_test nl_test.py
}

function help {
  echo "Usage: $0 -pwblcsaf"
  echo "-p              Run server python tests"
  echo "-w              Run webdriver tests"
  echo "--explore       Run explore integration tests"
  echo "--nl            Run nl integration tests"
  echo "--setup_python  Setup python environment"
  echo "-g              Update integration test golden files"
  echo "-o              Build for production (ignores dev dependencies)"
  echo "-b              Run client install and build"
  echo "-l              Run client lint test"
  echo "-c              Run client tests"
  echo "-a              Run all tests"
  echo "-f              Fix lint"
  exit 1
}

# Always reset the variable null.
while [[ "$#" -gt 0 ]]; do
  case "$1" in
    -p)
        echo -e "### Running server tests"
        run_py_test
        shift 1
        ;;
    -w)
        echo -e "### Running webdriver tests"
        run_webdriver_test
        shift 1
        ;;
    --explore)
        echo --explore "### Running explore page integration tests"
        run_integration_test explore_test.py
        shift 1
        ;;
    --nl)
        echo --nl "### Running nl page integration tests"
        run_integration_test nl_test.py
        shift 1
        ;;
    --setup_python)
        echo --setup_python "### Set up python environment"
        setup_python
        shift 1
        ;;
    -g)
        echo -e "### Updating integration test goldens"
        update_integration_test_golden
        shift 1
        ;;
    -o)
        echo -e "### Production flag enabled"
        PROD=true
        shift 1
        ;;
    -b)
        echo -e "### Build client-side packages"
        run_npm_build $PROD
        shift 1
        ;;
    -l)
        echo -e "### Running lint"
        run_npm_lint_test
        shift 1
        ;;
    -c)
        echo -e "### Running client tests"
        run_npm_test
        shift 1
        ;;
    -s)
        echo -e "### Running screenshot tests"
        run_screenshot_test
        shift 1
        ;;
    -f)
        echo -e "### Fix lint errors"
        run_lint_fix
        shift 1
        ;;
    -a)
        echo -e "### Running all tests"
        run_all_tests
        shift 1
        ;;
    *)
        help
        exit 1
        ;;
    esac
done<|MERGE_RESOLUTION|>--- conflicted
+++ resolved
@@ -106,11 +106,7 @@
 
   # Tests within tools/nl/embeddings
   echo "Running tests within tools/nl/embeddings:"
-<<<<<<< HEAD
-  pip3 install -r tools/nl/embeddings/requirements.txt
-=======
   pip3 install -r tools/nl/embeddings/requirements.txt -q
->>>>>>> c44216a3
   python3 -m pytest tools/nl/embeddings/ -s
 
   pip3 install yapf==0.40.2 -q
