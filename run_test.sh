--- conflicted
+++ resolved
@@ -79,11 +79,7 @@
   setup_python
   cd server
   export FLASK_ENV=test
-<<<<<<< HEAD
-  python3 -m pytest tests/**.py -s --ignore=sustainability
-=======
-  python3 -m pytest -n 20 tests/**.py --ignore=sustainability
->>>>>>> a146adbd
+  python3 -m pytest -n 20 tests/**.py -s --ignore=sustainability
   export FLASK_ENV=test-sustainability
   python3 -m pytest -n 20 tests/sustainability/**.py
   cd ..
