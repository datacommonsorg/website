#!/bin/bash

# Copyright 2020 Google LLC
#
# Licensed under the Apache License, Version 2.0 (the "License");
# you may not use this file except in compliance with the License.
# You may obtain a copy of the License at
#
#      http://www.apache.org/licenses/LICENSE-2.0
#
# Unless required by applicable law or agreed to in writing, software
# distributed under the License is distributed on an "AS IS" BASIS,
# WITHOUT WARRANTIES OR CONDITIONS OF ANY KIND, either express or implied.
# See the License for the specific language governing permissions and
# limitations under the License.

set -e

# Run test for client side code.
function run_npm_test {
  cd static
  npm run test
  cd ..
}

# Run linter on client side code
function run_npm_lint {
  cd static
  npm list eslint || npm install eslint
  npm run lint
  cd ..
}

# Build client side code
function run_npm_build {
  cd static
  npm install
  npm run-script build
  cd ..
}

# Run test for server side code.
function run_py_test {
  python3 -m venv .env
  source .env/bin/activate
  cd server
  export FLASK_ENV=test
  pip3 install -r requirements.txt -q
  python3 -m pytest tests/**.py
  cd ..
}

# Run test for webdriver automation test codes.
function run_webdriver_test {
  python3 -m venv .env
  source .env/bin/activate
  cd server
  if [ ! -d dist  ]
  then
    echo "no dist folder, please run ./run_test.sh -b to build js first."
    exit 1
  fi
  export FLASK_ENV=WEBDRIVER
  export GOOGLE_CLOUD_PROJECT=datcom-browser-staging
  pip3 install -r requirements.txt -q
  python3 -m pytest webdriver_tests/*.py
  cd ..
}

function run_screenshot_test {
  python3 -m venv .env
  source .env/bin/activate
  cd server
  if [ ! -d dist  ]
  then
    echo "no dist folder, please run ./run_test.sh -b to build js first."
    exit 1
  fi
  export FLASK_ENV=WEBDRIVER
  export GOOGLE_CLOUD_PROJECT=datcom-browser-staging
  pip3 install -r requirements.txt -q
  if [  -d test_screenshots  ]
  then
    echo "Delete the test_screenshots folder"
    rm -rf test_screenshots
  fi
  mkdir test_screenshots
  python3 -m pytest webdriver_tests/screenshot/screenshot_test.py
  cd ..
}

function run_all_tests {
  run_py_test
  run_npm_build
<<<<<<< HEAD
  run_screenshot_test
=======
  run_webdriver_test
>>>>>>> af50e240
  run_npm_lint
  run_npm_test
}

function help {
  echo "Usage: $0 -pwblcsa"
  echo "-p       Run server python tests"
  echo "-w       Run webdriver tests"
  echo "-b       Run client install and build"
  echo "-l       Run client lint"
  echo "-c       Run client tests"
  echo "-s       Run screenshot tests"
  echo "-a       Run all tests"
  echo "No args  Run all tests"
  exit 1
}

while getopts pwblcsa OPTION; do
  case $OPTION in
    p)
        echo -e "### Running server tests"
        run_py_test
        ;;
    w)
        echo -e "### Running webdriver tests"
        run_webdriver_test
        ;;
    b)
        echo -e "### Build client-side packages"
        run_npm_build
        ;;
    l)
        echo -e "### Running client-side lint"
        run_npm_lint
        ;;
    c)
        echo -e "### Running client tests"
        run_npm_test
        ;;
    s)
        echo -e "### Running screenshot tests"
        run_screenshot_test
        ;;
    a)
        echo -e "### Running all tests"
        run_all_tests
        ;;
    *)
        help
    esac
done

if [ $OPTIND -eq 1 ]; then
  help
fi<|MERGE_RESOLUTION|>--- conflicted
+++ resolved
@@ -92,11 +92,8 @@
 function run_all_tests {
   run_py_test
   run_npm_build
-<<<<<<< HEAD
+  run_webdriver_test
   run_screenshot_test
-=======
-  run_webdriver_test
->>>>>>> af50e240
   run_npm_lint
   run_npm_test
 }
