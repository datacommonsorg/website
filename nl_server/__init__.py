--- conflicted
+++ resolved
@@ -61,11 +61,7 @@
       logging.error("No configuration found for embeddings")
       return
 
-<<<<<<< HEAD
     app.config['EMBEDDINGS_VERSION_MAP'] = embeddings_map
-    loader.load_embeddings(app, embeddings_map)
-=======
     loader.load_embeddings(app, embeddings_map, models_downloaded_paths)
->>>>>>> 0b5e1ccd
 
   return app