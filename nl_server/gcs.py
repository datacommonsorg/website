--- conflicted
+++ resolved
@@ -81,14 +81,6 @@
   directory = TEMP_DIR
 
   # Only download if needed.
-<<<<<<< HEAD
-  local_folderpath = os.path.join(directory, model_folder)
-  if os.path.exists(local_folderpath):
-    print(
-        f"Model ({model_folder}) already downloaded. Returning the local path: {local_folderpath}"
-    )
-    return local_folderpath
-=======
   model_path = os.path.join(directory, model_folder)
   if os.path.exists(model_path):
     # Check if this path can still be loaded as a Sentence Transformer
@@ -101,7 +93,6 @@
       print("Deleting this path and re-downloading.")
       shutil.rmtree(model_path)
       assert (not os.path.exists(model_path))
->>>>>>> a922e3d2
 
   print(
       f"Model ({model_folder}) was either not previously downloaded or cannot successfully be loaded. Downloading to: {model_path}"
