--- conflicted
+++ resolved
@@ -81,14 +81,6 @@
   directory = TEMP_DIR
 
   # Only download if needed.
-<<<<<<< HEAD
-  local_folderpath = os.path.join(directory, model_folder)
-  if os.path.exists(local_folderpath):
-    print(
-        f"Model ({model_folder}) already downloaded. Returning the local path: {local_folderpath}"
-    )
-    return local_folderpath
-=======
   model_path = os.path.join(directory, model_folder)
   if os.path.exists(model_path):
     if os.environ.get('FLASK_ENV') not in [
@@ -108,7 +100,6 @@
       print("Deleting this path and re-downloading.")
       shutil.rmtree(model_path)
       assert (not os.path.exists(model_path))
->>>>>>> 756df993
 
   print(
       f"Model ({model_folder}) was either not previously downloaded or cannot successfully be loaded. Downloading to: {model_path}"
