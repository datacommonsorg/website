--- conflicted
+++ resolved
@@ -13,12 +13,8 @@
 # limitations under the License.
 
 import json
-<<<<<<< HEAD
 import logging
-from typing import Dict, List
-=======
 from typing import List
->>>>>>> c993fdb1
 
 from flask import Blueprint
 from flask import current_app
