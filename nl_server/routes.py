# Copyright 2023 Google LLC
#
# Licensed under the Apache License, Version 2.0 (the "License");
# you may not use this file except in compliance with the License.
# You may obtain a copy of the License at
#
#      http://www.apache.org/licenses/LICENSE-2.0
#
# Unless required by applicable law or agreed to in writing, software
# distributed under the License is distributed on an "AS IS" BASIS,
# WITHOUT WARRANTIES OR CONDITIONS OF ANY KIND, either express or implied.
# See the License for the specific language governing permissions and
# limitations under the License.

from dataclasses import asdict
import json
import logging
from typing import List

from flask import Blueprint
from flask import current_app
from flask import request
from markupsafe import escape

from nl_server import registry
from nl_server import search
from nl_server.embeddings import Embeddings
<<<<<<< HEAD
from nl_server.registry import REGISTRY_KEY
=======
>>>>>>> 32dc95bb
from nl_server.registry import Registry
from shared.lib import constants
from shared.lib.detected_variables import var_candidates_to_dict
from shared.lib.detected_variables import VarCandidates

bp = Blueprint('main', __name__, url_prefix='/')

#
# A global bool to ensure we keep failing healthz till we
# load the default embeddings fully on the server.
#
default_embeddings_loaded = False


@bp.route('/healthz')
def healthz():
<<<<<<< HEAD
  r: Registry = current_app.config[REGISTRY_KEY]
  default_indexes = r.server_config().default_indexes
  if not default_indexes:
    logging.warning('Health Check Failed: Default index name empty!')
    return 'Service Unavailable', 500
  for idx in default_indexes:
    embeddings: Embeddings = r.get_index(idx)
    if embeddings:
      query = embeddings.store.healthcheck_query
      result: VarCandidates = search.search_vars([embeddings],
                                                 [query]).get(query)
      if result and result.svs:
        return 'OK', 200
      else:
        logging.warning(f'Health Check Failed: query "{query}" failed!')
=======
  global default_embeddings_loaded

  if default_embeddings_loaded:
    return 'OK', 200

  nl_env = current_app.config[config.ENV_KEY]
  if not nl_env.default_indexes:
    logging.error('Health Check Failed: Default index name empty!')
    return 'Service Unavailable', 500

  default_index_type = nl_env.default_indexes[0]
  nl_embeddings: Embeddings = current_app.config[config.REGISTRY_KEY].get_index(
      default_index_type)
  if nl_embeddings:
    query = nl_embeddings.store.healthcheck_query
    result: VarCandidates = search.search_vars([nl_embeddings],
                                               [query]).get(query)
    if result and result.svs:
      default_embeddings_loaded = True
      return 'OK', 200
>>>>>>> 32dc95bb
    else:
      logging.warning('Health Check Failed: Default index not yet loaded!')
  return 'Service Unavailable', 500


@bp.route('/api/search_vars/', methods=['POST'])
def search_vars():
  """Returns a dictionary with each input query as key and value as:

  {
    'SV': List[str]
    'CosineScore': List[float],
    'SV_to_Sentences': Dict[str, str]
  }
  """
  queries = request.json.get('queries', [])
  queries = [str(escape(q)) for q in queries]

<<<<<<< HEAD
=======
  default_index_type = current_app.config[config.ENV_KEY].default_indexes[0]
  idx = str(escape(request.args.get('idx', default_index_type)))
  if not idx:
    idx = default_index_type

  registry: Registry = current_app.config[config.REGISTRY_KEY]

>>>>>>> 32dc95bb
  skip_topics = False
  if request.args.get('skip_topics'):
    skip_topics = True

  r: Registry = current_app.config[REGISTRY_KEY]

  reranker_name = str(escape(request.args.get('reranker', '')))
<<<<<<< HEAD
  reranker_model = r.get_reranking_model(
      reranker_name) if reranker_name else None

  default_indexes = r.server_config().default_indexes
  idx_type_str = str(escape(request.args.get('idx', '')))
  if not idx_type_str:
    idx_types = default_indexes
  else:
    idx_types = idx_type_str.split(',')
  embeddings = _get_indexes(r, idx_types)

  debug_logs = {'sv_detection_query_index_type': idx_types}
  results = search.search_vars(embeddings, queries, skip_topics, reranker_model,
                               debug_logs)
=======
  reranker_model = registry.get_reranking_model(
      reranker_name) if reranker_name else None

  nl_embeddings = _get_indexes(registry, idx)
  debug_logs = {'sv_detection_query_index_type': idx}
  results = search.search_vars(nl_embeddings, queries, skip_topics,
                               reranker_model, debug_logs)
>>>>>>> 32dc95bb
  q2result = {q: var_candidates_to_dict(result) for q, result in results.items()}
  return json.dumps({
      'queryResults': q2result,
      'scoreThreshold': _get_threshold(embeddings),
      'debugLogs': debug_logs
  })


@bp.route('/api/detect_verbs/', methods=['GET'])
def detect_verbs():
  """Returns a list tokens that detected as verbs.

  List[str]
  """
  query = str(escape(request.args.get('q')))
<<<<<<< HEAD
  r: Registry = current_app.config[REGISTRY_KEY]
  return json.dumps(r.attribute_model().detect_verbs(query.strip()))
=======
  nl_model = current_app.config[config.REGISTRY_KEY].attribute_model()
  return json.dumps(nl_model.detect_verbs(query.strip()))
>>>>>>> 32dc95bb


@bp.route('/api/embeddings_version_map/', methods=['GET'])
def embeddings_version_map():
<<<<<<< HEAD
  r: Registry = current_app.config[REGISTRY_KEY]
  server_config = r.server_config()
  return json.dumps(asdict(server_config))
=======
  return json.dumps(asdict(current_app.config[config.CATALOG_KEY]))
>>>>>>> 32dc95bb


@bp.route('/api/load/', methods=['GET'])
def load():
<<<<<<< HEAD
  try:
    current_app.config[REGISTRY_KEY] = registry.build()
  except Exception as e:
    logging.error(f'Custom embeddings not loaded due to error: {str(e)}')
  r: Registry = current_app.config[REGISTRY_KEY]
  server_config = r.server_config()
  return json.dumps(asdict(server_config))


def _get_indexes(r: Registry, idx_types: List[str]) -> List[Embeddings]:
  embeddings: List[Embeddings] = []
  for idx in idx_types:
    try:
      emb = r.get_index(idx)
      if emb:
        embeddings.append(emb)
    except Exception as e:
      logging.warning(f'Failed to load index {idx}: {e}')
  return embeddings
=======
  loader.load_custom_embeddings(current_app)
  return json.dumps(asdict(current_app.config[config.CATALOG_KEY]))


def _get_indexes(registry: Registry, idx: str) -> List[Embeddings]:
  nl_embeddings: List[Embeddings] = []

  if is_custom_dc() and idx != config.CUSTOM_DC_INDEX:
    # Order custom index first, so that when the score is the same
    # Custom DC will be preferred.
    emb = registry.get_index(config.CUSTOM_DC_INDEX)
    if emb:
      nl_embeddings.append(emb)

  emb = registry.get_index(idx)
  if emb:
    nl_embeddings.append(emb)

  return nl_embeddings
>>>>>>> 32dc95bb


# NOTE: Custom DC embeddings addition needs to ensures that the
#       base vs. custom models do not use different thresholds
def _get_threshold(embeddings: List[Embeddings]) -> float:
  if embeddings:
    return embeddings[0].model.score_threshold
  return constants.SV_SCORE_DEFAULT_THRESHOLD<|MERGE_RESOLUTION|>--- conflicted
+++ resolved
@@ -25,10 +25,7 @@
 from nl_server import registry
 from nl_server import search
 from nl_server.embeddings import Embeddings
-<<<<<<< HEAD
 from nl_server.registry import REGISTRY_KEY
-=======
->>>>>>> 32dc95bb
 from nl_server.registry import Registry
 from shared.lib import constants
 from shared.lib.detected_variables import var_candidates_to_dict
@@ -45,7 +42,6 @@
 
 @bp.route('/healthz')
 def healthz():
-<<<<<<< HEAD
   r: Registry = current_app.config[REGISTRY_KEY]
   default_indexes = r.server_config().default_indexes
   if not default_indexes:
@@ -61,28 +57,6 @@
         return 'OK', 200
       else:
         logging.warning(f'Health Check Failed: query "{query}" failed!')
-=======
-  global default_embeddings_loaded
-
-  if default_embeddings_loaded:
-    return 'OK', 200
-
-  nl_env = current_app.config[config.ENV_KEY]
-  if not nl_env.default_indexes:
-    logging.error('Health Check Failed: Default index name empty!')
-    return 'Service Unavailable', 500
-
-  default_index_type = nl_env.default_indexes[0]
-  nl_embeddings: Embeddings = current_app.config[config.REGISTRY_KEY].get_index(
-      default_index_type)
-  if nl_embeddings:
-    query = nl_embeddings.store.healthcheck_query
-    result: VarCandidates = search.search_vars([nl_embeddings],
-                                               [query]).get(query)
-    if result and result.svs:
-      default_embeddings_loaded = True
-      return 'OK', 200
->>>>>>> 32dc95bb
     else:
       logging.warning('Health Check Failed: Default index not yet loaded!')
   return 'Service Unavailable', 500
@@ -101,16 +75,6 @@
   queries = request.json.get('queries', [])
   queries = [str(escape(q)) for q in queries]
 
-<<<<<<< HEAD
-=======
-  default_index_type = current_app.config[config.ENV_KEY].default_indexes[0]
-  idx = str(escape(request.args.get('idx', default_index_type)))
-  if not idx:
-    idx = default_index_type
-
-  registry: Registry = current_app.config[config.REGISTRY_KEY]
-
->>>>>>> 32dc95bb
   skip_topics = False
   if request.args.get('skip_topics'):
     skip_topics = True
@@ -118,7 +82,6 @@
   r: Registry = current_app.config[REGISTRY_KEY]
 
   reranker_name = str(escape(request.args.get('reranker', '')))
-<<<<<<< HEAD
   reranker_model = r.get_reranking_model(
       reranker_name) if reranker_name else None
 
@@ -133,15 +96,6 @@
   debug_logs = {'sv_detection_query_index_type': idx_types}
   results = search.search_vars(embeddings, queries, skip_topics, reranker_model,
                                debug_logs)
-=======
-  reranker_model = registry.get_reranking_model(
-      reranker_name) if reranker_name else None
-
-  nl_embeddings = _get_indexes(registry, idx)
-  debug_logs = {'sv_detection_query_index_type': idx}
-  results = search.search_vars(nl_embeddings, queries, skip_topics,
-                               reranker_model, debug_logs)
->>>>>>> 32dc95bb
   q2result = {q: var_candidates_to_dict(result) for q, result in results.items()}
   return json.dumps({
       'queryResults': q2result,
@@ -157,29 +111,19 @@
   List[str]
   """
   query = str(escape(request.args.get('q')))
-<<<<<<< HEAD
   r: Registry = current_app.config[REGISTRY_KEY]
   return json.dumps(r.attribute_model().detect_verbs(query.strip()))
-=======
-  nl_model = current_app.config[config.REGISTRY_KEY].attribute_model()
-  return json.dumps(nl_model.detect_verbs(query.strip()))
->>>>>>> 32dc95bb
 
 
 @bp.route('/api/embeddings_version_map/', methods=['GET'])
 def embeddings_version_map():
-<<<<<<< HEAD
   r: Registry = current_app.config[REGISTRY_KEY]
   server_config = r.server_config()
   return json.dumps(asdict(server_config))
-=======
-  return json.dumps(asdict(current_app.config[config.CATALOG_KEY]))
->>>>>>> 32dc95bb
 
 
 @bp.route('/api/load/', methods=['GET'])
 def load():
-<<<<<<< HEAD
   try:
     current_app.config[REGISTRY_KEY] = registry.build()
   except Exception as e:
@@ -199,27 +143,6 @@
     except Exception as e:
       logging.warning(f'Failed to load index {idx}: {e}')
   return embeddings
-=======
-  loader.load_custom_embeddings(current_app)
-  return json.dumps(asdict(current_app.config[config.CATALOG_KEY]))
-
-
-def _get_indexes(registry: Registry, idx: str) -> List[Embeddings]:
-  nl_embeddings: List[Embeddings] = []
-
-  if is_custom_dc() and idx != config.CUSTOM_DC_INDEX:
-    # Order custom index first, so that when the score is the same
-    # Custom DC will be preferred.
-    emb = registry.get_index(config.CUSTOM_DC_INDEX)
-    if emb:
-      nl_embeddings.append(emb)
-
-  emb = registry.get_index(idx)
-  if emb:
-    nl_embeddings.append(emb)
-
-  return nl_embeddings
->>>>>>> 32dc95bb
 
 
 # NOTE: Custom DC embeddings addition needs to ensures that the
