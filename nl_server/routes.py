# Copyright 2023 Google LLC
#
# Licensed under the Apache License, Version 2.0 (the "License");
# you may not use this file except in compliance with the License.
# You may obtain a copy of the License at
#
#      http://www.apache.org/licenses/LICENSE-2.0
#
# Unless required by applicable law or agreed to in writing, software
# distributed under the License is distributed on an "AS IS" BASIS,
# WITHOUT WARRANTIES OR CONDITIONS OF ANY KIND, either express or implied.
# See the License for the specific language governing permissions and
# limitations under the License.

from dataclasses import asdict
import json
import logging
from typing import List

from flask import Blueprint
from flask import current_app
from flask import request
from markupsafe import escape

from nl_server import config
from nl_server import loader
from nl_server import search
from nl_server.embeddings import Embeddings
from nl_server.registry import Registry
from shared.lib import constants
from shared.lib.custom_dc_util import is_custom_dc
from shared.lib.detected_variables import var_candidates_to_dict
from shared.lib.detected_variables import VarCandidates

bp = Blueprint('main', __name__, url_prefix='/')

#
# A global bool to ensure we keep failing healthz till we
# load the default embeddings fully on the server.
#
default_embeddings_loaded = False


@bp.route('/healthz')
def healthz():
<<<<<<< HEAD
  default_index_type = current_app.config[config.ENV_KEY].default_indexes[0]
=======
  global default_embeddings_loaded

  if default_embeddings_loaded:
    return 'OK', 200

  default_index_type = current_app.config[
      config.EMBEDDINGS_SPEC_KEY].default_index
>>>>>>> 66e0ecef
  if not default_index_type:
    logging.warning('Health Check Failed: Default index name empty!')
    return 'Service Unavailable', 500
  nl_embeddings: Embeddings = current_app.config[config.REGISTRY_KEY].get_index(
      default_index_type)
  if nl_embeddings:
    query = nl_embeddings.store.healthcheck_query
    result: VarCandidates = search.search_vars([nl_embeddings],
                                               [query]).get(query)
    if result and result.svs:
      default_embeddings_loaded = True
      return 'OK', 200
    else:
      logging.warning(f'Health Check Failed: query "{query}" failed!')
  else:
    logging.warning('Health Check Failed: Default index not yet loaded!')
  return 'Service Unavailable', 500


@bp.route('/api/search_vars/', methods=['POST'])
def search_vars():
  """Returns a dictionary with each input query as key and value as:

  {
    'SV': List[str]
    'CosineScore': List[float],
    'SV_to_Sentences': Dict[str, str]
  }
  """
  queries = request.json.get('queries', [])
  queries = [str(escape(q)) for q in queries]

  default_index_type = current_app.config[config.ENV_KEY].default_indexes[0]
  idx = str(escape(request.args.get('idx', default_index_type)))
  if not idx:
    idx = default_index_type

  registry: Registry = current_app.config[config.REGISTRY_KEY]

  skip_topics = False
  if request.args.get('skip_topics'):
    skip_topics = True

  reranker_name = str(escape(request.args.get('reranker', '')))
  reranker_model = registry.get_reranking_model(
      reranker_name) if reranker_name else None

  nl_embeddings = _get_indexes(registry, idx)
  debug_logs = {'sv_detection_query_index_type': idx}
  results = search.search_vars(nl_embeddings, queries, skip_topics,
                               reranker_model, debug_logs)
  q2result = {q: var_candidates_to_dict(result) for q, result in results.items()}
  return json.dumps({
      'queryResults': q2result,
      'scoreThreshold': _get_threshold(nl_embeddings),
      'debugLogs': debug_logs
  })


@bp.route('/api/detect_verbs/', methods=['GET'])
def detect_verbs():
  """Returns a list tokens that detected as verbs.

  List[str]
  """
  query = str(escape(request.args.get('q')))
  nl_model = current_app.config[config.REGISTRY_KEY].attribute_model()
  return json.dumps(nl_model.detect_verbs(query.strip()))


@bp.route('/api/embeddings_version_map/', methods=['GET'])
def embeddings_version_map():
  return json.dumps(asdict(current_app.config[config.CATALOG_KEY]))


@bp.route('/api/load/', methods=['GET'])
def load():
  loader.load_custom_embeddings(current_app)
  return json.dumps(asdict(current_app.config[config.CATALOG_KEY]))


def _get_indexes(registry: Registry, idx: str) -> List[Embeddings]:
  nl_embeddings: List[Embeddings] = []

  if is_custom_dc() and idx != config.CUSTOM_DC_INDEX:
    # Order custom index first, so that when the score is the same
    # Custom DC will be preferred.
    emb = registry.get_index(config.CUSTOM_DC_INDEX)
    if emb:
      nl_embeddings.append(emb)

  emb = registry.get_index(idx)
  if emb:
    nl_embeddings.append(emb)

  return nl_embeddings


# NOTE: Custom DC embeddings addition needs to ensures that the
#       base vs. custom models do not use different thresholds
def _get_threshold(embeddings: List[Embeddings]) -> float:
  if embeddings:
    return embeddings[0].model.score_threshold
  return constants.SV_SCORE_DEFAULT_THRESHOLD<|MERGE_RESOLUTION|>--- conflicted
+++ resolved
@@ -43,17 +43,12 @@
 
 @bp.route('/healthz')
 def healthz():
-<<<<<<< HEAD
-  default_index_type = current_app.config[config.ENV_KEY].default_indexes[0]
-=======
   global default_embeddings_loaded
 
   if default_embeddings_loaded:
     return 'OK', 200
 
-  default_index_type = current_app.config[
-      config.EMBEDDINGS_SPEC_KEY].default_index
->>>>>>> 66e0ecef
+  default_index_type = current_app.config[config.ENV_KEY].default_indexes[0]
   if not default_index_type:
     logging.warning('Health Check Failed: Default index name empty!')
     return 'Service Unavailable', 500
