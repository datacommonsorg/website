# Copyright 2024 Google LLC
#
# Licensed under the Apache License, Version 2.0 (the "License");
# you may not use this file except in compliance with the License.
# You may obtain a copy of the License at
#
#      http://www.apache.org/licenses/LICENSE-2.0
#
# Unless required by applicable law or agreed to in writing, software
# distributed under the License is distributed on an "AS IS" BASIS,
# WITHOUT WARRANTIES OR CONDITIONS OF ANY KIND, either express or implied.
# See the License for the specific language governing permissions and
# limitations under the License.

from dataclasses import dataclass
from dataclasses import field
from enum import Enum
<<<<<<< HEAD
from typing import Dict, List
=======
from typing import Dict

from shared.lib import constants

# Index constants.  Passed in `url=`
CUSTOM_DC_INDEX: str = 'custom_ft'

# App Config constants.
# Key for the registry that holds model objects/client and embedding store.
REGISTRY_KEY: str = 'NL_REGISTRY'
# Key for the catalog object that holds model and index configs.
CATALOG_KEY: str = 'NL_CATALOG'
# Key for the environment config object.
ENV_KEY: str = 'NL_ENV'

# Query to use to check index health if this is the default index.
_HEALTHCHECK_QUERY = 'health'
>>>>>>> 32dc95bb


class StoreType(str, Enum):
  MEMORY = 'MEMORY'
  LANCEDB = 'LANCEDB'
  VERTEXAI = 'VERTEXAI'


class ModelType(str, Enum):
  LOCAL = 'LOCAL'
  VERTEXAI = 'VERTEXAI'


class ModelUsage(str, Enum):
  EMBEDDINGS = 'EMBEDDINGS'
  RERANKING = 'RERANKING'


@dataclass(kw_only=True)
class ModelConfig:
  type: str = None
  usage: str = None
  score_threshold: float = None


@dataclass(kw_only=True)
class VertexAIModelConfig(ModelConfig):
  project_id: str = None
  location: str = None
  prediction_endpoint_id: str = None


@dataclass(kw_only=True)
class LocalModelConfig(ModelConfig):
  gcs_folder: str = None


@dataclass(kw_only=True)
class IndexConfig:
  store_type: str = None
  model: str = None
  healthcheck_query: str = 'health'


@dataclass(kw_only=True)
class MemoryIndexConfig(IndexConfig):
  embeddings_path: str = None


@dataclass(kw_only=True)
class LanceDBIndexConfig(IndexConfig):
  embeddings_path: str = None


@dataclass(kw_only=True)
class VertexAIIndexConfig(IndexConfig):
  project_id: str = None
  location: str = None
  index_endpoint_root: str = None
  index_endpoint: str = None
  index_id: str = None


# This represents the full catalog of models and indexes.
<<<<<<< HEAD
=======
# Only a subset of them are enabled/used by the Env config at runtime.
>>>>>>> 32dc95bb
@dataclass(kw_only=True)
class Catalog:
  version: str = None
  indexes: Dict[str, IndexConfig]
  models: Dict[str, ModelConfig]


<<<<<<< HEAD
@dataclass(kw_only=True)
class Env:
  default_indexes: List[str]
  enabled_indexes: List[str]
  vertex_ai_models: Dict[str, VertexAIModelConfig] = field(default_factory=dict)
  enable_reranking: bool = False


@dataclass(kw_only=True)
class ServerConfig:
  version: str
  default_indexes: List[str]
  indexes: Dict[str, IndexConfig]
  models: Dict[str, ModelConfig]
  enable_reranking: bool
=======
# Determines whether model is enabled
def _is_model_enabled(model_name: str, model_info: Dict[str, str],
                      used_models: set[str], reranking_enabled: bool):
  if model_name in used_models:
    return True
  if model_info['usage'] == ModelUsage.RERANKING and reranking_enabled:
    return True
  return False


#
# Parse the input `embeddings.yaml` dict representation into Catalog
# object.
#
def parse(catalog_dict: Dict[str, any], vertex_ai_model_info: Dict[str, any],
          reranking_enabled: bool) -> Catalog:
  if catalog_dict['version'] == 1:
    return parse_v1(catalog_dict, vertex_ai_model_info, reranking_enabled)
  else:
    raise AssertionError('Could not parse catalog: unsupported version.')


#
# Parses the v1 version of the `embeddings.yaml` dict representation into
# Catalog object.
#
def parse_v1(catalog_dict: Dict[str, any], vertex_ai_model_info: Dict[str, any],
             reranking_enabled: bool) -> Catalog:
  used_models = set()

  # parse the indexes
  indexes = {}
  for index_name, index_info in catalog_dict.get('indexes', {}).items():
    store_type = index_info['store_type']
    used_models.add(index_info['model'])
    healthcheck_query = index_info.get('healthcheck_query', _HEALTHCHECK_QUERY)
    if store_type == StoreType.MEMORY:
      indexes[index_name] = MemoryIndexConfig(
          store_type=store_type,
          model=index_info['model'],
          embeddings_path=index_info['embeddings_path'],
          healthcheck_query=healthcheck_query)
    elif store_type == StoreType.LANCEDB:
      indexes[index_name] = LanceDBIndexConfig(
          store_type=store_type,
          model=index_info['model'],
          embeddings_path=index_info['embeddings_path'],
          healthcheck_query=healthcheck_query)
    elif store_type == StoreType.VERTEXAI:
      indexes[index_name] = VertexAIIndexConfig(
          store_type=store_type,
          model=index_info['model'],
          project_id=index_info['project_id'],
          location=index_info['location'],
          index_endpoint_root=index_info['index_endpoint_root'],
          index_endpoint=index_info['index_endpoint'],
          index_id=index_info['index_id'],
          healthcheck_query=healthcheck_query)
    else:
      raise AssertionError(
          'Error parsing information for index {index_name}: unsupported store type {store_type}'
      )

  # parse the models
  models = {}
  for model_name, model_info in catalog_dict.get('models', {}).items():
    if not _is_model_enabled(model_name, model_info, used_models,
                             reranking_enabled):
      continue

    model_type = model_info['type']
    score_threshold = model_info.get('score_threshold',
                                     constants.SV_SCORE_DEFAULT_THRESHOLD)
    if model_type == ModelType.LOCAL:
      models[model_name] = LocalModelConfig(type=model_type,
                                            score_threshold=score_threshold,
                                            usage=model_info['usage'],
                                            gcs_folder=model_info['gcs_folder'])
    elif model_type == ModelType.VERTEXAI:
      models[model_name] = VertexAIModelConfig(
          type=model_type,
          score_threshold=score_threshold,
          usage=model_info['usage'],
          project_id=vertex_ai_model_info[model_name]['project_id'],
          prediction_endpoint_id=vertex_ai_model_info[model_name]
          ['prediction_endpoint_id'],
          location=vertex_ai_model_info[model_name]['location'])
    else:
      raise AssertionError(
          'Error parsing information for model {model_name}: unsupported type {model_type}'
      )
  return Catalog(indexes=indexes, models=models)
>>>>>>> 32dc95bb
<|MERGE_RESOLUTION|>--- conflicted
+++ resolved
@@ -15,27 +15,7 @@
 from dataclasses import dataclass
 from dataclasses import field
 from enum import Enum
-<<<<<<< HEAD
 from typing import Dict, List
-=======
-from typing import Dict
-
-from shared.lib import constants
-
-# Index constants.  Passed in `url=`
-CUSTOM_DC_INDEX: str = 'custom_ft'
-
-# App Config constants.
-# Key for the registry that holds model objects/client and embedding store.
-REGISTRY_KEY: str = 'NL_REGISTRY'
-# Key for the catalog object that holds model and index configs.
-CATALOG_KEY: str = 'NL_CATALOG'
-# Key for the environment config object.
-ENV_KEY: str = 'NL_ENV'
-
-# Query to use to check index health if this is the default index.
-_HEALTHCHECK_QUERY = 'health'
->>>>>>> 32dc95bb
 
 
 class StoreType(str, Enum):
@@ -100,10 +80,7 @@
 
 
 # This represents the full catalog of models and indexes.
-<<<<<<< HEAD
-=======
 # Only a subset of them are enabled/used by the Env config at runtime.
->>>>>>> 32dc95bb
 @dataclass(kw_only=True)
 class Catalog:
   version: str = None
@@ -111,7 +88,6 @@
   models: Dict[str, ModelConfig]
 
 
-<<<<<<< HEAD
 @dataclass(kw_only=True)
 class Env:
   default_indexes: List[str]
@@ -126,98 +102,4 @@
   default_indexes: List[str]
   indexes: Dict[str, IndexConfig]
   models: Dict[str, ModelConfig]
-  enable_reranking: bool
-=======
-# Determines whether model is enabled
-def _is_model_enabled(model_name: str, model_info: Dict[str, str],
-                      used_models: set[str], reranking_enabled: bool):
-  if model_name in used_models:
-    return True
-  if model_info['usage'] == ModelUsage.RERANKING and reranking_enabled:
-    return True
-  return False
-
-
-#
-# Parse the input `embeddings.yaml` dict representation into Catalog
-# object.
-#
-def parse(catalog_dict: Dict[str, any], vertex_ai_model_info: Dict[str, any],
-          reranking_enabled: bool) -> Catalog:
-  if catalog_dict['version'] == 1:
-    return parse_v1(catalog_dict, vertex_ai_model_info, reranking_enabled)
-  else:
-    raise AssertionError('Could not parse catalog: unsupported version.')
-
-
-#
-# Parses the v1 version of the `embeddings.yaml` dict representation into
-# Catalog object.
-#
-def parse_v1(catalog_dict: Dict[str, any], vertex_ai_model_info: Dict[str, any],
-             reranking_enabled: bool) -> Catalog:
-  used_models = set()
-
-  # parse the indexes
-  indexes = {}
-  for index_name, index_info in catalog_dict.get('indexes', {}).items():
-    store_type = index_info['store_type']
-    used_models.add(index_info['model'])
-    healthcheck_query = index_info.get('healthcheck_query', _HEALTHCHECK_QUERY)
-    if store_type == StoreType.MEMORY:
-      indexes[index_name] = MemoryIndexConfig(
-          store_type=store_type,
-          model=index_info['model'],
-          embeddings_path=index_info['embeddings_path'],
-          healthcheck_query=healthcheck_query)
-    elif store_type == StoreType.LANCEDB:
-      indexes[index_name] = LanceDBIndexConfig(
-          store_type=store_type,
-          model=index_info['model'],
-          embeddings_path=index_info['embeddings_path'],
-          healthcheck_query=healthcheck_query)
-    elif store_type == StoreType.VERTEXAI:
-      indexes[index_name] = VertexAIIndexConfig(
-          store_type=store_type,
-          model=index_info['model'],
-          project_id=index_info['project_id'],
-          location=index_info['location'],
-          index_endpoint_root=index_info['index_endpoint_root'],
-          index_endpoint=index_info['index_endpoint'],
-          index_id=index_info['index_id'],
-          healthcheck_query=healthcheck_query)
-    else:
-      raise AssertionError(
-          'Error parsing information for index {index_name}: unsupported store type {store_type}'
-      )
-
-  # parse the models
-  models = {}
-  for model_name, model_info in catalog_dict.get('models', {}).items():
-    if not _is_model_enabled(model_name, model_info, used_models,
-                             reranking_enabled):
-      continue
-
-    model_type = model_info['type']
-    score_threshold = model_info.get('score_threshold',
-                                     constants.SV_SCORE_DEFAULT_THRESHOLD)
-    if model_type == ModelType.LOCAL:
-      models[model_name] = LocalModelConfig(type=model_type,
-                                            score_threshold=score_threshold,
-                                            usage=model_info['usage'],
-                                            gcs_folder=model_info['gcs_folder'])
-    elif model_type == ModelType.VERTEXAI:
-      models[model_name] = VertexAIModelConfig(
-          type=model_type,
-          score_threshold=score_threshold,
-          usage=model_info['usage'],
-          project_id=vertex_ai_model_info[model_name]['project_id'],
-          prediction_endpoint_id=vertex_ai_model_info[model_name]
-          ['prediction_endpoint_id'],
-          location=vertex_ai_model_info[model_name]['location'])
-    else:
-      raise AssertionError(
-          'Error parsing information for model {model_name}: unsupported type {model_type}'
-      )
-  return Catalog(indexes=indexes, models=models)
->>>>>>> 32dc95bb
+  enable_reranking: bool