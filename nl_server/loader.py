# Copyright 2023 Google LLC
#
# Licensed under the Apache License, Version 2.0 (the "License");
# you may not use this file except in compliance with the License.
# You may obtain a copy of the License at
#
#      http://www.apache.org/licenses/LICENSE-2.0
#
# Unless required by applicable law or agreed to in writing, software
# distributed under the License is distributed on an "AS IS" BASIS,
# WITHOUT WARRANTIES OR CONDITIONS OF ANY KIND, either express or implied.
# See the License for the specific language governing permissions and
# limitations under the License.

import logging
import os
from typing import Dict

from diskcache import Cache
from flask import Flask
import yaml

from nl_server import config
import nl_server.embeddings_map as emb_map
from nl_server.nl_attribute_model import NLAttributeModel
from nl_server.util import get_user_data_path
from shared.lib.gcs import download_gcs_file
from shared.lib.gcs import is_gcs_path
from shared.lib.gcs import join_gcs_path
import shared.model.loader as model_loader

_EMBEDDINGS_YAML = 'embeddings.yaml'
_CUSTOM_EMBEDDINGS_YAML_PATH = 'datacommons/nl/custom_embeddings.yaml'

NL_CACHE_PATH = '~/.datacommons/'
NL_EMBEDDINGS_CACHE_KEY = 'nl_embeddings'
NL_MODEL_CACHE_KEY = 'nl_model'
_NL_CACHE_EXPIRE = 3600 * 24  # Cache for 1 day
_NL_CACHE_SIZE_LIMIT = 16e9  # 16Gb local cache size


#
# Reads the yaml files and loads all the server state.
#
def load_server_state(app: Flask):
  flask_env = os.environ.get('FLASK_ENV')

<<<<<<< HEAD
  embeddings_map = _load_yaml(flask_env)
  vertex_ai_endpoints = model_loader.load()
=======
  embeddings_dict = _load_yaml(flask_env)
>>>>>>> d61af7af

  # In local dev, cache the embeddings on disk so each hot reload won't download
  # the embeddings again.
  if _use_cache(flask_env):
    cache = Cache(NL_CACHE_PATH, size_limit=_NL_CACHE_SIZE_LIMIT)
    cache.expire()

    nl_model = cache.get(NL_MODEL_CACHE_KEY)
    nl_embeddings = cache.get(NL_EMBEDDINGS_CACHE_KEY)
    if nl_model and nl_embeddings:
<<<<<<< HEAD
      _update_app_config(app, nl_model, nl_embeddings, embeddings_map,
                         vertex_ai_endpoints)
=======
      _update_app_config(app, nl_model, nl_embeddings, embeddings_dict)
>>>>>>> d61af7af
      return

  nl_embeddings = emb_map.EmbeddingsMap(embeddings_dict)
  nl_model = NLAttributeModel()
<<<<<<< HEAD
  _update_app_config(app, nl_model, nl_embeddings, embeddings_map,
                     vertex_ai_endpoints)
=======
  _update_app_config(app, nl_model, nl_embeddings, embeddings_dict)
>>>>>>> d61af7af

  _maybe_update_cache(flask_env, nl_embeddings, nl_model)


def load_custom_embeddings(app: Flask):
  """Loads custom DC embeddings at runtime.

  This method should only be called at runtime (i.e. NOT at startup).
  It assumes that embeddings were already initialized at startup and this method
  only merges any newly loaded custom embeddings with the default embeddings.

  NOTE that this method requires that the custom embeddings be available
  on a local path.
  """
  flask_env = os.environ.get('FLASK_ENV')
  embeddings_map = _load_yaml(flask_env)
  custom_embeddings_path = embeddings_map.get(config.CUSTOM_DC_INDEX)
  if not custom_embeddings_path:
    logging.warning("No custom DC embeddings found, so none will be loaded.")
    return
  # Construct the Custom EmbeddingsIndex by calling into parse() to
  # set fields like tuned_model correctly.
  custom_idx_list = config.parse(
      {config.CUSTOM_DC_INDEX: custom_embeddings_path})
  if not custom_idx_list:
    logging.warning(f"Unable to parse {custom_embeddings_path}")
    return

  # This lookup will raise an error if embeddings weren't already initialized previously.
  # This is intentional.
  nl_embeddings: emb_map.EmbeddingsMap = app.config[config.NL_EMBEDDINGS_KEY]
  # Reset the custom DC index.
  nl_embeddings.reset_index(custom_idx_list[0])

  # Update app config.
  _update_app_config(app, app.config[config.NL_MODEL_KEY], nl_embeddings,
                     embeddings_map)
  # Update cache.
  _maybe_update_cache(flask_env, nl_embeddings, None)


def _load_yaml(flask_env: str) -> Dict[str, str]:
  with open(get_env_path(flask_env, _EMBEDDINGS_YAML)) as f:
    embeddings_map = yaml.full_load(f)

    # For custom DC dev env, only keep the default index.
    if _is_custom_dc_dev(flask_env):
      embeddings_map = {
          config.DEFAULT_INDEX_TYPE: embeddings_map[config.DEFAULT_INDEX_TYPE]
      }

  assert embeddings_map, 'No embeddings.yaml found!'

  custom_map = _maybe_load_custom_dc_yaml()
  if custom_map:
    embeddings_map.update(custom_map)

  return embeddings_map


def _update_app_config(app: Flask,
                       nl_model: NLAttributeModel,
                       nl_embeddings: emb_map.EmbeddingsMap,
                       embeddings_map: Dict[str, str],
                       vertex_ai_endpoints: Dict[str, Dict] = None):
  app.config[config.NL_MODEL_KEY] = nl_model
  app.config[config.NL_EMBEDDINGS_KEY] = nl_embeddings
  app.config[config.NL_EMBEDDINGS_VERSION_KEY] = embeddings_map
  app.config[config.VERTEX_AI_ENDPOINTS_KEY] = vertex_ai_endpoints or {}


def _maybe_update_cache(flask_env: str, nl_embeddings: emb_map.EmbeddingsMap,
                        nl_model: NLAttributeModel):
  if not nl_embeddings and not nl_model:
    return

  if _use_cache(flask_env):
    with Cache(NL_CACHE_PATH, size_limit=_NL_CACHE_SIZE_LIMIT) as reference:
      if nl_embeddings:
        reference.set(NL_EMBEDDINGS_CACHE_KEY,
                      nl_embeddings,
                      expire=_NL_CACHE_EXPIRE)
      if nl_model:
        reference.set(NL_MODEL_CACHE_KEY, nl_model, expire=_NL_CACHE_EXPIRE)


def _maybe_load_custom_dc_yaml():
  base = get_user_data_path()
  if not base:
    return None

  # TODO: Consider reading the base path from a "version.txt" instead
  # of hardcoding `data`
  if is_gcs_path(base):
    gcs_path = join_gcs_path(base, _CUSTOM_EMBEDDINGS_YAML_PATH)
    logging.info('Downloading custom embeddings yaml from GCS path: %s',
                 gcs_path)
    file_path = download_gcs_file(gcs_path)
    if not file_path:
      logging.info(
          "Custom embeddings yaml in GCS not found: %s. Custom embeddings will not be loaded.",
          gcs_path)
      return None
  else:
    file_path = os.path.join(base, _CUSTOM_EMBEDDINGS_YAML_PATH)

  logging.info("Custom embeddings YAML path: %s", file_path)

  if os.path.exists(file_path):
    with open(file_path) as f:
      return yaml.full_load(f)

  logging.info(
      "Custom embeddings YAML NOT found. Custom embeddings will NOT be loaded.")
  return None


#
# On prod the yaml files are in /datacommons/nl/, whereas
# in test-like environments it is the checked in path
# (deploy/nl/).
#
def get_env_path(flask_env: str, file_name: str) -> str:
  if flask_env in ['local', 'test', 'integration_test', 'webdriver'
                  ] or _is_custom_dc_dev(flask_env):
    return os.path.join(
        os.path.dirname(os.path.dirname(os.path.abspath(__file__))),
        f'deploy/nl/{file_name}')

  return f'/datacommons/nl/{file_name}'


def _use_cache(flask_env):
  return flask_env in ['local', 'integration_test', 'webdriver']


def _is_custom_dc_dev(flask_env: str) -> bool:
  return flask_env == 'custom_dev'<|MERGE_RESOLUTION|>--- conflicted
+++ resolved
@@ -45,12 +45,8 @@
 def load_server_state(app: Flask):
   flask_env = os.environ.get('FLASK_ENV')
 
-<<<<<<< HEAD
-  embeddings_map = _load_yaml(flask_env)
+  embeddings_dict = _load_yaml(flask_env)
   vertex_ai_endpoints = model_loader.load()
-=======
-  embeddings_dict = _load_yaml(flask_env)
->>>>>>> d61af7af
 
   # In local dev, cache the embeddings on disk so each hot reload won't download
   # the embeddings again.
@@ -61,22 +57,14 @@
     nl_model = cache.get(NL_MODEL_CACHE_KEY)
     nl_embeddings = cache.get(NL_EMBEDDINGS_CACHE_KEY)
     if nl_model and nl_embeddings:
-<<<<<<< HEAD
-      _update_app_config(app, nl_model, nl_embeddings, embeddings_map,
+      _update_app_config(app, nl_model, nl_embeddings, embeddings_dict,
                          vertex_ai_endpoints)
-=======
-      _update_app_config(app, nl_model, nl_embeddings, embeddings_dict)
->>>>>>> d61af7af
       return
 
   nl_embeddings = emb_map.EmbeddingsMap(embeddings_dict)
   nl_model = NLAttributeModel()
-<<<<<<< HEAD
-  _update_app_config(app, nl_model, nl_embeddings, embeddings_map,
+  _update_app_config(app, nl_model, nl_embeddings, embeddings_dict,
                      vertex_ai_endpoints)
-=======
-  _update_app_config(app, nl_model, nl_embeddings, embeddings_dict)
->>>>>>> d61af7af
 
   _maybe_update_cache(flask_env, nl_embeddings, nl_model)
 
