# Copyright 2024 Google LLC
#
# Licensed under the Apache License, Version 2.0 (the "License");
# you may not use this file except in compliance with the License.
# You may obtain a copy of the License at
#
#      http://www.apache.org/licenses/LICENSE-2.0
#
# Unless required by applicable law or agreed to in writing, software
# distributed under the License is distributed on an "AS IS" BASIS,
# WITHOUT WARRANTIES OR CONDITIONS OF ANY KIND, either express or implied.
# See the License for the specific language governing permissions and
# limitations under the License.

import logging
import os
from typing import Tuple

from google.cloud import storage

GCS_PATH_PREFIX = "gs://"


def is_gcs_path(path: str) -> bool:
  return path.startswith(GCS_PATH_PREFIX) and len(path) > len(GCS_PATH_PREFIX)
<<<<<<< HEAD


def get_path_parts(gcs_path: str) -> Tuple[str, str]:
  if not is_gcs_path(gcs_path):
    raise ValueError(f"Invalid GCS path: {gcs_path}")
  return tuple(gcs_path.removeprefix(GCS_PATH_PREFIX).split('/', 1))

=======


def get_path_parts(gcs_path: str) -> Tuple[str, str]:
  if not is_gcs_path(gcs_path):
    raise ValueError(f"Invalid GCS path: {gcs_path}")
  return tuple(gcs_path.removeprefix(GCS_PATH_PREFIX).split('/', 1))


def make_path(bucket_name: str, blob_name: str) -> str:
  return GCS_PATH_PREFIX + bucket_name + '/' + blob_name

>>>>>>> 78122be9

def download_blob(bucket_name: str,
                  blob_name: str,
                  local_path: str,
                  use_anonymous_client: bool = False) -> bool:
  """
<<<<<<< HEAD
    Downloads the content of a GCS folder to a local folder.
=======
    Downloads the content of a GCS blob to a local path.
>>>>>>> 78122be9

    Args:
    - bucket_name: The name of the GCS bucket.
    - blob_name: The GCS blob name, could be a folder or a file.
    - local_path: The local path to download the blob to.
    """
  logging.info("Download %s/%s to %s", bucket_name, blob_name, local_path)
  if use_anonymous_client:
    storage_client = storage.Client.create_anonymous_client()
  else:
    storage_client = storage.Client()

  bucket = storage_client.bucket(bucket_name)
  blobs = bucket.list_blobs(prefix=blob_name)
  count = 0
  for blob in blobs:
<<<<<<< HEAD
=======
    # When a blob name ends with "/", the blob is a folder. No need to download.
>>>>>>> 78122be9
    if blob.name.endswith("/"):
      continue
    # Get the relative path to the input blob. This is used to download folder.
    relative_path = os.path.relpath(blob.name, blob_name)
    if relative_path == ".":
      # In this case, the blob is a file.
      local_file_path = local_path
    else:
      # In this case, the blob is a folder.
      local_file_path = os.path.join(local_path, relative_path)
    # Create the directory if it doesn't exist.
    local_dir = os.path.dirname(local_file_path)
    if not os.path.exists(local_dir):
      os.makedirs(local_dir)
    # Download the file.
    blob.download_to_filename(local_file_path)
    count += 1
  if count == 0:
    logging.warning("No object found from %s/%s", bucket_name, blob_name)
    return False
  return True


def download_blob_by_path(gcs_path: str,
                          local_path: str,
                          use_anonymous_client: bool = False) -> bool:
  """Downloads file/folder given full GCS path (i.e. gs://bucket/path/to/file)
  to a local path.

  Args:
    gcs_path: The full GCS path (i.e. gs://bucket/path/to/file/).
<<<<<<< HEAD
    local_path: The local path to download the folder to.
=======
    local_path: The local path to download the blob to.
>>>>>>> 78122be9
  """
  if not is_gcs_path(gcs_path):
    raise ValueError(f"Invalid GCS path: {gcs_path}")
  bucket_name, blob_name = get_path_parts(gcs_path)
  return download_blob(bucket_name, blob_name, local_path, use_anonymous_client)


def maybe_download(gcs_path: str,
<<<<<<< HEAD
                   local_path_prefix='/tmp',
                   use_anonymous_client: bool = False) -> str:
  """Downloads file/folder given full GCS path (i.e. gs://bucket/path/to/file)
  to a local path. If the local file already exists, the do nothing.

  The local path expands the gcs_path pattern under local_path_prefix. For example,
  if local_path_prefix is '/tmp', the local path will be '/tmp/bucket/path/to/file'.

  Args:
    gcs_path: The full GCS path (i.e. gs://bucket/path/to/file/).
    local_path_prefix: The local path prefix to download the folder to.
=======
                   local_path_root: str = '/tmp',
                   use_anonymous_client: bool = False) -> str:
  """Downloads file/folder from a GCS path (i.e. gs://bucket/path/to/file)
  to a local path. If the local file/folder already exists, then do nothing.

  The local path expands the gcs_path pattern under local_path_root.
  For example, if local_path_root is '/tmp', the local path will be
  '/tmp/bucket/path/to/file'.

  Args:
    gcs_path: The full GCS path (i.e. gs://bucket/path/to/file/).
    local_path_root: The local root path to download the gcs resources to.
>>>>>>> 78122be9
    use_anonymous_client: Whether to use anonymous client to download the file.
  Returns:
    The local path of the downloaded file/folder.
  """
  if not is_gcs_path(gcs_path):
    raise ValueError(f"Invalid GCS path: {gcs_path}")
  bucket_name, blob_name = get_path_parts(gcs_path)
<<<<<<< HEAD
  local_path = os.path.join(local_path_prefix, bucket_name, blob_name)
  if os.path.exists(local_path):
    return local_path
  if download_blob_by_path(gcs_path, local_path, use_anonymous_client):
=======
  local_path = os.path.join(local_path_root, bucket_name, blob_name)
  if os.path.exists(local_path):
    # When running locally, we may already have downloaded the path.
    # But sometimes after restart, the directories in `/tmp` become empty,
    # so ensure that's not the case. return local_path
    if os.path.isfile(local_path) or len(os.listdir(local_path)) > 0:
      return local_path
  if download_blob(bucket_name, blob_name, local_path, use_anonymous_client):
>>>>>>> 78122be9
    return local_path
  return None<|MERGE_RESOLUTION|>--- conflicted
+++ resolved
@@ -23,15 +23,6 @@
 
 def is_gcs_path(path: str) -> bool:
   return path.startswith(GCS_PATH_PREFIX) and len(path) > len(GCS_PATH_PREFIX)
-<<<<<<< HEAD
-
-
-def get_path_parts(gcs_path: str) -> Tuple[str, str]:
-  if not is_gcs_path(gcs_path):
-    raise ValueError(f"Invalid GCS path: {gcs_path}")
-  return tuple(gcs_path.removeprefix(GCS_PATH_PREFIX).split('/', 1))
-
-=======
 
 
 def get_path_parts(gcs_path: str) -> Tuple[str, str]:
@@ -43,18 +34,13 @@
 def make_path(bucket_name: str, blob_name: str) -> str:
   return GCS_PATH_PREFIX + bucket_name + '/' + blob_name
 
->>>>>>> 78122be9
 
 def download_blob(bucket_name: str,
                   blob_name: str,
                   local_path: str,
                   use_anonymous_client: bool = False) -> bool:
   """
-<<<<<<< HEAD
-    Downloads the content of a GCS folder to a local folder.
-=======
     Downloads the content of a GCS blob to a local path.
->>>>>>> 78122be9
 
     Args:
     - bucket_name: The name of the GCS bucket.
@@ -71,10 +57,7 @@
   blobs = bucket.list_blobs(prefix=blob_name)
   count = 0
   for blob in blobs:
-<<<<<<< HEAD
-=======
     # When a blob name ends with "/", the blob is a folder. No need to download.
->>>>>>> 78122be9
     if blob.name.endswith("/"):
       continue
     # Get the relative path to the input blob. This is used to download folder.
@@ -106,11 +89,7 @@
 
   Args:
     gcs_path: The full GCS path (i.e. gs://bucket/path/to/file/).
-<<<<<<< HEAD
-    local_path: The local path to download the folder to.
-=======
     local_path: The local path to download the blob to.
->>>>>>> 78122be9
   """
   if not is_gcs_path(gcs_path):
     raise ValueError(f"Invalid GCS path: {gcs_path}")
@@ -119,19 +98,6 @@
 
 
 def maybe_download(gcs_path: str,
-<<<<<<< HEAD
-                   local_path_prefix='/tmp',
-                   use_anonymous_client: bool = False) -> str:
-  """Downloads file/folder given full GCS path (i.e. gs://bucket/path/to/file)
-  to a local path. If the local file already exists, the do nothing.
-
-  The local path expands the gcs_path pattern under local_path_prefix. For example,
-  if local_path_prefix is '/tmp', the local path will be '/tmp/bucket/path/to/file'.
-
-  Args:
-    gcs_path: The full GCS path (i.e. gs://bucket/path/to/file/).
-    local_path_prefix: The local path prefix to download the folder to.
-=======
                    local_path_root: str = '/tmp',
                    use_anonymous_client: bool = False) -> str:
   """Downloads file/folder from a GCS path (i.e. gs://bucket/path/to/file)
@@ -144,7 +110,6 @@
   Args:
     gcs_path: The full GCS path (i.e. gs://bucket/path/to/file/).
     local_path_root: The local root path to download the gcs resources to.
->>>>>>> 78122be9
     use_anonymous_client: Whether to use anonymous client to download the file.
   Returns:
     The local path of the downloaded file/folder.
@@ -152,12 +117,6 @@
   if not is_gcs_path(gcs_path):
     raise ValueError(f"Invalid GCS path: {gcs_path}")
   bucket_name, blob_name = get_path_parts(gcs_path)
-<<<<<<< HEAD
-  local_path = os.path.join(local_path_prefix, bucket_name, blob_name)
-  if os.path.exists(local_path):
-    return local_path
-  if download_blob_by_path(gcs_path, local_path, use_anonymous_client):
-=======
   local_path = os.path.join(local_path_root, bucket_name, blob_name)
   if os.path.exists(local_path):
     # When running locally, we may already have downloaded the path.
@@ -166,6 +125,5 @@
     if os.path.isfile(local_path) or len(os.listdir(local_path)) > 0:
       return local_path
   if download_blob(bucket_name, blob_name, local_path, use_anonymous_client):
->>>>>>> 78122be9
     return local_path
   return None