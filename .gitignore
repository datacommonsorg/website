--- conflicted
+++ resolved
@@ -18,9 +18,6 @@
 
 tmp/
 
-<<<<<<< HEAD
-.air.toml
-=======
 .air.toml
 
 website-robot-key.json
@@ -32,4 +29,3 @@
 mci.yaml
 
 mixer-grpc.latest.pb
->>>>>>> 3b88d000
