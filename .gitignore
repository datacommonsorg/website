--- conflicted
+++ resolved
@@ -5,16 +5,10 @@
 .env/
 .env_website/
 .env_nl/
-<<<<<<< HEAD
-screenshots/*.png
-screenshots/screenshot_url.json
 
 # Gemini
 .gemini/*
 !.gemini/config.yaml
-=======
-.gemini
->>>>>>> bb98a038
 
 
 # Production static files
