# Python files
__pycache__/
.pytest_cache
*.pyc
.env/
screenshots/*.png
screenshots/screenshot_url.json

# Production static files
**/dist/**
!server/dist/.empty

**/node_modules/**

# Local env.
*.swp
.vscode
!.vscode/launch.json
.env.list
.envvars

# Mac
.DS_Store

tmp/

.air.toml

# Kubernetes
gke/config.yaml
gke/endpoints.yaml
gke/mci.yaml
endpoints.yaml
gke/*.crt
gke/*.key

mixer-grpc.*.pb
deploy/overlays/**/endpoints.yaml
deploy/overlays/**/kustomize-build.yaml
deploy/overlays/**/kustomize-deployed.yaml
deploy/overlays/kustomization.yaml

deploy/git/mixer_hash.txt
deploy/git/website_hash.txt

deploy/apigee/**/*.zip

# Helm
build/helm/**/*.tgz

# Terraform
# Local .terraform directories
**/.terraform/*
**/.terraform.lock.*
# .tfstate files
*.tfstate
*.tfstate.*
pylist.json

pytest_log.txt


tools/sdg/sdg.textproto
tools/sdg/subject_page_pb2.py

*diff_report.html

# Experimental - ignore symbolic links
experimental/sdg-static/datacommons/datacommons.js
experimental/sdg-static/datacommons/ranking.min.css
experimental/sdg-static/datacommons/nl_interface.min.css

# Custom DC data
dc-data/

# Topic cache
gen_ordered_list_for_topics.mcf
mcf_parser.py

# Test output files
output/

# wireit files
.wireit
.envvars

# finetuned model
ft_final_v20230717230459.all-MiniLM-L6-v2/
custom_dc/sample/datacommons/**

<<<<<<< HEAD
# idea files
.idea/

*.list
=======
# model eval output

**/eval/**/result

custom_dc/sample/datacommons/**

.cache/
>>>>>>> 25c78e12
<|MERGE_RESOLUTION|>--- conflicted
+++ resolved
@@ -86,14 +86,7 @@
 
 # finetuned model
 ft_final_v20230717230459.all-MiniLM-L6-v2/
-custom_dc/sample/datacommons/**
 
-<<<<<<< HEAD
-# idea files
-.idea/
-
-*.list
-=======
 # model eval output
 
 **/eval/**/result
@@ -101,4 +94,6 @@
 custom_dc/sample/datacommons/**
 
 .cache/
->>>>>>> 25c78e12
+
+# idea files
+.idea/