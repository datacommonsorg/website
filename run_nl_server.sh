--- conflicted
+++ resolved
@@ -17,43 +17,23 @@
 # An optional "opt" parameter runs the NL server without debug mode, for
 # use in local e2e tests.
 #
-
+set -e
 source scripts/utils.sh
-set -e
-
-<<<<<<< HEAD
-# ANSI color codes
-RED='\033[0;31m'
-NC='\033[0m' # No Color
-=======
-function cleanup {
-  echo "Cleaning up before exit..."
-  deactivate
-  exit 1
-}
-trap cleanup SIGINT
-
-if [ ! -d "nl_server/.venv" ]; then
-  log_notice "nl_server/.venv directory not found. Running './run_test.sh --setup_nl'."
-  ./run_test.sh --setup_nl
-fi
-source nl_server/.venv/bin/activate
->>>>>>> 894542aa
 
 PORT=6060
 export GOOGLE_CLOUD_PROJECT=datcom-website-dev
 export FLASK_ENV=local
-echo "Starting localhost with FLASK_ENV='$FLASK_ENV' on port='$PORT'"
+log_notice "Starting localhost with FLASK_ENV='$FLASK_ENV' on port='$PORT'"
 
 # Ensure uv is installed
 if ! command -v uv &> /dev/null; then
-  echo -e "${RED}Error: uv could not be found. Please install it and try again.${NC}"
+  log_error "uv could not be found. Please install it and try again."
   exit 1
 fi
 
 # Sync uv dependencies for the datacommons-website-server package
 if ! uv sync --project server; then
-  echo -e "${RED}Error: uv sync failed.${NC}"
+  log_error "uv sync failed."
   exit 1
 fi
 
