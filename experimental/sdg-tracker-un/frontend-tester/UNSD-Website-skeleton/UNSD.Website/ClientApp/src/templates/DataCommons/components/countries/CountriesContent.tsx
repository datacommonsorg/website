--- conflicted
+++ resolved
@@ -823,11 +823,8 @@
           variableNameRegex={VARIABLE_NAME_REGEX}
           showExploreMore={true}
           defaultVariableName={DEFAULT_VARIABLE_NAME}
-<<<<<<< HEAD
           timeScale="year"
-=======
           placeNameProp={PLACE_NAME_PROP}
->>>>>>> 7aa1eced
         >
           <div slot="footer">
             <ChartFootnote text={footnote} />
