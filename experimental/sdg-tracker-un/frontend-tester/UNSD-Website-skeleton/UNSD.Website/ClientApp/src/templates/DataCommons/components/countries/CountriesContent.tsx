/**
 * Copyright 2023 Google LLC
 *
 * Licensed under the Apache License, Version 2.0 (the "License");
 * you may not use this file except in compliance with the License.
 * You may obtain a copy of the License at
 *
 *      http://www.apache.org/licenses/LICENSE-2.0
 *
 * Unless required by applicable law or agreed to in writing, software
 * distributed under the License is distributed on an "AS IS" BASIS,
 * WITHOUT WARRANTIES OR CONDITIONS OF ANY KIND, either express or implied.
 * See the License for the specific language governing permissions and
 * limitations under the License.
 */

import { LoadingOutlined } from "@ant-design/icons";
import { Layout, Spin } from "antd";
import React, { useEffect, useMemo, useRef, useState } from "react";

import styled from "styled-components";

import { useStoreActions, useStoreState } from "../../state";
import {
  COUNTRY_PLACE_TYPE,
  EARTH_PLACE_DCID,
  EARTH_PLACE_NAME,
  ROOT_TOPIC,
  WEB_API_ENDPOINT,
} from "../../utils/constants";

import {
  ChartConfigCategory,
  ChartConfigMetadata,
  ChartConfigTile,
  FulfillResponse,
  RelatedTopic,
  StatVarSpec,
  VarToTopicMapping,
} from "../../utils/types";

import {
  ChartFootnote,
  ContentCard,
  CountrySelect,
  Divider,
  Footnotes,
  HeadlineTile,
  MainLayoutContent,
  PlaceHeaderCard,
  SearchBar,
  TargetHeader,
} from "../shared/components";
import AllGoalsOverview from "../shared/goals/AllGoalsOverview";
import GoalOverview from "../shared/goals/GoalOverview";

import _ from "lodash";
import { useLocation } from "react-router";
import { theme } from "../../utils/theme";

// Approximate chart heights for lazy-loading
const CHART_HEIGHT = 389;
const HIGHLIGHT_CHART_HEIGHT = 155;
const VARIABLE_NAME_REGEX = "(?<=\\[)(.*?)(?=\\])";
const DEFAULT_VARIABLE_NAME = "Total";

interface TileWithFootnote {
  tile: ChartConfigTile;
  footnote?: string;
}
// Interfaces to define Goal -> Target -> Indicator -> Tiles[] mapping
interface Indicators {
  [key: string]: TileWithFootnote[];
}
interface Targets {
  [key: string]: Indicators;
}

interface Goals {
  [key: string]: Targets;
}

interface TileHierarchy {
  // map goal -> target -> indicator -> tiles, used in country/goal pages
  hierarchy: Goals;
  // list of tiles in order received from fulfillment
  orderedTiles: TileWithFootnote[];
  // Optional: string to show after " * " separator in place header
  topicNameStr?: string;
}

const SearchCard = styled.div`
  display: flex;
  align-items: center;
  gap: 1rem;

  h5 {
    font-size: 1rem;
    font-weight: 300;
    padding: 0;
    margin: 0;
  }

  margin: 0 0 1rem;
  padding: 1rem 24px;
  background: white;
  box-shadow: 0px 0px 6px rgba(3, 7, 18, 0.03),
    0px 1px 22px rgba(3, 7, 18, 0.06);
`;

const PlaceTitle = styled.div`
  display: flex;
  flex-direction: row;
  font-size: 2rem;
  justify-content: space-between;
  align-items: center;
  padding: 0rem 24px;
  margin: 1rem 0 0;
  flex-wrap: wrap;
`;

const ChartContentBody = styled.div`
  h3 {
    font-size: 2.5rem;
    font-weight: 300;
  }
`;

const DatacommonsMapContainer = styled.div`
  datacommons-slider::part(container) {
    margin-bottom: 0;
    border: 0;
    border-top: 1px solid #e3e3e3;
    border-radius: 0;
  }
`;

/**
 * Given a sdg topic DCID, determine the goal, target, and indicator via regex.
 * If a level of granularity is missing, the string "none" is used in its place.
 * For example:
 *   dc/topic/sdg/2.1.3 would return ["2", "1", "3"]
 *   dc/topic/sdg/4 would return ["4", "none", "none"]
 * @param topicDcid sdg topic's DCID
 * @returns the id of the topic's goal, target, and indicator, in that order
 */
function getGoalTargetIndicator(topicDcid: string): [string, string, string] {
  // Find which goal, target, and indicator a topic belongs to
  const indicatorMatches = topicDcid.match(
    /dc\/topic\/sdg_(\d\d?\.\w\w?\.\w\w?)/
  );
  const targetMatches = topicDcid.match(/dc\/topic\/sdg_(\d\d?\.\w\w?)/);
  const goalMatches = topicDcid.match(/dc\/topic\/sdg_(\d\d?)/);
  const indicator =
    indicatorMatches && indicatorMatches.length > 1
      ? indicatorMatches[1]
      : "none";
  const target =
    targetMatches && targetMatches.length > 1 ? targetMatches[1] : "none";
  const goal = goalMatches && goalMatches.length > 1 ? goalMatches[1] : "none";
  return [goal, target, indicator];
}

/**
 * Given an sdg topic, determine if it falls under a list of topics.
 * If an sdg topic is a subset of any member of the list, returns true.
 * For example,
 *   if topicDcid = dc/topic/sdg_1.1.1
 *   and selectedTopics = [dc/topic/sdg_1.1, dc/topic/sdg_2],
 *   then the function returns true, because 1.1.1 is a subset of 1.1
 * Used to determine if a given sdg topic matches the topic(s) selected by
 * the user or passed into search.
 * @param topicDcid sdg topic to test membership for
 * @param selectedTopics list of topics to match
 * @returns true if given topic is a subset of any member of the list,
 *          false otherwise.
 */
function isInSelectedTopics(
  topicDcid: string,
  selectedTopics: string[]
): boolean {
  const [goal, target, indicator] = getGoalTargetIndicator(topicDcid);
  for (const selectedTopic of selectedTopics) {
    if (selectedTopic === ROOT_TOPIC) {
      return true;
    }
    const [selectedGoal, selectedTarget, selectedIndicator] =
      getGoalTargetIndicator(selectedTopic);
    if (
      indicator === selectedIndicator ||
      (selectedIndicator === "none" && target === selectedTarget) ||
      (selectedTarget === "none" && goal === selectedGoal)
    ) {
      return true;
    }
  }
  return false;
}

/**
 * Adds tile to a given goal->target->indicator->tiles mapping
 * @param tile tile to add
 * @param hierarchy tree of goal->target->indicator->tiles to add to
 * @param topicDcid topic associated with the tile being added
 *        if provided, will only add tile if it falls under the topic
 * @param selectedTopics list of topics the current page is about
 */
function addTileToHierarchy(
  tile: TileWithFootnote,
  hierarchy: Goals,
  topicDcid: string,
  selectedTopics: string[]
): void {
  if (isInSelectedTopics(topicDcid, selectedTopics)) {
    // put tile in appropriate spot in hierarchy
    const [goal, target, indicator] = getGoalTargetIndicator(topicDcid);
    if (goal in hierarchy) {
      if (target in hierarchy[goal]) {
        if (indicator in hierarchy[goal][target]) {
          hierarchy[goal][target][indicator].push(tile);
        } else {
          hierarchy[goal][target][indicator] = [tile];
        }
      } else {
        hierarchy[goal][target] = {};
        hierarchy[goal][target][indicator] = [tile];
      }
    } else {
      hierarchy[goal] = {};
      hierarchy[goal][target] = {};
      hierarchy[goal][target][indicator] = [tile];
    }
  }
}

/**
 * builds object to store tiles in order of display
 */
function buildTileHierarchy(
  chartConfigCategory: ChartConfigCategory,
  selectedTopics: string[],
  varToTopics: VarToTopicMapping
): TileHierarchy {
  // stores hierarchy of Goals -> Target -> Indicator -> Tiles
  const hierarchy: Goals = {};
  // stores tiles in order returned by fulfillment api
  const orderedTiles: TileWithFootnote[] = [];
  // stores topic dcids covered by the tiles
  const topicDcids: string[] = [];

  // iterate over tiles nested in chartConfigCategory
  chartConfigCategory.blocks.forEach((block) => {
    const footnote = block.footnote;
    block.columns.forEach((column) => {
      column.tiles.forEach((tile) => {
        if (tile.type === "PLACE_OVERVIEW") {
          return;
        }
        if (_.isEmpty(tile.statVarKey)) {
          return;
        }
        const statVarKey = tile.statVarKey[0];
        if (_.isEmpty(chartConfigCategory.statVarSpec[statVarKey])) {
          return;
        }
        const statVar = chartConfigCategory.statVarSpec[statVarKey].statVar;
        if (_.isEmpty(varToTopics[statVar])) {
          return;
        }
        const tileWithFootnote: TileWithFootnote = {tile, footnote};
        for (const topic of varToTopics[statVar]) {
          addTileToHierarchy(tileWithFootnote, hierarchy, topic.dcid, selectedTopics);
        }
        orderedTiles.push(tileWithFootnote);
        varToTopics[statVar].forEach((topic) => topicDcids.push(topic.dcid));
      });
    });
  });

  return { hierarchy, orderedTiles };
}

/**
 * Builds topic name(s) to display on search results header
 */
function buildTopicNames(mainTopics?: RelatedTopic[]): string {
  if (!mainTopics || _.isEmpty(mainTopics)) {
    return "";
  }

  if (mainTopics.length == 2) {
    return `${mainTopics[0].name} vs. ${mainTopics[1].name}`;
  } else {
    return mainTopics[0].name;
  }
}

const Spinner: React.FC<{ fontSize?: string }> = ({ fontSize }) => {
  const DEFAULT_SPINNER_FONT_SIZE = "1.5rem";
  return (
    <Spin
      indicator={
        <LoadingOutlined
          style={{ fontSize: fontSize || DEFAULT_SPINNER_FONT_SIZE }}
          spin
        />
      }
    />
  );
};

const CountriesContent: React.FC<{
  errorMessage?: string;
  fulfillResponse?: FulfillResponse;
  hidePlaceSearch?: boolean;
  isFetchingFulfillment?: boolean;
  onSearch?: (query: string) => void;
  placeDcids: string[];
  query?: string;
  setPlaceDcid: (placeDcid: string) => void;
  showNLSearch?: boolean;
  userMessage?: string;
  variableDcids: string[];
}> = ({
  errorMessage,
  fulfillResponse,
  hidePlaceSearch,
  isFetchingFulfillment,
  onSearch,
  placeDcids,
  query,
  setPlaceDcid,
  showNLSearch,
  userMessage,
  variableDcids,
}) => {
  const rootTopics = useStoreState((s) => s.rootTopics);
  const fulfillmentsById = useStoreState((s) => s.fulfillments.byId);
  const fetchTopicFulfillment = useStoreActions((a) => a.fetchTopicFulfillment);
  const [localIsFetchingFulfillment, setLocalIsFetchingFulfillment] =
    useState(false);
  const [localFulfillResponse, setLocalFulfillResponse] =
    useState<FulfillResponse>();
  const placeNames = useStoreState((s) => {
    const names: string[] = [];
    placeDcids.forEach((placeDcid) => {
      if (placeDcids && placeDcid in s.countries.byDcid) {
        names.push(s.countries.byDcid[placeDcid].name);
      }
      if (placeDcid && placeDcid in s.regions.byDcid) {
        names.push(s.regions.byDcid[placeDcid].name);
      }
      if (placeDcid === EARTH_PLACE_DCID) {
        names.push(EARTH_PLACE_NAME);
      }
    });

    return names;
  });

  // Determine if we're in the search pages.
  // Used to hide PageHeaderCard if we're showing search results
  const location = useLocation();
  const isSearch = location.pathname.includes("/search");

  /**
   * Fetch page content
   */
  useEffect(() => {
    // If a fulfill response was passed in, use that
    if (isSearch) {
      setLocalFulfillResponse(fulfillResponse);
      return;
    }
    // Otherwise fetch a fulfill response based on the specified variables & place
    if (
      !variableDcids ||
      variableDcids.length === 0 ||
      placeDcids.length === 0
    ) {
      return;
    }
    (async () => {
      setLocalIsFetchingFulfillment(true);
      const topicDcids = variableDcids.map((dcid) => {
        if (dcid.indexOf("/g/") !== -1) {
          return dcid.replace("/g/", "/topic/").toLocaleLowerCase();
        }
        return dcid;
      });

      const fulfillment = await fetchTopicFulfillment({
        entityDcids: placeDcids,
        variableDcids: topicDcids,
        fulfillmentsById,
      });
      setLocalIsFetchingFulfillment(false);
      setLocalFulfillResponse(fulfillment);
    })();
  }, [fulfillResponse, isSearch, placeDcids, variableDcids]);

  /** Show loading state if we are passing in a fulfillment response from outside this component */
  useEffect(() => {
    if (isFetchingFulfillment === undefined) {
      return;
    }
    if (localIsFetchingFulfillment !== isFetchingFulfillment) {
      setLocalIsFetchingFulfillment(isFetchingFulfillment);
    }
  }, [isFetchingFulfillment]);

  const topicNames = buildTopicNames(
    localFulfillResponse?.relatedThings?.mainTopics
  );

  if (
    variableDcids.length > 0 &&
    variableDcids[0] === ROOT_TOPIC &&
    placeDcids.length > 0 &&
    placeDcids[0] === EARTH_PLACE_DCID
  ) {
    return (
      <Layout style={{ height: "100%", flexGrow: 1 }}>
        <Layout.Content
          style={{ padding: "0rem 0", background: theme.searchBackgroundColor }}
        >
          <PlaceTitle style={{ marginBottom: "1rem", display: "block" }}>
            <div>
              {placeNames.length > 0 ? (
                placeNames.join(", ")
              ) : placeDcids.length > 0 ? (
                <Spinner />
              ) : (
                "Select a country"
              )}
            </div>
            {!hidePlaceSearch && (
              <CountrySelect setSelectedPlaceDcid={setPlaceDcid} />
            )}
          </PlaceTitle>
          <AllGoalsOverview />
          {rootTopics.map((_, topicIndex) => (
            <MainLayoutContent key={topicIndex}>
              <GoalOverview
                goalNumber={topicIndex + 1}
                showExploreLink={true}
              />
            </MainLayoutContent>
          ))}
        </Layout.Content>
      </Layout>
    );
  }

  return (
    <Layout style={{ height: "100%", flexGrow: 1 }}>
      <Layout.Content
        style={{ padding: "0rem 0", background: theme.searchBackgroundColor }}
      >
        {showNLSearch && (
          <SearchCard>
            <SearchBar
              initialQuery={query}
              isSearching={localIsFetchingFulfillment}
              onSearch={(query) => {
                if (onSearch) {
                  onSearch(query);
                }
              }}
            />
          </SearchCard>
        )}

        <PlaceTitle style={{ display: "none" }}>
          <div>
            {placeNames.length > 0 ? (
              placeNames.join(", ")
            ) : placeDcids.length > 0 ? (
              <Spinner />
            ) : (
              "Select a country"
            )}
          </div>
          {!hidePlaceSearch && (
            <CountrySelect setSelectedPlaceDcid={setPlaceDcid} />
          )}
        </PlaceTitle>
        {errorMessage && <ErorrMessage message={errorMessage} />}

        {(placeNames.length > 0 || userMessage) && (
          <Layout.Content style={{ padding: "0 24px 24px" }}>
            <PlaceHeaderCard
              placeNames={placeNames}
              hideBreadcrumbs={isSearch}
              hidePlaceSearch={hidePlaceSearch}
              isSearch={isSearch}
              topicNames={topicNames}
              setSelectedPlaceDcid={setPlaceDcid}
              userMessage={userMessage}
              variableDcids={variableDcids}
            />
          </Layout.Content>
        )}

        <MainLayoutContent>
          {!isSearch &&
            variableDcids.length === 0 &&
            !fulfillResponse &&
            placeDcids.length === 0 && (
              <ContentCard>
                <h5>Explore SDG progress</h5>
                <p>Select a country to get started.</p>
              </ContentCard>
            )}
          {localIsFetchingFulfillment ? (
            <ContentCard>
              <Spinner />
            </ContentCard>
          ) : (
            <ChartContent
              fulfillResponse={localFulfillResponse}
              placeDcids={placeDcids}
              selectedVariableDcids={variableDcids}
              isSearch={isSearch}
            />
          )}
          <Footnotes />
        </MainLayoutContent>
      </Layout.Content>
    </Layout>
  );
};

const ChartContent: React.FC<{
  fulfillResponse?: FulfillResponse;
  placeDcids: string[];
  selectedVariableDcids: string[];
  isSearch: boolean;
}> = (props) => {
  const { fulfillResponse, placeDcids, isSearch } = props;
  if (!fulfillResponse || fulfillResponse.failure) {
    return null;
  }

  return (
    <>
      {fulfillResponse.config.categories &&
        fulfillResponse.config.categories.map((chartConfigCategory, i) => (
          <ChartCategoryContent
            key={i}
            placeDcids={placeDcids}
            chartConfigCategory={chartConfigCategory}
            fulfillResponse={fulfillResponse}
            isSearch={isSearch}
          />
        ))}
    </>
  );
};

const ChartCategoryContent: React.FC<{
  chartConfigCategory: ChartConfigCategory;
  fulfillResponse: FulfillResponse;
  isSearch: boolean;
  placeDcids: string[];
}> = ({ chartConfigCategory, fulfillResponse, isSearch, placeDcids }) => {
  const mainTopicDcids =
    fulfillResponse?.relatedThings?.mainTopics?.map((e) => e.dcid) || [];
  const processedTiles = buildTileHierarchy(
    chartConfigCategory,
    mainTopicDcids,
    fulfillResponse.relatedThings.varToTopics
  );

  if (isSearch) {
    // Show all tiles in one card without headers
    return (
      <ContentCard>
        <ChartContentBody>
          {processedTiles.orderedTiles.map((tile, i) => (
            <ChartTile
              fulfillResponse={fulfillResponse}
              key={`search-result-tile-${i}`}
              placeDcids={placeDcids}
              tileWithFootnote={tile}
              statVarSpec={chartConfigCategory.statVarSpec}
            />
          ))}
        </ChartContentBody>
      </ContentCard>
    );
  }
  return (
    <>
      {Object.keys(processedTiles.hierarchy)
        .sort()
        .map((goal, i) => {
          return (
            <ChartGoalBlock
              fulfillResponse={fulfillResponse}
              goal={goal}
              key={i}
              placeDcids={placeDcids}
              statVarSpec={chartConfigCategory.statVarSpec}
              targetData={processedTiles.hierarchy[goal]}
            />
          );
        })}
    </>
  );
};

// Displays all cards associated with a goal, along with goal's overview tile
const ChartGoalBlock: React.FC<{
  fulfillResponse: FulfillResponse;
  chartConfigMetadata?: ChartConfigMetadata;
  placeDcids: string[];
  goal: string;
  targetData: Targets;
  statVarSpec: StatVarSpec;
}> = ({ fulfillResponse, placeDcids, goal, targetData, statVarSpec }) => {
  return (
    <>
      {placeDcids[0] === EARTH_PLACE_DCID && (
        <GoalOverview goalNumber={Number(goal)} showExploreLink={false} />
      )}
      {Object.keys(targetData)
        .sort()
        .map((target, i) => {
          return (
            <ChartTargetBlock
              key={`${goal}-${i}`}
              fulfillResponse={fulfillResponse}
              placeDcids={placeDcids}
              target={target}
              indicatorData={targetData[target]}
              statVarSpec={statVarSpec}
            />
          );
        })}
    </>
  );
};

// Displays the card associated with a target, along with target's header
const ChartTargetBlock: React.FC<{
  fulfillResponse: FulfillResponse;
  indicatorData: Indicators;
  placeDcids: string[];
  statVarSpec: StatVarSpec;
  target: string;
}> = ({ fulfillResponse, indicatorData, placeDcids, statVarSpec, target }) => {
  const goalNumber = Number(target.split(".")[0]) || 1;
  const color = theme.sdgColors[goalNumber - 1];
  return (
    <ContentCard>
      <TargetHeader color={color} target={target} />
      <Divider color={color} />
      {Object.keys(indicatorData)
        .sort()
        .map((indicator, i) => {
          return (
            <ChartIndicatorBlock
              fulfillResponse={fulfillResponse}
              indicator={indicator}
              key={`${target}=${i}`}
              placeDcids={placeDcids}
              statVarSpec={statVarSpec}
              tiles={indicatorData[indicator]}
            />
          );
        })}
    </ContentCard>
  );
};

// Displays the tiles associated with a single indicator
const ChartIndicatorBlock: React.FC<{
  fulfillResponse: FulfillResponse;
  indicator: string;
  placeDcids: string[];
  statVarSpec: StatVarSpec;
  tiles: TileWithFootnote[];
}> = ({ fulfillResponse, indicator, placeDcids, statVarSpec, tiles }) => {
  const goalNumber = Number(indicator.split(".")[0]) || 1;
  const color = theme.sdgColors[goalNumber - 1];
  return (
    <ChartContentBody>
      {placeDcids[0] === EARTH_PLACE_DCID && (
        <HeadlineTile backgroundColor={color} indicator={indicator} />
      )}
      {tiles.map((tile, i) => (
        <ChartTile
          fulfillResponse={fulfillResponse}
          key={`${indicator}-${i}`}
          placeDcids={placeDcids}
          tileWithFootnote={tile}
          statVarSpec={statVarSpec}
        />
      ))}
    </ChartContentBody>
  );
};

const ChartTile: React.FC<{
  fulfillResponse: FulfillResponse;
  statVarSpec: StatVarSpec;
  placeDcids: string[];
  tileWithFootnote: TileWithFootnote;
}> = ({ fulfillResponse, placeDcids, tileWithFootnote, statVarSpec }) => {
  const ref = useRef<HTMLDivElement>(null);
  const [loaded, setLoaded] = useState(false);
  const [isIntersecting, setIntersecting] = useState(false);

  const observer = useMemo(
    () =>
      new IntersectionObserver(([entry]) =>
        setIntersecting(entry.isIntersecting)
      ),
    [ref]
  );

  useEffect(() => {
    if (isIntersecting && !loaded) {
      setLoaded(true);
    }
  }, [isIntersecting]);

  useEffect(() => {
    // @ts-ignore
    observer.observe(ref.current);
    return () => observer.disconnect();
  }, []);

  if (placeDcids.length === 0) {
    return <div ref={ref} />;
  }

  const tile = tileWithFootnote.tile;
  const footnote = tileWithFootnote.footnote;
  const placeDcid = placeDcids[0];
  const placeType = fulfillResponse.place.place_type;
  const containedPlaceTypes =
    fulfillResponse.config.metadata?.containedPlaceTypes || {};
  const childPlaceType =
    placeType in containedPlaceTypes
      ? containedPlaceTypes[placeType]
      : COUNTRY_PLACE_TYPE;

  const tileStatVars = tile.statVarKey.map(
    (statVarKey) => statVarSpec[statVarKey].statVar
  );

  let component = null;
  const height =
    tile.type === "HIGHLIGHT" ? HIGHLIGHT_CHART_HEIGHT : CHART_HEIGHT;
  if (tile.type === "PLACE_OVERVIEW") {
    component = <></>;
  } else if (tile.type === "BAR") {
    component = (
      <>
        {/** @ts-ignore */}
        <datacommons-bar
          apiRoot={WEB_API_ENDPOINT}
          header={tile.title}
          variables={tileStatVars.join(" ")}
          places={placeDcids.join(" ")}
          sort="descending"
          showExploreMore={true}
          variableNameRegex={VARIABLE_NAME_REGEX}
          defaultVariableName={DEFAULT_VARIABLE_NAME}
        >
          <div slot="footer">
            <ChartFootnote text={footnote} />
          </div>
        </datacommons-bar>
      </>
    );
  } else if (tile.type === "HIGHLIGHT") {
    component = (
      <>
        {/** @ts-ignore */}
        <datacommons-highlight
          apiRoot={WEB_API_ENDPOINT}
          header={tile.title}
          variable={tileStatVars.join(" ")}
          place={placeDcid}
        />
      </>
    );
  } else if (tile.type === "LINE") {
    component = (
      <>
        {/** @ts-ignore */}
        <datacommons-line
          apiRoot={WEB_API_ENDPOINT}
          header={tile.title}
          variables={tileStatVars.join(" ")}
          places={tile.placeDcidOverride || placeDcids.join(" ")}
          variableNameRegex={VARIABLE_NAME_REGEX}
          showExploreMore={true}
          defaultVariableName={DEFAULT_VARIABLE_NAME}
<<<<<<< HEAD
          timeScale="year"
        />
=======
        >
          <div slot="footer">
            <ChartFootnote text={footnote} />
          </div>
        </datacommons-line>
>>>>>>> 481c9457
      </>
    );
  } else if (tile.type === "MAP") {
    const channel = `map-${tileStatVars.join("__")}`;
    // To prevent showing sub-national map data, only show maps if
    // the child place is Country (for World or regional views)
    const showMap = childPlaceType === COUNTRY_PLACE_TYPE;
    component = showMap ? (
      <DatacommonsMapContainer>
        {/** @ts-ignore */}
        <datacommons-map
          apiRoot={WEB_API_ENDPOINT}
          subscribe={channel}
          header={`${tile.title}*`}
          variable={tileStatVars.join(" ")}
          parentPlace={placeDcid}
          childPlaceType={childPlaceType}
          showExploreMore={true}
        >
          <div slot="footer">
            {/** @ts-ignore */}
            <datacommons-slider
              apiRoot={WEB_API_ENDPOINT}
              publish={channel}
              variable={tileStatVars.join(" ")}
              parentPlace={placeDcid}
              childPlaceType={childPlaceType}
            />
            <ChartFootnote text={footnote} />
          </div>
          {/** @ts-ignore */}
        </datacommons-map>
      </DatacommonsMapContainer>
    ) : (
      <></>
    );
  } else if (tile.type === "GAUGE") {
    component = (
      <>
        {/** @ts-ignore */}
        <datacommons-gauge
          apiRoot={WEB_API_ENDPOINT}
          header={tile.title}
          variable={tileStatVars.join(" ")}
          place={placeDcid}
          min="0"
          max="100"
        >
          <div slot="footer">
            <ChartFootnote text={footnote} />
          </div>
        </datacommons-gauge>
      </>
    );
  } else if (tile.type === "SCATTER") {
    component = (
      <>
        {/** @ts-ignore */}
        <datacommons-scatter
          apiRoot={WEB_API_ENDPOINT}
          header={tile.title}
          variables={tileStatVars.join(" ")}
          parentPlace={placeDcid}
          childPlaceType={childPlaceType}
        >
          <div slot="footer">
            <ChartFootnote text={footnote} />
          </div>
        </datacommons-scatter>
      </>
    );
  } else if (tile.type === "RANKING") {
    // Do not render ranking tiles
    component = <></>;
  } else {
    component = (
      <div>
        Unknown chart type {tile.type} for chart {'"'}
        {tile.title}
        {'"'}
      </div>
    );
  }

  return (
    <div
      className={`-dc-chart-tile -dc-chart-tile-${tile.type}`}
      ref={ref}
      style={{ minHeight: !loaded ? height : undefined }}
    >
      {loaded && component}
    </div>
  );
};

const ErorrMessageText = styled.div<{ error?: boolean }>`
  font-size: 18px;
`;
const ErorrMessage: React.FC<{ message: string }> = ({ message }) => {
  return (
    <MainLayoutContent>
      <ContentCard>
        <ErorrMessageText>{message}</ErorrMessageText>
      </ContentCard>
    </MainLayoutContent>
  );
};
export default CountriesContent;<|MERGE_RESOLUTION|>--- conflicted
+++ resolved
@@ -800,16 +800,12 @@
           variableNameRegex={VARIABLE_NAME_REGEX}
           showExploreMore={true}
           defaultVariableName={DEFAULT_VARIABLE_NAME}
-<<<<<<< HEAD
           timeScale="year"
-        />
-=======
         >
           <div slot="footer">
             <ChartFootnote text={footnote} />
           </div>
         </datacommons-line>
->>>>>>> 481c9457
       </>
     );
   } else if (tile.type === "MAP") {
