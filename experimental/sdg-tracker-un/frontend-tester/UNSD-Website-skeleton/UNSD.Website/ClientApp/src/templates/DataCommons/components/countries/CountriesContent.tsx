--- conflicted
+++ resolved
@@ -877,11 +877,8 @@
           variables={tileStatVars.join(" ")}
           parentPlace={placeDcid}
           childPlaceType={childPlaceType}
-<<<<<<< HEAD
           placeNameProp={PLACE_NAME_PROP}
-=======
           showExploreMore={true}
->>>>>>> 81aa9d44
         >
           <div slot="footer">
             <ChartFootnote text={footnote} />
