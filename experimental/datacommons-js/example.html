--- conflicted
+++ resolved
@@ -22,10 +22,6 @@
       title="Population in States of United States"
       variable="Count_Person"
       comparisonPlaces='["geoId/01", "geoId/02", "geoId/04"]'
-<<<<<<< HEAD
-    ></datacommons-bar> -->
-    <!-- <h2>Map</h2>
-=======
     ></datacommons-bar>
     <datacommons-bar
       title="Median income by gender"
@@ -39,7 +35,6 @@
       childPlaceType="County"
     ></datacommons-bar>
     <h2>Map</h2>
->>>>>>> 552203a2
     <datacommons-map
       title="Population"
       place="country/USA"
