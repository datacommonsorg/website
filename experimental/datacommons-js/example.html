<html>
  <head>
    <link rel="stylesheet" href="https://datacommons.org/css/ranking.min.css" />
    <link
      rel="stylesheet"
      href="https://datacommons.org/css/nl_interface.min.css"
    />
    <script src="https://datacommons.org/datacommons.js"></script>
  </head>
  <body style="max-width: 40vw; margin: auto">
    <h1>Datacommons Web Components</h1>
    <h2>Bar Chart</h2>
    <datacommons-bar
      title="Population in States of United States"
      place="country/USA"
      childPlaceType="State"
      variable="Count_Person"
    ></datacommons-bar>
    <datacommons-bar
      title="Population in States of United States"
      variable="Count_Person"
      comparisonPlaces='["geoId/01", "geoId/02", "geoId/04"]'
    ></datacommons-bar>
    <datacommons-bar
      title="Median income by gender"
      comparisonVariables='["Median_Income_Person_15OrMoreYears_Male_WithIncome", "Median_Income_Person_15OrMoreYears_Female_WithIncome"]'
      comparisonPlaces='["geoId/01", "geoId/02", "geoId/04"]'
    ></datacommons-bar>
    <datacommons-bar
      title="Median income by gender"
      comparisonVariables='["Median_Income_Person_15OrMoreYears_Male_WithIncome", "Median_Income_Person_15OrMoreYears_Female_WithIncome"]'
      comparisonPlaces='["geoId/01", "geoId/02", "geoId/04"]'
      stacked
    ></datacommons-bar>
    <datacommons-bar
      title="Median income by gender for counties in Alaska"
      comparisonVariables="['Median_Income_Person_15OrMoreYears_Male_WithIncome', 'Median_Income_Person_15OrMoreYears_Female_WithIncome']"
      place="geoId/02"
      childPlaceType="County"
    ></datacommons-bar>
<<<<<<< HEAD
    <h2>Pie/Donut</h2>
    <datacommons-pie
      title="US Population by gender"
      place="country/USA"
      comparisonVariables='["Count_Person_Male", "Count_Person_Female"]'
    ></datacommons-pie>
    <datacommons-pie
      title="US Population by gender"
      place="country/USA"
      comparisonVariables='["Count_Person_Male", "Count_Person_Female"]'
      donut
    ></datacommons-pie>
=======
    <h2>Gauge</h2>
    <datacommons-gauge
      title="Percentage of US Population that are Internet Users"
      place="country/USA"
      variable="Count_Person_IsInternetUser_PerCapita"
      min="0"
      max="100"
    ></datacommons-gauge>
>>>>>>> adae8b7a
    <h2>Map</h2>
    <datacommons-map
      title="Population"
      place="country/USA"
      childPlaceType="State"
      variable="Count_Person"
    ></datacommons-map>
    <!-- Test deprecated attributes placeDcid, enclosedPlaceType, and statVarDcid -->
    <datacommons-map
      title="California: Annual_ExpectedLoss_NaturalHazardImpact"
      placeDcid="geoId/06"
      enclosedPlaceType="County"
      statVarDcid="Annual_ExpectedLoss_NaturalHazardImpact"
    ></datacommons-map>
    <h2>Ranking</h2>
    <datacommons-ranking
      title="US States with the Highest Population"
      place="country/USA"
      childPlaceType="State"
      variable="Count_Person"
    ></datacommons-ranking>
    <datacommons-ranking
      title="US States with the Lowest Population"
      place="country/USA"
      childPlaceType="State"
      variable="Count_Person"
      showLowest="true"
    ></datacommons-ranking>
    <h3>Line</h3>
    <datacommons-line
      title="US Population Over Time"
      place="country/USA"
      variables='["Count_Person"]'
    ></datacommons-line>
  </body>
</html><|MERGE_RESOLUTION|>--- conflicted
+++ resolved
@@ -38,7 +38,6 @@
       place="geoId/02"
       childPlaceType="County"
     ></datacommons-bar>
-<<<<<<< HEAD
     <h2>Pie/Donut</h2>
     <datacommons-pie
       title="US Population by gender"
@@ -51,7 +50,6 @@
       comparisonVariables='["Count_Person_Male", "Count_Person_Female"]'
       donut
     ></datacommons-pie>
-=======
     <h2>Gauge</h2>
     <datacommons-gauge
       title="Percentage of US Population that are Internet Users"
@@ -60,7 +58,6 @@
       min="0"
       max="100"
     ></datacommons-gauge>
->>>>>>> adae8b7a
     <h2>Map</h2>
     <datacommons-map
       title="Population"
