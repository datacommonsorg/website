--- conflicted
+++ resolved
@@ -5,161 +5,23 @@
       rel="stylesheet"
       href="https://datacommons.org/css/nl_interface.min.css"
     />
-<<<<<<< HEAD
-    <link
-      rel="stylesheet"
-      href="https://cdnjs.cloudflare.com/ajax/libs/bootstrap/4.6.2/css/bootstrap.min.css"
-    />
-    <link
-      rel="stylesheet"
-      href="https://www.datacommons.org/css/ranking.min.css"
-    />
-    <link
-      rel="stylesheet"
-      href="https://www.datacommons.org/css/nl_interface.min.css"
-    />
-    <script src="https://cdnjs.cloudflare.com/ajax/libs/lodash.js/4.17.21/lodash.min.js"></script>
-    <script src="https://cdnjs.cloudflare.com/ajax/libs/jquery/3.7.0/jquery.min.js"></script>
-    <script src="https://cdnjs.cloudflare.com/ajax/libs/bootstrap/4.6.2/js/bootstrap.min.js"></script>
-    <script src="https://datacommons.org/datacommons.js"></script>
-    <style>
-      .my-chart {
-        height: auto;
-        margin-bottom: 2rem;
-      }
-    </style>
-    <script>
-      console.log("datacommons", datacommons);
-      window.onload = function () {
-        // Draw bar chart
-        datacommons.drawBar(document.getElementById("bar-example"), {
-          id: "bar-chart-1",
-          svgChartHeight: 200,
-          className: "my-chart",
-          apiRoot: datacommons.root,
-          isDataTile: false,
-          title:
-            "Population Below Poverty Level Status in Past Year in States of United States (2020)",
-          place: {
-            dcid: "country/USA",
-            name: "United States of America",
-            types: ["Country"],
-          },
-          enclosedPlaceType: "State",
-          statVarSpec: [
-            {
-              name: "Population Below Poverty Level Status in Past Year",
-              statVar: "Count_Person_BelowPovertyLevelInThePast12Months",
-            },
-          ],
-        });
-
-        // Draw line chart
-        datacommons.drawLine(document.getElementById("line-example"), {
-          id: "line-chart-1",
-          svgChartHeight: 200,
-          className: "my-chart",
-          apiRoot: datacommons.root,
-          isDataTile: false,
-          title:
-            "Population Below Poverty Level Status in Past Year in United States (2020)",
-          place: {
-            dcid: "country/USA",
-            name: "United States of America",
-            types: ["Country"],
-          },
-          statVarSpec: [
-            {
-              name: "Population Below Poverty Level Status in Past Year",
-              statVar: "Count_Person_BelowPovertyLevelInThePast12Months",
-            },
-          ],
-        });
-
-        // Draw map chart
-        datacommons.drawMap(document.getElementById("map-example"), {
-          id: "map-chart-1",
-          svgChartHeight: 200,
-          className: "my-chart",
-          apiRoot: datacommons.root,
-          isDataTile: false,
-          title:
-            "Population Below Poverty Level Status in Past Year in States of United States (2020)",
-          place: {
-            dcid: "country/USA",
-            name: "United States of America",
-            types: ["Country"],
-          },
-          enclosedPlaceType: "State",
-          statVarSpec: {
-            name: "Population Below Poverty Level Status in Past Year",
-            statVar: "Count_Person_BelowPovertyLevelInThePast12Months",
-          },
-        });
-
-        // Draw ranking chart
-        datacommons.drawRanking(document.getElementById("ranking-example"), {
-          placeName: "USA",
-          placeType: "State",
-          withinPlace: "country/USA",
-          statVar: "Count_Person_BelowPovertyLevelInThePast12Months",
-          isPerCapita: false,
-          scaling: 1,
-          unit: "",
-          date: "2020",
-        });
-      };
-    </script>
-  </head>
-  <body>
-    <nav class="navbar navbar-expand-lg navbar-light bg-light">
-      <div class="container">
-        <a class="navbar-brand" href="#">Datacommons JS Embedded Charts</a>
-      </div>
-    </nav>
-    <div class="container">
-      <!-- Web component example -->
-      <h2>Bar Chart Web Component</h2>
-      <datacommons-bar
-        title="Population in States of United States"
-        placeDcid="country/USA"
-        enclosedPlaceType="State"
-        variableDcid="Count_Person"
-      ></datacommons-bar>
-      <h2>Map Web Component</h2>
-      <datacommons-map
-        title="Population Below Poverty Level Status in Past Year in States of United States (2020)"
-        placeDcid="country/USA"
-        enclosedPlaceType="State"
-        statVarName="Population Below Poverty Level Status in Past Year"
-        statVarDcid="Count_Person_BelowPovertyLevelInThePast12Months"
-      ></datacommons-map>
-      <!-- Map chart-->
-      <h2 class="mt-4 mb-4">JS Map Chart</h2>
-      <div id="map-example"></div>
-      <!-- Bar chart-->
-      <h2 class="mt-4 mb-4">JS Bar Chart</h2>
-      <div id="bar-example"></div>
-
-      <!-- Line chart-->
-      <h2 class="mt-4 mb-4">JS Line Chart</h2>
-      <div id="line-example"></div>
-
-      <!-- Ranking chart-->
-      <h2 class="mt-4 mb-4">JS Ranking Chart</h2>
-      <div id="ranking-example"></div>
-    </div>
-=======
     <script src="https://datacommons.org/datacommons.js"></script>
   </head>
   <body>
     <h1>Datacommons Web Components</h1>
+    <h2>Bar Chart</h2>
+    <datacommons-bar
+      title="Population in States of United States"
+      placeDcid="country/USA"
+      enclosedPlaceType="State"
+      variableDcid="Count_Person"
+    ></datacommons-bar>
     <h2>Map</h2>
     <datacommons-map
       title="Population"
       placeDcid="country/USA"
       enclosedPlaceType="State"
-      statVarDcid="Count_Person"
+      variableDcid="Count_Person"
     ></datacommons-map>
     <h2>Ranking</h2>
     <datacommons-ranking
@@ -175,6 +37,5 @@
       variableDcid="Count_Person"
       showLowest="true"
     ></datacommons-ranking>
->>>>>>> c1836cc1
   </body>
 </html>