--- conflicted
+++ resolved
@@ -19,42 +19,33 @@
 import React, { useEffect, useMemo, useRef, useState } from "react";
 
 import styled from "styled-components";
-<<<<<<< HEAD
-import {
-  GoalText,
-  IndicatorTags,
-  useStoreActions,
-  useStoreState,
-} from "../../state";
+
+import { useStoreActions, useStoreState } from "../../state";
 import {
   EARTH_PLACE_DCID,
-  QUERY_PARAM_VARIABLE,
   ROOT_TOPIC,
   WEB_API_ENDPOINT,
 } from "../../utils/constants";
-=======
-import { useStoreActions, useStoreState } from "../../state";
-import { WEB_API_ENDPOINT } from "../../utils/constants";
->>>>>>> 1f21bb1b
+
 import {
   ChartConfigCategory,
   ChartConfigTile,
   FulfillResponse,
 } from "../../utils/types";
-<<<<<<< HEAD
+
 import {
   ContentCard,
   ContentCardBody,
   ContentCardHeader,
+  CountrySelect,
   MainLayoutContent,
+  PlaceHeaderCard,
   SearchBar,
 } from "../shared/components";
 import AllGoalsOverview from "../shared/goals/AllGoalsOverview";
 import GoalOverview from "../shared/goals/GoalOverview";
-=======
-import { PlaceHeaderCard, SearchBar } from "../layout/components";
+
 import { useLocation } from "react-router";
->>>>>>> 1f21bb1b
 
 // Approximate chart heights for lazy-loading
 const CHART_HEIGHT = 389;
@@ -77,37 +68,6 @@
   background: white;
   box-shadow: 0px 0px 6px rgba(3, 7, 18, 0.03),
     0px 1px 22px rgba(3, 7, 18, 0.06);
-`;
-<<<<<<< HEAD
-const PlaceChipsContainer = styled.div`
-  display: flex;
-  flex-direction: row;
-  flex-wrap: wrap;
-  gap: 0.5rem;
-  padding: 0 24px;
-  margin: 0 0 1rem;
-`;
-const PlaceChip = styled.div<{ selected?: boolean }>`
-  padding: 0.25rem 0.75rem;
-  border-radius: 2rem;
-  background: white;
-  border: 1px solid #e9e9e9;
-  cursor: pointer;
-  display: flex;
-  align-items: center;
-  svg {
-    margin-left: 0.25rem;
-  }
-  ${(p) =>
-    p.selected
-      ? `background: #e1e1e1;
-    border: 1px solid #dcdcdc;`
-      : null}
-
-  &:hover {
-    background: #e1e1e1;
-    border: 1px solid #dcdcdc;
-  }
 `;
 
 const PlaceTitle = styled.div`
@@ -119,37 +79,13 @@
   padding: 0rem 24px;
   margin: 1rem 0 0;
   flex-wrap: wrap;
-=======
-const ChartContentHeader = styled.div`
-  display: flex;
-  flex-direction: row;
-  align-items: center;
-  margin-bottom: 2rem;
-  width: 100%;
-  img {
-    width: 5rem;
-    height: 5rem;
-    margin-right: 2rem;
-    border-radius: 1rem;
-  }
-  h3 {
-    font-size: 1.5rem;
-    font-weight: 300;
-    margin-bottom: 0.25rem;
-  }
 `;
+
 const ChartContentBody = styled.div`
   h3 {
     font-size: 2.5rem;
     font-weight: 300;
   }
-`;
-const ContentCard = styled.div`
-  margin: 0 0 1rem;
-  padding: 24px;
-  background: white;
-  border-radius: 1rem;
->>>>>>> 1f21bb1b
 `;
 
 const Spinner: React.FC<{ fontSize?: string }> = ({ fontSize }) => {
@@ -238,7 +174,7 @@
     return (
       <Layout style={{ height: "100%", flexGrow: 1 }}>
         <Layout.Content style={{ padding: "0rem 0" }}>
-          <PlaceTitle style={{ marginBottom: "1rem" }}>
+          <PlaceTitle style={{ marginBottom: "1rem", display: "block" }}>
             <div>
               {placeName ? (
                 placeName
@@ -281,9 +217,8 @@
             />
           </SearchCard>
         )}
-<<<<<<< HEAD
-
-        <PlaceTitle>
+
+        <PlaceTitle style={{ display: "none" }}>
           <div>
             {placeName ? (
               placeName
@@ -297,34 +232,7 @@
             <CountrySelect setSelectedPlaceDcid={setPlaceDcid} />
           )}
         </PlaceTitle>
-        <StyledBreadcrumb>
-          {[...parentVariables, ...(topics.length === 1 ? topics : [])]
-            .filter((v) => v)
-            .map((v, i) => {
-              const searchParams = new URLSearchParams(location.search);
-              searchParams.set(QUERY_PARAM_VARIABLE, v.dcid);
-              return (
-                <Breadcrumb.Item key={i}>
-                  <Link
-                    to={"/countries?" + searchParams.toString()}
-                    title={v.name}
-                  >
-                    {v.name}
-                  </Link>
-                </Breadcrumb.Item>
-              );
-            })}
-        </StyledBreadcrumb>
-        <div style={{ display: "none" }}>
-          <PlaceChips
-            includeWorld={false}
-            includeRegions={false}
-            selectedPlaceDcid={placeDcid}
-            setSelectedPlaceDcid={setPlaceDcid}
-          />
-        </div>
-        <MainLayoutContent>
-=======
+
         {!isSearch && (
           <Layout.Content style={{ padding: "0 24px 24px" }}>
             <PlaceHeaderCard
@@ -335,8 +243,7 @@
             />
           </Layout.Content>
         )}
-        <Layout.Content style={{ padding: "0 24px 24px" }}>
->>>>>>> 1f21bb1b
+        <MainLayoutContent>
           {isFetchingFulfillment ? (
             <ContentCard>
               <Spinner />
@@ -416,76 +323,15 @@
   });
   return (
     <ContentCard>
-<<<<<<< HEAD
-      {sdgTopic ? (
-        <ContentCardHeader>
-          <img src={sdgTopic.iconUrl} />
-          <div>
-            <h3>{sdgTopic.name}</h3>
-            <div>{sdgTopic.description}</div>
-          </div>
-        </ContentCardHeader>
-      ) : null}
-
-      <ContentCardBody>
-        {sdgTopic && isGoal && <BulletTile goal={goalText} />}
-        {indicator && <HeadlineTile indicator={indicator} />}
-=======
       <ChartContentBody>
->>>>>>> 1f21bb1b
         {tiles.map((tile, i) => (
-          <ChartTile
-            key={i}
-            placeDcid={placeDcid}
-            tile={tile}
-          />
+          <ChartTile key={i} placeDcid={placeDcid} tile={tile} />
         ))}
-      </ContentCardBody>
+      </ChartContentBody>
     </ContentCard>
   );
 };
 
-<<<<<<< HEAD
-const HeadlineTile: React.FC<{ indicator: IndicatorTags | null }> = ({
-  indicator,
-}) => {
-  if (!indicator) {
-    return <></>;
-  }
-  return (
-    <>
-      {/** @ts-ignore */}
-      <datacommons-text link={indicator.link}>
-        <div slot="text">{indicator.headline}</div>
-        {/** @ts-ignore */}
-      </datacommons-text>
-    </>
-  );
-};
-
-const BulletTile: React.FC<{ goal: GoalText | null }> = ({ goal }) => {
-  if (!goal) {
-    return <></>;
-  }
-  return (
-    <>
-      {/** @ts-ignore */}
-      <datacommons-text>
-        <div slot="text">
-          <ul>
-            {goal.headlines.map((point: string, i: number) => (
-              <li key={i}>{point}</li>
-            ))}
-          </ul>
-        </div>
-        {/** @ts-ignore */}
-      </datacommons-text>
-    </>
-  );
-};
-
-=======
->>>>>>> 1f21bb1b
 const ChartTile: React.FC<{ placeDcid: string; tile: ChartConfigTile }> = ({
   placeDcid,
   tile,
@@ -602,10 +448,7 @@
   }
 
   return (
-    <div
-      ref={ref}
-      style={{ minHeight: !loaded ? height : undefined }}
-    >
+    <div ref={ref} style={{ minHeight: !loaded ? height : undefined }}>
       {loaded && component}
     </div>
   );
