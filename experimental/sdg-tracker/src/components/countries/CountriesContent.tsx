--- conflicted
+++ resolved
@@ -447,11 +447,8 @@
 }> = ({ placeDcids, goal, targetData, statVarSpec }) => {
   return (
     <>
-      {placeDcid === EARTH_PLACE_DCID && (
-        <GoalOverview
-          goalNumber={Number(goal)}
-          showExploreLink={false}
-        />
+      {placeDcids[0] === EARTH_PLACE_DCID && (
+        <GoalOverview goalNumber={Number(goal)} showExploreLink={false} />
       )}
       {Object.keys(targetData).map((target, i) => {
         return (
@@ -479,10 +476,7 @@
   const color = theme.sdgColors[goalNumber - 1];
   return (
     <ContentCard>
-      <TargetHeader
-        color={color}
-        target={target}
-      />
+      <TargetHeader color={color} target={target} />
       <Divider color={color} />
       {Object.keys(indicatorData).map((indicator, i) => {
         return (
@@ -510,11 +504,8 @@
   const color = theme.sdgColors[goalNumber - 1];
   return (
     <ChartContentBody>
-      {placeDcid === EARTH_PLACE_DCID && (
-        <HeadlineTile
-          backgroundColor={color}
-          indicator={indicator}
-        />
+      {placeDcids[0] === EARTH_PLACE_DCID && (
+        <HeadlineTile backgroundColor={color} indicator={indicator} />
       )}
       {tiles.map((tile, i) => (
         <ChartTile
@@ -604,14 +595,9 @@
         <datacommons-line
           apiRoot={WEB_API_ENDPOINT}
           header={tile.title}
-<<<<<<< HEAD
           variables={tileStatVars.join(" ")}
-          places={placeDcids.join(" ")}
-=======
-          variables={tile.statVarKey.join(" ")}
           places={placeDcid}
           variableNameRegex={"(?<=\\[)(.*?)(?=\\])"}
->>>>>>> 22e5c9db
         />
       </>
     );
