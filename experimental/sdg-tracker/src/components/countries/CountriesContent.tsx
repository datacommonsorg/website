--- conflicted
+++ resolved
@@ -382,7 +382,6 @@
   });
   return (
     <>
-<<<<<<< HEAD
       {Object.keys(allGoals).map((goal, i) => {
         return (
           <ChartGoalBlock
@@ -410,9 +409,6 @@
         showExploreLink={false}
       />
       {Object.keys(targetData).map((target, i) => {
-=======
-      {Object.keys(allTargets).map((target) => {
->>>>>>> c3ed1a4b
         return (
           <ChartTargetBlock
             key={`${goal}-${i}`}
@@ -432,21 +428,13 @@
   target: string;
   indicatorData: Indicators;
 }> = ({ placeDcid, target, indicatorData }) => {
-<<<<<<< HEAD
-  return (
-    <ContentCard>
-      <TargetHeader target={target} />
-      <RedDivider />
-      {Object.keys(indicatorData).map((indicator, i) => {
-=======
   const goalNumber = Number(target.split(".")[0]) || 1;
   const color = theme.sdgColors[goalNumber - 1];
   return (
     <ContentCard>
       <TargetHeader color={color} target={target} />
       <Divider color={color} />
-      {Object.keys(indicatorData).map((indicator) => {
->>>>>>> c3ed1a4b
+      {Object.keys(indicatorData).map((indicator, i) => {
         return (
           <ChartIndicatorBlock
             key={`${target}=${i}`}
