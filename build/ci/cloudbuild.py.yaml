--- conflicted
+++ resolved
@@ -31,9 +31,4 @@
     args:
       - -c
       - |
-<<<<<<< HEAD
-        pip install uv
-        ./run_test.sh --setup_all
-=======
->>>>>>> 894542aa
         ./run_test.sh -p