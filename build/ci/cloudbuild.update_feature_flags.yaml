# Copyright 2025 Google LLC
#
# Licensed under the Apache License, Version 2.0 (the "License");
# you may not use this file except in compliance with the License.
# You may obtain a copy of the License at
#
#     https://www.apache.org/licenses/LICENSE-2.0
#
# Unless required by applicable law or agreed to in writing, software
# distributed under the License is distributed on an "AS IS" BASIS,
# WITHOUT WARRANTIES OR CONDITIONS OF ANY KIND, either express or implied.
# See the License for the specific language governing permissions and
# limitations under the License.

steps:
  - id: 'get-changed-files'
    name: 'gcr.io/cloud-builders/git'
    entrypoint: '/bin/bash'
    args:
      - '-c'
      - |
<<<<<<< HEAD
          # List the files that match the included filter
          MATCHED_FILES=$(git diff --name-only HEAD^ HEAD | grep -E '^server/config/feature_flag_configs/(prod|autopush|staging|dev)\.json$')
          echo "Matched files: $MATCHED_FILES"
          
  - name: 'gcr.io/cloud-builders/git'
    id: 'update-feature-flags'
    entrypoint: '/bin/bash'
    waitFor: ['get_changed_files']
    args:
      - '-c'
      - |
        IFS=$'\n' read -rd '' -a files <<< "$MATCHED_FILES"
        for modified_file in "${files[@]}"; do
          filename=$(basename "$modified_file")
          filename_without_extension="${filename%.*}"
          should_restart="false"
          skip_staging_prompt="true"
          ./scripts/update_gcs_feature_flags.sh "$filename_without_extension" "$skip_staging_prompt" "$should_restart"
        done
=======
        modified_file="${_MODIFIED_FILE}"
        filename=$(basename "$modified_file")
        environment="${filename%.*}"
        should_restart="false"
        if [ "$environment" != "production" ]; then
          should_restart="true"
        fi
        skip_staging_prompt="true"
        ./scripts/update_gcs_feature_flags.sh "$environment" "$skip_staging_prompt" "$should_restart"

options:
  substitution_option: 'ALLOW_LOOSE'

triggers:
  - filename: 'server/config/feature_flag_configs/(autopush|dev|staging|production).json'
    github:
      owner: 'datacommonsorg'
      name: 'website'
    push:
      branch: '^master$'
substitutions:
  _MODIFIED_FILE: '${TRIGGER_FILE_NAME}'
>>>>>>> 871e2a22
<|MERGE_RESOLUTION|>--- conflicted
+++ resolved
@@ -19,7 +19,6 @@
     args:
       - '-c'
       - |
-<<<<<<< HEAD
           # List the files that match the included filter
           MATCHED_FILES=$(git diff --name-only HEAD^ HEAD | grep -E '^server/config/feature_flag_configs/(prod|autopush|staging|dev)\.json$')
           echo "Matched files: $MATCHED_FILES"
@@ -31,35 +30,15 @@
     args:
       - '-c'
       - |
+
         IFS=$'\n' read -rd '' -a files <<< "$MATCHED_FILES"
         for modified_file in "${files[@]}"; do
           filename=$(basename "$modified_file")
-          filename_without_extension="${filename%.*}"
+          environment="${filename%.*}"
           should_restart="false"
+          if [ "$environment" != "production" ]; then
+            should_restart="true"
+          fi
           skip_staging_prompt="true"
-          ./scripts/update_gcs_feature_flags.sh "$filename_without_extension" "$skip_staging_prompt" "$should_restart"
-        done
-=======
-        modified_file="${_MODIFIED_FILE}"
-        filename=$(basename "$modified_file")
-        environment="${filename%.*}"
-        should_restart="false"
-        if [ "$environment" != "production" ]; then
-          should_restart="true"
-        fi
-        skip_staging_prompt="true"
-        ./scripts/update_gcs_feature_flags.sh "$environment" "$skip_staging_prompt" "$should_restart"
-
-options:
-  substitution_option: 'ALLOW_LOOSE'
-
-triggers:
-  - filename: 'server/config/feature_flag_configs/(autopush|dev|staging|production).json'
-    github:
-      owner: 'datacommonsorg'
-      name: 'website'
-    push:
-      branch: '^master$'
-substitutions:
-  _MODIFIED_FILE: '${TRIGGER_FILE_NAME}'
->>>>>>> 871e2a22
+          ./scripts/update_gcs_feature_flags.sh "$environment" "$skip_staging_prompt" "$should_restart"
+        done