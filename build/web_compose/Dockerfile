# Copyright 2023 Google LLC
#
# Licensed under the Apache License, Version 2.0 (the "License");
# you may not use this file except in compliance with the License.
# You may obtain a copy of the License at
#
#     https://www.apache.org/licenses/LICENSE-2.0
#
# Unless required by applicable law or agreed to in writing, software
# distributed under the License is distributed on an "AS IS" BASIS,
# WITHOUT WARRANTIES OR CONDITIONS OF ANY KIND, either express or implied.
# See the License for the specific language governing permissions and
# limitations under the License.


FROM gcr.io/datcom-ci/python-node-go-protoc-envoy:2023-10-05

ARG ENV
ENV ENV=${ENV}

WORKDIR /workspace

# Docker cache: Download modules
COPY mixer/go.mod mixer/go.sum ./
RUN go mod download -x

# Copy files
COPY mixer/proto/ proto
COPY mixer/internal/ internal

# Build protobuf
RUN protoc \
  --include_source_info \
  --include_imports \
  --proto_path=proto \
  --go_out=paths=source_relative:internal/proto \
  --go-grpc_out=paths=source_relative:internal/proto \
  --go-grpc_opt=require_unimplemented_servers=false \
  --experimental_allow_proto3_optional \
  --descriptor_set_out mixer-grpc.pb \
  proto/*.proto proto/**/*.proto

# Adding the grpc_health_probe
RUN GRPC_HEALTH_PROBE_VERSION=v0.4.7 && \
  wget -qO/bin/grpc_health_probe https://github.com/grpc-ecosystem/grpc-health-probe/releases/download/${GRPC_HEALTH_PROBE_VERSION}/grpc_health_probe-linux-amd64 && \
  chmod +x /bin/grpc_health_probe

# Build binary
COPY mixer/cmd/ cmd
COPY mixer/esp/ esp
ENV CGO_ENABLED=1
RUN go build -o /go/bin/mixer cmd/main.go

# Flask
COPY web_app.py /workspace/web_app.py
COPY server/requirements.txt /workspace/server/requirements.txt
RUN pip install --upgrade pip
RUN pip install --upgrade setuptools
# --no-cache-dir removes ~/.cache files, which can be a few GB.
RUN pip3 install --no-cache-dir -r /workspace/server/requirements.txt

# Import Tool
COPY import/simple/requirements.txt /workspace/import/simple/requirements.txt
RUN pip3 install --no-cache-dir -r /workspace/import/simple/requirements.txt
RUN pip install pandas

<<<<<<< HEAD
# Install website NPM dependencies
=======
>>>>>>> 0860d61f
WORKDIR /workspace/static

# NPM
COPY static/package.json /workspace/static/package.json
COPY static/package-lock.json /workspace/static/package-lock.json
RUN npm install --omit=dev

# Install packages NPM depenencies
COPY packages/. /workspace/packages/
RUN npm --prefix /workspace/packages/web-components install --omit=dev

# Build Static Files
COPY static/. /workspace/static/
RUN npm run-script build

WORKDIR /workspace

# Flask
COPY server/. /workspace/server/
COPY shared/. /workspace/shared/

# Import Tool
COPY import/. /workspace/import/

# Env
ENV USE_SQLITE=false
ENV USE_CLOUDSQL=false
ENV REMOTE_MIXER_DOMAIN=https://api.datacommons.org

COPY build/web_compose/compose.sh .
EXPOSE 8080 8081
CMD ./compose.sh<|MERGE_RESOLUTION|>--- conflicted
+++ resolved
@@ -64,13 +64,9 @@
 RUN pip3 install --no-cache-dir -r /workspace/import/simple/requirements.txt
 RUN pip install pandas
 
-<<<<<<< HEAD
-# Install website NPM dependencies
-=======
->>>>>>> 0860d61f
 WORKDIR /workspace/static
 
-# NPM
+# Install website NPM dependencies
 COPY static/package.json /workspace/static/package.json
 COPY static/package-lock.json /workspace/static/package-lock.json
 RUN npm install --omit=dev
