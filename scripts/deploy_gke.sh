#!/bin/bash
# Copyright 2019 Google LLC
#
# Licensed under the Apache License, Version 2.0 (the "License");
# you may not use this file except in compliance with the License.
# You may obtain a copy of the License at
#
#     https://www.apache.org/licenses/LICENSE-2.0
#
# Unless required by applicable law or agreed to in writing, software
# distributed under the License is distributed on an "AS IS" BASIS,
# WITHOUT WARRANTIES OR CONDITIONS OF ANY KIND, either express or implied.
# See the License for the specific language governing permissions and
# limitations under the License.


# Script to deploy website to a GKE cluster.
#
# Usage:
#
# !!! WARNING: Run this script in a clean HEAD on master.
#

set -e

function help {
  echo "Usage: $0 -erpht"
  echo "-e       Instance environment as defined under /deploy/gke"
  echo "-r       GCP region Default: us-central1"
  echo "-p       GCP project to deploy the project to, when specified, docker image is also read from this project"
  echo "-h       Website hash used for deployment"
  echo "-t       Comma separated list of custom BigTable names."
  exit 1
}

PROJECT_ID=""
ENV=""

while getopts ":e:r:p:h:t:" OPTION; do
  case $OPTION in
    e)
      ENV=$OPTARG
      ;;
    r)
      REGION=$OPTARG
      ;;
    p)
      PROJECT_ID=$OPTARG
      ;;
    h)
      WEBSITE_HASH=$OPTARG
      ;;
    t)
      CUSTOM_BT_CSV=$OPTARG
      ;;
    *)
      help
      ;;
  esac
done

if [[ $ENV == "" && $PROJECT_ID == "" ]];then
  echo "Set environment by -e, or set project id by -p"
  exit 1
fi

DIR="$( cd "$( dirname "${BASH_SOURCE[0]}" )" >/dev/null 2>&1 && pwd )"
ROOT="$(dirname "$DIR")"

if [[ $REGION == "" ]]; then
  REGION="us-central1"
fi

cd $ROOT
if [[ $WEBSITE_HASH == "" ]]; then
  WEBSITE_HASH=$(git rev-parse --short=7 HEAD)
fi

cd $ROOT/mixer
MIXER_HASH=$(git rev-parse --short=7 HEAD)

cd $ROOT/deploy/git
echo $WEBSITE_HASH > website_hash.txt
echo $MIXER_HASH > mixer_hash.txt

cd $ROOT
if [[ $PROJECT_ID != "" ]]; then
  # This is a pure custom project hosted and deployed by third party
  CLUSTER_PREFIX=datacommons
  IMAGE_PROJECT=$PROJECT_ID
  cd $ROOT/deploy/overlays
  cp custom_kustomization.yaml.tpl kustomization.yaml
<<<<<<< HEAD
  sed -i '' "s/<PROJECT_ID>/$PROJECT_ID/g" kustomization.yaml
  export PROJECT_ID=$PROJECT_ID
  yq eval -i '.project = env(PROJECT_ID)' ../base/custom_bigtable_info.yaml
  yq eval -i 'del(.tables)' ../base/custom_bigtable_info.yaml
  yq eval -i '.tables = []' ../base/custom_bigtable_info.yaml
  IFS=","
  for TABLE in $CUSTOM_BT_CSV
  do
    echo "Adding custom BigTable: $TABLE"
    export TABLE=$TABLE
    yq eval -i '.tables += [ env(TABLE) ]' ../base/custom_bigtable_info.yaml
  done
=======
  sed -i'' "s/<PROJECT_ID>/$PROJECT_ID/g" kustomization.yaml
>>>>>>> edda5f3f
else
  PROJECT_ID=$(yq eval '.project' $ROOT/deploy/gke/$ENV.yaml)
  CLUSTER_PREFIX=$(yq eval '.cluster_prefix' $ROOT/deploy/gke/$ENV.yaml)
  if [[ $CLUSTER_PREFIX == "null" ]]; then
    CLUSTER_PREFIX="website"
  fi
  IMAGE_PROJECT=datcom-ci
  cd $ROOT/deploy/overlays/$ENV
fi
CLUSTER_NAME=$CLUSTER_PREFIX-$REGION

# Deploy to GKE
kustomize edit set image gcr.io/datcom-ci/datacommons-website=gcr.io/$IMAGE_PROJECT/datacommons-website:$WEBSITE_HASH
kustomize edit set image gcr.io/datcom-ci/datacommons-nl=gcr.io/$IMAGE_PROJECT/datacommons-nl:$WEBSITE_HASH
kustomize edit set image gcr.io/datcom-ci/datacommons-mixer=gcr.io/datcom-ci/datacommons-mixer:$MIXER_HASH
kustomize build > kustomize-build.yaml
cp kustomization.yaml kustomize-deployed.yaml
gcloud config set project $PROJECT_ID
gcloud container clusters get-credentials $CLUSTER_NAME --region $REGION
kubectl apply -f kustomize-build.yaml

# Deploy Cloud Endpoints
export SERVICE_NAME="website-esp.endpoints.$PROJECT_ID.cloud.goog"
export API_TITLE=$SERVICE_NAME
cp $ROOT/gke/endpoints.yaml.tpl endpoints.yaml
yq eval -i '.name = env(SERVICE_NAME)' endpoints.yaml
yq eval -i '.title = env(API_TITLE)' endpoints.yaml

# Deploy ESP configuration
gsutil cp gs://datcom-mixer-grpc/mixer-grpc/mixer-grpc.$MIXER_HASH.pb .
gcloud endpoints services deploy mixer-grpc.$MIXER_HASH.pb endpoints.yaml --project $PROJECT_ID

# Reset changed file
git checkout HEAD -- kustomization.yaml
cd $ROOT
git checkout HEAD -- deploy/git/mixer_hash.txt
git checkout HEAD -- deploy/git/website_hash.txt
git checkout HEAD -- deploy/base/custom_bigtable_info.yaml<|MERGE_RESOLUTION|>--- conflicted
+++ resolved
@@ -90,8 +90,7 @@
   IMAGE_PROJECT=$PROJECT_ID
   cd $ROOT/deploy/overlays
   cp custom_kustomization.yaml.tpl kustomization.yaml
-<<<<<<< HEAD
-  sed -i '' "s/<PROJECT_ID>/$PROJECT_ID/g" kustomization.yaml
+  sed -i'' "s/<PROJECT_ID>/$PROJECT_ID/g" kustomization.yaml
   export PROJECT_ID=$PROJECT_ID
   yq eval -i '.project = env(PROJECT_ID)' ../base/custom_bigtable_info.yaml
   yq eval -i 'del(.tables)' ../base/custom_bigtable_info.yaml
@@ -103,9 +102,6 @@
     export TABLE=$TABLE
     yq eval -i '.tables += [ env(TABLE) ]' ../base/custom_bigtable_info.yaml
   done
-=======
-  sed -i'' "s/<PROJECT_ID>/$PROJECT_ID/g" kustomization.yaml
->>>>>>> edda5f3f
 else
   PROJECT_ID=$(yq eval '.project' $ROOT/deploy/gke/$ENV.yaml)
   CLUSTER_PREFIX=$(yq eval '.cluster_prefix' $ROOT/deploy/gke/$ENV.yaml)
