# Data Commons Line Chart Web Component

[Data Commons Web Component](../../README.md) for visualizing one or more statistical variables about a single place.

## Usage

```html
<datacommons-line
  title="Population Below Poverty Level Status in Past Year in States of United States (2020)"
  place="country/USA"
  variables="Count_Person_BelowPovertyLevelInThePast12Months"
></datacommons-line>
```

<img src="../assets/line.png" width="620"/>

### Attributes

Required:

- `header` _string_

  Chart title.

- `place` _string_

  Place DCID to plot.

- `variables` _space-separated list of strings_

  Variable DCID(s) to plot. Example: `"Count_Person Count_Farm"`.

Optional:

- `colors` _space-separated list of strings_

  Optionally specify a custom chart color for each variable. Pass colors in the same order as variables.

  Values should follow CSS specification (keywords, rgb, rgba, hsl, #hex). Separate multiple values with spaces, e.g., `"#ff0000 #00ff00 #0000ff"`. Make sure individual colors have no spaces. For example, use `rgba(255,0,0,0.3)` instead of `rgba(255, 0, 0, 0.3)`.

- `variableNameRegex` _string_

  Optionally specify regex to use to extract out variable name. e.g., if the variableNameRegex is "(.*?)(?=:)", only the part before a ":" will be used for variable names. So "variable 1: test" will become "variable 1".

- `defaultVariableName` _string_

  To be used with variableNameRegex. If specified and no variable name is extracted out with the regex, use this as the variable name. e.g., if the variableNameRegex is "(.*?)(?=:)", and the defaultVariableName is "Total", for a variable named "variable 1", it will become "Total". 

<<<<<<< HEAD
- `timeScale` _string_

  One of `"year"`, `"month"`, or `"day"`. If provided, the x-axis will draw a tick mark and label at that time scale.
=======
- `placeNameProp` _string_

  Optionally specify the property to use to get the place names.
>>>>>>> 7aa1eced
<|MERGE_RESOLUTION|>--- conflicted
+++ resolved
@@ -44,14 +44,12 @@
 
 - `defaultVariableName` _string_
 
-  To be used with variableNameRegex. If specified and no variable name is extracted out with the regex, use this as the variable name. e.g., if the variableNameRegex is "(.*?)(?=:)", and the defaultVariableName is "Total", for a variable named "variable 1", it will become "Total". 
+  To be used with variableNameRegex. If specified and no variable name is extracted out with the regex, use this as the variable name. e.g., if the variableNameRegex is "(.*?)(?=:)", and the defaultVariableName is "Total", for a variable named "variable 1", it will become "Total".
 
-<<<<<<< HEAD
 - `timeScale` _string_
 
   One of `"year"`, `"month"`, or `"day"`. If provided, the x-axis will draw a tick mark and label at that time scale.
-=======
+
 - `placeNameProp` _string_
 
-  Optionally specify the property to use to get the place names.
->>>>>>> 7aa1eced
+  Optionally specify the property to use to get the place names.