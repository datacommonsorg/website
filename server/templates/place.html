--- conflicted
+++ resolved
@@ -18,11 +18,8 @@
 {% set main_id = 'dc-places' %}
 {% set title = place_name + ' ' + topic + ' - Place Explorer' %}
 {% set subpage_title = 'Place Explorer' %}
-<<<<<<< HEAD
+{% set subpage_url = url_for('place.place') %}
 {% set hide_search = True %}
-=======
-{% set subpage_url = url_for('place.place') %}
->>>>>>> 2403af8f
 
 {% block head %}
 <link rel="stylesheet"
