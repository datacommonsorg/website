{#
 Copyright 2020 Google LLC

 Licensed under the Apache License, Version 2.0 (the "License");
 you may not use this file except in compliance with the License.
 You may obtain a copy of the License at

      http://www.apache.org/licenses/LICENSE-2.0

 Unless required by applicable law or agreed to in writing, software
 distributed under the License is distributed on an "AS IS" BASIS,
 WITHOUT WARRANTIES OR CONDITIONS OF ANY KIND, either express or implied.
 See the License for the specific language governing permissions and
 limitations under the License.
#}
{%- extends 'base.html' -%}

{% set main_id = 'dc-places' %}
{% set title = place_name + ' ' + topic + ' | Place Explorer' %}
{% set subpage_title = 'Place Explorer' %}

{% block head %}
<link rel="stylesheet" href={{url_for('static', filename='css/place.min.css', t=config['GAE_VERSION'])}}>
{% endblock %}

{% block content %}
<div id="body" class="container-fluid">
  <div id="body-row" class="row">
    <div id="sidebar-outer" class="col-md-3x col-lg-2 order-last order-lg-0">
      <div id="sidebar-top-spacer"></div>
      <div id="sidebar-region">
        <div id="topics"></div>
        <div id="child-place"></div>
      </div>
<<<<<<< HEAD
      <div id="main" class="col-md-9x col-lg-10">
        <div id="title" class="row">
          <div class="col-12 col-md-6 order-last order-md-2">
            <h1 id="place-name" data-pn="{{ place_name }}">{{ place_name }}</h1>
            <h3 id="place-type" data-pt="{{ place_type }}"></h3>
            <div id="place-highlight"></div>
          </div>
          <div class="col-12 col-md-6 order-first order-md-last pb-3">
            <div class="search border">
              <div id="location-field">
                <div id="search-icon"></div>
                <input id="place-autocomplete" placeholder="Enter a country, state, county or city" type="text" />
              </div>
=======
    </div>
    <div id="main" class="col-md-9x col-lg-10">
      <div id="title" class="row">
        <div class="col-12 col-md-6 order-last order-md-2">
          <h1 id="place-name" data-pn="{{ place_name }}">{{ place_name }}</h1>
          <h3 id="place-type" data-pt="{{ place_type }}"></h3>
        </div>
        <div class="col-12 col-md-6 order-first order-md-last pb-3">
          <div class="search border">
            <div id="location-field">
              <div id="search-icon"></div>
              <input id="place-autocomplete" placeholder="Enter a country, state, county or city" type="text" />
>>>>>>> 4cdb83c0
            </div>
          </div>
        </div>
      </div>
      <div id="subtitle" class="row"></div>
      <div id="main-pane" class="row"></div>
    </div>
  </div>
</div>
<div id="modal"></div>
{#- Add an SVG filter to lighten bars for comparison places -#}
<style>
  g rect.g-bar[data-dcid="{{ place_dcid }}"] {
    filter: url(#lighten);
  }
</style>
<svg width=0 height=0>
  <filter id="lighten">
    <feColorMatrix type="matrix" values="1.25  0     0    0  0
                                           0     1.25  0    0  0
                                           0     0     1.25 0  0
                                           0     0     0    1  0" />
  </filter>
</svg>
{% endblock %}

{% block footer %}
<script src={{url_for('static', filename='place.js', t=config['GAE_VERSION'])}}></script>
<script src="https://maps.googleapis.com/maps/api/js?key=AIzaSyDAMcc9QlTtAd4liELMgJSj0gwDojTS2eQ&libraries=places" async
  defer></script>
{% endblock %}<|MERGE_RESOLUTION|>--- conflicted
+++ resolved
@@ -20,7 +20,8 @@
 {% set subpage_title = 'Place Explorer' %}
 
 {% block head %}
-<link rel="stylesheet" href={{url_for('static', filename='css/place.min.css', t=config['GAE_VERSION'])}}>
+<link rel="stylesheet"
+  href={{url_for('static', filename='css/place.min.css', t=config['GAE_VERSION'])}}>
 {% endblock %}
 
 {% block content %}
@@ -32,34 +33,21 @@
         <div id="topics"></div>
         <div id="child-place"></div>
       </div>
-<<<<<<< HEAD
-      <div id="main" class="col-md-9x col-lg-10">
-        <div id="title" class="row">
-          <div class="col-12 col-md-6 order-last order-md-2">
-            <h1 id="place-name" data-pn="{{ place_name }}">{{ place_name }}</h1>
-            <h3 id="place-type" data-pt="{{ place_type }}"></h3>
-            <div id="place-highlight"></div>
-          </div>
-          <div class="col-12 col-md-6 order-first order-md-last pb-3">
-            <div class="search border">
-              <div id="location-field">
-                <div id="search-icon"></div>
-                <input id="place-autocomplete" placeholder="Enter a country, state, county or city" type="text" />
-              </div>
-=======
     </div>
     <div id="main" class="col-md-9x col-lg-10">
       <div id="title" class="row">
         <div class="col-12 col-md-6 order-last order-md-2">
           <h1 id="place-name" data-pn="{{ place_name }}">{{ place_name }}</h1>
           <h3 id="place-type" data-pt="{{ place_type }}"></h3>
+          <div id="place-highlight"></div>
         </div>
         <div class="col-12 col-md-6 order-first order-md-last pb-3">
           <div class="search border">
             <div id="location-field">
               <div id="search-icon"></div>
-              <input id="place-autocomplete" placeholder="Enter a country, state, county or city" type="text" />
->>>>>>> 4cdb83c0
+              <input id="place-autocomplete"
+                placeholder="Enter a country, state, county or city"
+                type="text" />
             </div>
           </div>
         </div>
@@ -78,16 +66,18 @@
 </style>
 <svg width=0 height=0>
   <filter id="lighten">
-    <feColorMatrix type="matrix" values="1.25  0     0    0  0
-                                           0     1.25  0    0  0
-                                           0     0     1.25 0  0
-                                           0     0     0    1  0" />
+    <feColorMatrix type="matrix" values="1.25 0    0    0    0
+                                         0    1.25 0    0    0
+                                         0    0    1.25 0    0
+                                         0    0    0    1    0" />
   </filter>
 </svg>
 {% endblock %}
 
 {% block footer %}
-<script src={{url_for('static', filename='place.js', t=config['GAE_VERSION'])}}></script>
-<script src="https://maps.googleapis.com/maps/api/js?key=AIzaSyDAMcc9QlTtAd4liELMgJSj0gwDojTS2eQ&libraries=places" async
-  defer></script>
+<script
+  src={{url_for('static', filename='place.js', t=config['GAE_VERSION'])}}></script>
+<script
+  src="https://maps.googleapis.com/maps/api/js?key=AIzaSyDAMcc9QlTtAd4liELMgJSj0gwDojTS2eQ&libraries=places"
+  async defer></script>
 {% endblock %}