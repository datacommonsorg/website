--- conflicted
+++ resolved
@@ -116,22 +116,21 @@
     <li><strong>Life Expectancy</strong>:
       <a
         href="{{ ranking_url('LifeExpectancy_Person', 'Country') }}">Worldwide</a>,
-      <a
-        href="{{ ranking_url('LifeExpectancy_Person', 'State') }}">in United States</a>
+      <a href="{{ ranking_url('LifeExpectancy_Person', 'State') }}">in United
+        States</a>
     </li>
     <li><strong>Economic Indicators, Worldwide</strong>:
+      <a href="{{ ranking_url('GiniIndex_EconomicActivity', 'Country') }}">Gini
+        Index</a>,
       <a
-        href="{{ ranking_url('GiniIndex_EconomicActivity', 'Country') }}">Gini Index</a>,
+        href="{{ ranking_url('Amount_EconomicActivity_GrossNationalIncome_PurchasingPowerParity_PerCapita', 'Country') }}">Gross
+        National Income</a>,
       <a
-        href="{{ ranking_url('Amount_EconomicActivity_GrossNationalIncome_PurchasingPowerParity_PerCapita', 'Country') }}">Gross National Income</a>,
+        href="{{ ranking_url('Amount_EconomicActivity_ExpenditureActivity_EducationExpenditure_Government_AsFractionOf_Amount_EconomicActivity_ExpenditureActivity_Government', 'Country') }}">Government
+        Expenditures on Education</a>,
       <a
-<<<<<<< HEAD
-        href="{{ ranking_url('Amount_EconomicActivity_ExpenditureActivity_EducationExpenditure_Government_AsFractionOf_Amount_EconomicActivity_ExpenditureActivity_Government', 'Country') }}">Government Expenditures on Education</a>,
-=======
-        href="{{ ranking_url('CumulativeCount_MedicalConditionIncident_COVID_19_PatientDeceased', 'Country') }}">Worldwide</a>,
->>>>>>> 5313edac
-      <a
-        href="{{ ranking_url('Amount_EconomicActivity_ExpenditureActivity_MilitaryExpenditure_Government_AsFractionOf_Amount_EconomicActivity_GrossDomesticProduction_Nominal', 'Country') }}">Government Expenditures on Military</a>
+        href="{{ ranking_url('Amount_EconomicActivity_ExpenditureActivity_MilitaryExpenditure_Government_AsFractionOf_Amount_EconomicActivity_GrossDomesticProduction_Nominal', 'Country') }}">Government
+        Expenditures on Military</a>
     </li>
   </ul>
 </div>
