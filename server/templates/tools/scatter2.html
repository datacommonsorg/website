--- conflicted
+++ resolved
@@ -14,7 +14,6 @@
   limitations under the License.
  #}
 
-<<<<<<< HEAD
 {% set is_hide_full_footer = true %}
 {% set subpage_title = "Scatter2" %}
 {% set subpage_url = url_for('tools.scatter2') %}
@@ -33,37 +32,9 @@
 
 {% block footer %}
 <script src={{url_for('static', filename='scatter2.js', t=config['GAE_VERSION'])}}></script>
-<script src="https://maps.googleapis.com/maps/api/js?key=AIzaSyDAMcc9QlTtAd4liELMgJSj0gwDojTS2eQ&libraries=places" async
-  defer></script>
+<script src="https://maps.googleapis.com/maps/api/js?key={{maps_api_key}}&libraries=places" async defer></script>
 {% endblock %}
 
 {% block subfooter_extra %}
 <button id="download-link" class="btn-subfooter btn btn-dark" style="visibility: hidden">Download Data</button>
-{% endblock %}
-=======
- {% set is_hide_full_footer = true %}
- {% set subpage_title = "Scatter2" %}
- {% set subpage_url = url_for('tools.scatter2') %}
- {% set title = "Scatterplot Tool 2" %}
-
- {% extends 'base.html' %}
-
- {% block head %}
- <link rel="stylesheet" href="https://fonts.googleapis.com/icon?family=Material+Icons">
- <link rel="stylesheet" href={{url_for('static', filename='css/scatter2.min.css', t=config['GAE_VERSION'])}}>
- {% endblock %}
-
- {% block content %}
- <div id="main-pane"></div>
- {% endblock %}
-
- {% block footer %}
- <script src={{url_for('static', filename='scatter2.js', t=config['GAE_VERSION'])}}></script>
- <script src="https://maps.googleapis.com/maps/api/js?key={{maps_api_key}}&libraries=places" async
-   defer></script>
- {% endblock %}
-
- {% block subfooter_extra %}
- <button id="download-link" class="btn-subfooter btn btn-dark" style="visibility: hidden">Download Data</button>
- {% endblock %}
->>>>>>> d8760734
+{% endblock %}