--- conflicted
+++ resolved
@@ -88,13 +88,9 @@
     <ul>
       <li> <a href="https://gking.harvard.edu/">Gary King</a>, Director
         for the Institute for Quantitative Social Science at Harvard
-<<<<<<< HEAD
-      University.</li>
-=======
         University.</li>
       <li> <a href="https://en.wikipedia.org/wiki/Hal_Varian">Hal
           Varian</a>, Chief Economist, Google. </li>
->>>>>>> 3beff5c1
       <li><a href="https://energy.stanford.edu/people/arun-majumdar">Arun
           Majumdar</a>, Director, Precourt Institute for Energy.
       <li><a href="https://sendhil.org/">Sendhil Mullainathan</a>,
