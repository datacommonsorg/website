--- conflicted
+++ resolved
@@ -31,10 +31,6 @@
  {% endblock %}
 
  {% block content %}
-<<<<<<< HEAD
-
-=======
->>>>>>> feb6f67e
 <div id="metadata-homepage" class="d-none"
   data-topics="{{ topics }}"
   data-partners="{{ partners }}"
