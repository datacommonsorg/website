--- conflicted
+++ resolved
@@ -84,11 +84,7 @@
           Explore the data using one of our visualization tools (<a href="{{ url_for('tools.scatter') }}">Scatter</a>, <a href="{{ url_for('tools.map') }}">Map</a>,
           <a href="{{ url_for('tools.timeline') }}">Timeline</a>) or use the <a href="https://docs.datacommons.org/api">APIs</a> via Python notebooks or build your own
           application. Explore the thousands of variables in the <a href="{{ url_for('tools.stat_var') }}">Data Dictionary
-<<<<<<< HEAD
-          Exploration Tool</a>. Contribute to the project <a target="blank" href="https://docs.datacommons.org/contributing">here</a>.
-=======
           Exploration Tool</a>. Learn how you can <a target="blank" href="https://docs.datacommons.org/contributing">contribute to the project</a>.
->>>>>>> 8442cdd1
         </p>
       </div>
     </div>
