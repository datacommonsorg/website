--- conflicted
+++ resolved
@@ -40,15 +40,9 @@
   <div id="search-animation-container" class="container">
     <div id="default-text">
       <div class="content">
-<<<<<<< HEAD
-        <div class="header">Data tells interesting stories</div>
-        <div class="sub-header invisible" id="header-prompt">Ask a question like...</div>
-        <div class="sub-header hidden" id="header-mission">Data Commons, an initiative from Google,<br />organizes the world’s publicly available data<br />and makes it more accessible and useful</div>
-=======
         <h3 class="header">Data tells interesting stories</h3>
         <h4 class="sub-header invisible" id="header-prompt">Ask a question like...</h4>
         <h4 class="sub-header hidden" id="header-mission">Data Commons, an initiative from Google,<br />organizes the world’s publicly available data<br />and makes it more accessible and useful</h4>
->>>>>>> 6ae8c57a
       </div>
     </div>
     <div id="search-sequence" class="hidden">
@@ -69,11 +63,7 @@
 
 <section id="topics">
   <div class="container">
-<<<<<<< HEAD
-    <h3>Explore curated searches by the Data Commons team</h3>
-=======
     <h3>Explore the Data</h3>
->>>>>>> 6ae8c57a
     <div class="topics-container">
       {% for topic in topics %}
         <div class="topic-card clickable" onclick="location.href='{{ topic['browseUrl'] }}';">
@@ -97,11 +87,7 @@
     <div class="container">
       <div class="tools-description">
         <h3 class="tools-description-header">Data Commons Tools</h3>
-<<<<<<< HEAD
-        <div class="tools-description-subheader">Explore the public database through these tools</div>
-=======
         <h4 class="tools-description-subheader">Explore the public database through these tools</h4>
->>>>>>> 6ae8c57a
       </div>
       <div class="tools-icons">
         <div class="tool-buttons-container">
