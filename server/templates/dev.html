{#
 Copyright 2020 Google LLC

 Licensed under the Apache License, Version 2.0 (the "License");
 you may not use this file except in compliance with the License.
 You may obtain a copy of the License at

      http://www.apache.org/licenses/LICENSE-2.0

 Unless required by applicable law or agreed to in writing, software
 distributed under the License is distributed on an "AS IS" BASIS,
 WITHOUT WARRANTIES OR CONDITIONS OF ANY KIND, either express or implied.
 See the License for the specific language governing permissions and
 limitations under the License.
#}
{% extends 'base.html' %}

{% set main_id = 'dev' %}
{% set title = 'Dev page' %}

{% block head %}
  <link rel="stylesheet" href={{url_for('static', filename='css/dev.min.css')}}></script>
  <link rel="stylesheet" href={{url_for('static', filename='css/draw.css')}}></script>
<<<<<<< HEAD
  <link rel="stylesheet" href={{url_for('static', filename='css/dev.css')}}></script>
  <script src="https://maps.googleapis.com/maps/api/js?key=AIzaSyDAMcc9QlTtAd4liELMgJSj0gwDojTS2eQ&libraries=places"
    async defer></script>
=======
>>>>>>> e8c3fa65
  <style>
    .chart {
      margin: 20px;
      float: left;
      position: relative;
      outline: 1px solid blue;
    }

    svg {
      outline: 1px solid red;
    }
  </style>
{% endblock %}

{% block content %}
<<<<<<< HEAD
  <div id="charts-container"></div>
  <div style="clear:both;"></div>
  <div id="location-field">
    <div id="search-icon"></div>
    <input id="place-autocomplete" placeholder="Enter a country, state, county or city" type="text" />
  </div>
=======
  <div class="container">
    <div id="charts-container"></div>
    <div style="clear:both;"></div>
  </div>

  <script src={{url_for('static', filename='dev.js', t=config['GAE_VERSION'])}}></script>
>>>>>>> e8c3fa65
{% endblock %}<|MERGE_RESOLUTION|>--- conflicted
+++ resolved
@@ -21,12 +21,6 @@
 {% block head %}
   <link rel="stylesheet" href={{url_for('static', filename='css/dev.min.css')}}></script>
   <link rel="stylesheet" href={{url_for('static', filename='css/draw.css')}}></script>
-<<<<<<< HEAD
-  <link rel="stylesheet" href={{url_for('static', filename='css/dev.css')}}></script>
-  <script src="https://maps.googleapis.com/maps/api/js?key=AIzaSyDAMcc9QlTtAd4liELMgJSj0gwDojTS2eQ&libraries=places"
-    async defer></script>
-=======
->>>>>>> e8c3fa65
   <style>
     .chart {
       margin: 20px;
@@ -42,19 +36,10 @@
 {% endblock %}
 
 {% block content %}
-<<<<<<< HEAD
-  <div id="charts-container"></div>
-  <div style="clear:both;"></div>
-  <div id="location-field">
-    <div id="search-icon"></div>
-    <input id="place-autocomplete" placeholder="Enter a country, state, county or city" type="text" />
-  </div>
-=======
   <div class="container">
     <div id="charts-container"></div>
     <div style="clear:both;"></div>
   </div>
 
   <script src={{url_for('static', filename='dev.js', t=config['GAE_VERSION'])}}></script>
->>>>>>> e8c3fa65
 {% endblock %}