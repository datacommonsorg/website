{% block head %}
<script>
    window.addEventListener('DOMContentLoaded', (event) => {
      document.getElementById("search-form").addEventListener("submit",function(event) {
        event.preventDefault();
        var query = document.getElementById("search-form-query").value;
        if (!query) {
          return;
        }
        window.location = "/explore/#q="+ encodeURI(query);
      })
    })
</script>
{% endblock %}

<<<<<<< HEAD
<div class="search__wrapper">
  <p class=search__intro>Get started by asking a question...</p>
  <form method="get" id="search-form" class="search__form">
    <label for="search-form-query" class="search__label">Search Site</label>
    <input name="q" type="text" id="search-form-query" class="search__input" placeholder="Search here..." />
    <button type="submit" value="Submit" class="search__submit" aria-label="Search">
      <span style="display: none;">Search</span>
    </button>
  </form>
</div>
=======

<form method="get" id="search-form" class="search__form">
    <label for="search-form-query" class="search__label">Search Site</label>
    <input name="q" type="text" id="search-form-query" class="search__input"
           placeholder="Ask a question to explore..."/>
    <button type="submit" value="Submit" class="search__submit" aria-label="Search">
        <span style="display: none;">Search</span>
    </button>
</form>
>>>>>>> 02c58912
<|MERGE_RESOLUTION|>--- conflicted
+++ resolved
@@ -13,25 +13,13 @@
 </script>
 {% endblock %}
 
-<<<<<<< HEAD
 <div class="search__wrapper">
   <p class=search__intro>Get started by asking a question...</p>
   <form method="get" id="search-form" class="search__form">
     <label for="search-form-query" class="search__label">Search Site</label>
-    <input name="q" type="text" id="search-form-query" class="search__input" placeholder="Search here..." />
+    <input name="q" type="text" id="search-form-query" class="search__input" placeholder="Ask a question to explore..." />
     <button type="submit" value="Submit" class="search__submit" aria-label="Search">
       <span style="display: none;">Search</span>
     </button>
   </form>
-</div>
-=======
-
-<form method="get" id="search-form" class="search__form">
-    <label for="search-form-query" class="search__label">Search Site</label>
-    <input name="q" type="text" id="search-form-query" class="search__input"
-           placeholder="Ask a question to explore..."/>
-    <button type="submit" value="Submit" class="search__submit" aria-label="Search">
-        <span style="display: none;">Search</span>
-    </button>
-</form>
->>>>>>> 02c58912
+</div>