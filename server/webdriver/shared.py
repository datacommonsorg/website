--- conflicted
+++ resolved
@@ -178,20 +178,6 @@
 
 
 def _search_for_places_old(self, driver, search_term, place_type=None):
-<<<<<<< HEAD
-  _search_and_select_first_item_in_dropdown(driver, search_term)
-
-  wait_for_loading(driver)
-  self.assertIsNotNone(wait_elem(driver, value='chip'))
-
-  if place_type:
-    # Choose place type
-    wait_for_loading(driver)
-    place_selector_place_type = find_elem(driver,
-                                          by=By.ID,
-                                          value='place-selector-place-type')
-    Select(place_selector_place_type).select_by_value(place_type)
-=======
   # Wait for search box to be visible
   search_box_locator = (By.ID, 'ac')
   search_box_input = WebDriverWait(driver, TIMEOUT).until(
@@ -217,7 +203,6 @@
       EC.visibility_of_element_located((By.CLASS_NAME, 'chip')))
 
   # Wait for any loading spinners
->>>>>>> f5290629
   wait_for_loading(driver)
 
   if place_type:
@@ -229,10 +214,7 @@
     # Wait for any loading spinners
     wait_for_loading(driver)
 
-<<<<<<< HEAD
-=======
-
->>>>>>> f5290629
+
 def _search_for_places(self, driver, search_term, place_type=None):
   # Click start
   click_el(driver, (By.CLASS_NAME, 'start-button'))
@@ -247,68 +229,13 @@
 
   if place_type:
     # Wait for place types to load and click on one
-<<<<<<< HEAD
-    wait_elem(self.driver, by=By.CLASS_NAME, value='place-type-selector')
-=======
     wait_elem(self.driver,
               by=By.CSS_SELECTOR,
               value='.place-type-selector .form-check-input')
->>>>>>> f5290629
     # Find the specific label by its text using XPath and click it
     place_type_xpath = f"//*[contains(@class, 'place-type-selector')]//label[text()='{place_type}']"
     click_el(driver, (By.XPATH, place_type_xpath))
     # Click continue
     click_el(driver, (By.CLASS_NAME, 'continue-button'))
-<<<<<<< HEAD
-
-  wait_for_loading(self.driver)
-
-
-def search_for_multiple_places(driver, search_terms):
-  """Interacts with a visualization tool page to manually search for multiple places sequentially.
-
-  Useful for the timeline tool where multiple places can be entered sequentially.
-
-  For each of the provided search terms:
-  - Enters the given term in the search bar
-  - Clicks the first autocomplete response
-
-  Expects the DOM of the newer version
-  of the visualization tools.
-  """
-  # Click start
-  click_el(driver, (By.CLASS_NAME, 'start-button'))
-
-  for search_term in search_terms:
-    _search_and_select_first_item_in_dropdown(driver, search_term)
-
-  # Click continue
-  click_el(driver, (By.CLASS_NAME, 'continue-button'))
-
-
-def _search_and_select_first_item_in_dropdown(driver, search_term):
-  """Interacts with a visualization tool page to search and select the first result"""
-  # Wait for search box to be visible
-  search_box_locator = (By.ID, 'ac')
-  search_box_input = WebDriverWait(driver, TIMEOUT).until(
-      EC.visibility_of_element_located(search_box_locator))
-
-  # Type search term into search box
-  search_box_input.clear()
-  search_box_input.send_keys(search_term)
-
-  # Wait for the dropdown list to appear
-  WebDriverWait(driver, TIMEOUT).until(
-      EC.visibility_of_element_located((By.CLASS_NAME, 'pac-container')))
-  # Wait for the dropdown list to be populated.
-  item = WebDriverWait(driver, TIMEOUT).until(
-      EC.element_to_be_clickable((By.CLASS_NAME, 'pac-item')))
-  # Click on first element
-  item.click()
-
-  # Wait for any loading spinners
-  wait_for_loading(driver)
-=======
-
-  wait_for_loading(self.driver)
->>>>>>> f5290629
+
+  wait_for_loading(self.driver)