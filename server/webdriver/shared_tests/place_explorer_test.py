--- conflicted
+++ resolved
@@ -327,7 +327,6 @@
         (By.CLASS_NAME, "copy-svg"), "Entity DCID")
     WebDriverWait(self.driver, self.TIMEOUT_SEC).until(entity_dcid_present)
 
-<<<<<<< HEAD
   def test_canonical_links_in_html_head(self):
     """Test that canonical and alternate language links are present in HTML head"""
     # Test overview page links
@@ -374,7 +373,7 @@
 
     self.assertNotIn('<link rel="canonical"', page_source)
     self.assertNotIn('<link rel="alternate" hreflang="en"', page_source)
-=======
+
   def test_neighborhood_no_data(self):
     """Test that neighborhood place page shows correct type and no data message."""
     # Load neighborhood page
@@ -388,5 +387,4 @@
     # Wait for no data message to appear
     no_data_present = EC.text_to_be_present_in_element(
         (By.CLASS_NAME, 'page-content-container'), 'No data found for')
-    WebDriverWait(self.driver, self.TIMEOUT_SEC).until(no_data_present)
->>>>>>> 757c3856
+    WebDriverWait(self.driver, self.TIMEOUT_SEC).until(no_data_present)