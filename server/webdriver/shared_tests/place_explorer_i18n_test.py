--- conflicted
+++ resolved
@@ -70,108 +70,6 @@
     self.assertListEqual(
         self.driver.find_elements(By.CLASS_NAME, 'explore-more'), [])
 
-<<<<<<< HEAD
-  def test_japan_in_japanese_new_place_page(self):
-    """Test translations from various sources are displayed correctly."""
-
-    start_url = self.url_ + '/place/country/JPN?hl=ja&force_dev_places=true'
-    self.driver.get(start_url)
-
-    place_name_present = EC.text_to_be_present_in_element(
-        (By.CSS_SELECTOR, '.place-info [data-testid="place-name"]'), '日本')
-    WebDriverWait(self.driver, self.TIMEOUT_SEC).until(place_name_present)
-
-    # TODO: Update this test once the place type is translated
-    # Ensure that the place type in {parentPlace} is translated
-    place_type_present = EC.text_to_be_present_in_element(
-        (By.CSS_SELECTOR, '.place-info .subheader'), '国 in')
-    WebDriverWait(self.driver, self.TIMEOUT_SEC).until(place_type_present)
-
-    # Ensure that the topics tab links are translated
-    economics_link = find_elem(self.driver,
-                               by=By.CSS_SELECTOR,
-                               value=".explore-topics-box .item-list-item a")
-    self.assertEqual(economics_link.text, "経済")
-
-    # Ensure that the economics section is translated
-    # The first block-title-text is the economics section
-    economics_section_present = EC.text_to_be_present_in_element(
-        (By.CLASS_NAME, 'block-title-text'), '経済')
-    WebDriverWait(self.driver,
-                  self.TIMEOUT_SEC).until(economics_section_present)
-
-    # Test that charts are present
-    charts = self.driver.find_elements(By.CSS_SELECTOR, '.chart-container')
-    self.assertGreater(len(charts), 0,
-                       "Expected at least one chart to be present")
-
-    # Wait for and scroll to ranking tile so it lazy loads
-    ranking_tile_present = EC.presence_of_element_located(
-        (By.CLASS_NAME, "ranking-tile"))
-    ranking_tile = WebDriverWait(self.driver,
-                                 self.TIMEOUT_SEC).until(ranking_tile_present)
-    self.driver.execute_script("arguments[0].scrollIntoView();", ranking_tile)
-
-    # Ensure the ranking tile footer text is translated
-    self.assertEqual(
-        find_elem(self.driver,
-                  by=By.CSS_SELECTOR,
-                  value=".chart-container .chart-footnote").text,
-        "使用可能な最新のデータに基づくランキング。一部の地域は、対象の年の報告が不完全なため、欠落している可能性があります。")
-
-    # Wait for and scroll to the first bar chart tile so it lazy loads
-    bar_chart_tile_present = EC.presence_of_element_located(
-        (By.CLASS_NAME, "bar-chart"))
-    bar_chart_tile = WebDriverWait(
-        self.driver, self.TIMEOUT_SEC).until(bar_chart_tile_present)
-    self.driver.execute_script("arguments[0].scrollIntoView();", bar_chart_tile)
-
-    # Ensure that the bar chart's axis labels (localized place names) have japanese text
-    self.assertTrue(
-        JAPANESE_CHAR_PATTERN.search(
-            find_elem(self.driver,
-                      by=By.CSS_SELECTOR,
-                      value="svg text.place-tick").text))
-    # Test that clicking place-tick opens in new tab
-    place_tick = find_elem(self.driver,
-                           by=By.CSS_SELECTOR,
-                           value="svg text.place-tick")
-    place_tick.click()
-
-    # Switch to new tab
-    self.driver.switch_to.window(self.driver.window_handles[-1])
-
-    # Ensure the new page has the correct locale
-    self.assertIn("hl=ja", self.driver.current_url)
-
-    # Switch back to original tab
-    self.driver.switch_to.window(self.driver.window_handles[0])
-
-    # TODO: Update this test once the see per capita link is translated
-    self.assertEqual(
-        find_elem(self.driver,
-                  by=By.CSS_SELECTOR,
-                  value=".block-controls [data-testid='see-per-capita']").text,
-        "See per capita")
-
-    # Test that related places callout is translated
-    related_places = find_elem(self.driver,
-                               by=By.CLASS_NAME,
-                               value="related-places-callout")
-    self.assertEqual(related_places.text, "日本 の地域")
-
-    # Test that child place link is translated
-    child_place_link = find_elem(self.driver,
-                                 by=By.CSS_SELECTOR,
-                                 value=".related-places .item-list-item a")
-    self.assertEqual(child_place_link.text, "北海道")
-
-    # Test that timeline links are removed
-    self.assertListEqual(
-        self.driver.find_elements(By.CLASS_NAME, 'explore-more'), [])
-
-=======
->>>>>>> 30e3ad17
   def test_demographics_link_in_fr(self):
     """Test the demographics link in FR propagates."""
 
