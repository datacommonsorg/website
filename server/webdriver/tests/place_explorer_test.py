# Copyright 2023 Google LLC
#
# Licensed under the Apache License, Version 2.0 (the "License");
# you may not use this file except in compliance with the License.
# You may obtain a copy of the License at
#
#      http://www.apache.org/licenses/LICENSE-2.0
#
# Unless required by applicable law or agreed to in writing, software
# distributed under the License is distributed on an "AS IS" BASIS,
# WITHOUT WARRANTIES OR CONDITIONS OF ANY KIND, either express or implied.
# See the License for the specific language governing permissions and
# limitations under the License.

from selenium.webdriver.common.by import By
from selenium.webdriver.support import expected_conditions as EC
from selenium.webdriver.support.ui import WebDriverWait

from server.webdriver import base_utils
from server.webdriver import shared
from server.webdriver.base_dc_webdriver import BaseDcWebdriverTest
from server.webdriver.shared_tests.place_explorer_test import \
    PlaceExplorerTestMixin


class TestPlaceExplorer(PlaceExplorerTestMixin, BaseDcWebdriverTest):
  """Class to test place explorer page. Tests come from PlaceExplorerTestMixin."""

  def test_dev_place_overview_california(self):
    """Ensure experimental dev place page content loads"""
    self.driver.get(self.url_ + '/place/geoId/06?force_dev_places=true')

<<<<<<< HEAD
    expected_topics = ["Overview", "Crime", "Demographics", "Energy", "Health"]
=======
    expected_topics = [
        "Overview", "Crime", "Demographics", "Economics", "Education", "Energy",
        "Environment", "Equity", "Health", "Housing"
    ]
>>>>>>> 131a088b
    shared.assert_topics(self,
                         self.driver,
                         path_to_topics=['explore-topics-box'],
                         classname='item-list-item',
                         expected_topics=expected_topics)

    # Assert the subheader contains the parent places.
    place_subheader_callout_el = base_utils.wait_elem(self.driver,
                                                      By.CLASS_NAME,
                                                      'subheader',
                                                      self.TIMEOUT_SEC)
    self.assertEqual(place_subheader_callout_el.text,
                     'State in United States of America, North America')

    # For the dev place page, the related places callout is under the
    # .related-places-callout div.
    related_places_callout_el = base_utils.wait_elem(self.driver, By.CLASS_NAME,
                                                     'related-places-callout',
                                                     self.TIMEOUT_SEC)
    self.assertEqual(related_places_callout_el.text, 'Places in California')

    # Assert the "Download" link is present in charts
    download_link_el = base_utils.wait_elem(self.driver, By.CLASS_NAME,
                                            'download-outlink',
                                            self.TIMEOUT_SEC)
    self.assertTrue('Download' in download_link_el.text)

    # Assert the "Explore in ... Tool" link is present in charts
    explore_in_link_el = base_utils.wait_elem(self.driver, By.CLASS_NAME,
                                              'explore-in-outlink',
                                              self.TIMEOUT_SEC)
    self.assertTrue('Explore in' in explore_in_link_el.text)

  def test_explorer_redirect_place_explorer_populates_search_bar(self):
    """Test the redirection from explore to place explore for single place queries populates the search bar from the URL query"""
    usa_explore = '/explore#q=United%20States%20Of%20America'

    start_url = self.url_ + usa_explore
    self.driver.get(start_url)

    # Assert 200 HTTP code: successful page load.
    self.assertEqual(shared.safe_url_open(self.driver.current_url), 200)

    # Wait for redirect and page load
    redirect_finished = EC.url_changes(start_url)
    WebDriverWait(self.driver, self.TIMEOUT_SEC).until(redirect_finished)
    shared.wait_for_loading(self.driver)

    # Ensure the query string is set in the NL Search Bar.
    search_bar_present = EC.presence_of_element_located(
        (By.ID, 'query-search-input'))
    WebDriverWait(self.driver, self.TIMEOUT_SEC).until(search_bar_present)
    search_bar = self.driver.find_element(By.ID, 'query-search-input')
    self.assertEqual(search_bar.get_attribute('value'),
                     'United States Of America')<|MERGE_RESOLUTION|>--- conflicted
+++ resolved
@@ -30,14 +30,10 @@
     """Ensure experimental dev place page content loads"""
     self.driver.get(self.url_ + '/place/geoId/06?force_dev_places=true')
 
-<<<<<<< HEAD
-    expected_topics = ["Overview", "Crime", "Demographics", "Energy", "Health"]
-=======
     expected_topics = [
         "Overview", "Crime", "Demographics", "Economics", "Education", "Energy",
         "Environment", "Equity", "Health", "Housing"
     ]
->>>>>>> 131a088b
     shared.assert_topics(self,
                          self.driver,
                          path_to_topics=['explore-topics-box'],
