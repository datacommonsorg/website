# Copyright 2023 Google LLC
#
# Licensed under the Apache License, Version 2.0 (the "License");
# you may not use this file except in compliance with the License.
# You may obtain a copy of the License at
#
#      http://www.apache.org/licenses/LICENSE-2.0
#
# Unless required by applicable law or agreed to in writing, software
# distributed under the License is distributed on an "AS IS" BASIS,
# WITHOUT WARRANTIES OR CONDITIONS OF ANY KIND, either express or implied.
# See the License for the specific language governing permissions and
# limitations under the License.

from selenium.webdriver.common.by import By
from selenium.webdriver.support import expected_conditions as EC
from selenium.webdriver.support.ui import WebDriverWait

<<<<<<< HEAD
=======
from server.routes.dev_place.utils import ORDERED_CATEGORIES
from server.webdriver import base_utils
>>>>>>> ff06574c
from server.webdriver import shared
from server.webdriver.base_dc_webdriver import BaseDcWebdriverTest
from server.webdriver.base_utils import find_elem
from server.webdriver.base_utils import find_elems
from server.webdriver.shared_tests.place_explorer_test import \
    PlaceExplorerTestMixin


class TestPlaceExplorer(PlaceExplorerTestMixin, BaseDcWebdriverTest):
  """Class to test place explorer page. Tests come from PlaceExplorerTestMixin."""

  def test_dev_place_overview_california(self):
    """Ensure experimental dev place page content loads"""
    self.driver.get(self.url_ + '/place/geoId/06?force_dev_places=true')

<<<<<<< HEAD
    # Assert the subheader contains the parent places.
    self.assertIsNotNone(find_elem(self.driver, value='place-info'))
    self.assertEqual(
        find_elem(self.driver, value='subheader').text,
        'State in United States of America, North America')

    # Asert the related places box exists
    self.assertEqual(
        find_elem(self.driver, value='related-places-callout').text,
        'Places in California')

    # Assert the overview exists, has a summary and a map.
    self.assertNotEqual(len(find_elem(self.driver, value='place-summary').text),
                        "")
    self.assertIsNotNone(find_elem(self.driver, value='map-container'))

    # Assert the key demographics table has data
    self.assertEqual(
        len(
            find_elems(self.driver,
                       value='key-demographics-row',
                       path_to_elem=['key-demographics-table'])), 5)

    # Assert all expected categories exist
    expected_categories = [
        "Crime", "Demographics", "Economics", "Education", "Energy",
        "Environment", "Equity", "Health", "Housing"
    ]
=======
    expected_topics = ORDERED_CATEGORIES
>>>>>>> ff06574c
    shared.assert_topics(self,
                         self.driver,
                         path_to_topics=['explore-topics-box'],
                         classname='item-list-item',
                         expected_topics=["Overview"] + expected_categories)

    # And that the categories have data in the overview
    block_titles = find_elems(self.driver, value='block-title')
    self.assertEqual(set([block.text for block in block_titles]),
                     set(expected_categories))

    # Assert that every category is expected, and has at least one chart
    category_containers = find_elems(self.driver,
                                     value='category',
                                     path_to_elem=['charts-container'])
    self.assertEqual(len(category_containers), len(expected_categories))
    for category_container in category_containers:
      chart_containers = find_elems(category_container, value='chart-container')
      self.assertGreater(len(chart_containers), 0)

  def test_dev_place_chart_settings(self):
    """Ensure the charts in the new place page contain the expected settings"""
    self.driver.get(self.url_ + '/place/geoId/06?force_dev_places=true')

    self.assertTrue(
        find_elem(self.driver,
                  value='download-outlink',
                  path_to_elem=['charts-container']).text, 'Download')

    self.assertTrue(
        find_elem(self.driver,
                  value='explore-in-outlink',
                  path_to_elem=['charts-container']).text,
        'Explore in Timeline tool',
    )

  def test_explorer_redirect_place_explorer_populates_search_bar(self):
    """Test the redirection from explore to place explore for single place queries populates the search bar from the URL query"""
    usa_explore = '/explore#q=United%20States%20Of%20America'

    start_url = self.url_ + usa_explore
    self.driver.get(start_url)

    # Assert 200 HTTP code: successful page load.
    self.assertEqual(shared.safe_url_open(self.driver.current_url), 200)

    # Wait for redirect and page load
    redirect_finished = EC.url_changes(start_url)
    WebDriverWait(self.driver, self.TIMEOUT_SEC).until(redirect_finished)
    shared.wait_for_loading(self.driver)

    # Ensure the query string is set in the NL Search Bar.
    self.assertEqual(
        find_elem(self.driver, by=By.ID,
                  value='query-search-input').get_attribute('value'),
        'United States Of America')<|MERGE_RESOLUTION|>--- conflicted
+++ resolved
@@ -16,11 +16,8 @@
 from selenium.webdriver.support import expected_conditions as EC
 from selenium.webdriver.support.ui import WebDriverWait
 
-<<<<<<< HEAD
-=======
 from server.routes.dev_place.utils import ORDERED_CATEGORIES
-from server.webdriver import base_utils
->>>>>>> ff06574c
+from server.routes.dev_place.utils import ORDERED_TOPICS
 from server.webdriver import shared
 from server.webdriver.base_dc_webdriver import BaseDcWebdriverTest
 from server.webdriver.base_utils import find_elem
@@ -36,7 +33,6 @@
     """Ensure experimental dev place page content loads"""
     self.driver.get(self.url_ + '/place/geoId/06?force_dev_places=true')
 
-<<<<<<< HEAD
     # Assert the subheader contains the parent places.
     self.assertIsNotNone(find_elem(self.driver, value='place-info'))
     self.assertEqual(
@@ -60,30 +56,22 @@
                        value='key-demographics-row',
                        path_to_elem=['key-demographics-table'])), 5)
 
-    # Assert all expected categories exist
-    expected_categories = [
-        "Crime", "Demographics", "Economics", "Education", "Energy",
-        "Environment", "Equity", "Health", "Housing"
-    ]
-=======
-    expected_topics = ORDERED_CATEGORIES
->>>>>>> ff06574c
     shared.assert_topics(self,
                          self.driver,
                          path_to_topics=['explore-topics-box'],
                          classname='item-list-item',
-                         expected_topics=["Overview"] + expected_categories)
+                         expected_topics=ORDERED_CATEGORIES)
 
     # And that the categories have data in the overview
     block_titles = find_elems(self.driver, value='block-title')
     self.assertEqual(set([block.text for block in block_titles]),
-                     set(expected_categories))
+                     set(ORDERED_TOPICS))
 
     # Assert that every category is expected, and has at least one chart
     category_containers = find_elems(self.driver,
                                      value='category',
                                      path_to_elem=['charts-container'])
-    self.assertEqual(len(category_containers), len(expected_categories))
+    self.assertEqual(len(category_containers), len(ORDERED_TOPICS))
     for category_container in category_containers:
       chart_containers = find_elems(category_container, value='chart-container')
       self.assertGreater(len(chart_containers), 0)
