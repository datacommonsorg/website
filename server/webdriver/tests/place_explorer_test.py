--- conflicted
+++ resolved
@@ -50,13 +50,7 @@
                          expected_topics=ORDERED_CATEGORIES)
 
     # And that the categories have data in the overview
-<<<<<<< HEAD
-    block_titles = find_elems(self.driver, value='block-title')
-=======
-    topics_in_overview = set(
-        ["Economics", "Health", "Demographics", "Environment", "Energy"])
     block_titles = find_elems(self.driver, value='block-title-text')
->>>>>>> 9d691570
     self.assertEqual(set([block.text for block in block_titles]),
                      set(ORDERED_TOPICS))
 
@@ -131,14 +125,10 @@
                          expected_topics=ORDERED_CATEGORIES)
 
     # And that the categories have data in the overview
-<<<<<<< HEAD
     topics_in_overview = set(
         ["Economics", "Health", "Equity", "Crime", "Education", "Demographics",
     "Housing", "Energy"])
-    block_titles = find_elems(self.driver, value='block-title')
-=======
     block_titles = find_elems(self.driver, value='block-title-text')
->>>>>>> 9d691570
     self.assertEqual(set([block.text for block in block_titles]),
                      topics_in_overview)
 
