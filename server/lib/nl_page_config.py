--- conflicted
+++ resolved
@@ -158,13 +158,8 @@
   use_context_sv = False
   context_place = None
   if not primary_sv:
-<<<<<<< HEAD
     for context in reversed(context_history):
-      if context and context['debug']['primary_sv']:
-=======
-    for context in context_history:
       if context and context['debug'] and context['debug']['primary_sv']:
->>>>>>> 92c184a4
         primary_sv = context['debug']['primary_sv']
         primary_sv_siblings = context['debug']['primary_sv_siblings']
         use_context_sv = True
