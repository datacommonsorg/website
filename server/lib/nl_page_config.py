# Copyright 2023 Google LLC
#
# Licensed under the Apache License, Version 2.0 (the "License");
# you may not use this file except in compliance with the License.
# You may obtain a copy of the License at
#
#      http://www.apache.org/licenses/LICENSE-2.0
#
# Unless required by applicable law or agreed to in writing, software
# distributed under the License is distributed on an "AS IS" BASIS,
# WITHOUT WARRANTIES OR CONDITIONS OF ANY KIND, either express or implied.
# See the License for the specific language governing permissions and
# limitations under the License.

from typing import List, Dict

from config import subject_page_pb2
from lib.nl_data_spec import DataSpec
from lib.nl_detection import ClassificationType, Detection, Place, RankingType
from lib import nl_variable, nl_topic
from services import datacommons as dc
import json
import os

PLACE_TYPE_TO_PLURALS = {
    "place": "places",
    "continent": "continents",
    "country": "countries",
    "state": "states",
    "province": "provinces",
    "county": "counties",
    "city": "cities",
    "censuszipcodetabulationarea": "census zip code tabulation areas",
    "town": "towns",
    "village": "villages",
    "censusdivision": "census divisions",
    "borough": "boroughs",
    "eurostatnuts1": "Eurostat NUTS 1 places",
    "eurostatnuts2": "Eurostat NUTS 2 places",
    "eurostatnuts3": "Eurostat NUTS 3 places",
    "administrativearea1": "administrative area 1 places",
    "administrativearea2": "administrative area 2 places",
    "administrativearea3": "administrative area 3 places",
    "administrativearea4": "administrative area 4 places",
    "administrativearea5": "administrative area 5 places",
}

CHART_TITLE_CONFIG_RELATIVE_PATH = "../config/nl_page/chart_titles_by_sv.json"


def pluralize_place_type(place_type: str) -> str:
  return PLACE_TYPE_TO_PLURALS.get(place_type.lower(),
                                   PLACE_TYPE_TO_PLURALS["place"])


def get_sv_name(svs):
  sv2name_raw = dc.property_values(svs, 'name')
  uncurated_names = {
      sv: names[0] if names else sv for sv, names in sv2name_raw.items()
  }
  basepath = os.path.dirname(__file__)
  title_config_path = os.path.abspath(
      os.path.join(basepath, CHART_TITLE_CONFIG_RELATIVE_PATH))
  title_by_sv_dcid = {}
  with open(title_config_path) as f:
    title_by_sv_dcid = json.load(f)
  sv_name_map = {}
  # If a curated name is found return that,
  # Else return the name property for SV.
  for sv in svs:
    if sv in title_by_sv_dcid:
      sv_name_map[sv] = title_by_sv_dcid[sv]
    else:
      sv_name_map[sv] = uncurated_names[sv]

  return sv_name_map


def _single_place_single_var_timeline_block(sv_dcid, sv2name):
  """A column with two charts, main stat var and per capita"""
  block = subject_page_pb2.Block(title=sv2name[sv_dcid],
                                 columns=[subject_page_pb2.Block.Column()])
  stat_var_spec_map = {}
  # Line chart for the stat var
  sv_key = sv_dcid
  tile = subject_page_pb2.Tile(type=subject_page_pb2.Tile.TileType.LINE,
                               title="Total",
                               stat_var_key=[sv_key])
  stat_var_spec_map[sv_key] = subject_page_pb2.StatVarSpec(
      stat_var=sv_dcid, name=sv2name[sv_dcid])
  block.columns[0].tiles.append(tile)
  # Line chart for the stat var per capita
  sv_key = sv_dcid + '_pc'
  tile = subject_page_pb2.Tile(type=subject_page_pb2.Tile.TileType.LINE,
                               title="Per Capita",
                               stat_var_key=[sv_key])
  stat_var_spec_map[sv_key] = subject_page_pb2.StatVarSpec(
      stat_var=sv_dcid, name=sv2name[sv_dcid], denom="Count_Person")
  block.columns[0].tiles.append(tile)
  return block, stat_var_spec_map


def _single_place_multiple_var_timeline_block(svs, sv2name):
  """A column with two chart, all stat vars and per capita"""
  block = subject_page_pb2.Block(columns=[subject_page_pb2.Block.Column()])
  stat_var_spec_map = {}
  # Line chart for the stat var
  tile = subject_page_pb2.Tile(type=subject_page_pb2.Tile.TileType.LINE,
                               title="Total",
                               stat_var_key=[])
  for sv in svs:
    sv_key = sv
    tile.stat_var_key.append(sv_key)
    stat_var_spec_map[sv_key] = subject_page_pb2.StatVarSpec(stat_var=sv,
                                                             name=sv2name[sv])
  block.columns[0].tiles.append(tile)
  # Line chart for the stat var per capita
  tile = subject_page_pb2.Tile(type=subject_page_pb2.Tile.TileType.LINE,
                               title="Per Capita")
  for sv in svs:
    sv_key = sv + '_pc'
    tile.stat_var_key.append(sv_key)
    stat_var_spec_map[sv_key] = subject_page_pb2.StatVarSpec(
        stat_var=sv, name=sv2name[sv], denom="Count_Person")
  block.columns[0].tiles.append(tile)

  return block, stat_var_spec_map


def _multiple_place_bar_block(places: List[Place], svs: List[str], sv2name):
  """A column with two charts, main stat var and per capita"""
  block = subject_page_pb2.Block(title="")
  column = block.columns.add()
  stat_var_spec_map = {}
  # Total
  tile = subject_page_pb2.Tile(type=subject_page_pb2.Tile.TileType.BAR,
                               title="Total",
                               comparison_places=[x.dcid for x in places])
  for sv in svs:
    sv_key = sv + "_multiple_place_bar_block"
    tile.stat_var_key.append(sv_key)
    stat_var_spec_map[sv_key] = subject_page_pb2.StatVarSpec(stat_var=sv,
                                                             name=sv2name[sv])

  column.tiles.append(tile)
  # Per Capita
  tile = subject_page_pb2.Tile(type=subject_page_pb2.Tile.TileType.BAR,
                               title="Per Capita",
                               comparison_places=[x.dcid for x in places])
  for sv in svs:
    sv_key = sv + "_multiple_place_bar_block_pc"
    tile.stat_var_key.append(sv_key)
    stat_var_spec_map[sv_key] = subject_page_pb2.StatVarSpec(
        stat_var=sv, denom="Count_Person", name=sv2name[sv])

  column.tiles.append(tile)
  return block, stat_var_spec_map


<<<<<<< HEAD
def build_page_config(detection: Detection, data_spec: DataSpec):
=======
def _topic_sv_blocks(category: subject_page_pb2.Category, topic_svs: List[str],
                     extended_sv_map: Dict[str,
                                           List[str]], sv2name, sv_exists_list):
  """Fill in category if there is a topic."""
  main_block = category.blocks.add()
  column = main_block.columns.add()
  for sv in topic_svs:
    if 'dc/svpg/' in sv:
      sub_svs = extended_sv_map[sv]
      if not sub_svs:
        continue
      sub_svs_exist = filter(lambda x: x in sv_exists_list, sub_svs)
      if not sub_svs_exist:
        continue
      # add a block for each peer group
      block = category.blocks.add()
      column = block.columns.add()
      for i, sub_sv in enumerate(sub_svs_exist):
        # split up into several line charts
        if i % 5 == 0:
          tile = column.tiles.add()
          tile.type = subject_page_pb2.Tile.TileType.LINE
          tile.title = nl_topic.svpg_name(sv)
        tile.stat_var_key.append(sub_sv)
        category.stat_var_spec[sub_sv].stat_var = sub_sv
        category.stat_var_spec[sub_sv].name = sv2name[sub_sv]
    elif sv in sv_exists_list:
      # add to main line chart
      tile = column.tiles.add()
      tile.type = subject_page_pb2.Tile.TileType.LINE
      tile.title = sv2name[sv]
      tile.stat_var_key.append(sv)
      category.stat_var_spec[sv].stat_var = sv
      category.stat_var_spec[sv].name = sv2name[sv]


def build_page_config(detection: Detection, data_spec: DataSpec,
                      context_history):
>>>>>>> 3a3bb935

  main_place_spec = data_spec.main_place_spec
  contained_place_spec = data_spec.contained_place_spec

  # Init
  page_config = subject_page_pb2.SubjectPageConfig()
  # Set metadata
  page_config.metadata.place_dcid.append(main_place_spec.place)
  page_config.metadata.contained_place_types[
      main_place_spec.type] = contained_place_spec.contained_place_type

  # Set category data
  category = page_config.categories.add()
  classifier = detection.classifications[0]
  classificationType = classifier.type

<<<<<<< HEAD
  # No stat vars found

  context_place = data_spec.context_place

  if not data_spec.primary_sv:
=======
  primary_sv = data_spec.primary_sv
  primary_sv_siblings = data_spec.primary_sv_siblings
  use_context_sv = False

  # No stat vars found
  context_place = None
  if not primary_sv:
    for context in reversed(context_history):
      if context and context['debug'] and context['debug']['primary_sv']:
        primary_sv = context['debug']['primary_sv']
        primary_sv_siblings = context['debug']['primary_sv_siblings']
        use_context_sv = True
        context_place = Place(dcid=context['place_dcid'],
                              name=context['place_name'],
                              place_type=context['place_type'])
        break

  if data_spec.topic_svs and data_spec.main_place_spec.place:
    # Special boost for topics
    all_svs = data_spec.topic_svs.copy()
    for _, v in nl_topic.get_topic_peers(data_spec.topic_svs).items():
      all_svs += v
    sv2name = get_sv_name(all_svs)
    _topic_sv_blocks(category, data_spec.topic_svs, data_spec.extended_sv_map,
                     sv2name, data_spec.main_place_spec.svs)
    return page_config

  if not primary_sv:
>>>>>>> 3a3bb935
    if main_place_spec.place:
      block = category.blocks.add()
      block.title = main_place_spec.name
      column = block.columns.add()
      tile = column.tiles.add()
      tile.type = subject_page_pb2.Tile.TileType.PLACE_OVERVIEW
    return page_config

  all_svs = [data_spec.primary_sv] + data_spec.primary_sv_siblings
  if contained_place_spec.svs:
    all_svs += contained_place_spec.svs
  sv2name = get_sv_name(all_svs)

  primary_sv = data_spec.primary_sv
  primary_sv_siblings = data_spec.primary_sv_siblings

  if classificationType in [
      ClassificationType.SIMPLE, ClassificationType.OTHER
  ]:
    if data_spec.use_context_sv:
      # Only place is asked, draw comparison between two places
      block, stat_var_spec_map = _multiple_place_bar_block(
          [context_place, detection.places_detected.main_place], [primary_sv],
          sv2name)
      category.blocks.append(block)
      for sv_key, spec in stat_var_spec_map.items():
        category.stat_var_spec[sv_key].CopyFrom(spec)
      # Draw for all stat vars
      block, stat_var_spec_map = _multiple_place_bar_block(
          [context_place, detection.places_detected.main_place],
          primary_sv_siblings, sv2name)
      category.blocks.append(block)
      for sv_key, spec in stat_var_spec_map.items():
        category.stat_var_spec[sv_key].CopyFrom(spec)
    else:
      # Query for place and sv, draw simple charts
      # The primary stat var
      block, stat_var_spec_map = _single_place_single_var_timeline_block(
          primary_sv, sv2name)
      category.blocks.append(block)
      for sv_key, spec in stat_var_spec_map.items():
        category.stat_var_spec[sv_key].CopyFrom(spec)

      # The siblings for the primary stat var
      if primary_sv_siblings:
        block, stat_var_spec_map = _single_place_multiple_var_timeline_block(
            primary_sv_siblings, sv2name)
        category.blocks.append(block)
        for sv_key, spec in stat_var_spec_map.items():
          category.stat_var_spec[sv_key].CopyFrom(spec)

  elif classificationType in [
      ClassificationType.RANKING, ClassificationType.CONTAINED_IN
  ]:
    if primary_sv in contained_place_spec.svs:
      block = category.blocks.add()
      block.title = "{} in {}".format(
          pluralize_place_type(
              contained_place_spec.contained_place_type).capitalize(),
          main_place_spec.name)
      column = block.columns.add()
      # The main tile
      tile = column.tiles.add()
      tile.stat_var_key.append(primary_sv)
      if classifier.type == ClassificationType.RANKING:
        tile.type = subject_page_pb2.Tile.TileType.RANKING
        if "CriminalActivities" in primary_sv:
          # first check if "best" or "worst"
          if RankingType.BEST in classifier.attributes.ranking_type:
            tile.ranking_tile_spec.show_lowest = True
          elif RankingType.WORST in classifier.attributes.ranking_type:
            tile.ranking_tile_spec.show_highest = True
          else:
            # otherwise, render normally
            if RankingType.HIGH in classifier.attributes.ranking_type:
              tile.ranking_tile_spec.show_highest = True
            if RankingType.LOW in classifier.attributes.ranking_type:
              tile.ranking_tile_spec.show_lowest = True
        else:
          if RankingType.HIGH in classifier.attributes.ranking_type:
            tile.ranking_tile_spec.show_highest = True
          if RankingType.LOW in classifier.attributes.ranking_type:
            tile.ranking_tile_spec.show_lowest = True

        tile.title = ''.join(
            [sv2name[primary_sv], ' in ', main_place_spec.name])
      else:
        tile.type = subject_page_pb2.Tile.TileType.MAP
        tile.title = sv2name[primary_sv] + ' (${date})'
      category.stat_var_spec[primary_sv].stat_var = primary_sv
      category.stat_var_spec[primary_sv].name = sv2name[primary_sv]

      # The per capita tile
      tile = column.tiles.add()
      sv_key = primary_sv + "_pc"
      tile.stat_var_key.append(sv_key)
      if classifier.type == ClassificationType.RANKING:
        tile.type = subject_page_pb2.Tile.TileType.RANKING
        if "CriminalActivities" in primary_sv:
          if RankingType.HIGH in classifier.attributes.ranking_type:
            tile.ranking_tile_spec.show_lowest = True
          if RankingType.LOW in classifier.attributes.ranking_type:
            tile.ranking_tile_spec.show_highest = True
        else:
          if RankingType.HIGH in classifier.attributes.ranking_type:
            tile.ranking_tile_spec.show_highest = True
          if RankingType.LOW in classifier.attributes.ranking_type:
            tile.ranking_tile_spec.show_lowest = True

        tile.title = ''.join(
            ['Per Capita ', sv2name[primary_sv], ' in ', main_place_spec.name])
      else:
        tile.type = subject_page_pb2.Tile.TileType.MAP
        tile.title = "Per Capita " + sv2name[primary_sv] + ' (${date})'
      category.stat_var_spec[sv_key].stat_var = primary_sv
      category.stat_var_spec[sv_key].name = sv2name[primary_sv]
      category.stat_var_spec[sv_key].denom = "Count_Person"

  # # Main place
  # if spec.main.svs:
  #   block = category.blocks.add()
  #   block.title = spec.main.name
  #   column = block.columns.add()
  #   for sv in spec.main.svs:
  #     tile = column.tiles.add()
  #     tile.type = subject_page_pb2.Tile.TileType.LINE
  #     tile.title = sv2name[sv]
  #     tile.stat_var_key.append(sv)
  #     category.stat_var_spec[sv].stat_var = sv
  #     category.stat_var_spec[sv].name = sv2name[sv]

  # # Nearby place
  # if spec.nearby.sv2places:
  #   block = category.blocks.add()
  #   block.title = "{} near {}".format(
  #       pluralize_place_type(spec.main.type).capitalize(), spec.main.name)
  #   column = block.columns.add()
  #   for sv, places in spec.nearby.sv2places.items():
  #     tile = column.tiles.add()
  #     tile.type = subject_page_pb2.Tile.TileType.BAR
  #     tile.title = sv2name[sv]
  #     tile.comparison_places[:] = places
  #     tile.stat_var_key.append(sv)
  #     category.stat_var_spec[sv].stat_var = sv
  #     category.stat_var_spec[sv].name = sv2name[sv]

  # # Contained place
  return page_config<|MERGE_RESOLUTION|>--- conflicted
+++ resolved
@@ -157,9 +157,6 @@
   return block, stat_var_spec_map
 
 
-<<<<<<< HEAD
-def build_page_config(detection: Detection, data_spec: DataSpec):
-=======
 def _topic_sv_blocks(category: subject_page_pb2.Category, topic_svs: List[str],
                      extended_sv_map: Dict[str,
                                            List[str]], sv2name, sv_exists_list):
@@ -196,9 +193,7 @@
       category.stat_var_spec[sv].name = sv2name[sv]
 
 
-def build_page_config(detection: Detection, data_spec: DataSpec,
-                      context_history):
->>>>>>> 3a3bb935
+def build_page_config(detection: Detection, data_spec: DataSpec):
 
   main_place_spec = data_spec.main_place_spec
   contained_place_spec = data_spec.contained_place_spec
@@ -215,29 +210,9 @@
   classifier = detection.classifications[0]
   classificationType = classifier.type
 
-<<<<<<< HEAD
-  # No stat vars found
-
-  context_place = data_spec.context_place
-
-  if not data_spec.primary_sv:
-=======
   primary_sv = data_spec.primary_sv
   primary_sv_siblings = data_spec.primary_sv_siblings
-  use_context_sv = False
-
-  # No stat vars found
-  context_place = None
-  if not primary_sv:
-    for context in reversed(context_history):
-      if context and context['debug'] and context['debug']['primary_sv']:
-        primary_sv = context['debug']['primary_sv']
-        primary_sv_siblings = context['debug']['primary_sv_siblings']
-        use_context_sv = True
-        context_place = Place(dcid=context['place_dcid'],
-                              name=context['place_name'],
-                              place_type=context['place_type'])
-        break
+  context_place = data_spec.context_place
 
   if data_spec.topic_svs and data_spec.main_place_spec.place:
     # Special boost for topics
@@ -250,7 +225,6 @@
     return page_config
 
   if not primary_sv:
->>>>>>> 3a3bb935
     if main_place_spec.place:
       block = category.blocks.add()
       block.title = main_place_spec.name
