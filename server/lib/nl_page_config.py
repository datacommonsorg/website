--- conflicted
+++ resolved
@@ -356,7 +356,6 @@
       category.stat_var_spec[primary_sv].name = sv2name[primary_sv]
 
       # The per capita tile
-<<<<<<< HEAD
       if _should_add_percapita(primary_sv):
         tile = column.tiles.add()
         sv_key = primary_sv + "_pc"
@@ -364,38 +363,22 @@
         if classifier.type == ClassificationType.RANKING:
           tile.type = subject_page_pb2.Tile.TileType.RANKING
           if "CriminalActivities" in primary_sv:
-            if RankingType.HIGH in classifier.attributes.ranking_type:
+            # first check if "best" or "worst"
+            if RankingType.BEST in classifier.attributes.ranking_type:
               tile.ranking_tile_spec.show_lowest = True
-            if RankingType.LOW in classifier.attributes.ranking_type:
+            elif RankingType.WORST in classifier.attributes.ranking_type:
               tile.ranking_tile_spec.show_highest = True
+            else:
+              # otherwise, render normally
+              if RankingType.HIGH in classifier.attributes.ranking_type:
+                tile.ranking_tile_spec.show_highest = True
+              if RankingType.LOW in classifier.attributes.ranking_type:
+                tile.ranking_tile_spec.show_lowest = True
           else:
-=======
-      tile = column.tiles.add()
-      sv_key = primary_sv + "_pc"
-      tile.stat_var_key.append(sv_key)
-      if classifier.type == ClassificationType.RANKING:
-        tile.type = subject_page_pb2.Tile.TileType.RANKING
-        if "CriminalActivities" in primary_sv:
-          # first check if "best" or "worst"
-          if RankingType.BEST in classifier.attributes.ranking_type:
-            tile.ranking_tile_spec.show_lowest = True
-          elif RankingType.WORST in classifier.attributes.ranking_type:
-            tile.ranking_tile_spec.show_highest = True
-          else:
-            # otherwise, render normally
->>>>>>> ff20c16b
             if RankingType.HIGH in classifier.attributes.ranking_type:
               tile.ranking_tile_spec.show_highest = True
             if RankingType.LOW in classifier.attributes.ranking_type:
               tile.ranking_tile_spec.show_lowest = True
-<<<<<<< HEAD
-=======
-        else:
-          if RankingType.HIGH in classifier.attributes.ranking_type:
-            tile.ranking_tile_spec.show_highest = True
-          if RankingType.LOW in classifier.attributes.ranking_type:
-            tile.ranking_tile_spec.show_lowest = True
->>>>>>> ff20c16b
 
           tile.title = ''.join([
               'Per Capita ', sv2name[primary_sv], ' in ', main_place_spec.name
