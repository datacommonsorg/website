# Copyright 2021 Google LLC
#
# Licensed under the Apache License, Version 2.0 (the "License");
# you may not use this file except in compliance with the License.
# You may obtain a copy of the License at
#
#      http://www.apache.org/licenses/LICENSE-2.0
#
# Unless required by applicable law or agreed to in writing, software
# distributed under the License is distributed on an "AS IS" BASIS,
# WITHOUT WARRANTIES OR CONDITIONS OF ANY KIND, either express or implied.
# See the License for the specific language governing permissions and
# limitations under the License.

from datetime import datetime
import hashlib
import json
import logging
import os
import time
from typing import List
import urllib

from google.protobuf import text_format

from server.config import subject_page_pb2
import server.services.datacommons as dc

_ready_check_timeout = 120  # seconds
_ready_check_sleep_seconds = 5

# This has to be in sync with static/js/shared/util.ts
PLACE_EXPLORER_CATEGORIES = [
    "economics",
    "health",
    "equity",
    "crime",
    "education",
    "demographics",
    "housing",
    "environment",
    "energy",
]

# key is topic_id, which should match the folder name under config/topic_page
# property is the list of filenames in that folder to load.
TOPIC_PAGE_CONFIGS = {
    'equity': ['USA', 'CA'],
    'poverty': ['USA', 'India'],
}

_root_dir = os.path.dirname(os.path.dirname(os.path.abspath(__file__)))


def get_repo_root():
  '''Get the absolute path of the repo root directory
  '''
  return os.path.dirname(os.path.dirname(os.path.abspath(__file__)))


def get_chart_config():
  chart_config = []
  for filename in PLACE_EXPLORER_CATEGORIES:
<<<<<<< HEAD
    with open(os.path.join(_root_dir, 'config', 'chart_config',
=======
    with open(os.path.join(get_repo_root(), 'config', 'chart_config',
>>>>>>> 44df40a8
                           filename + '.json'),
              encoding='utf-8') as f:
      chart_config.extend(json.load(f))
  return chart_config


# Get the SubjectPageConfig of the textproto at the given filepath
def get_subject_page_config(filepath):
  with open(filepath, 'r') as f:
    data = f.read()
    subject_page_config = subject_page_pb2.SubjectPageConfig()
    text_format.Parse(data, subject_page_config)
    return subject_page_config


# Returns topic pages loaded as SubjectPageConfig protos:
# { topic_id: [SubjectPageConfig,...] }
def get_topic_page_config():
  topic_configs = {}
  for topic_id, filenames in TOPIC_PAGE_CONFIGS.items():
    configs = []
    for filename in filenames:
<<<<<<< HEAD
      filepath = os.path.join(_root_dir, 'config', 'topic_page', topic_id,
=======
      filepath = os.path.join(get_repo_root(), 'config', 'topic_page', topic_id,
>>>>>>> 44df40a8
                              filename + '.textproto')
      configs.append(get_subject_page_config(filepath))
    topic_configs[topic_id] = configs
  return topic_configs


# Returns list of disaster dashboard configs loaded as SubjectPageConfig protos
def get_disaster_dashboard_configs():
  dashboard_configs = []
<<<<<<< HEAD
  dashboard_configs_dir = os.path.join(_root_dir, "config",
=======
  dashboard_configs_dir = os.path.join(get_repo_root(), "config",
>>>>>>> 44df40a8
                                       "disaster_dashboard")
  for filename in os.listdir(dashboard_configs_dir):
    filepath = os.path.join(dashboard_configs_dir, filename)
    dashboard_configs.append(get_subject_page_config(filepath))
  return dashboard_configs


# Returns a summary of the available topic page summaries as an object:
# {
#   topicPlaceMap: {
#        <topic_id>: list of places that this config can be used for
#   },
#   topicNameMap: {
#       <topic_id>: <topic_name>
#   }
# }
def get_topics_summary(topic_page_configs):
  topic_place_map = {}
  topic_name_map = {}
  for topic_id, config_list in topic_page_configs.items():
    if len(config_list) < 1:
      continue
    topic_name_map[topic_id] = config_list[0].metadata.topic_name
    if topic_id not in topic_place_map:
      topic_place_map[topic_id] = []
    for config in config_list:
      topic_place_map[topic_id].extend(config.metadata.place_dcid)
  return {"topicPlaceMap": topic_place_map, "topicNameMap": topic_name_map}


def hash_id(user_id):
  return hashlib.sha256(user_id.encode('utf-8')).hexdigest()


def parse_date(date_string):
  parts = date_string.split("-")
  if len(parts) == 1:
    return datetime.strptime(date_string, "%Y")
  elif len(parts) == 2:
    return datetime.strptime(date_string, "%Y-%m")
  elif len(parts) == 3:
    return datetime.strptime(date_string, "%Y-%m-%d")
  else:
    raise ValueError("Invalid date: %s", date_string)


def point_core(entities, variables, date, all_facets):
  resp = dc.obs_point(entities, variables, date, all_facets)
  return _compact_point(resp, all_facets)


def point_within_core(parent_entity, child_type, variables, date, all_facets):
  resp = dc.obs_point_within(parent_entity, child_type, variables, date,
                             all_facets)
  return _compact_point(resp, all_facets)


# Returns a compact version of observation point API results
def _compact_point(point_resp, all_facets):
  result = {
      'facets': point_resp.get('facets', {}),
  }
  data = {}
  for obs_by_variable in point_resp.get('observationsByVariable', []):
    var = obs_by_variable['variable']
    data[var] = {}
    for obs_by_entity in obs_by_variable['observationsByEntity']:
      entity = obs_by_entity['entity']
      data[var][entity] = None
      if 'pointsByFacet' in obs_by_entity:
        if all_facets:
          data[var][entity] = obs_by_entity['pointsByFacet']
        else:
          # There should be only one point.
          data[var][entity] = obs_by_entity['pointsByFacet'][0]
      else:
        if all_facets:
          data[var][entity] = []
        else:
          data[var][entity] = {}
  result['data'] = data
  return result


def series_core(entities, variables, all_facets):
  resp = dc.obs_series(entities, variables, all_facets)
  return _compact_series(resp, all_facets)


def series_within_core(parent_entity, child_type, variables, all_facets):
  resp = dc.obs_series_within(parent_entity, child_type, variables, all_facets)
  return _compact_series(resp, all_facets)


def _compact_series(series_resp, all_facets):
  result = {
      'facets': series_resp.get('facets', {}),
  }
  data = {}
  for obs_by_variable in series_resp.get('observationsByVariable', []):
    var = obs_by_variable['variable']
    data[var] = {}
    for obs_by_entity in obs_by_variable['observationsByEntity']:
      entity = obs_by_entity['entity']
      data[var][entity] = None
      if 'seriesByFacet' in obs_by_entity:
        if all_facets:
          data[var][entity] = obs_by_entity['seriesByFacet']
        else:
          # There should be only one series
          data[var][entity] = obs_by_entity['seriesByFacet'][0]
      else:
        if all_facets:
          data[var][entity] = []
        else:
          data[var][entity] = {
              'series': [],
          }
  result['data'] = data
  return result


def is_up(url: str):
  if not url.lower().startswith('http'):
    raise ValueError(f'Invalid scheme in {url}. Expected http(s)://.')

  try:
    # Disable Bandit security check 310. http scheme is already checked above.
    # Codacity still calls out the error so disable the check.
    # https://bandit.readthedocs.io/en/latest/blacklists/blacklist_calls.html#b310-urllib-urlopen
    urllib.request.urlopen(url)  # nosec B310
    return True
  except urllib.error.URLError:
    return False


def check_backend_ready(urls: List[str]):
<<<<<<< HEAD
  timeout = 120  # seconds
  sleep_seconds = 5
=======
>>>>>>> 44df40a8
  total_sleep_seconds = 0
  up_status = {url: False for url in urls}
  while not all(up_status.values()):
    for url in urls:
      if up_status[url]:
        continue
      up_status[url] = is_up(url)
    if all(up_status.values()):
      break
<<<<<<< HEAD
    logging.info('%s not ready, waiting for %s seconds', urls, sleep_seconds)
    time.sleep(sleep_seconds)
    total_sleep_seconds += sleep_seconds
    if total_sleep_seconds > timeout:
      raise RuntimeError('%s not ready after %s second' % urls, timeout)
=======
    logging.info('%s not ready, waiting for %s seconds', urls,
                 _ready_check_sleep_seconds)
    time.sleep(_ready_check_sleep_seconds)
    total_sleep_seconds += _ready_check_sleep_seconds
    if total_sleep_seconds > _ready_check_timeout:
      raise RuntimeError('%s not ready after %s second' % urls,
                         _ready_check_timeout)
>>>>>>> 44df40a8
<|MERGE_RESOLUTION|>--- conflicted
+++ resolved
@@ -61,11 +61,7 @@
 def get_chart_config():
   chart_config = []
   for filename in PLACE_EXPLORER_CATEGORIES:
-<<<<<<< HEAD
-    with open(os.path.join(_root_dir, 'config', 'chart_config',
-=======
     with open(os.path.join(get_repo_root(), 'config', 'chart_config',
->>>>>>> 44df40a8
                            filename + '.json'),
               encoding='utf-8') as f:
       chart_config.extend(json.load(f))
@@ -88,11 +84,7 @@
   for topic_id, filenames in TOPIC_PAGE_CONFIGS.items():
     configs = []
     for filename in filenames:
-<<<<<<< HEAD
-      filepath = os.path.join(_root_dir, 'config', 'topic_page', topic_id,
-=======
       filepath = os.path.join(get_repo_root(), 'config', 'topic_page', topic_id,
->>>>>>> 44df40a8
                               filename + '.textproto')
       configs.append(get_subject_page_config(filepath))
     topic_configs[topic_id] = configs
@@ -102,11 +94,7 @@
 # Returns list of disaster dashboard configs loaded as SubjectPageConfig protos
 def get_disaster_dashboard_configs():
   dashboard_configs = []
-<<<<<<< HEAD
-  dashboard_configs_dir = os.path.join(_root_dir, "config",
-=======
   dashboard_configs_dir = os.path.join(get_repo_root(), "config",
->>>>>>> 44df40a8
                                        "disaster_dashboard")
   for filename in os.listdir(dashboard_configs_dir):
     filepath = os.path.join(dashboard_configs_dir, filename)
@@ -244,11 +232,6 @@
 
 
 def check_backend_ready(urls: List[str]):
-<<<<<<< HEAD
-  timeout = 120  # seconds
-  sleep_seconds = 5
-=======
->>>>>>> 44df40a8
   total_sleep_seconds = 0
   up_status = {url: False for url in urls}
   while not all(up_status.values()):
@@ -258,18 +241,10 @@
       up_status[url] = is_up(url)
     if all(up_status.values()):
       break
-<<<<<<< HEAD
-    logging.info('%s not ready, waiting for %s seconds', urls, sleep_seconds)
-    time.sleep(sleep_seconds)
-    total_sleep_seconds += sleep_seconds
-    if total_sleep_seconds > timeout:
-      raise RuntimeError('%s not ready after %s second' % urls, timeout)
-=======
     logging.info('%s not ready, waiting for %s seconds', urls,
                  _ready_check_sleep_seconds)
     time.sleep(_ready_check_sleep_seconds)
     total_sleep_seconds += _ready_check_sleep_seconds
     if total_sleep_seconds > _ready_check_timeout:
       raise RuntimeError('%s not ready after %s second' % urls,
-                         _ready_check_timeout)
->>>>>>> 44df40a8
+                         _ready_check_timeout)