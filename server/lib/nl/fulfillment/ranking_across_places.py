# Copyright 2023 Google LLC
#
# Licensed under the Apache License, Version 2.0 (the "License");
# you may not use this file except in compliance with the License.
# You may obtain a copy of the License at
#
#      http://www.apache.org/licenses/LICENSE-2.0
#
# Unless required by applicable law or agreed to in writing, software
# distributed under the License is distributed on an "AS IS" BASIS,
# WITHOUT WARRANTIES OR CONDITIONS OF ANY KIND, either express or implied.
# See the License for the specific language governing permissions and
# limitations under the License.

import logging
from typing import List

from lib.nl import utils
from lib.nl.detection import ClassificationType
from lib.nl.detection import ContainedInClassificationAttributes
from lib.nl.detection import ContainedInPlaceType
from lib.nl.detection import Place
from lib.nl.detection import RankingClassificationAttributes
from lib.nl.detection import RankingType
from lib.nl.fulfillment import context
from lib.nl.fulfillment.base import add_chart_to_utterance
from lib.nl.fulfillment.base import ChartVars
from lib.nl.fulfillment.base import overview_fallback
from lib.nl.fulfillment.base import populate_charts
from lib.nl.fulfillment.base import PopulateState
from lib.nl.utterance import ChartOriginType
from lib.nl.utterance import ChartType
from lib.nl.utterance import Utterance


#
# For ranking across places, we should detect a ranking and contained-in
# classification in the current utterance.  For example, [counties with most rainfall],
# assuming california is in the context.
#
def populate(uttr: Utterance):
  # Get the RANKING classifications from the current utterance. That is what
  # let us infer this is ranking query-type.
  current_ranking_classification = context.classifications_of_type_from_utterance(
      uttr, ClassificationType.RANKING)

  if (current_ranking_classification and
      isinstance(current_ranking_classification[0].attributes,
                 RankingClassificationAttributes) and
      current_ranking_classification[0].attributes.ranking_type):
    ranking_types = current_ranking_classification[0].attributes.ranking_type

    current_contained_classification = context.classifications_of_type_from_utterance(
        uttr, ClassificationType.CONTAINED_IN)
    if (current_contained_classification and
        isinstance(current_contained_classification[0].attributes,
                   ContainedInClassificationAttributes)):
      # Ranking among places.
      place_type = current_contained_classification[
          0].attributes.contained_in_place_type
      if populate_charts(
          PopulateState(uttr=uttr,
                        main_cb=_populate_cb,
                        fallback_cb=overview_fallback,
                        place_type=place_type,
                        ranking_types=ranking_types)):
        return True
      else:
        utils.update_counter(uttr.counters,
                             'ranking-across-places_failed_populate_placetype',
                             place_type.value)

  # Fallback
  ranking_types = [RankingType.HIGH]
  place_type = ContainedInPlaceType.COUNTY
  return populate_charts(
      PopulateState(uttr=uttr,
                    main_cb=_populate_cb,
                    fallback_cb=overview_fallback,
                    place_type=place_type,
                    ranking_types=ranking_types))


def _populate_cb(state: PopulateState, chart_vars: ChartVars,
                 places: List[Place], chart_origin: ChartOriginType) -> bool:
  logging.info('populate_cb for ranking_across_places')
  if not state.ranking_types:
    utils.update_counter(state.uttr.counters,
                         'ranking-across-places_failed_cb_norankingtypes', 1)
    return False
  if len(places) > 1:
    utils.update_counter(state.uttr.counters,
                         'ranking-across-places_failed_cb_toomanyplaces',
                         [p.dcid for p in places])
    return False
  if not state.place_type:
    utils.update_counter(state.uttr.counters,
                         'ranking-across-places_failed_cb_noplacetype', 1)
    return False
  if not chart_vars.svs:
    utils.update_counter(state.uttr.counters,
                         'ranking-across-places_failed_cb_emptysvs',
                         [chart_vars.svs])
    return False

<<<<<<< HEAD
  vars = chart_vars.svs
  for sv in vars:
    cv = chart_vars
    cv.svs = [sv]
    add_chart_to_utterance(ChartType.RANKING_CHART, state, cv, places,
                           chart_origin)
  return True
=======
  chart_vars.response_type = "ranking table"
  return add_chart_to_utterance(ChartType.RANKING_CHART, state, chart_vars,
                                places, chart_origin)
>>>>>>> b48869c6
<|MERGE_RESOLUTION|>--- conflicted
+++ resolved
@@ -103,16 +103,11 @@
                          [chart_vars.svs])
     return False
 
-<<<<<<< HEAD
   vars = chart_vars.svs
+  chart_vars.response_type = "ranking table"
   for sv in vars:
     cv = chart_vars
     cv.svs = [sv]
     add_chart_to_utterance(ChartType.RANKING_CHART, state, cv, places,
                            chart_origin)
-  return True
-=======
-  chart_vars.response_type = "ranking table"
-  return add_chart_to_utterance(ChartType.RANKING_CHART, state, chart_vars,
-                                places, chart_origin)
->>>>>>> b48869c6
+  return True