--- conflicted
+++ resolved
@@ -51,12 +51,9 @@
       # Demote to bar chart if single point.
       # TODO: eventually for single SV case, make it a highlight chart
       chart_type = ChartType.BAR_CHART
-<<<<<<< HEAD
       chart_vars.response_type = "bar chart"
-=======
       utils.update_counter(state.uttr.counters,
                            'simple_timeline_to_bar_demotions', 1)
->>>>>>> a4b97380
   return add_chart_to_utterance(chart_type, state, chart_vars, places,
                                 chart_origin)
 
