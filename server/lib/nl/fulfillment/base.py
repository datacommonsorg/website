# Copyright 2023 Google LLC
#
# Licensed under the Apache License, Version 2.0 (the "License");
# you may not use this file except in compliance with the License.
# You may obtain a copy of the License at
#
#      http://www.apache.org/licenses/LICENSE-2.0
#
# Unless required by applicable law or agreed to in writing, software
# distributed under the License is distributed on an "AS IS" BASIS,
# WITHOUT WARRANTIES OR CONDITIONS OF ANY KIND, either express or implied.
# See the License for the specific language governing permissions and
# limitations under the License.

from dataclasses import dataclass
from dataclasses import field
import logging
from typing import List

from lib.nl import topic
from lib.nl import utils
from lib.nl import variable
from lib.nl.detection import ContainedInPlaceType
from lib.nl.detection import EventType
from lib.nl.detection import Place
from lib.nl.detection import RankingType
from lib.nl.detection import TimeDeltaType
from lib.nl.fulfillment import context
from lib.nl.utterance import ChartOriginType
from lib.nl.utterance import ChartSpec
from lib.nl.utterance import ChartType
from lib.nl.utterance import Utterance


# Data structure to store state for a single "populate" call.
@dataclass
class PopulateState:
  uttr: Utterance
  main_cb: any
  fallback_cb: any
  place_type: ContainedInPlaceType = None
  ranking_types: List[RankingType] = field(default_factory=list)
<<<<<<< HEAD
  event_types: List[EventType] = field(default_factory=list)
=======
  time_delta_types: List[TimeDeltaType] = field(default_factory=list)
>>>>>>> 364ce4fe
  block_id: int = 0


# Data structure for configuring the vars that go into a chart.
@dataclass
class ChartVars:
  svs: List[str]
  # Represents a grouping of charts on the resulting display.
  block_id: int
  include_percapita: bool = True
  title: str = ""
  # Represents a peer-group of SVs from a Topic.
  is_topic_peer_group: bool = False


#
# Base helper to add a chart spec to an utterance.
#
def add_chart_to_utterance(chart_type: ChartType, state: PopulateState,
                           chart_vars: ChartVars, places: List[Place],
                           primary_vs_secondary: ChartOriginType) -> bool:
  if state.place_type and isinstance(state.place_type, ContainedInPlaceType):
    # TODO: What's the flow where the instance is string?
    state.place_type = state.place_type.value

  attr = {
      "class": primary_vs_secondary,
      "place_type": state.place_type,
      "ranking_types": state.ranking_types,
      "event_types": state.event_types,
      "block_id": chart_vars.block_id,
      "include_percapita": chart_vars.include_percapita,
      "title": chart_vars.title,
  }
  ch = ChartSpec(chart_type=chart_type,
                 svs=chart_vars.svs,
                 places=places,
                 utterance=state.uttr,
                 attr=attr)
  state.uttr.chartCandidates.append(ch)
  return True


# Generic "populate" processor that process SIMPLE, CONTAINED_IN and RANKING
# chart types and invoke custom callbacks.


# Populate chart specs in state.uttr and return True if something was added.
def populate_charts(state: PopulateState) -> bool:
  for pl in state.uttr.places:
    if (populate_charts_for_places(state, [pl])):
      return True
  for pl in context.places_from_context(state.uttr):
    if (populate_charts_for_places(state, [pl])):
      return True
  return False


# Populate charts given a place.
def populate_charts_for_places(state: PopulateState,
                               places: List[Place]) -> bool:
  if (len(state.uttr.svs) > 0):
    foundCharts = _add_charts(state, places, state.uttr.svs)
    if foundCharts:
      return True
  for svs in context.svs_from_context(state.uttr):
    foundCharts = _add_charts(state, places, svs)
    if foundCharts:
      return True
  logging.info('Doing fallback for %s - %s',
               ', '.join(_get_place_names(places)), ', '.join(state.uttr.svs))
  return state.fallback_cb(state, places, ChartOriginType.PRIMARY_CHART)


# Add charts given a place and a list of stat-vars.
# TODO: Batch existence check calls
def _add_charts(state: PopulateState, places: List[Place],
                svs: List[str]) -> bool:
  logging.info("Add chart %s %s" % (', '.join(_get_place_names(places)), svs))

  # If there is a child place_type, get child place samples for existence check.
  places_to_check = _get_place_dcids(places)
  if state.place_type:
    # REQUIRES: len(places) == 1
    places_to_check = utils.get_sample_child_places(places[0].dcid,
                                                    state.place_type.value)
  if not places_to_check:
    return False

  # Map of main SV -> peer SVs
  sv2extensions = variable.extend_svs(utils.get_only_svs(svs))

  # A set used to ensure that a set of SVs are constructed into charts
  # only once. For example SV1 and SV2 may both be main SVs, and part of
  # the peer-group.  In that case, the peer-group is processed only once.
  printed_sv_extensions = set()

  found = False
  for rank, sv in enumerate(svs):

    # Infer charts for the main SV/Topic.
    chart_vars_list = _build_chart_vars(state, sv, rank)
    for chart_vars in chart_vars_list:
      exist_svs = utils.sv_existence_for_places(places_to_check, chart_vars.svs)
      if exist_svs:
        logging.info('Existence check succeeded for %s - %s',
                     ', '.join(places_to_check), ', '.join(exist_svs))
        chart_vars.svs = exist_svs
        # Now that we've found existing vars, call the per-chart-type callback.
        if state.main_cb(state, chart_vars, places,
                         ChartOriginType.PRIMARY_CHART):
          found = True
      else:
        logging.info('Existence check failed for %s - %s',
                     ', '.join(places_to_check), ', '.join(chart_vars.svs))

    # Infer comparison charts with extended SVs.
    extended_svs = sv2extensions.get(sv, [])
    if not extended_svs:
      continue
    exist_svs = utils.sv_existence_for_places(places_to_check, extended_svs)
    if len(exist_svs) > 1:
      exist_svs_key = ''.join(sorted(exist_svs))
      if exist_svs_key in printed_sv_extensions:
        continue
      printed_sv_extensions.add(exist_svs_key)

      # Add the chart in a separate block.
      state.block_id += 1
      chart_vars = ChartVars(svs=exist_svs, block_id=state.block_id)

      # Add this as a secondary chart.
      if state.main_cb(state, chart_vars, places,
                       ChartOriginType.SECONDARY_CHART):
        found = True
    elif len(exist_svs) < len(extended_svs):
      logging.info('Existence check failed for %s - %s',
                   ', '.join(places_to_check), ', '.join(extended_svs))

  logging.info("Add chart %s %s returning %r" %
               (', '.join(_get_place_names(places)), svs, found))
  return found


def overview_fallback(state: PopulateState, places: List[Place],
                      chart_origin: ChartOriginType) -> bool:
  # Overview chart is a safe fallback.
  state.block_id += 1
  chart_vars = ChartVars(svs=[],
                         block_id=state.block_id,
                         include_percapita=False)
  return add_chart_to_utterance(ChartType.PLACE_OVERVIEW, state, chart_vars,
                                places, chart_origin)


def _get_place_dcids(places: List[Place]) -> List[str]:
  dcids = []
  for p in places:
    dcids.append(p.dcid)
  return dcids


def _get_place_names(places: List[Place]) -> List[str]:
  names = []
  for p in places:
    names.append(p.name)
  return names


#
# Returns a list of ChartVars, where each ChartVars may be a single SV or
# group of SVs.
#
def _build_chart_vars(state: PopulateState, sv: str,
                      rank: int) -> List[ChartVars]:
  if utils.is_sv(sv):
    state.block_id += 1
    return [ChartVars(svs=[sv], block_id=state.block_id)]
  if utils.is_topic(sv):
    topic_vars = topic.get_topic_vars(sv, rank)
    peer_groups = topic.get_topic_peers(topic_vars)

    # Classify into two lists.
    just_svs = []
    svpgs = []
    for v in topic_vars:
      if v in peer_groups and peer_groups[v]:
        title = topic.svpg_name(v)
        svpgs.append((title, peer_groups[v]))
      else:
        just_svs.append(v)

    # Group into blocks carefully:

    # 1. Make a block for all SVs in just_svs
    state.block_id += 1
    charts = []
    for v in just_svs:
      # Skip PC for this case (per prior implementation)
      charts.append(
          ChartVars(svs=[v], block_id=state.block_id, include_percapita=False))

    # 2. Make a block for every peer-group in svpgs
    for (title, svpg) in svpgs:
      state.block_id += 1
      charts.append(
          ChartVars(svs=svpg,
                    block_id=state.block_id,
                    include_percapita=False,
                    title=title,
                    is_topic_peer_group=True))
    return charts

  return []


# Takes a list of ordered vars which may contain SV and topic,
# opens up "highly ranked" topics into SVs and returns it
# ordered.
def open_top_topics_ordered(svs: List[str]) -> List[str]:
  opened_svs = []
  sv_set = set()
  for rank, var in enumerate(svs):
    for sv in _open_topic_in_var(var, rank):
      if sv not in sv_set:
        opened_svs.append(sv)
        sv_set.add(sv)
  return opened_svs


def _open_topic_in_var(sv: str, rank: int) -> List[str]:
  if utils.is_sv(sv):
    return [sv]
  if utils.is_topic(sv):
    topic_vars = topic.get_topic_vars(sv, rank)
    peer_groups = topic.get_topic_peers(topic_vars)

    # Classify into two lists.
    just_svs = []
    svpgs = []
    for v in topic_vars:
      if v in peer_groups and peer_groups[v]:
        title = topic.svpg_name(v)
        svpgs.append((title, peer_groups[v]))
      else:
        just_svs.append(v)

    svs = just_svs
    for (title, svpg) in svpgs:
      svs.extend(svpg)
    return svs

  return []<|MERGE_RESOLUTION|>--- conflicted
+++ resolved
@@ -40,11 +40,8 @@
   fallback_cb: any
   place_type: ContainedInPlaceType = None
   ranking_types: List[RankingType] = field(default_factory=list)
-<<<<<<< HEAD
   event_types: List[EventType] = field(default_factory=list)
-=======
   time_delta_types: List[TimeDeltaType] = field(default_factory=list)
->>>>>>> 364ce4fe
   block_id: int = 0
 
 
