# Copyright 2023 Google LLC
#
# Licensed under the Apache License, Version 2.0 (the "License");
# you may not use this file except in compliance with the License.
# You may obtain a copy of the License at
#
#      http://www.apache.org/licenses/LICENSE-2.0
#
# Unless required by applicable law or agreed to in writing, software
# distributed under the License is distributed on an "AS IS" BASIS,
# WITHOUT WARRANTIES OR CONDITIONS OF ANY KIND, either express or implied.
# See the License for the specific language governing permissions and
# limitations under the License.

import copy
import os
from typing import Dict, List

from flask import current_app

from server.lib import util as libutil
from server.lib.explore import params
from server.lib.nl.common import constants
from server.lib.nl.common import utils
from server.lib.nl.common import variable
from server.lib.nl.common.utterance import ChartOriginType
from server.lib.nl.common.utterance import ChartType
from server.lib.nl.common.utterance import Utterance
from server.lib.nl.detection.types import ClassificationType
from server.lib.nl.detection.types import ContainedInPlaceType
from server.lib.nl.detection.types import Date
from server.lib.nl.detection.types import Entity
from server.lib.nl.detection.types import NLClassifier
from server.lib.nl.detection.types import Place
from server.lib.nl.fulfillment.types import ChartSpec
from server.lib.nl.fulfillment.types import ChartVars
from server.lib.nl.fulfillment.types import ExistInfo
from server.lib.nl.fulfillment.types import PopulateState
from server.lib.nl.fulfillment.types import Sv2Place2Date
from server.lib.nl.fulfillment.types import Sv2Place2Facet

#
# General utilities for retrieving stuff from past context.
#


def has_sv(uttr: Utterance) -> bool:
  if not uttr:
    return False

  if uttr.svs:
    return True

  if uttr.insight_ctx and uttr.insight_ctx.get('variables'):
    return True

  return False


def has_place(uttr: Utterance) -> bool:
  if not uttr:
    return False

  if uttr.places:
    return True

  if uttr.insight_ctx and uttr.insight_ctx.get('entities'):
    return True

  return False


def classifications_of_type_from_utterance(
    uttr: Utterance, ctype: ClassificationType) -> List[NLClassifier]:
  return [cl for cl in uttr.classifications if cl.type == ctype]


def classifications_of_type(classifications: List[NLClassifier],
                            ctype: ClassificationType) -> List[NLClassifier]:
  return [cl for cl in classifications if cl.type == ctype]


# `context_history` contains utterances in a given session.
def get_session_info(context_history: List[Dict], has_data: bool) -> Dict:
  session_info = {'items': []}
  # The first entry in context_history is the most recent.
  # Reverse the order for session_info.
  for i in range(len(context_history)):
    u = context_history[len(context_history) - 1 - i]
    if 'id' not in session_info:
      session_info['id'] = u['session_id']
    if has_data:
      s = constants.QUERY_OK
    else:
      s = constants.QUERY_FAILED
    session_info['items'].append({
        'query': u.get('query', ''),
        'insightCtx': u.get('insightCtx', {}),
        'status': s,
    })
  return session_info


#
# Base helper to add a chart spec to an utterance.
#
def add_chart_to_utterance(
    chart_type: ChartType,
    state: PopulateState,
    chart_vars: ChartVars,
    places: List[Place],
    primary_vs_secondary: ChartOriginType = ChartOriginType.PRIMARY_CHART,
    ranking_count: int = 0,
<<<<<<< HEAD
    sv_place_facet_ids: Sv2Place2Facet = None,
    info_message: str = '',
    sv_place_latest_date: Sv2Place2Date = None) -> bool:
=======
    sv_place_facet_ids: Dict[str, Dict[str, str]] = None,
    info_message: str = '',
    entities: List[Entity] = []) -> bool:
>>>>>>> fd33c67e
  is_special_dc = False
  if state.uttr.insight_ctx and params.is_special_dc(state.uttr.insight_ctx):
    is_special_dc = True
  place_type = state.place_type
  if place_type and isinstance(place_type, ContainedInPlaceType):
    # TODO: What's the flow where the instance is string?
    place_type = place_type.value
  # Make a copy of chart-vars since it change.
  ch = ChartSpec(chart_type=chart_type,
                 svs=copy.deepcopy(chart_vars.svs),
                 props=copy.deepcopy(chart_vars.props),
                 entities=copy.deepcopy(entities),
                 event=chart_vars.event,
                 places=copy.deepcopy(places),
                 chart_vars=copy.deepcopy(chart_vars),
                 place_type=place_type,
                 ranking_types=copy.deepcopy(state.ranking_types),
                 ranking_count=ranking_count,
                 chart_origin=primary_vs_secondary,
                 is_special_dc=is_special_dc,
                 single_date=state.single_date,
                 date_range=state.date_range,
                 sv_place_facet_id=sv_place_facet_ids,
                 info_message=info_message,
                 sv_place_latest_date=sv_place_latest_date)
  state.uttr.chartCandidates.append(ch)
  state.uttr.counters.info('num_chart_candidates', 1)
  return True


def handle_contained_in_type(state: PopulateState, places: List[Place]):
  if (state.place_type == ContainedInPlaceType.DEFAULT_TYPE and
      len(places) == 1):
    state.place_type = utils.get_default_child_place_type(places[0])
    if state.place_type:
      state.uttr.counters.info('contained_in_across_fallback',
                               state.place_type.value)

  if state.place_type and places:
    ptype = state.place_type
    state.place_type = utils.admin_area_equiv_for_place(ptype, places[0])
    if ptype != state.place_type:
      state.uttr.counters.info('contained_in_admin_area_equivalent',
                               (ptype, state.place_type))

    if places[0].place_type == state.place_type.value:
      state.uttr.counters.err('contained_in_sameplacetype',
                              state.place_type.value)
      state.place_type = None


def get_default_contained_in_place(places: List[Place],
                                   place_type: ContainedInPlaceType) -> Place:
  if places:
    return None
  if not place_type:
    # For a non-contained-in-place query, default to USA.
    return constants.USA
  ptype = place_type
  if isinstance(ptype, str):
    ptype = ContainedInPlaceType(ptype)
  return constants.DEFAULT_PARENT_PLACES.get(ptype, None)


# Get facet id to use when there are sv_place_facet_ids specified. Gets the
# facet id that has data for the most places.
def get_facet_id(sv: str, sv_place_facet_ids: Dict[str, Dict[str, str]],
                 places: List[str]) -> str:
  if not sv_place_facet_ids:
    return ''
  sv_facets = sv_place_facet_ids.get(sv, {})
  facet_id_occurences = {}
  facet_id_to_use = ""
  for place in places:
    place_facet_id = sv_facets.get(place, '')
    if not place_facet_id:
      continue
    place_facet_id_occurences = facet_id_occurences.get(place_facet_id, 0) + 1
    facet_id_occurences[place_facet_id] = place_facet_id_occurences
    if place_facet_id_occurences > facet_id_occurences.get(facet_id_to_use, 0):
      facet_id_to_use = place_facet_id
  return facet_id_to_use


def is_coplottable(svs: List[str], places: List[Place],
                   exist_checks: Dict[str, Dict[str, ExistInfo]]) -> bool:
  """"
  Function that checks if the given SVs are co-plottable in a timeline/bar.
  That's true if the SVs are all either PC/no-PC, and have the same unit.

  Args:
    chart_vars: ChartVars to be plotted.
    places: places to be plotted.
  
  Returns:
    Boolean indicating whether the SVs are co-plottable in a timeline/bar chart.
  """
  if os.environ.get('FLASK_ENV') == 'test':
    nopc_vars = libutil.get_nl_no_percapita_vars()
  else:
    nopc_vars = current_app.config['NOPC_VARS']

  # Ensure all SVs have the same per-capita relevance.
  pc_list = [variable.is_percapita_relevant(sv, nopc_vars) for sv in svs]
  if any(pc_list) and not all(pc_list):
    # Some SV is True, but not all.
    return False

  # Ensure all SVs have the same unit.
  unit = None
  for i, sv in enumerate(svs):
    sv_exist_checks = exist_checks.get(sv, {})
    for place in places:
      u = sv_exist_checks.get(place.dcid, ExistInfo()).facet.get('unit', '')
      if i > 0 and unit != u:
        return False
      unit = u

  return True


# Takes a list of place names and formats it into a single string.
def get_places_as_string(places: List[str]) -> str:
  if len(places) < 1:
    return ''
  elif len(places) == 1:
    return places[0]
  else:
    return ', '.join(places[0:len(places) - 1]) + f' and {places[-1]}'<|MERGE_RESOLUTION|>--- conflicted
+++ resolved
@@ -111,15 +111,10 @@
     places: List[Place],
     primary_vs_secondary: ChartOriginType = ChartOriginType.PRIMARY_CHART,
     ranking_count: int = 0,
-<<<<<<< HEAD
-    sv_place_facet_ids: Sv2Place2Facet = None,
-    info_message: str = '',
-    sv_place_latest_date: Sv2Place2Date = None) -> bool:
-=======
     sv_place_facet_ids: Dict[str, Dict[str, str]] = None,
     info_message: str = '',
-    entities: List[Entity] = []) -> bool:
->>>>>>> fd33c67e
+    entities: List[Entity] = [],
+    sv_place_latest_date: Sv2Place2Date = None) -> bool:
   is_special_dc = False
   if state.uttr.insight_ctx and params.is_special_dc(state.uttr.insight_ctx):
     is_special_dc = True
