# Copyright 2023 Google LLC
#
# Licensed under the Apache License, Version 2.0 (the "License");
# you may not use this file except in compliance with the License.
# You may obtain a copy of the License at
#
#      http://www.apache.org/licenses/LICENSE-2.0
#
# Unless required by applicable law or agreed to in writing, software
# distributed under the License is distributed on an "AS IS" BASIS,
# WITHOUT WARRANTIES OR CONDITIONS OF ANY KIND, either express or implied.
# See the License for the specific language governing permissions and
# limitations under the License.

#
# Utterance data structure and associate libraries
#

from dataclasses import dataclass
from dataclasses import field
from enum import IntEnum
import logging
from typing import Dict, List

from lib.nl.detection import ClassificationType
from lib.nl.detection import ContainedInClassificationAttributes
from lib.nl.detection import ContainedInPlaceType
from lib.nl.detection import Detection
from lib.nl.detection import EventClassificationAttributes
from lib.nl.detection import EventType
from lib.nl.detection import NLClassifier
from lib.nl.detection import Place
from lib.nl.detection import RankingClassificationAttributes
from lib.nl.detection import RankingType
from lib.nl.detection import SimpleClassificationAttributes
from lib.nl.detection import TimeDeltaClassificationAttributes
from lib.nl.detection import TimeDeltaType

# How far back does the context go back.
CTX_LOOKBACK_LIMIT = 5


# Forward declaration since Utterance contains a pointer to itself.
class Utterance:
  pass


# Primary charts are about variables/places directly requested by the user.
# Secondary charts are ones about expansions of the primary variables/places.
class ChartOriginType(IntEnum):
  PRIMARY_CHART = 0
  SECONDARY_CHART = 1


# Type of chart.
class ChartType(IntEnum):
  TIMELINE_CHART = 0
  MAP_CHART = 1
  RANKING_CHART = 2
  BAR_CHART = 3
  PLACE_OVERVIEW = 4
  SCATTER_CHART = 5
  EVENT_CHART = 6


# Enough of a spec per chart to create the chart config proto.
@dataclass
class ChartSpec:
  chart_type: ChartType
  utterance: Utterance
  places: List[Place]
  svs: List[str]
  # A list of key-value attributes interpreted per chart_type
  attr: Dict


# The main Utterance data structure that represents all state
# associated with a user issued query. The past utterances
# form the context saved in the client and shipped to the server.
# TODO: Make this a proper class with methods to convert to dict
#       and load from dict.
@dataclass
class Utterance:
  # Unmodified user-issued query
  query: str
  # Result of classification
  detection: Detection
  # A characterization of the query.
  query_type: ClassificationType
  # Primary places
  places: List[Place]
  # Primary variables
  svs: List[str]
  # List of detected classifications
  classifications: List[NLClassifier]
  # Computed chart candidates.
  chartCandidates: List[ChartSpec]
  # Final ranked charts from which Chart Config proto is generated.
  rankedCharts: List[ChartSpec]
  # This is a list of places in the answer
  # (e.g., top earthquake prone CA counties)
  # TODO: Fill this up
  answerPlaces: List[str]
  # Linked list of past utterances
  prev_utterance: Utterance
<<<<<<< HEAD
  # If any of the detected variables are topics, the topic dcid.
  topic: str = None
=======
  # Debug counters that are cleared out before serializing.
  # Some of these might be promoted to the main Debug Info display,
  # but everything else will appear in the raw output.
  counters: Dict = field(default_factory=dict)
>>>>>>> a4b97380


#
# Helper functions for serializing/deserializing Utterance
#


def _place_to_dict(places: List[Place]) -> List[Dict]:
  places_dict = []
  for p in places:
    pdict = {}
    pdict['dcid'] = p.dcid
    pdict['name'] = p.name
    pdict['place_type'] = p.place_type
    places_dict.append(pdict)
  return places_dict


def _dict_to_place(places_dict: List[Dict]) -> List[Place]:
  places = []
  for pdict in places_dict:
    places.append(
        Place(dcid=pdict['dcid'],
              name=pdict['name'],
              place_type=pdict['place_type']))
  return places


def _classification_to_dict(classifications: List[NLClassifier]) -> List[Dict]:
  classifications_dict = []
  for c in classifications:
    cdict = {}
    cdict['type'] = c.type

    if isinstance(c.attributes, ContainedInClassificationAttributes):
      cip = c.attributes.contained_in_place_type
      if isinstance(cip, ContainedInPlaceType):
        cdict['contained_in_place_type'] = cip.value
      else:
        # This could also be a simple string (rather than string enum)
        cdict['contained_in_place_type'] = cip
    elif isinstance(c.attributes, EventClassificationAttributes):
      cdict['event_type'] = c.attributes.event_types
    elif isinstance(c.attributes, RankingClassificationAttributes):
      cdict['ranking_type'] = c.attributes.ranking_type
    elif isinstance(c.attributes, TimeDeltaClassificationAttributes):
      cdict['time_delta_type'] = c.attributes.time_delta_types

    classifications_dict.append(cdict)
  return classifications_dict


def _dict_to_classification(
    classifications_dict: List[Dict]) -> List[NLClassifier]:
  classifications = []
  for cdict in classifications_dict:
    attributes = SimpleClassificationAttributes()
    if 'contained_in_place_type' in cdict:
      attributes = ContainedInClassificationAttributes(
          contained_in_place_type=ContainedInPlaceType(
              cdict['contained_in_place_type']))
    elif 'event_type' in cdict:
      attributes = EventClassificationAttributes(
          event_types=[EventType(e) for e in cdict['event_type']],
          event_trigger_words=[])
    elif 'ranking_type' in cdict:
      attributes = RankingClassificationAttributes(
          ranking_type=[RankingType(r) for r in cdict['ranking_type']],
          ranking_trigger_words=[])
    elif 'time_delta_type' in cdict:
      attributes = TimeDeltaClassificationAttributes(
          time_delta_types=[TimeDeltaType(t) for t in cdict['time_delta_type']],
          time_delta_trigger_words=[])
    classifications.append(
        NLClassifier(type=ClassificationType(cdict['type']),
                     attributes=attributes))
  return classifications


def _chart_spec_to_dict(charts: List[ChartSpec]) -> List[Dict]:
  charts_dict = []
  for c in charts:
    cdict = {}
    cdict['chart_type'] = c.chart_type
    cdict['places'] = _place_to_dict(c.places)
    cdict['svs'] = c.svs
    cdict['attr'] = c.attr
    charts_dict.append(cdict)
  return charts_dict


def _dict_to_chart_spec(charts_dict: List[Dict]) -> List[ChartSpec]:
  charts = []
  for cdict in charts_dict:
    charts.append(
        ChartSpec(chart_type=ChartType(cdict['chart_type']),
                  places=_dict_to_place(cdict['places']),
                  svs=cdict['svs'],
                  attr=cdict['attr'],
                  utterance=None))
  return charts


# Given the latest Utterance, saves the full list of utterances into a
# dict.  The latest utterance is in the front.
def save_utterance(uttr: Utterance) -> List[Dict]:
  uttr_dicts = []
  u = uttr
  cnt = 0
  while u and cnt < CTX_LOOKBACK_LIMIT:
    udict = {}
    udict['query'] = u.query
    udict['query_type'] = u.query_type
    udict['svs'] = u.svs
    udict['places'] = _place_to_dict(u.places)
    udict['classifications'] = _classification_to_dict(u.classifications)
    udict['ranked_charts'] = _chart_spec_to_dict(u.rankedCharts)
    uttr_dicts.append(udict)
    u = u.prev_utterance
    cnt += 1

  return uttr_dicts


# Given a list of dicts previously saved by `save_utterance()`, loads
# them into Utterance structures and returns the latest one.
def load_utterance(uttr_dicts: List[Dict]) -> Utterance:
  if len(uttr_dicts) > CTX_LOOKBACK_LIMIT:
    logging.error('Too many past utterances found: %d', len(uttr_dicts))

  uttr = None
  prev_uttr = None
  for i in range(len(uttr_dicts)):
    udict = uttr_dicts[len(uttr_dicts) - 1 - i]
    uttr = Utterance(prev_utterance=prev_uttr,
                     query=udict['query'],
                     query_type=ClassificationType(udict['query_type']),
                     svs=udict['svs'],
                     places=_dict_to_place(udict['places']),
                     classifications=_dict_to_classification(
                         udict['classifications']),
                     rankedCharts=_dict_to_chart_spec(udict['ranked_charts']),
                     detection=None,
                     chartCandidates=None,
                     answerPlaces=None)
    prev_uttr = uttr
  return uttr<|MERGE_RESOLUTION|>--- conflicted
+++ resolved
@@ -103,15 +103,12 @@
   answerPlaces: List[str]
   # Linked list of past utterances
   prev_utterance: Utterance
-<<<<<<< HEAD
   # If any of the detected variables are topics, the topic dcid.
   topic: str = None
-=======
   # Debug counters that are cleared out before serializing.
   # Some of these might be promoted to the main Debug Info display,
   # but everything else will appear in the raw output.
   counters: Dict = field(default_factory=dict)
->>>>>>> a4b97380
 
 
 #
