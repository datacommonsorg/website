--- conflicted
+++ resolved
@@ -390,7 +390,6 @@
   return ret
 
 
-<<<<<<< HEAD
 # Returns a list of parent place names for a dcid.
 def parent_place_names(dcid: str) -> List[str]:
   parent_dcids = dc.property_values(nodes=[dcid], prop='containedInPlace')[dcid]
@@ -399,7 +398,8 @@
     ret = [names[p][0] for p in parent_dcids]
     return ret
   return None
-=======
+
+
 # Convenience function to help update counters.
 #
 # For a given counter, caller should always pass the same type
@@ -414,5 +414,4 @@
   else:
     if should_add:
       dbg_counters[counter] = []
-    dbg_counters[counter].append(value)
->>>>>>> a4b97380
+    dbg_counters[counter].append(value)