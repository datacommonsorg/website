--- conflicted
+++ resolved
@@ -29,12 +29,8 @@
         "dc/15lrzqkb6n0y7",
         "dc/svpg/AmountOfFarmInventoryByType",
     ],
-<<<<<<< HEAD
-    "dc/topic/Jobs": ["dc/svpg/JobsPeerGroup"],
-=======
     # TODO(nhdiaz): Remove after demos. This topic is only used for a custom DC.
-    "dc/topic/SolarPotential": ["dc/svpg/SolarPotentialDetails"]
->>>>>>> 388f1107
+    "dc/topic/SolarPotential": ["dc/svpg/SolarPotentialDetails"],
 }
 
 _PEER_GROUP_TO_OVERRIDE = {
@@ -58,7 +54,6 @@
         "Amount_FarmInventory_WheatForGrain",
         "Amout_FarmInventory_CornForGrain",
     ],
-<<<<<<< HEAD
     "dc/svpg/JobsPeerGroup": [
         "Count_Worker_NAICSAccommodationFoodServices",
         "Count_Worker_NAICSAdministrativeSupportWasteManagementRemediationServices",
@@ -77,10 +72,6 @@
         "dc/8p97n7l96lgg8",
         "Count_Worker_NAICSUtilities",
     ],
-}
-
-_SVPG_NAMES_OVERRIDE = {"dc/svpg/JobsPeerGroup": "Categories of Jobs"}
-=======
     "dc/svpg/SolarPotentialDetails": [
         "Count_Building_SuitableForSolar",
         "Percent_Building_SuitableForSolar_ProjectSunroof",
@@ -88,11 +79,13 @@
         "Count_SolarPanelPotential",
         "Median_Amount_SolarGenerationPotential",
         "Count_SolarPanel",
-    ]
+    ],
 }
 
-_SVPG_NAMES_OVERRIDE = {"dc/svpg/SolarPotentialDetails": "Solar Potential"}
->>>>>>> 388f1107
+_SVPG_NAMES_OVERRIDE = {
+        "dc/svpg/JobsPeerGroup": "Categories of Jobs",
+        "dc/svpg/SolarPotentialDetails": "Solar Potential",
+}
 
 
 def get_topics(sv_dcids: List[str]):
