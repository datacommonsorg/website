# Copyright 2023 Google LLC
#
# Licensed under the Apache License, Version 2.0 (the "License");
# you may not use this file except in compliance with the License.
# You may obtain a copy of the License at
#
#      http://www.apache.org/licenses/LICENSE-2.0
#
# Unless required by applicable law or agreed to in writing, software
# distributed under the License is distributed on an "AS IS" BASIS,
# WITHOUT WARRANTIES OR CONDITIONS OF ANY KIND, either express or implied.
# See the License for the specific language governing permissions and
# limitations under the License.
"""Various constants for NL detection."""

from typing import Dict, FrozenSet, List, Set, Union

from server.lib.nl.detection import ContainedInPlaceType
from server.lib.nl.detection import EventType

STOP_WORDS: Set[str] = {
    'ourselves',
    'hers',
    'between',
    'yourself',
    'but',
    'again',
    'there',
    'about',
    'once',
    'during',
    'out',
    'very',
    'having',
    'with',
    'they',
    'own',
    'an',
    'be',
    'some',
    'for',
    'do',
    'its',
    'yours',
    'such',
    'into',
    'of',
    'most',
    'itself',
    'other',
    'off',
    'is',
    's',
    'am',
    'or',
    'who',
    'as',
    'from',
    'him',
    'each',
    'the',
    'themselves',
    'until',
    'below',
    'are',
    'we',
    'these',
    'your',
    'his',
    'through',
    'don',
    'nor',
    'me',
    'were',
    'her',
    'more',
    'himself',
    'this',
    'down',
    'should',
    'our',
    'their',
    'while',
    'above',
    'both',
    'up',
    'to',
    'ours',
    'had',
    'she',
    'all',
    'no',
    'when',
    'at',
    'any',
    'before',
    'them',
    'same',
    'and',
    'been',
    'have',
    'in',
    'will',
    'on',
    'does',
    'yourselves',
    'then',
    'that',
    'because',
    'what',
    'over',
    'why',
    'so',
    'can',
    'did',
    'not',
    'now',
    'under',
    'he',
    'you',
    'herself',
    'has',
    'just',
    'where',
    'too',
    'only',
    'myself',
    'which',
    'those',
    'i',
    'after',
    'few',
    'whom',
    't',
    'being',
    'if',
    'theirs',
    'my',
    'against',
    'a',
    'by',
    'doing',
    'it',
    'how',
    'further',
    'was',
    'here',
    'than',
    'tell',
    'say',
    'something',
    'thing',
    'among',
    'across',
}

# TODO: remove this special casing when a better NER model is identified which
# can always detect these.
OVERRIDE_FOR_NER: FrozenSet[str] = frozenset([
    'palo alto',
    'mountain view',
    'world',
    'earth',
    'africa',
    'antarctica',
    'asia',
    'europe',
    'north america',
    'south america',
    'oceania',
    # San Francisco Bay Area(s)
    'san francisco bay area',
    'sf bay area',
    'san francisco peninsula',
    'san francisco north bay',
    'san francisco south bay',
    'san francisco east bay',
    'sf peninsula',
    'sf north bay',
    'sf south bay',
    'sf east bay',
])

SPECIAL_PLACE_REPLACEMENTS: Dict[str, str] = {'us': 'United States'}

SPECIAL_DCIDS_TO_PLACES: Dict[str, List[str]] = {
    'Earth': ['earth', 'world'],
    # Continents
    'africa': ['africa'],
    'antarctica': ['antarctica'],
    'asia': ['asia'],
    'europe': ['europe'],
    'northamerica': ['north america', 'northamerica'],
    'southamerica': [
        'south america', 'southamerica', 'latin america', 'latinamerica'
    ],
    'oceania': ['oceania', 'australasia'],
    # special places
    'wikidataId/Q213205': ['san francisco bay area', 'sf bay area', 'bay area'],
    'wikidataId/Q1827082': ['san francisco peninsula', 'sf peninsula'],
    'wikidataId/Q3271856': ['san francisco south bay', 'sf south bay'],
    'wikidataId/Q3271661': ['san francisco north bay', 'sf north bay'],
    'wikidataId/Q2617944': ['san francisco east bay', 'sf east bay'],
}

# Invert the above str: List[str] Dictionary to str: str.
OVERRIDE_PLACE_TO_DICD_FOR_MAPS_API: Dict[str, str] = {}
for dcid, place_list in SPECIAL_DCIDS_TO_PLACES.items():
  for place in place_list:
    OVERRIDE_PLACE_TO_DICD_FOR_MAPS_API[place] = dcid

MAPS_API = "https://maps.googleapis.com/maps/api/place/textsearch/json?"

# Source: https://developers.google.com/maps/documentation/places/web-service/supported_types#table2
MAPS_GEO_TYPES = frozenset([
    'political',
    'country',
    'city',
    'county',
    'continent',
    'administrative_area_level_1',
    'administrative_area_level_2',
    'administrative_area_level_3',
    'administrative_area_level_4',
    'administrative_area_level_5',
    'administrative_area_level_6',
    'administrative_area_level_7',
    'postal_code',
    'locality',
])

# Note: These heuristics should be revisited if we change
# query preprocessing (e.g. stopwords, stemming)
QUERY_CLASSIFICATION_HEURISTICS: Dict[str, Union[List[str], Dict[
    str, List[str]]]] = {
        "Ranking": {
            "High": [
                "most",
                "(?<!bottom to )top",
                "best",  # leaving here for backwards-compatibility
                "(?<!lowest to )highest",
                "high",
                "largest",
                "biggest",
                "greatest",
                "strongest",
                "richest",
                "sickest",
                "illest",
                "oldest",
                "major",  # as in 'major storms'
                "descending",
                "top to bottom",
                "highest to lowest",
            ],
            "Low": [
                "least",
                "(?<!top to )bottom",
                "worst",  # leaving here for backwards-compatibility
                "(?<!highest to )lowest",
                "low",
                "smallest",
                "weakest",
                "youngest",
                "poorest",
                "healthiest",
                "ascending",
                "bottom to top",
                "lowest to highest",
            ],
            "Best": ["best",],
            "Worst": ["worst",],
            "Extreme": ["extremes?", "impact"]
        },
        "Comparison": [
            "compare(s|d)?",
            "comparison",
            "(is|has|have)( a| the)? \w+er",
            # WARNING: These will conflate with Correlation
            "vs",
            "versus",
        ],
        "Correlation": [
            "correlate",
            "correlated",
            "correlation",
            "relationship to",
            "relationship with",
            "relationship between",
            "related to",
            "related with",
            "related between",
            # WARNING: These will conflate with Comparison
            "vs",
            "versus",
        ],
        "Event": {
            "Fire": ["(wild)?fires?",],
            "Drought": ["droughts?",],
            "Flood": ["floods?",],
            "Cyclone": [
                "tropical storms?",
                "cyclones?",
                "hurricanes?",
                "typhoons?",
            ],
            "ExtremeHeat": [
                "(extreme )?heat",
                "extreme(ly)? hot",
            ],
            "ExtremeCold": ["(extreme(ly)? )?cold",],
            "WetBulb": ["wet(\W?)bulb",],
            "Earthquake": ["earthquakes?",]
        },
        "TimeDelta": {
            "Increase": [
                "grow(n|th)?",
                "grew",
                "gain",
                "increased?",
                "increasing",
                "surge(d)?",
                "surging",
                "rise(d|n)?",
                "rising",
            ],
            "Decrease": [
                "decreased?",
                "decreasing",
                "shr(ank|ink|unk)(ing)?",
                "reduced?",
                "reduc(ing|tion)",
                "decline(d)?",
                "declining",
                "plummet(ed|ing)?",
                "fall(en)?",
                "drop(ped|s)?",
                "loss",
            ],
        },
        "SizeType": {
            "Big": ["big",],
            "Small": ["small",],
        },
        "Overview": ["tell me (more )?about",],
    }

PLACE_TYPE_TO_PLURALS: Dict[str, str] = {
    "place": "places",
    "continent": "continents",
    "country": "countries",
    "state": "states",
    "province": "provinces",
    "county": "counties",
    "city": "cities",
    "censuszipcodetabulationarea": "census zip code tabulation areas",
    "town": "towns",
    "village": "villages",
    "censusdivision": "census divisions",
    "borough": "boroughs",
    "eurostatnuts1": "eurostat NUTS 1 places",
    "eurostatnuts2": "eurostat NUTS 2 places",
    "eurostatnuts3": "eurostat NUTS 3 places",
    "administrativearea1": "administrative area 1 places",
    "administrativearea2": "administrative area 2 places",
    "administrativearea3": "administrative area 3 places",
    "administrativearea4": "administrative area 4 places",
    "administrativearea5": "administrative area 5 places",
    # Schools
<<<<<<< HEAD
    "high school": "high schools",
    "middle school": "middle schools",
    "elementary school": "elementary schools",
    "primary school": "primary schools",
    "public school": "public schools",
    "private school": "private schools",
=======
    "highschool": "high schools",
    "middleschool": "middle schools",
    "elementaryschool": "elementary schools",
    "primaryschool": "primary schools",
    "publicschool": "public schools",
    "privateschool": "private schools",
>>>>>>> a13118e7
    "school": "schools",
}

# TODO: Unify the different event maps by using a struct value.

# Override the names from configs.  These have plurals, etc.
EVENT_TYPE_TO_DISPLAY_NAME = {
    EventType.COLD: "Extreme Cold Events",
    EventType.CYCLONE: "Storms",
    EventType.DROUGHT: "Droughts",
    EventType.EARTHQUAKE: "Earthquakes",
    EventType.FIRE: "Fires",
    EventType.FLOOD: "Floods",
    EventType.HEAT: "Exteme Heat Events",
    EventType.WETBULB: "High Wet-bulb Temperature Events",
}

# NOTE: This relies on disaster config's event_type_spec IDs.
# TODO: Consider switching these strings to proto enums and use those directly.
EVENT_TYPE_TO_CONFIG_KEY = {
    EventType.COLD: "cold",
    EventType.CYCLONE: "storm",
    EventType.DROUGHT: "drought",
    EventType.EARTHQUAKE: "earthquake",
    EventType.FIRE: "fire",
    EventType.FLOOD: "flood",
    EventType.HEAT: "heat",
    EventType.WETBULB: "wetbulb",
}

EVENT_CONFIG_KEY_TO_EVENT_TYPE = {
    v: k for k, v in EVENT_TYPE_TO_CONFIG_KEY.items()
}

EVENT_TYPE_TO_DC_TYPES = {
    EventType.COLD: ["ColdTemperatureEvent"],
    EventType.CYCLONE: ["CycloneEvent"],
    EventType.DROUGHT: ["DroughtEvent"],
    EventType.EARTHQUAKE: ["EarthquakeEvent"],
    EventType.FIRE: ["WildlandFireEvent", "WildfireEvent", "FireEvent"],
    EventType.FLOOD: ["FloodEvent"],
    EventType.HEAT: ["HeatTemperatureEvent"],
    EventType.WETBULB: ["WetBulbTemperatureEvent"],
}

CHILD_PLACES_TYPES = {
    "Country": "State",
    "State": "County",
    "County": "City",
}

MAP_PLACE_TYPES = frozenset([
    ContainedInPlaceType.COUNTY, ContainedInPlaceType.STATE,
    ContainedInPlaceType.COUNTRY
])

# Key is SV DCID and value is (denominator SV DCID, name snippet for title).
ADDITIONAL_DENOMINATOR_VARS = {
    "MapFacts/Count_park": ("SurfaceArea", "per Square Mile"),
}

QUERY_OK = 'ok'
QUERY_FAILED = 'failed'

TEST_SESSION_ID = '007_999999999'

DEFAULT_DENOMINATOR = 'Count_Person'

SV_DISPLAY_SHORT_NAME = {
    "ProjectedMax_Until_2050_DifferenceRelativeToBaseDate1981To2010_Max_Temperature_RCP26":
        "RCP 2.6 (optimistic), °C",
    "ProjectedMax_Until_2050_DifferenceRelativeToBaseDate1981To2010_Max_Temperature_RCP45":
        "RCP 4.5 (intermediate), °C",
    "ProjectedMax_Until_2050_DifferenceRelativeToBaseDate1981To2010_Max_Temperature_RCP60":
        "RCP 6.0 (slightly pessimistic), °C",
    "ProjectedMin_Until_2050_DifferenceRelativeToBaseDate1981To2010_Min_Temperature_RCP26":
        "RCP 2.6 (optimistic), °C",
    "ProjectedMin_Until_2050_DifferenceRelativeToBaseDate1981To2010_Min_Temperature_RCP45":
        "RCP 4.5 (intermediate), °C",
    "ProjectedMin_Until_2050_DifferenceRelativeToBaseDate1981To2010_Min_Temperature_RCP60":
        "RCP 6.0 (slightly pessimistic), °C",
}

SV_DISPLAY_NAME_OVERRIDE = {
    "ProjectedMax_Until_2050_DifferenceRelativeToBaseDate1981To2010_Max_Temperature_RCP26":
        "Highest temperature increase by 2050 per RCP 2.6 (optimistic) scenario (°C)",
    "ProjectedMax_Until_2050_DifferenceRelativeToBaseDate1981To2010_Max_Temperature_RCP45":
        "Highest temperature increase by 2050 per RCP 4.5 (intermediate) scenario (°C)",
    "ProjectedMax_Until_2050_DifferenceRelativeToBaseDate1981To2010_Max_Temperature_RCP60":
        "Highest temperature increase by 2050 per RCP 6.0 (slightly pessimistic) scenario (°C)",
    "ProjectedMin_Until_2050_DifferenceRelativeToBaseDate1981To2010_Min_Temperature_RCP26":
        "Highest temperature decrease by 2050 per RCP 2.6 (optimistic) scenario (°C)",
    "ProjectedMin_Until_2050_DifferenceRelativeToBaseDate1981To2010_Min_Temperature_RCP45":
        "Highest temperature decrease by 2050 per RCP 4.5 (intermediate) scenario (°C)",
    "ProjectedMin_Until_2050_DifferenceRelativeToBaseDate1981To2010_Min_Temperature_RCP60":
        "Highest temperature decrease by 2050 per RCP 6.0 (slightly pessimistic) scenario (°C)",
    "Percent_Person_WithArthritis":
        "Arthritis",
    "Percent_Person_WithAsthma":
        "Asthma",
    "Percent_Person_WithCancerExcludingSkinCancer":
        "Cancer (excluding skin cancer)",
    "Percent_Person_WithChronicKidneyDisease":
        "Chronic Kidney Disease",
    "Percent_Person_WithChronicObstructivePulmonaryDisease":
        "Chronic Obstructive Pulmonary Disease",
    "Percent_Person_WithCoronaryHeartDisease":
        "Coronary Heart Disease",
    "Percent_Person_WithDiabetes":
        "Diabetes",
    "Percent_Person_WithHighBloodPressure":
        "High Bood Pressure",
    "Percent_Person_WithHighCholesterol":
        "High Cholesterol",
    "Percent_Person_WithMentalHealthNotGood":
        "Mental Health Issues",
    "Percent_Person_WithPhysicalHealthNotGood":
        "Physical Health Issues",
    "Percent_Person_WithStroke":
        "Stroke",
    "Median_Income_Person":
        "Individual Median Income",
    "Median_Income_Household":
        "Household Median Income",
    "Median_Earnings_Person":
        "Individual Median Earnings",
    "dc/6rltk4kf75612":
        "Work at home",
    "dc/vp8cbt6k79t94":
        "Walk to work",
    "dc/hbkh95kc7pkb6":
        "Public Transit",
    "dc/wc8q05drd74bd":
        "Carpool",
    "dc/0gettc3bc60cb":
        "Drive alone",
    "dc/vt2q292eme79f":
        "Others (incl. Taxcab, Motorcyle, Bicycle)",
    "Count_Student":
        "Number of Students",
    "Count_Teacher":
        "Number of Teachers",
    "Percent_Student_AsAFractionOf_Count_Teacher":
        "Student-Teacher Ratio",
    "Count_Person":
        "Population",
    "Amount_EconomicActivity_GrossDomesticProduction_RealValue":
        "GDP (Real Value)",
    "Amount_EconomicActivity_GrossDomesticProduction_Nominal":
        "GDP (Nominal Value)",
    "MapFacts/Count_park":
        "Number of Parks",
    "Annual_Emissions_GreenhouseGas":
        "Greenhouse Gas Emissions",
    "Annual_Emissions_GreenhouseGas_Agriculture":
        "Greenhouse Gas Emissions from Agriculture",
    "Annual_Emissions_GreenhouseGas_FuelCombustionInBuildings":
        "Greenhouse Gas Emissions from Fuel Combustion in Buildings",
    "Annual_Emissions_GreenhouseGas_ForestryAndLandUse":
        "Greenhouse Gas Emissions from Forestry and Land Use",
    "Annual_Emissions_GreenhouseGas_Manufacturing":
        "Greenhouse Gas Emissions from Manufacturing",
    "Annual_Emissions_GreenhouseGas_MineralExtraction":
        "Greenhouse Gas Emissions from Mineral Extraction",
    "Annual_Emissions_GreenhouseGas_ElectricityGeneration":
        "Greenhouse Gas Emissions from Electricity Generation",
    "Annual_Emissions_GreenhouseGas_Transportation":
        "Greenhouse Gas Emissions from Transportation",
    "Annual_Emissions_GreenhouseGas_WasteManagement":
        "Greenhouse Gas Emissions from Waste Management",
    "Annual_Emissions_CarbonDioxide_Agriculture":
        "CO₂ Emissions from Agriculture",
    "Annual_Emissions_CarbonDioxide_FuelCombustionInBuildings":
        "CO₂ Emissions from Fuel Combustion in Buildings",
    "Annual_Emissions_CarbonDioxide_FlourinatedGases":
        "CO₂ Emissions from Flourinated Gases",
    "Annual_Emissions_CarbonDioxide_FossilFuelOperations":
        "CO₂ Emissions from Fossil Fuel Operations",
    "Annual_Emissions_CarbonDioxide_ForestryAndLandUse":
        "CO₂ Emissions from Forestry and Land Use",
    "Annual_Emissions_CarbonDioxide_Manufacturing":
        "CO₂ Emissions from Manufacturing",
    "Annual_Emissions_CarbonDioxide_MineralExtraction":
        "CO₂ Emissions from Mineral Extraction",
    "Annual_Emissions_CarbonDioxide_Power":
        "CO₂ Emissions from Power Sector",
    "Annual_Emissions_CarbonDioxide_Transportation":
        "CO₂ Emissions from Transportation",
    "Annual_Emissions_CarbonDioxide_WasteManagement":
        "CO₂ Emissions from Waste Management",
}

SV_DISPLAY_FOOTNOTE_OVERRIDE = {
    "ProjectedMax_Until_2050_DifferenceRelativeToBaseDate1981To2010_Max_Temperature_RCP26":
        "RCP 2.6 is likely to keep global temperature rise below 2 °C by 2100.",
    "ProjectedMax_Until_2050_DifferenceRelativeToBaseDate1981To2010_Max_Temperature_RCP45":
        "RCP 4.5 is more likely than not to result in global temperature rise between 2 °C and 3 °C by 2100.",
    "ProjectedMax_Until_2050_DifferenceRelativeToBaseDate1981To2010_Max_Temperature_RCP60":
        "RCP 6.0 simulates conditions through 2100 making the global temperature rise between 3 °C and 4 °C by 2100.",
    "ProjectedMin_Until_2050_DifferenceRelativeToBaseDate1981To2010_Min_Temperature_RCP26":
        "RCP 2.6 is likely to keep global temperature rise below 2 °C by 2100.",
    "ProjectedMin_Until_2050_DifferenceRelativeToBaseDate1981To2010_Min_Temperature_RCP45":
        "RCP 4.5 is more likely than not to result in global temperature rise between 2 °C and 3 °C by 2100.",
    "ProjectedMin_Until_2050_DifferenceRelativeToBaseDate1981To2010_Min_Temperature_RCP60":
        "RCP 6.0 simulates conditions through 2100 making the global temperature rise between 3 °C and 4 °C by 2100.",
}

SV_DISPLAY_DESCRIPTION_OVERRIDE = {
    "Annual_Emissions_GreenhouseGas":
        "Annual emissions from all greenhouse gases measured in tonnes of CO₂ equivalents.",
    "Annual_Emissions_GreenhouseGas_Agriculture":
        "Greenhouse gas emissions from the growing of crops and livestock for food and raw materials for non-food consumption (measured in tonnes of CO₂ equivalents).",
    "Annual_Emissions_GreenhouseGas_FuelCombustionInBuildings":
        "Greenhouse gas emissions from onsite fuel combustion in residential, commercial and institutional buildings (measured in tonnes of CO₂ equivalents).",
    "Annual_Emissions_GreenhouseGas_ForestryAndLandUse":
        "Greenhouse gas emissions from change in living biomass due to clearing, degradation and fires in forests, grasslands and wetlands (measured in tonnes of CO₂ equivalents).",
    "Annual_Emissions_GreenhouseGas_Manufacturing":
        "Greenhouse gas emissions from cement, aluminum, steel, and other manufacturing processes (measured in tonnes of CO₂ equivalents).",
    "Annual_Emissions_GreenhouseGas_MineralExtraction":
        "Greenhouse gas emissions from mining and quarrying of minerals and ores (measured in tonnes of CO₂ equivalents).",
    "Annual_Emissions_GreenhouseGas_ElectricityGeneration":
        "Greenhouse gas emissions from electricity generation (measured in tonnes of CO₂ equivalents).",
    "Annual_Emissions_GreenhouseGas_Transportation":
        "Greenhouse gas emissions from on-road vehicles, aviation, shipping, railways and other modes of transportation (measured in tonnes of CO₂ equivalents).",
    "Annual_Emissions_GreenhouseGas_WasteManagement":
        "Greenhouse gas emissions from solid waste disposal on land, wastewater, waste incineration and any other waste management activity (measured in tonnes of CO₂ equivalents).",
    "Annual_Emissions_CarbonDioxide_Agriculture":
        "CO₂ emissions from the growing of crops and livestock for food and raw materials for non-food consumption (measured in tonnes).",
    "Annual_Emissions_CarbonDioxide_FuelCombustionInBuildings":
        "CO₂ emissions from onsite fuel combustion in residential, commercial and institutional buildings (measured in tonnes).",
    "Annual_Emissions_CarbonDioxide_FlourinatedGases":
        "CO₂ emissions from the release of fluorinated gases used in refrigeration, air-conditioning, transport, and industry (measured in tonnes).",
    "Annual_Emissions_CarbonDioxide_FossilFuelOperations":
        "CO₂ emissions from oil and gas production, refining, and coal mining (measured in tonnes).",
    "Annual_Emissions_CarbonDioxide_ForestryAndLandUse":
        "CO₂ emissions from change in living biomass due to clearing, degradation and fires in forests, grasslands and wetlands (measured in tonnes).",
    "Annual_Emissions_CarbonDioxide_Manufacturing":
        "CO₂ emissions from cement, aluminum, steel, and other manufacturing processes (measured in tonnes).",
    "Annual_Emissions_CarbonDioxide_MineralExtraction":
        "CO₂ emissions from mining and quarrying of minerals and ores (measured in tonnes).",
    "Annual_Emissions_CarbonDioxide_Power":
        "CO₂ emissions from electricity generation (measured in tonnes).",
    "Annual_Emissions_CarbonDioxide_Transportation":
        "CO₂ emissions from on-road vehicles, aviation, shipping, railways and other modes of transportation (measured in tonnes).",
    "Annual_Emissions_CarbonDioxide_WasteManagement":
        "CO₂ emissions from solid waste disposal on land, wastewater, waste incineration and any other waste management activity (measured in tonnes).",
}<|MERGE_RESOLUTION|>--- conflicted
+++ resolved
@@ -367,21 +367,12 @@
     "administrativearea4": "administrative area 4 places",
     "administrativearea5": "administrative area 5 places",
     # Schools
-<<<<<<< HEAD
-    "high school": "high schools",
-    "middle school": "middle schools",
-    "elementary school": "elementary schools",
-    "primary school": "primary schools",
-    "public school": "public schools",
-    "private school": "private schools",
-=======
     "highschool": "high schools",
     "middleschool": "middle schools",
     "elementaryschool": "elementary schools",
     "primaryschool": "primary schools",
     "publicschool": "public schools",
     "privateschool": "private schools",
->>>>>>> a13118e7
     "school": "schools",
 }
 
