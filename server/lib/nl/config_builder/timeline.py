--- conflicted
+++ resolved
@@ -27,10 +27,6 @@
 import server.lib.nl.fulfillment.types as types
 
 
-<<<<<<< HEAD
-# Get facet id to use (use a facet id that has data for the sv).
-# Do this only if a date is specified.
-=======
 # set the line tile spec field. Only set this if there is a date_range
 def _set_line_tile_spec(date_range: types.Date, line_tile_spec: LineTileSpec):
   if not date_range:
@@ -40,8 +36,8 @@
   line_tile_spec.end_date = end_date
 
 
-# Get facet id to use
->>>>>>> 69c7ed9a
+# Get facet id to use (use a facet id that has data for the sv).
+# Do this only if a date is specified.
 def _get_facet_id(sv: str, date: types.Date, cv: ChartVars) -> str:
   if not date:
     return ''
