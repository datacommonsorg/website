--- conflicted
+++ resolved
@@ -204,14 +204,10 @@
                                                    single_date, date_range):
           continue
         num_obs = facet_data.get('obsCount', 0)
-<<<<<<< HEAD
         if sv not in existing_svs:
           existing_svs[sv] = {}
-        existing_svs[sv][pl] = facet_id
-=======
         facet_metadata['facetId'] = facet_id
-        existing_svs[sv] = facet_metadata
->>>>>>> 1fd82593
+        existing_svs[sv][pl] = facet_metadata
         if sv not in existsv2places:
           existsv2places[sv] = {}
         existsv2places[sv][pl] = (num_obs == 1)
