--- conflicted
+++ resolved
@@ -494,15 +494,7 @@
 
 
 def get_child_topics(topics: List[str]):
-<<<<<<< HEAD
   children = _property_values(topics, 'relevantVariable')
-=======
-  if not topics:
-    return []
-  children = fetch.raw_property_values(nodes=topics,
-                                       prop='relevantVariable',
-                                       out=True)
->>>>>>> d103199d
   resp = []
   for ids in children.values():
     for ids in ids:
