--- conflicted
+++ resolved
@@ -135,17 +135,13 @@
         stat_var_spec_map = _single_place_multiple_var_timeline_block(
             column, cspec.places[0], cspec.svs, sv2name, sv2unit, cspec.attr)
       else:
-<<<<<<< HEAD
         if len(cspec.places) > 1:
           stat_var_spec_map = _multiple_place_single_var_timeline_block(
               column, cspec.places, cspec.svs[0], sv2name)
         else:
           stat_var_spec_map = _single_place_single_var_timeline_block(
-              column, cspec.places[0], cspec.svs[0], sv2name, cspec.attr)
-=======
-        stat_var_spec_map = _single_place_single_var_timeline_block(
-            column, cspec.places[0], cspec.svs[0], sv2name, sv2unit, cspec.attr)
->>>>>>> 8f75221e
+              column, cspec.places[0], cspec.svs[0], sv2name,
+              sv2unit, cspec.attr)
 
     elif cspec.chart_type == ChartType.BAR_CHART:
       _, column = builder.new_chart(cspec.attr)
