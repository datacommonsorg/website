# Copyright 2023 Google LLC
#
# Licensed under the Apache License, Version 2.0 (the "License");
# you may not use this file except in compliance with the License.
# You may obtain a copy of the License at
#
#      http://www.apache.org/licenses/LICENSE-2.0
#
# Unless required by applicable law or agreed to in writing, software
# distributed under the License is distributed on an "AS IS" BASIS,
# WITHOUT WARRANTIES OR CONDITIONS OF ANY KIND, either express or implied.
# See the License for the specific language governing permissions and
# limitations under the License.
"""Heuristics based detector"""

import logging
from typing import Dict

from server.lib.explore import params
from server.lib.explore.params import QueryMode
import server.lib.nl.common.counters as ctr
from server.lib.nl.detection import heuristic_classifiers
from server.lib.nl.detection import place
from server.lib.nl.detection import utils as dutils
from server.lib.nl.detection import variable
from server.lib.nl.detection.types import ActualDetectorType
from server.lib.nl.detection.types import ClassificationType
from server.lib.nl.detection.types import Detection
from server.lib.nl.detection.types import NLClassifier
from server.lib.nl.detection.types import SimpleClassificationAttributes


<<<<<<< HEAD
def detect(orig_query: str, cleaned_query: str, index_type: str,
           query_detection_debug_logs: Dict, mode: str,
           counters: ctr.Counters) -> Detection:
  place_detection = place.detect_from_query_dc(orig_query,
                                               query_detection_debug_logs)
=======
def detect(place_detector_type: PlaceDetectorType,
           orig_query: str,
           cleaned_query: str,
           index_type: str,
           query_detection_debug_logs: Dict,
           mode: str,
           counters: ctr.Counters,
           allow_triples: bool = False) -> Detection:
  if place_detector_type == PlaceDetectorType.DC:
    place_detection = place.detect_from_query_dc(orig_query,
                                                 query_detection_debug_logs,
                                                 allow_triples)
  else:
    place_detection = place.detect_from_query_ner(cleaned_query, orig_query,
                                                  query_detection_debug_logs,
                                                  allow_triples)
>>>>>>> ff148069

  query = place_detection.query_without_place_substr

  # Step 3: find query classifiers.
  classifications = [
      heuristic_classifiers.ranking(query),
      heuristic_classifiers.comparison(query),
      heuristic_classifiers.containedin(query),
      heuristic_classifiers.superlative_type(query),
      heuristic_classifiers.time_delta(query),
      heuristic_classifiers.event(query),
      heuristic_classifiers.general(query, ClassificationType.OVERVIEW,
                                    "Overview"),
      heuristic_classifiers.quantity(query, counters),
      heuristic_classifiers.correlation(query),
      heuristic_classifiers.general(query,
                                    ClassificationType.ANSWER_PLACES_REFERENCE,
                                    "AnswerPlacesReference"),
      heuristic_classifiers.general(query, ClassificationType.PER_CAPITA,
                                    "PerCapita"),
      heuristic_classifiers.date(query, counters),
  ]

  if mode == QueryMode.STRICT:
    classifications.append(heuristic_classifiers.detailed_action(query))
    classifications.append(
        heuristic_classifiers.general(query, ClassificationType.TEMPORAL,
                                      "Temporal"))

  # Set the Classifications list.
  classifications = [c for c in classifications if c is not None]

  if not classifications:
    # if not classification is found, it should default to UNKNOWN (not SIMPLE)
    classifications.append(
        NLClassifier(type=ClassificationType.UNKNOWN,
                     attributes=SimpleClassificationAttributes()))

  # Step 4: Identify the SV matched based on the query.
  sv_threshold = params.sv_threshold(mode)
  svs_scores_dict = dutils.empty_svs_score_dict()
  sv_detection_query = dutils.remove_date_from_query(query, classifications)
  skip_topics = mode == params.QueryMode.TOOLFORMER
  try:
    svs_scores_dict = variable.detect_svs(
        sv_detection_query, index_type,
        query_detection_debug_logs["query_transformations"], sv_threshold,
        skip_topics)
  except ValueError as e:
    logging.info(e)
    logging.info("Using an empty svs_scores_dict")
  # Set the SVDetection.
  sv_detection = dutils.create_sv_detection(sv_detection_query, svs_scores_dict,
                                            sv_threshold, allow_triples)

  return Detection(original_query=orig_query,
                   cleaned_query=cleaned_query,
                   places_detected=place_detection,
                   svs_detected=sv_detection,
                   classifications=classifications,
                   detector=ActualDetectorType.Heuristic)<|MERGE_RESOLUTION|>--- conflicted
+++ resolved
@@ -30,30 +30,15 @@
 from server.lib.nl.detection.types import SimpleClassificationAttributes
 
 
-<<<<<<< HEAD
-def detect(orig_query: str, cleaned_query: str, index_type: str,
-           query_detection_debug_logs: Dict, mode: str,
-           counters: ctr.Counters) -> Detection:
-  place_detection = place.detect_from_query_dc(orig_query,
-                                               query_detection_debug_logs)
-=======
-def detect(place_detector_type: PlaceDetectorType,
-           orig_query: str,
+def detect(orig_query: str,
            cleaned_query: str,
            index_type: str,
            query_detection_debug_logs: Dict,
            mode: str,
            counters: ctr.Counters,
            allow_triples: bool = False) -> Detection:
-  if place_detector_type == PlaceDetectorType.DC:
-    place_detection = place.detect_from_query_dc(orig_query,
-                                                 query_detection_debug_logs,
-                                                 allow_triples)
-  else:
-    place_detection = place.detect_from_query_ner(cleaned_query, orig_query,
-                                                  query_detection_debug_logs,
-                                                  allow_triples)
->>>>>>> ff148069
+  place_detection = place.detect_from_query_dc(orig_query,
+                                               query_detection_debug_logs)
 
   query = place_detection.query_without_place_substr
 
