--- conflicted
+++ resolved
@@ -86,13 +86,8 @@
   try:
     sv_detection_result = variable.detect_vars(
         sv_detection_query, index_type, counters,
-<<<<<<< HEAD
-        query_detection_debug_logs["query_transformations"], sv_threshold,
+        query_detection_debug_logs["query_transformations"], sv_threshold_bump,
         reranker, skip_topics)
-=======
-        query_detection_debug_logs["query_transformations"], sv_threshold_bump,
-        rerank_fn, skip_topics)
->>>>>>> b57c0da6
   except ValueError as e:
     counters.err('detect_vars_value_error', {
         'q': sv_detection_query,
