--- conflicted
+++ resolved
@@ -50,21 +50,7 @@
 # For `hybrid` detection, it first calls Heuristic detector, and
 # based on `need_llm()`, decides to call the LLM detector.
 #
-<<<<<<< HEAD
-def detect(
-    detector_type: str,
-    original_query: str,
-    no_punct_query: str,
-    prev_utterance: Utterance,
-    embeddings_index_type: str,
-    llm_api_type: LlmApiType,
-    query_detection_debug_logs: Dict,
-    mode: str,
-    counters: Counters,
-) -> types.Detection:
-=======
 def detect(detector_type: str,
-           place_detector_type: PlaceDetectorType,
            original_query: str,
            no_punct_query: str,
            prev_utterance: Utterance,
@@ -74,7 +60,6 @@
            mode: str,
            counters: Counters,
            allow_triples: bool = False) -> types.Detection:
->>>>>>> ff148069
   #
   # In the absence of the PALM API key, fallback to heuristic.
   #
@@ -101,20 +86,11 @@
   #
   # Heuristic detection.
   #
-<<<<<<< HEAD
   heuristic_detection = heuristic_detector.detect(original_query,
                                                   no_punct_query,
                                                   embeddings_index_type,
                                                   query_detection_debug_logs,
-                                                  mode, counters)
-=======
-  heuristic_detection = heuristic_detector.detect(place_detector_type,
-                                                  original_query,
-                                                  no_punct_query,
-                                                  embeddings_index_type,
-                                                  query_detection_debug_logs,
                                                   mode, counters, allow_triples)
->>>>>>> ff148069
   if detector_type == RequestedDetectorType.Heuristic.value:
     return heuristic_detection
 
