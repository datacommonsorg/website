--- conflicted
+++ resolved
@@ -77,12 +77,6 @@
   # LLM Detection.
   #
   if detector_type == RequestedDetectorType.LLM.value:
-<<<<<<< HEAD
-    llm_detection = llm_detector.detect(original_query, prev_utterance,
-                                        embeddings_index_type, llm_api_type,
-                                        query_detection_debug_logs, mode,
-                                        counters, reranker, allow_triples)
-=======
     llm_detection = llm_detector.detect(
         query=original_query,
         prev_utterance=prev_utterance,
@@ -90,28 +84,22 @@
         query_detection_debug_logs=query_detection_debug_logs,
         mode=mode,
         ctr=counters,
-        rerank_fn=rerank_fn,
+        reranker=reranker,
         allow_triples=allow_triples)
->>>>>>> 13de6849
     return llm_detection
 
   #
   # Heuristic detection.
   #
   heuristic_detection = heuristic_detector.detect(
-<<<<<<< HEAD
-      original_query, no_punct_query, embeddings_index_type,
-      query_detection_debug_logs, mode, counters, reranker, allow_triples)
-=======
       orig_query=original_query,
       cleaned_query=no_punct_query,
       index_type=embeddings_index_type,
       query_detection_debug_logs=query_detection_debug_logs,
       mode=mode,
       counters=counters,
-      rerank_fn=rerank_fn,
+      reranker=reranker,
       allow_triples=allow_triples)
->>>>>>> 13de6849
   if detector_type == RequestedDetectorType.Heuristic.value:
     return heuristic_detection
 
@@ -134,12 +122,6 @@
       counters.err('info_llm_blocked', '')
       return None
 
-<<<<<<< HEAD
-  llm_detection = llm_detector.detect(original_query, prev_utterance,
-                                      embeddings_index_type, llm_api_type,
-                                      query_detection_debug_logs, mode,
-                                      counters, reranker, allow_triples)
-=======
   llm_detection = llm_detector.detect(
       query=original_query,
       prev_utterance=prev_utterance,
@@ -147,9 +129,8 @@
       query_detection_debug_logs=query_detection_debug_logs,
       mode=mode,
       ctr=counters,
-      rerank_fn=rerank_fn,
+      reranker=reranker,
       allow_triples=allow_triples)
->>>>>>> 13de6849
   if not llm_detection:
     counters.err('info_llm_blocked', '')
     return None
