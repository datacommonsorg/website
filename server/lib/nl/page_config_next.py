--- conflicted
+++ resolved
@@ -494,16 +494,13 @@
       top_event.event_type_key = event_id
       top_event.display_prop.append('name')
       top_event.show_start_date = True
-<<<<<<< HEAD
       top_event.show_end_date = True
   else:
     tile.type = Tile.DISASTER_EVENT_MAP
     tile.disaster_event_map_tile_spec.event_type_keys.append(event_id)
-=======
   tile = block.columns.add().tiles.add()
   tile.type = Tile.DISASTER_EVENT_MAP
   tile.disaster_event_map_tile_spec.event_type_keys.append(event_id)
->>>>>>> 1dc0f980
 
 
 def _maybe_copy_top_event(event_id, block, tile, event_config):
