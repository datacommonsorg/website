--- conflicted
+++ resolved
@@ -44,8 +44,6 @@
     EventType.WETBULB: "wetbulb",
 }
 
-<<<<<<< HEAD
-
 class PageConfigBuilder:
 
   def __init__(self, uttr):
@@ -94,8 +92,6 @@
       self.category.blocks.append(self.block)
       self.block = None
 
-=======
->>>>>>> 462bbad0
 
 #
 # Given an Utterance, build the final Chart config proto.
@@ -124,34 +120,11 @@
     logging.warning("Error building category description", err)
 
   # Build chart blocks
-<<<<<<< HEAD
-=======
-  prev_block_id = -1
-  block = None
-  column = None
-  ignore_block_id_check = False
-  # TODO: Unlike other shapes, ranking always has a chart-spec per block.
-  if uttr.query_type == ClassificationType.RANKING and utils.get_contained_in_type(
-      uttr):
-    ignore_block_id_check = True
->>>>>>> 462bbad0
   for cspec in uttr.rankedCharts:
     if not cspec.places:
       continue
     stat_var_spec_map = {}
 
-<<<<<<< HEAD
-=======
-    # Handle new block and column creation.
-    block_id = cspec.attr['block_id']
-    if block_id != prev_block_id or ignore_block_id_check:
-      if block:
-        category.blocks.append(block)
-      block = Block()
-      column = block.columns.add()
-      prev_block_id = block_id
-
->>>>>>> 462bbad0
     # Call per-chart handlers.
     if cspec.chart_type == ChartType.PLACE_OVERVIEW:
       place = cspec.places[0]
@@ -177,20 +150,14 @@
     elif cspec.chart_type == ChartType.MAP_CHART:
       if not _is_map_or_ranking_compatible(cspec):
         continue
-<<<<<<< HEAD
       for sv in cspec.svs:
         _, column = builder.new_chart(cspec.attr)
         stat_var_spec_map.update(
             _map_chart_block(column, sv, sv2name, cspec.attr))
-=======
-      stat_var_spec_map = _map_chart_block(column, cspec.svs[0], sv2name,
-                                           cspec.attr)
->>>>>>> 462bbad0
 
     elif cspec.chart_type == ChartType.RANKING_CHART:
       if not _is_map_or_ranking_compatible(cspec):
         continue
-<<<<<<< HEAD
       pri_place = cspec.places[0]
       for idx, sv in enumerate(cspec.svs):
         block, column = builder.new_chart(cspec.attr)
@@ -212,21 +179,6 @@
           stat_var_spec_map.update(
               _ranking_chart_block_pc(column, pri_place, sv, sv2name,
                                       cspec.attr))
-=======
-      pri_sv = cspec.svs[0]
-      pri_place = cspec.places[0]
-      stat_var_spec_map = {}
-      stat_var_spec_map.update(
-          _ranking_chart_block_nopc(column, pri_place, pri_sv, sv2name,
-                                    cspec.attr))
-      if cspec.attr['include_percapita'] and _should_add_percapita(pri_sv):
-        category.blocks.append(block)
-        block = Block()
-        column = block.columns.add()
-        stat_var_spec_map.update(
-            _ranking_chart_block_pc(column, pri_place, pri_sv, sv2name,
-                                    cspec.attr))
->>>>>>> 462bbad0
     elif cspec.chart_type == ChartType.SCATTER_CHART:
       _, column = builder.new_chart(cspec.attr)
       stat_var_spec_map = _scatter_chart_block(column, cspec.places[0],
