--- conflicted
+++ resolved
@@ -196,23 +196,14 @@
   if sample_child_place:
     all_places.append(sample_child_place)
 
-<<<<<<< HEAD
-  sv_existence = None
-  if all_svs and all_places:
-    sv_existence = dc.observation_existence(all_svs, all_places)
-=======
   if not all_svs:
     logging.info("No SVs to use for existence.")
     return chart_spec, selected_svs, extended_svs
 
   sv_existence = dc.observation_existence(all_svs, all_places)
->>>>>>> 916bd455
   for sv in all_svs:
-    for place in all_places:
-      exists = True
-      if sv_existence:
-        exists = sv_existence['variable'][sv]['entity'].get(place, False)
-      if not exists:
+    for place, exist in sv_existence['variable'][sv]['entity'].items():
+      if not exist:
         continue
       if place == main_place_dcid:
         chart_spec.main.svs.append(sv)
