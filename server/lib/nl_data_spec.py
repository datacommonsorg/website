--- conflicted
+++ resolved
@@ -56,6 +56,7 @@
   primary_sv: str
   primary_sv_siblings: List[str]
   use_context_sv: bool
+  context_sv: str
   context_place: Place
 
 
@@ -207,6 +208,7 @@
                        primary_sv="",
                        primary_sv_siblings=[],
                        use_context_sv=False,
+                       context_sv=context_sv,
                        context_place=None)
 
   if context:
@@ -252,14 +254,7 @@
 
   # Find the first sv, it may not have data for main place
   # But this logic might change.
-<<<<<<< HEAD
-  if len(data_spec.main_place_spec.svs) > 0:
-    data_spec.primary_sv = data_spec.main_place_spec.svs[0]
-    data_spec.primary_sv_siblings = data_spec.extended_sv_map[
-        data_spec.primary_sv]
-=======
   data_spec.primary_sv_siblings = data_spec.extended_sv_map[
       data_spec.primary_sv]
->>>>>>> 6b75944f
 
   return data_spec