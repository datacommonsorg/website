--- conflicted
+++ resolved
@@ -228,12 +228,7 @@
   # But this logic might change.
   if data_spec.main_place_spec.svs:
     data_spec.primary_sv = data_spec.main_place_spec.svs[0]
-<<<<<<< HEAD
-    data_spec.primary_sv_siblings = data_spec.extended_sv_map[
-        data_spec.primary_sv]
-=======
     data_spec.primary_sv_siblings = data_spec.extended_sv_map.get(
         data_spec.primary_sv, [])
->>>>>>> d3e1f6d7
 
   return data_spec