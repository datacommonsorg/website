--- conflicted
+++ resolved
@@ -430,14 +430,9 @@
 
   # Parse response into a structured dictionary
   result: Dict[str, Dict[str, List[str]]] = {}
-<<<<<<< HEAD
-  for node in nodes:
-    resp_node_arcs = resp.get('data', {}).get(node).get('arcs', {})
-=======
   resp_data = resp.get('data', {})
   for node in nodes:
     resp_node_arcs = resp_data.get(node).get('arcs', {})
->>>>>>> 98ff7cf0
     result[node] = {}
     for prop in props:
       prop_nodes = resp_node_arcs.get(prop, {}).get('nodes', [])
