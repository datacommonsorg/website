--- conflicted
+++ resolved
@@ -95,26 +95,14 @@
     return False
 
 
-<<<<<<< HEAD
-def cache_and_log_mixer_response_id(timeout=300,
-                             query_string=False,
-                             make_cache_key=None,
-                             unless=False):
-=======
 def cache_and_log_mixer_usage(timeout: int = 300,
                               query_string: bool = False,
                               make_cache_key: Optional[Callable] = None,
                               unless: Callable = None) -> Callable:
->>>>>>> 5696a879
   """
   Decorator that memoizes a function's result and logs mixer response IDs.
 
   The Mixer usage logs can't track usage from the website cache, so this decorator
-<<<<<<< HEAD
-  wraps cache.cached and logs mixer response IDs (IDs unique to each mixer response) which is 
-  ingested in GCP cloud logging and incoroporated into the usage logs.
-
-=======
   wraps cache.cached and logs mixer response IDs (IDs unique to each mixer response) which are 
   ingested in GCP cloud logging and incoroporated into the usage logs.
 
@@ -123,7 +111,6 @@
   and `filter_chart_config_for_data_existence` in the place page, for example, that make mixer calls
   to check if data exists, but these results aren't meaningfully shown to users so we don't log them.
 
->>>>>>> 5696a879
   Args:
     timeout (int): The cache timeout in seconds.
     query_string (bool): Whether to include the query string in the cache key.
@@ -150,20 +137,12 @@
   return decorator
 
 
-<<<<<<< HEAD
-def memoize_and_log_mixer_response_id(timeout=300, unless=False):
-  """
-  Decorator that memoizes a function's result and logs Mixer response IDs.
-
-  This decorator is similar to `cache_and_log_mixer_response_id` but uses
-=======
 def memoize_and_log_mixer_usage(timeout: int = 300,
                                 unless: Callable = None) -> Callable:
   """
   Decorator that memoizes a function's result and logs Mixer response IDs.
 
   This decorator is similar to `cache_and_log_mixer_usage` but uses
->>>>>>> 5696a879
   `cache.memoize` instead of `cache.cached`.
 
   Args:
@@ -187,39 +166,22 @@
   return decorator
 
 
-<<<<<<< HEAD
-def log_mixer_response_id(result):
-=======
 def log_mixer_response_id(result: dict) -> None:
->>>>>>> 5696a879
   """Extracts and logs Mixer response IDs from a function's result.
 
   If an error occurs during logging, a warning
   is logged. Note that it is expected in some cases for the result
   to not have a mixer response ID because the IDs are only found on `v2/observation`
   endpoint calls, and certain cached functions like `get` and `post` are 
-<<<<<<< HEAD
-  hit by other calls as well.
-=======
   used by other endpoints as well.
->>>>>>> 5696a879
 
   Args:
     result (dict): A cached result that may contain mixer response IDs.
   """
-<<<<<<< HEAD
-  print("reaching logger!")
-  try:
-    log_payload = {
-        "message": "Website cache mixer usage",
-    }
-    # print("Result: ", result)
-=======
   try:
     log_payload = {
         "message": "Mixer responses used in the website cache",
     }
->>>>>>> 5696a879
     ids = result.get("mixerResponseIds")
     if ids:
       log_payload["mixer_response_ids"] = ids
@@ -228,21 +190,9 @@
     logger.info(f"Error logging the mixer response ID for result {result}: {e}")
 
 
-<<<<<<< HEAD
-def _cache_wrapper(fn, cached_fn):
-  """Wraps a cached or memoized function to log Mixer response IDs.
-
-  This internal helper function takes an original function (`fn`) and its
-  cached/memoized version (`cached_fn`). It executes `cached_fn` to get the
-  result, then calls `log_mixer_response_id` to extract and log any Mixer response
-  IDs present in the result. This ensures that even cached responses contribute
-  to Mixer usage logging.
-
-=======
 def _cache_wrapper(fn: Callable, cached_fn: Callable) -> Callable:
   """Wraps a cached or memoized function to log Mixer response IDs.
 
->>>>>>> 5696a879
   Args:
     fn (function): The original function being wrapped.
     cached_fn (function): The cached or memoized version of the original
