--- conflicted
+++ resolved
@@ -13,10 +13,7 @@
 # limitations under the License.
 
 import functools
-<<<<<<< HEAD
-=======
 import json
->>>>>>> 837ea9c8
 import logging
 import os
 from pathlib import Path
@@ -28,13 +25,6 @@
 import server.lib.config as lib_config
 import server.lib.redis as lib_redis
 
-<<<<<<< HEAD
-import asyncio
-from functools import wraps
-from flask import Response
-
-=======
->>>>>>> 837ea9c8
 logger = logging.getLogger(__name__)
 
 # _redis_cache is a redis cache client when a redis config is available.
@@ -79,12 +69,6 @@
     cache = _redis_cache
   else:
     cache = Cache(config={'CACHE_TYPE': 'SimpleCache'})
-elif cfg.LOCAL:
-  cache = Cache(
-      config={
-          'CACHE_TYPE': 'FileSystemCache',
-          'CACHE_DIR': os.path.join(Path(__file__).parents[2], '.cache')
-      })
 else:
   # For some instance with fast updated data, we may not want to use memcache.
   cache = Cache(config={'CACHE_TYPE': 'NullCache'})
@@ -109,90 +93,6 @@
     # Any error should default to False to preserve normal caching behavior
     return False
 
-<<<<<<< HEAD
-# todo; rename cached_fn to fn when logging key is removed
-def _cache_wrapper(fn, cached_fn, get_logging_key_fn):
-  @functools.wraps(fn)
-  def wrapper(*args, **kwargs):
-      result = cached_fn(*args, **kwargs)
-
-      key = get_logging_key_fn(fn, *args, **kwargs)
-      res = cache.get(key)
-      is_hit = res is not None
-
-      try:
-          log_request_id(result, is_hit)
-      except Exception as e:
-          logger.warning(f"Error logging response for {fn.__name__}: {e}")
-
-      return result
-  return wrapper
-
-
-# memoize_and_log_response_id
-def cache_and_log(timeout=300, query_string=False, make_cache_key=None, unless=False):
-  """
-  Wraps cache.cached and runs a logging function on the
-  final result, regardless of cache status.
-  """
-  def decorator(fn):
-      def get_logging_key(fn, *args, **kwargs):
-        # if a custom key function is provided, use it
-        if make_cache_key:
-          key = make_cache_key()
-        else:
-          # Otherwise, use the default cache key maker
-          key = cache._memoize_make_cache_key()(fn, *args, **kwargs)
-        # If query_string is True, append the request query string to the key
-        if query_string:
-          # Make sure the request is available in context for query_string
-          if request:
-            return key + request.query_string.decode('utf-8')
-        return key
-
-      # create the memoized version of the function 
-      cached_fn = cache.cached(timeout=timeout, query_string=query_string, make_cache_key=make_cache_key, unless=unless)(fn)
-
-      return _cache_wrapper(fn, cached_fn, get_logging_key)
-  return decorator
-
-def memoize_and_log(timeout=300, make_cache_key=None, unless=False):
-  """
-  Wraps cache.memoize and runs a logging function on the
-  final result, regardless of cache status.
-  """
-  def decorator(fn):
-      def get_logging_key(fn, *args, **kwargs):
-        # if a custom key function is provided, use it
-        if make_cache_key:
-          key = make_cache_key()
-        else:
-          # Otherwise, use the default cache key maker
-          key = cache._memoize_make_cache_key()(fn, *args, **kwargs)
-        return key
-
-      # create the memoized version of the function 
-      memoized_fn = cache.memoize(timeout=timeout, unless=unless)(fn)
-
-      return _cache_wrapper(fn, memoized_fn, get_logging_key)
-  return decorator
-
-
-def log_request_id(result, is_hit):
-      print("hitting logger!")
-      try:
-        unique_id = result.get("requestId")
-        # TODO: these should all be logged as lists for consistency
-        if unique_id:
-          logger.info(f"Cache hit for ID {unique_id}") if is_hit else logger.info(f"Cache miss for ID {unique_id}")
-        else:
-          # more than one ID, for higher-level functions that make multiple mixer requests
-          ids = result.get("requestIds")
-          if ids:
-            logger.info(f"Cache hit for IDs {ids}")
-      except Exception as e:
-        logger.info(f"Cache hit for IDs {unique_id}") if is_hit else logger.info(f"Cache miss for IDs {unique_id}")
-=======
 
 def cache_and_log_request_id(timeout=300,
                              query_string=False,
@@ -266,5 +166,4 @@
 
     return result
 
-  return wrapper
->>>>>>> 837ea9c8
+  return wrapper