# Copyright 2022 Google LLC
#
# Licensed under the Apache License, Version 2.0 (the "License");
# you may not use this file except in compliance with the License.
# You may obtain a copy of the License at
#
#      http://www.apache.org/licenses/LICENSE-2.0
#
# Unless required by applicable law or agreed to in writing, software
# distributed under the License is distributed on an "AS IS" BASIS,
# WITHOUT WARRANTIES OR CONDITIONS OF ANY KIND, either express or implied.
# See the License for the specific language governing permissions and
# limitations under the License.
"""Data Commons NL Interface routes"""

import os
import logging
import json

import flask
from flask import Blueprint, current_app, render_template, escape, request
from google.protobuf.json_format import MessageToJson
from lib.nl.nl_detection import ClassificationType, ContainedInPlaceType, Detection, NLClassifier, Place, PlaceDetection, SVDetection, SimpleClassificationAttributes
from typing import Dict, Union
import requests

import services.datacommons as dc
import lib.nl.nl_data_spec as nl_data_spec
import lib.nl.nl_page_config as nl_page_config
<<<<<<< HEAD
import lib.nl.nl_variable as nl_variable
=======
import lib.nl.nl_utils as nl_utils
>>>>>>> be73426f

bp = Blueprint('nl', __name__, url_prefix='/nl')

MAPS_API = "https://maps.googleapis.com/maps/api/place/textsearch/json?"
FIXED_PREFIXES = ['md=', 'mq=', 'st=', 'mp=', 'pt=']
FIXED_PROPS = set([p[:-1] for p in FIXED_PREFIXES])

COSINE_SIMILARITY_CUTOFF = 0.4


def _get_preferred_type(types):
  for t in ['Country', 'State', 'County', 'City']:
    if t in types:
      return t
  return sorted(types)[0]


def _sv_definition_name_maps(svgs_info, svs_list):
  sv2definition = {}
  sv2name = {}
  for svgi in svgs_info:
    if 'info' not in svgi:
      continue
    if 'childStatVars' not in svgi['info']:
      continue
    child_svs = svgi['info']['childStatVars']
    for svi in child_svs:
      if 'id' not in svi:
        continue
      if 'definition' in svi:
        sv2definition[svi['id']] = svi['definition']
      if 'displayName' in svi:
        sv2name[svi['id']] = svi['displayName']

  # Get any missing SV Names
  sv_names_api = dc.property_values(svs_list, 'name')
  sv2name.update({p: v[0] for p, v in sv_names_api.items()})

  return {"sv2definition": sv2definition, "sv2name": sv2name}


def _caps(e):
  return e[0].upper() + e[1:]


def _caps_list(list):
  return [_caps(e) for e in list]


def _bucket_to_name(key):
  parts = key.split(',')
  # Drilldown by <P> for <PopType> [<statType>] <MeasuredProp>: <V1>, <V2>, ...
  pv = {part.split('=')[0]: part.split('=')[1] for part in parts}

  end_parts = []
  prefix = ""
  for p, v in pv.items():
    if p in FIXED_PROPS:
      continue
    if not v:
      prefix = "Drilldown by " + _caps(p) + " for '"
    else:
      end_parts.append(v)

  mid_parts = [pv['pt']]
  if 'st' in pv:
    mid_parts.append(pv['st'].replace('Value', ''))
  mid_parts.append(pv['mp'])

  result = prefix + " ".join(_caps_list(mid_parts))
  if end_parts:
    result += ': ' + ', '.join(sorted(_caps_list(end_parts)))
  result += "'"

  # Some fixups
  return result.replace('Person Count', 'Population')


# Returns a map of buckets.  The key is SV definition without V, and value is
# the missing V.
def _get_buckets(defn):
  parts = defn.split(',')
  fixed_parts = []
  cpv_parts = []
  for part in parts:
    if any([part.startswith(p) for p in FIXED_PREFIXES]):
      fixed_parts.append(part)
    else:
      cpv_parts.append(part)
  fixed_prefix = ','.join(fixed_parts)
  if not cpv_parts:
    return {fixed_prefix: ""}

  buckets = {}
  for rpv in cpv_parts:
    parts = [fixed_prefix]
    v_only = ""
    for opv in cpv_parts:
      if rpv == opv:
        # P only
        p_only, v_only = rpv.split('=')
        parts.append(p_only + '=')
      else:
        parts.append(opv)
    buckets[','.join(parts)] = v_only
  return buckets


def _chart_config(place_dcid, main_place_type, main_place_name,
                  child_places_type, highlight_svs, sv2name, peer_buckets):
  # TODO: temporarility disable child places charts before they can be handled
  # gracefully. Right now each query incurs hundreds of single place API call,
  # which should be replaced by "withInPlace" API call. This spams the logs and
  # makes the loading slow.
  child_places_type = ""
  #@title
  chart_config = {'metadata': {'place_dcid': [place_dcid]}}

  if child_places_type:
    chart_config['metadata']['contained_place_types'] = {
        main_place_type: child_places_type
    }

  added_buckets = set()
  sv4spec = set()

  blocks = []
  for sv in highlight_svs:
    tiles = []

    tiles.append({
        'title': sv2name[sv] + ': historical',
        'type': 'LINE',
        'stat_var_key': [sv]
    })

    if child_places_type:
      tiles.append({
          'title': sv2name[sv] + ': places within ' + main_place_name,
          'type': 'MAP',
          'stat_var_key': [sv]
      })

      tiles.append({
          'title': sv2name[sv] + ': rankings within ' + main_place_name,
          'type': 'RANKING',
          'stat_var_key': [sv],
          'ranking_tile_spec': {
              'show_highest': True,
              'show_lowest': True
          }
      })

    # If the highlight SV is part of an SV peer-group, add it ahead of others.
    for key, svs in peer_buckets.items():
      if sv not in svs:
        continue
      if key in added_buckets:
        continue

      sv_list = list(svs)
      # Consider if this should be bar or time-series?
      tiles.append({
          'title': _bucket_to_name(key),
          'type': 'LINE',
          'stat_var_key': sv_list
      })
      added_buckets.add(key)
      sv4spec.update(sv_list)
      # TODO: add CLUSTERED_BAR

    blocks.append({'title': sv2name[sv], 'columns': [{'tiles': tiles}]})
    sv4spec.add(sv)

  for key, svs in peer_buckets.items():
    if key in added_buckets:
      continue
    tile = {
        'title': _bucket_to_name(key),
        'type': 'BAR',
        'stat_var_key': list(svs)
    }
    blocks.append({
        'title': _bucket_to_name(key) + ' in ' + main_place_name,
        'columns': [{
            'tiles': [tile]
        }]
    })
    added_buckets.add(key)
    sv4spec.update(list(svs))
    # TODO: add CLUSTERED_BAR when supported

  sv_specs = {}
  for sv in sv4spec:
    sv_specs[sv] = {'stat_var': sv, 'name': sv2name[sv]}

  chart_config['categories'] = [{
      'title': 'Search Results',
      'blocks': blocks,
      'stat_var_spec': sv_specs
  }]

  return chart_config


def _get_svg_info(entities, svg_dcids):
  result = dc.get_variable_group_info(svg_dcids, entities)
  if isinstance(result, dict):
    return result
  return {}


def _related_svgs(svs_list, relevant_places):
  # Using PropertyValues (memberOf) and VariableGroupInfo APIs
  svs_to_svgs = dc.property_values(svs_list, 'memberOf')

  # Get all distinct SVGs and SV under verticals.
  svgs = set()
  sv_under_verticals = set()

  for sv, svg_list in svs_to_svgs.items():
    has_svg = False
    for svg in svg_list:
      svgs.add(svg)
      if '_' in svg:
        has_svg = True
    if not has_svg:
      # This is top-level SV, so we will try getting child SVGs
      sv_under_verticals.add(sv)

  # Get SVG info for all relevant places
  svgs_info = _get_svg_info(relevant_places, list(svgs))
  return svgs_info.get('data', {})


def _peer_buckets(sv2definition, svs_list):
  peer_buckets = {}
  for sv, defn in sv2definition.items():
    keys = _get_buckets(defn)
    for key, cval in keys.items():
      if key not in peer_buckets:
        peer_buckets[key] = {}
      peer_buckets[key][sv] = cval

  # Remove single SV keys and remove groups with result SV
  for bucket_id in list(peer_buckets.keys()):
    if len(peer_buckets[bucket_id]) == 1:
      # With only 1 SV, no point having a bucket
      del peer_buckets[bucket_id]
    elif not any([sv in peer_buckets[bucket_id] for sv in svs_list]):
      # this bucket has no useful SV
      del peer_buckets[bucket_id]

  return peer_buckets


def _maps_place(place_str):
  api_key = current_app.config["MAPS_API_KEY"]
  url_formatted = f"{MAPS_API}input={place_str}&key={api_key}"
  r = requests.get(url_formatted)
  resp = r.json()

  # Return the first "political" place found.
  if "results" in resp:
    for res in resp["results"]:
      if "political" in res["types"]:
        return res
  return {}


def _dc_recon(place_ids):
  resp = dc.resolve_id(place_ids, "placeId", "dcid")
  if "entities" not in resp:
    return {}

  d_return = {}
  for ent in resp["entities"]:
    for out in ent["outIds"]:
      d_return[ent["inId"]] = out
      break

  return d_return


def _remove_places(query, places_found):
  for p_str in places_found:
    # See if the word "in" precedes the place. If so, best to remove it too.
    needle = "in " + p_str
    if needle not in query:
      needle = p_str
    query = query.replace(needle, "")

  # Remove any extra spaces and return.
  return ' '.join(query.split())


def _infer_place_dcid(places_found):
  if not places_found:
    return ""

  place_dcid = ""
  place = _maps_place(places_found[0])
  # If maps API returned a valid place, use the place_id to
  # get the dcid.
  if place and ("place_id" in place):
    place_id = place["place_id"]
    logging.info(f"MAPS API found place with place_id: {place_id}")
    place_ids_map = _dc_recon([place_id])

    if place_id in place_ids_map:
      place_dcid = place_ids_map[place_id]

  logging.info(f"DC API found DCID: {place_dcid}")
  return place_dcid


def _empty_svs_score_dict():
  return {"SV": [], "CosineScore": [], "SV_to_Sentences": {}}


def _result_with_debug_info(data_dict,
                            status,
                            embeddings_build,
                            query_detection: Detection,
                            data_spec=None):
  """Using data_dict and query_detection, format the dictionary response."""
  svs_dict = {
      'SV': query_detection.svs_detected.sv_dcids,
      'CosineScore': query_detection.svs_detected.sv_scores,
      'SV_to_Sentences': query_detection.svs_detected.svs_to_sentences
  }
  svs_to_sentences = query_detection.svs_detected.svs_to_sentences

  if svs_dict is None or not svs_dict:
    svs_dict = _empty_svs_score_dict()

  ranking_classification = "<None>"
  temporal_classification = "<None>"
  contained_in_classification = "<None>"
  correlation_classification = "<None>"
  clustering_classification = "<None>"

  for classification in query_detection.classifications:
    if classification.type == ClassificationType.RANKING:
      ranking_classification = str(classification.attributes.ranking_type)
    elif classification.type == ClassificationType.TEMPORAL:
      temporal_classification = str(classification.type)
    elif classification.type == ClassificationType.CONTAINED_IN:
      contained_in_classification = str(classification.type)
      contained_in_classification = \
          str(classification.attributes.contained_in_place_type)
    elif classification.type == ClassificationType.CORRELATION:
      correlation_classification = str(classification.type)
    elif classification.type == ClassificationType.CLUSTERING:
      clustering_classification = str(classification.type)
      clustering_classification += f". Top two SVs: "
      clustering_classification += f"{classification.attributes.sv_dcid_1, classification.attributes.sv_dcid_2,}. "
      clustering_classification += f"Cluster # 0: {str(classification.attributes.cluster_1_svs)}. "
      clustering_classification += f"Cluster # 1: {str(classification.attributes.cluster_2_svs)}."

  debug_info = {
      "debug": {
          'status':
              status,
          'original_query':
              query_detection.original_query,
          'places_detected':
              query_detection.places_detected.places_found,
          'main_place_dcid':
              query_detection.places_detected.main_place.dcid,
          'main_place_name':
              query_detection.places_detected.main_place.name,
          'query_with_places_removed':
              query_detection.places_detected.query_without_place_substr,
          'sv_matching':
              svs_dict,
          'svs_to_sentences':
              svs_to_sentences,
          'embeddings_build':
              embeddings_build,
          'ranking_classification':
              ranking_classification,
          'temporal_classification':
              temporal_classification,
          'contained_in_classification':
              contained_in_classification,
          'clustering_classification':
              clustering_classification,
          'correlation_classification':
              correlation_classification,
          'data_spec':
              data_spec,
      },
  }
  # Set the context which contains everything except the charts config.
  data_dict.update(debug_info)
  charts_config = data_dict.pop('config', {})
  return {'context': data_dict, 'config': charts_config}


def _detection(orig_query, cleaned_query, embeddings_build,
               recent_context: Union[Dict, None]) -> Detection:
  default_place = "United States"
  using_default_place = False
  using_from_context = False

  model = current_app.config['NL_MODEL']

  # Step 1: find all relevant places and the name/type of the main place found.
  places_found = model.detect_place(cleaned_query)

  if not places_found:
    logging.info("Place detection failed.")

  logging.info("Found places: {}".format(places_found))
  # If place_dcid was already set by the url, skip inferring it.
  place_dcid = request.args.get('place_dcid', '')
  if not place_dcid:
    place_dcid = _infer_place_dcid(places_found)

  # TODO: move this logic away from detection and to the context inheritance.
  # If a valid DCID was was not found or provided, do not proceed.
  # Use the default place only if there was no previous context.
  if not place_dcid:
    place_name_to_use = default_place
    if recent_context:
      place_name_to_use = recent_context.get('place_name')

    place_dcid = _infer_place_dcid([place_name_to_use])
    if place_name_to_use == default_place:
      using_default_place = True
      logging.info(
          f'Could not find a place dcid and there is no previous context. Using the default place: {default_place}.'
      )
      using_default_place = True
    else:
      logging.info(
          f'Could not find a place dcid but there was previous context. Using: {place_name_to_use}.'
      )
      using_from_context = True

  place_types = dc.property_values([place_dcid], 'typeOf')[place_dcid]
  main_place_type = _get_preferred_type(place_types)
  main_place_name = dc.property_values([place_dcid], 'name')[place_dcid][0]

  # Step 2: replace the places in the query sentence with "".
  query = _remove_places(cleaned_query, places_found)

  # Set PlaceDetection.
  place_detection = PlaceDetection(query_original=orig_query,
                                   query_without_place_substr=query,
                                   places_found=places_found,
                                   main_place=Place(dcid=place_dcid,
                                                    name=main_place_name,
                                                    place_type=main_place_type),
                                   using_default_place=using_default_place,
                                   using_from_context=using_from_context)

  # Step 3: Identify the SV matched based on the query.
  svs_scores_dict = _empty_svs_score_dict()
  try:
    svs_scores_dict = model.detect_svs(query, embeddings_build)
  except ValueError as e:
    logging.info(e)
    logging.info("Using an empty svs_scores_dict")

  # Set the SVDetection.
  sv_detection = SVDetection(
      query=query,
      sv_dcids=svs_scores_dict['SV'],
      sv_scores=svs_scores_dict['CosineScore'],
      svs_to_sentences=svs_scores_dict['SV_to_Sentences'])

  # Step 4: find query classifiers.
  ranking_classification = model.heuristic_ranking_classification(query)
  temporal_classification = model.query_classification("temporal", query)
  contained_in_classification = model.query_classification(
      "contained_in", query)
  logging.info(f'Ranking classification: {ranking_classification}')
  logging.info(f'Temporal classification: {temporal_classification}')
  logging.info(f'ContainedIn classification: {contained_in_classification}')

  # Set the Classifications list.
  classifications = []
  if ranking_classification is not None:
    classifications.append(ranking_classification)
  # TODO: reintroduce temporal classification at some point.
  # if temporal_classification is not None:
  #   classifications.append(temporal_classification)
  if contained_in_classification is not None:
    classifications.append(contained_in_classification)

    # Check if the contained in referred to COUNTRY type. If so,
    # and the default location was chosen, then set it to Earth.
    if (place_detection.using_default_place and
        (contained_in_classification.attributes.contained_in_place_type
         == ContainedInPlaceType.COUNTRY)):
      logging.info(
          "Changing detected place to Earth because no place was detected and contained in is about countries."
      )
      place_detection.main_place.dcid = "Earth"
      place_detection.main_place.name = "Earth"
      place_detection.main_place.place_type = "Place"
      place_detection.using_default_place = False

  # Correlation classification
  correlation_classification = model.heuristic_correlation_classification(query)
  logging.info(f'Correlation classification: {correlation_classification}')
  if correlation_classification is not None:
    classifications.append(correlation_classification)

  # Clustering-based different SV detection is only enabled in LOCAL.
  if os.environ.get('FLASK_ENV') == 'local' and svs_scores_dict:
    # Embeddings Indices.
    sv_index_sorted = []
    if 'EmbeddingIndex' in svs_scores_dict:
      sv_index_sorted = svs_scores_dict['EmbeddingIndex']

    # Clustering classification, currently disabled.
    # clustering_classification = model.query_clustering_detection(
    #     embeddings_build, query, svs_scores_dict['SV'],
    #     svs_scores_dict['CosineScore'], sv_index_sorted,
    #     COSINE_SIMILARITY_CUTOFF)
    # logging.info(f'Clustering classification: {clustering_classification}')
    # logging.info(f'Clustering Classification is currently disabled.')
    # if clustering_classification is not None:
    #   classifications.append(clustering_classification)

  if not classifications:
    # Simple Classification simply means:
    # Use the main place and matched SVs. There are no
    # rankings, temporal, contained_in or correlations.
    classifications.append(
        NLClassifier(type=ClassificationType.SIMPLE,
                     attributes=SimpleClassificationAttributes()))

  return Detection(original_query=orig_query,
                   cleaned_query=cleaned_query,
                   places_detected=place_detection,
                   svs_detected=sv_detection,
                   classifications=classifications)


@bp.route('/', strict_slashes=True)
def page():
  if (os.environ.get('FLASK_ENV') == 'production' or
      not current_app.config['NL_MODEL']):
    flask.abort(404)
  return render_template('/nl_interface.html',
                         maps_api_key=current_app.config['MAPS_API_KEY'])


@bp.route('/data', methods=['GET', 'POST'])
def data():
  original_query = request.args.get('q')
  context_history = []
  if request.method == 'POST':
    context_history = request.get_json().get('contextHistory', [])
    logging.info("contextHistory found:")
    logging.info(context_history)

  query = str(escape(nl_utils.remove_punctuations(original_query)))
  embeddings_build = str(escape(request.args.get('build', "combined_all")))
  default_place = "United States"
  res = {'place_type': '', 'place_name': '', 'place_dcid': '', 'config': {}}
  if not query:
    logging.info("Query was empty")
    return _result_with_debug_info(res, "Aborted: Query was Empty.",
                                   embeddings_build,
                                   _detection("", "", embeddings_build))

  # Query detection routine:
  # Returns detection for Place, SVs and Query Classifications.
  recent_context = None
  if context_history:
    recent_context = context_history[-1]
  query_detection = _detection(str(escape(original_query)), query,
                               embeddings_build, recent_context)

  # Get Data Spec
  data_spec = nl_data_spec.compute(query_detection, context_history)
  page_config_pb = nl_page_config.build_page_config(query_detection, data_spec,
                                                    context_history)
  page_config = json.loads(MessageToJson(page_config_pb))

  d = {
      'place_type': query_detection.places_detected.main_place.place_type,
      'place_name': query_detection.places_detected.main_place.name,
      'place_dcid': query_detection.places_detected.main_place.dcid,
      'config': page_config,
  }
  status_str = "Successful"
  if query_detection.places_detected.using_default_place or not data_spec.selected_svs:
    status_str = ""

  if query_detection.places_detected.using_default_place:
    status_str += f'**No Place Found** (using default: {default_place}). '
  elif query_detection.places_detected.using_from_context:
    status_str += f'**No Place Found** (using context: {query_detection.places_detected.main_place.name}). '
  if not data_spec.selected_svs:
    status_str += '**No SVs Found**.'

  return _result_with_debug_info(d, status_str, embeddings_build,
                                 query_detection, data_spec)<|MERGE_RESOLUTION|>--- conflicted
+++ resolved
@@ -27,11 +27,7 @@
 import services.datacommons as dc
 import lib.nl.nl_data_spec as nl_data_spec
 import lib.nl.nl_page_config as nl_page_config
-<<<<<<< HEAD
-import lib.nl.nl_variable as nl_variable
-=======
 import lib.nl.nl_utils as nl_utils
->>>>>>> be73426f
 
 bp = Blueprint('nl', __name__, url_prefix='/nl')
 
