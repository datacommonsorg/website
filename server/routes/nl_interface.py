# Copyright 2022 Google LLC
#
# Licensed under the Apache License, Version 2.0 (the "License");
# you may not use this file except in compliance with the License.
# You may obtain a copy of the License at
#
#      http://www.apache.org/licenses/LICENSE-2.0
#
# Unless required by applicable law or agreed to in writing, software
# distributed under the License is distributed on an "AS IS" BASIS,
# WITHOUT WARRANTIES OR CONDITIONS OF ANY KIND, either express or implied.
# See the License for the specific language governing permissions and
# limitations under the License.
"""Data Commons NL Interface routes"""

import os

import flask
from flask import Blueprint, current_app, render_template, request
from google.protobuf.json_format import MessageToJson, ParseDict
import pandas as pd
<<<<<<< HEAD
import re
import requests
=======

>>>>>>> 5a9a944b
import services.datacommons as dc
from config import subject_page_pb2

bp = Blueprint('nl', __name__, url_prefix='/nl')

MAPS_API = "https://maps.googleapis.com/maps/api/place/textsearch/json?"
FIXED_PREFIXES = ['md=', 'mq=', 'st=', 'mp=', 'pt=']
FIXED_PROPS = set([p[:-1] for p in FIXED_PREFIXES])


def _is_vertical_svg(svg):
  return '_' not in svg


def _get_preferred_type(types):
  for t in ['Country', 'State', 'County', 'City']:
    if t in types:
      return t
  return sorted(types)[0]


def _highlight_svs(sv_df):
  return sv_df[sv_df['CosineScore'] > 0.4]['SV'].values.tolist()


def _filtered_svs_list(sv_df):
  sv_df = sv_df.drop(sv_df[sv_df['CosineScore'] < 0.3].index)
  return sv_df['SV'].values.tolist()


def _sv_definition_name_maps(svgs_info, svs_list):
  sv2definition = {}
  sv2name = {}
  for svgi in svgs_info:
    if 'info' not in svgi:
      continue
    if 'childStatVars' not in svgi['info']:
      continue
    child_svs = svgi['info']['childStatVars']
    for svi in child_svs:
      sv2definition[svi['id']] = svi['definition']
      sv2name[svi['id']] = svi['displayName']

  # Get any missing SV Names
  sv_names_api = dc.property_values(svs_list, 'name')
  sv2name.update({p: v[0] for p, v in sv_names_api.items()})

  return {"sv2definition": sv2definition, "sv2name": sv2name}


def _caps(e):
  return e[0].upper() + e[1:]


def _caps_list(list):
  return [_caps(e) for e in list]


def _bucket_to_name(key):
  parts = key.split(',')
  # Drilldown by <P> for <PopType> [<statType>] <MeasuredProp>: <V1>, <V2>, ...
  pv = {part.split('=')[0]: part.split('=')[1] for part in parts}

  end_parts = []
  prefix = ""
  for p, v in pv.items():
    if p in FIXED_PROPS:
      continue
    if not v:
      prefix = "Drilldown by " + _caps(p) + " for '"
    else:
      end_parts.append(v)

  mid_parts = [pv['pt']]
  if 'st' in pv:
    mid_parts.append(pv['st'].replace('Value', ''))
  mid_parts.append(pv['mp'])

  result = prefix + " ".join(_caps_list(mid_parts))
  if end_parts:
    result += ': ' + ', '.join(sorted(_caps_list(end_parts)))
  result += "'"

  # Some fixups
  return result.replace('Person Count', 'Population')


# Returns a map of buckets.  The key is SV definition without V, and value is
# the missing V.
def _get_buckets(defn):
  parts = defn.split(',')
  fixed_parts = []
  cpv_parts = []
  for part in parts:
    if any([part.startswith(p) for p in FIXED_PREFIXES]):
      fixed_parts.append(part)
    else:
      cpv_parts.append(part)
  fixed_prefix = ','.join(fixed_parts)
  if not cpv_parts:
    return {fixed_prefix: ""}

  buckets = {}
  for rpv in cpv_parts:
    parts = [fixed_prefix]
    v_only = ""
    for opv in cpv_parts:
      if rpv == opv:
        # P only
        p_only, v_only = rpv.split('=')
        parts.append(p_only + '=')
      else:
        parts.append(opv)
    buckets[','.join(parts)] = v_only
  return buckets


def _chart_config(place_dcid, main_place_type, main_place_name,
                  child_places_type, highlight_svs, sv2name, peer_buckets):
  #@title
  chart_config = {}
  chart_config['metadata'] = {
      'place_dcid': [place_dcid],
  }

  if child_places_type:
    chart_config['metadata']['contained_place_types'] = {
        main_place_type: child_places_type
    }

  added_buckets = set()
  sv4spec = set()

  blocks = []
  for sv in highlight_svs:
    tiles = []

    tiles.append({
        'title': sv2name[sv] + ': historical',
        'type': 'LINE',
        'stat_var_key': [sv]
    })

    if child_places_type:
      tiles.append({
          'title': sv2name[sv] + ': places within ' + main_place_name,
          'type': 'MAP',
          'stat_var_key': [sv]
      })

      tiles.append({
          'title': sv2name[sv] + ': rankings within ' + main_place_name,
          'type': 'RANKING',
          'stat_var_key': [sv],
          'ranking_tile_spec': {
              'show_highest': True,
              'show_lowest': True
          }
      })

    # If the highlight SV is part of an SV peer-group, add it ahead of others.
    for key, svs in peer_buckets.items():
      if sv not in svs:
        continue
      if key in added_buckets:
        continue

      sv_list = list(svs)
      # Consider if this should be bar or time-series?
      tiles.append({
          'title': _bucket_to_name(key),
          'type': 'LINE',
          'stat_var_key': sv_list
      })
      added_buckets.add(key)
      sv4spec.update(sv_list)
      # TODO: add CLUSTERED_BAR

    blocks.append({'title': sv2name[sv], 'columns': [{'tiles': tiles}]})
    sv4spec.add(sv)

  for key, svs in peer_buckets.items():
    if key in added_buckets:
      continue
    tile = {
        'title': _bucket_to_name(key),
        'type': 'BAR',
        'stat_var_key': list(svs)
    }
    blocks.append({
        'title': _bucket_to_name(key) + ' in ' + main_place_name,
        'columns': [{
            'tiles': [tile]
        }]
    })
    added_buckets.add(key)
    sv4spec.update(list(svs))
    # TODO: add CLUSTERED_BAR when supported

  sv_specs = {}
  for sv in sv4spec:
    sv_specs[sv] = {'stat_var': sv, 'name': sv2name[sv]}

  chart_config['categories'] = [{
      'title': 'Search Results',
      'blocks': blocks,
      'stat_var_spec': sv_specs
  }]

  return chart_config


def _get_related_places(place_dcid):
  place_page_data = dc.get_landing_page_data(place_dcid, 'Overview', [])
  if isinstance(place_page_data, dict):
    return place_page_data
  return {}


def _get_svg_info(entities, svg_dcids):
  result = dc.get_variable_group_info_bulk(svg_dcids, entities)
  if isinstance(result, dict):
    return result
  return {}


def _related_svgs(svs_list, relevant_places):
  # Using PropertyValues (memberOf) and VariableGroupInfo APIs
  svs_to_svgs = dc.property_values(svs_list, 'memberOf')

  # Get all distinct SVGs and SV under verticals.
  svgs = set()
  sv_under_verticals = set()

  for sv, svg_list in svs_to_svgs.items():
    has_svg = False
    for svg in svg_list:
      svgs.add(svg)
      if '_' in svg:
        has_svg = True
    if not has_svg:
      # This is top-level SV, so we will try getting child SVGs
      sv_under_verticals.add(sv)

  # Get SVG info for all relevant places
  svgs_info = _get_svg_info(relevant_places, list(svgs))['data']
  return svgs_info


def _related_places(dcid):
  # Get related places using Place API
  related_places = _get_related_places(dcid)
  related_places['nearbyPlaces'] += [dcid]
  related_places['similarPlaces'] += [dcid]
  return related_places


def _peer_buckets(sv2definition, svs_list):
  peer_buckets = {}
  for sv, defn in sv2definition.items():
    keys = _get_buckets(defn)
    for key, cval in keys.items():
      if key not in peer_buckets:
        peer_buckets[key] = {}
      peer_buckets[key][sv] = cval

  # Remove single SV keys and remove groups with result SV
  for bucket_id in list(peer_buckets.keys()):
    if len(peer_buckets[bucket_id]) == 1:
      # With only 1 SV, no point having a bucket
      del peer_buckets[bucket_id]
    elif not any([sv in peer_buckets[bucket_id] for sv in svs_list]):
      # this bucket has no useful SV
      del peer_buckets[bucket_id]

  return peer_buckets


<<<<<<< HEAD
def _maps_place(place_str):
  api_key = current_app.config["MAPS_API_KEY"]
  url_formatted = f"{MAPS_API}input={place_str}&key={api_key}"
  r = requests.get(url_formatted)
  resp = r.json()

  # Return the first "political" place found.
  if "results" in resp:
    for res in resp["results"]:
      if "political" in res["types"]:
        return res
  return {}

def _dc_recon(place_ids):
  resp = dc.resolve_id(place_ids, "placeId", "dcid")
  if "entities" not in resp:
    return {}

  d_return = {}
  for ent in resp["entities"]:
    for out in ent["outIds"]:
      d_return[ent["inId"]] = out
      break

  return d_return

@bp.route('/<path:dcid>')
def page(dcid):
=======
@bp.route('/<path:place_dcid>')
def page(place_dcid):
>>>>>>> 5a9a944b
  if os.environ.get('FLASK_ENV') == 'production':
    flask.abort(404)
  model = current_app.config['NL_MODEL']
  query = "people who cannot see in new hampshire"

  # Step 1: find all relevant places and the name/type of the main place found.
  # TODO(jehangiramjad): for now, using tmp_place_dcid. Replace with place detection.
<<<<<<< HEAD
  places_found = model.detect_place(query)
  place_str = ""
  if places_found:
    place_str = places_found[0]
  
  place = _maps_place(place_str)
  place_dcid = ""
  # If maps API returned a valid place, use the place_id to
  # get the dcid.
  if place:
    place_id = place["place_id"]
    place_ids_map = _dc_recon([place_id])

    if place_id in place_ids_map:
      place_dcid = place_ids_map[place_id]

  # If a valid DCID was found, proceed.
  if place_dcid:
    place_types = dc.property_values([place_dcid], 'typeOf')[place_dcid]
    main_place_type = _get_preferred_type(place_types)
    main_place_name = dc.property_values([place_dcid], 'name')[place_dcid][0]

    related_places = _related_places(place_dcid)
    child_places_type = related_places['childPlacesType']
    all_relevant_places = list(
        set(related_places['parentPlaces'] + related_places['nearbyPlaces'] +
            related_places['similarPlaces']))

    # Step 2: replace the places in the query sentence with "".
    for p_str in places_found:
      # See if the word "in" precedes the place. If so, best to remove it too.
      needle = "in " + p_str
      if needle not in query:
        needle = p_str
      query = query.replace(needle, "")
    
    query = re.sub(r'[^\w\s]', '', query)

    # Step 3: Identify the SV matched based on the query.
    svs_df = pd.DataFrame(model.detect_svs(query))

    # Step 4: filter SVs based on scores.
    highlight_svs = _highlight_svs(svs_df)
    relevant_svs = _filtered_svs_list(svs_df)

    # Step 5: get related SVGs and all info.
    svgs_info = _related_svgs(relevant_svs, all_relevant_places)

    # Step 6: get useful sv2name and sv2definitions.
    sv_maps = _sv_definition_name_maps(svgs_info, relevant_svs)
    sv2name = sv_maps["sv2name"]
    sv2definition = sv_maps["sv2definition"]

    # Step 7: Get SVGs into peer buckets.
    peer_buckets = _peer_buckets(sv2definition, relevant_svs)

    # Step 8: Produce Chart Config JSON.
    chart_config = _chart_config(place_dcid, main_place_type, main_place_name,
                                child_places_type, highlight_svs, sv2name,
                                peer_buckets)

  return render_template('/nl.html')
=======

  place_types = dc.property_values([place_dcid], 'typeOf')[place_dcid]
  main_place_type = _get_preferred_type(place_types)
  main_place_name = dc.property_values([place_dcid], 'name')[place_dcid][0]

  related_places = _related_places(place_dcid)
  child_places_type = related_places['childPlacesType']
  all_relevant_places = list(
      set(related_places['parentPlaces'] + related_places['nearbyPlaces'] +
          related_places['similarPlaces']))

  # Step 2: replace the places in the query sentence with "".
  # TODO(jehangiramjad): implement this. For now, using a temp query without a place.
  query = request.args.get('q', 'people who cannot see')

  # Step 3: Identify the SV matched based on the query.
  svs_df = pd.DataFrame(model.detect_svs(query))

  # Step 4: filter SVs based on scores.
  highlight_svs = _highlight_svs(svs_df)
  relevant_svs = _filtered_svs_list(svs_df)

  # Step 5: get related SVGs and all info.
  svgs_info = _related_svgs(relevant_svs, all_relevant_places)

  # Step 6: get useful sv2name and sv2definitions.
  sv_maps = _sv_definition_name_maps(svgs_info, relevant_svs)
  sv2name = sv_maps["sv2name"]
  sv2definition = sv_maps["sv2definition"]

  # Step 7: Get SVGs into peer buckets.
  peer_buckets = _peer_buckets(sv2definition, relevant_svs)

  # Step 8: Produce Chart Config JSON.
  chart_config = _chart_config(place_dcid, main_place_type, main_place_name,
                               child_places_type, highlight_svs, sv2name,
                               peer_buckets)
  message = ParseDict(chart_config, subject_page_pb2.SubjectPageConfig())
  return render_template('/nl_interface.html',
                         place_type=main_place_type,
                         place_name=main_place_name,
                         place_dcid=place_dcid,
                         config=MessageToJson(message))
>>>>>>> 5a9a944b
<|MERGE_RESOLUTION|>--- conflicted
+++ resolved
@@ -19,12 +19,9 @@
 from flask import Blueprint, current_app, render_template, request
 from google.protobuf.json_format import MessageToJson, ParseDict
 import pandas as pd
-<<<<<<< HEAD
 import re
 import requests
-=======
-
->>>>>>> 5a9a944b
+
 import services.datacommons as dc
 from config import subject_page_pb2
 
@@ -56,6 +53,8 @@
 
 
 def _sv_definition_name_maps(svgs_info, svs_list):
+  print(svgs_info)
+  print("------ssxxxxx-----")
   sv2definition = {}
   sv2name = {}
   for svgi in svgs_info:
@@ -303,7 +302,6 @@
   return peer_buckets
 
 
-<<<<<<< HEAD
 def _maps_place(place_str):
   api_key = current_app.config["MAPS_API_KEY"]
   url_formatted = f"{MAPS_API}input={place_str}&key={api_key}"
@@ -330,20 +328,14 @@
 
   return d_return
 
-@bp.route('/<path:dcid>')
-def page(dcid):
-=======
-@bp.route('/<path:place_dcid>')
-def page(place_dcid):
->>>>>>> 5a9a944b
+@bp.route('/')
+def page():
   if os.environ.get('FLASK_ENV') == 'production':
     flask.abort(404)
   model = current_app.config['NL_MODEL']
-  query = "people who cannot see in new hampshire"
+  query = request.args.get('q', 'people who cannot see')
 
   # Step 1: find all relevant places and the name/type of the main place found.
-  # TODO(jehangiramjad): for now, using tmp_place_dcid. Replace with place detection.
-<<<<<<< HEAD
   places_found = model.detect_place(query)
   place_str = ""
   if places_found:
@@ -397,57 +389,17 @@
     sv2name = sv_maps["sv2name"]
     sv2definition = sv_maps["sv2definition"]
 
-    # Step 7: Get SVGs into peer buckets.
+     # Step 7: Get SVGs into peer buckets.
     peer_buckets = _peer_buckets(sv2definition, relevant_svs)
 
     # Step 8: Produce Chart Config JSON.
     chart_config = _chart_config(place_dcid, main_place_type, main_place_name,
-                                child_places_type, highlight_svs, sv2name,
-                                peer_buckets)
-
-  return render_template('/nl.html')
-=======
-
-  place_types = dc.property_values([place_dcid], 'typeOf')[place_dcid]
-  main_place_type = _get_preferred_type(place_types)
-  main_place_name = dc.property_values([place_dcid], 'name')[place_dcid][0]
-
-  related_places = _related_places(place_dcid)
-  child_places_type = related_places['childPlacesType']
-  all_relevant_places = list(
-      set(related_places['parentPlaces'] + related_places['nearbyPlaces'] +
-          related_places['similarPlaces']))
-
-  # Step 2: replace the places in the query sentence with "".
-  # TODO(jehangiramjad): implement this. For now, using a temp query without a place.
-  query = request.args.get('q', 'people who cannot see')
-
-  # Step 3: Identify the SV matched based on the query.
-  svs_df = pd.DataFrame(model.detect_svs(query))
-
-  # Step 4: filter SVs based on scores.
-  highlight_svs = _highlight_svs(svs_df)
-  relevant_svs = _filtered_svs_list(svs_df)
-
-  # Step 5: get related SVGs and all info.
-  svgs_info = _related_svgs(relevant_svs, all_relevant_places)
-
-  # Step 6: get useful sv2name and sv2definitions.
-  sv_maps = _sv_definition_name_maps(svgs_info, relevant_svs)
-  sv2name = sv_maps["sv2name"]
-  sv2definition = sv_maps["sv2definition"]
-
-  # Step 7: Get SVGs into peer buckets.
-  peer_buckets = _peer_buckets(sv2definition, relevant_svs)
-
-  # Step 8: Produce Chart Config JSON.
-  chart_config = _chart_config(place_dcid, main_place_type, main_place_name,
                                child_places_type, highlight_svs, sv2name,
                                peer_buckets)
-  message = ParseDict(chart_config, subject_page_pb2.SubjectPageConfig())
-  return render_template('/nl_interface.html',
-                         place_type=main_place_type,
-                         place_name=main_place_name,
-                         place_dcid=place_dcid,
-                         config=MessageToJson(message))
->>>>>>> 5a9a944b
+
+    message = ParseDict(chart_config, subject_page_pb2.SubjectPageConfig())
+    return render_template('/nl_interface.html',
+                          place_type=main_place_type,
+                          place_name=main_place_name,
+                          place_dcid=place_dcid,
+                          config=MessageToJson(message))