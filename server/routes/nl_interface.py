--- conflicted
+++ resolved
@@ -393,7 +393,6 @@
   return {"SV": [], "CosineScore": []}
 
 
-
 def _result_with_debug_info(data_dict,
                             status,
                             embeddings_build,
@@ -419,18 +418,15 @@
     elif classification.type == ClassificationType.TEMPORAL:
       temporal_classification = str(classification.type)
     elif classification.type == ClassificationType.CONTAINED_IN:
-<<<<<<< HEAD
       contained_in_classification = str(classification.type)
+      contained_in_classification = \
+          str(classification.attributes.contained_in_place_type)
     elif classification.type == ClassificationType.CORRELATION:
       correlation_classification = str(classification.type)
       correlation_classification += f". Top two SVs: "
       correlation_classification += f"{classification.attributes.sv_dcid_1, classification.attributes.sv_dcid_2,}. "
       correlation_classification += f"Cluster # 0: {str(classification.attributes.cluster_1_svs)}. "
       correlation_classification += f"Cluster # 1: {str(classification.attributes.cluster_2_svs)}."
-=======
-      contained_in_classification = \
-          str(classification.attributes.contained_in_place_type)
->>>>>>> a83e93bc
 
   debug_info = {
       "debug": {
@@ -550,7 +546,8 @@
     # Correlation classification step (needs the SV Detection first.)
     correlation_classification = model.query_correlation_detection(
         embeddings_build, query, svs_scores_dict['SV'],
-        svs_scores_dict['CosineScore'], sv_index_sorted, COSINE_SIMILARITY_CUTOFF)
+        svs_scores_dict['CosineScore'], sv_index_sorted,
+        COSINE_SIMILARITY_CUTOFF)
     logging.info(f'Correlation classification: {correlation_classification}')
     if correlation_classification is not None:
       classifications.append(correlation_classification)
