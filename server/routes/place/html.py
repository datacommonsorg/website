# Copyright 2024 Google LLC
#
# Licensed under the Apache License, Version 2.0 (the "License");
# you may not use this file except in compliance with the License.
# You may obtain a copy of the License at
#
#      http://www.apache.org/licenses/LICENSE-2.0
#
# Unless required by applicable law or agreed to in writing, software
# distributed under the License is distributed on an "AS IS" BASIS,
# WITHOUT WARRANTIES OR CONDITIONS OF ANY KIND, either express or implied.
# See the License for the specific language governing permissions and
# limitations under the License.
"""Place Explorer related handlers."""

import json
import logging
import os
import re
import time
from typing import List, Set

import flask
from flask import current_app
from flask import g
from flask_babel import gettext
from werkzeug.datastructures import MultiDict

from server.lib.cache import cache
from server.lib.config import GLOBAL_CONFIG_BUCKET
from server.lib.feature_flags import is_feature_enabled
from server.lib.feature_flags import PLACE_PAGE_EXPERIMENT_FEATURE_FLAG
from server.lib.feature_flags import PLACE_PAGE_GA_FEATURE_FLAG
from server.lib.i18n import AVAILABLE_LANGUAGES
from server.lib.i18n import DEFAULT_LOCALE
from server.lib.i18n_messages import get_place_type_in_parent_places_str
import server.routes.dev_place.utils as utils
import server.routes.shared_api.place as place_api
import shared.lib.gcs as gcs
from shared.lib.place_summaries import get_shard_filename_by_dcid
from shared.lib.place_summaries import get_shard_name

bp = flask.Blueprint('place', __name__, url_prefix='/place')

CATEGORIES = {
    "Economics",
    "Health",
    "Equity",
    "Crime",
    "Education",
    "Demographics",
    "Housing",
    "Environment",
    "Energy",
}

CATEGORY_REDIRECTS = {
    "Climate": "Environment",
}

# Main DC domain to use for canonical URLs
CANONICAL_DOMAIN = 'datacommons.org'

# Location of place summary jsons on GKE
PLACE_SUMMARY_DIR = "/datacommons/place-summary/"

# Parent place types to include in listing of containing places at top of page
# Keep sorted!
PARENT_PLACE_TYPES_TO_HIGHLIGHT = [
    'County',
    'AdministrativeArea2',
    'EurostatNUTS2',
    'State',
    'AdministrativeArea1',
    'EurostatNUTS1',
    'Country',
    'Continent',
]

# Location of manually written templates for SEO experimentation in GCS bucket
SEO_EXPERIMENT_HTML_GCS_DIR = "seo_experiments/active"

# Location of manually written templates for SEO experimentation on local disk
SEO_EXPERIMENT_HTML_LOCAL_DIR = "config/seo_experiments/html_templates/active/"

# Map DCID of SEO experiment places to their template filename
SEO_EXPERIMENT_DCID_TO_HTML = {"country/EGY": "Egypt.html"}


def get_seo_experiment_template(dcid: str, use_local_template=False) -> str:
  """Load page template for SEO experiments
  
  If a file cannot be found or read, will return empty string instead.

  Args:
    dcid: dcid of the place the page is about
    use_local_template: if True, will read from local config file instead of
                        GCS. Used in development for writing new templates.
  """
  experiment_template = ""
  try:
    filename = SEO_EXPERIMENT_DCID_TO_HTML[dcid]

    if use_local_template:
      # Load template from local path
      template_filepath = os.path.join(current_app.root_path,
                                       SEO_EXPERIMENT_HTML_LOCAL_DIR, filename)
      with open(template_filepath, 'r', errors='ignore') as f:
        experiment_template = f.read()

    else:
      # Load template from GCS
      gcs_filepath = gcs.make_path(
          GLOBAL_CONFIG_BUCKET,
          os.path.join(SEO_EXPERIMENT_HTML_GCS_DIR, filename))
      output = gcs.read_to_string(gcs_filepath)
      return output

  except Exception as e:
    logging.error(
        f"Encountered exception while attempting to load experiment place page template for {dcid}: {e}"
    )
  return experiment_template


def get_place_summaries(dcid: str) -> dict:
  """Load place summary content from disk containing summary for a given dcid"""
  # Get shard matching the given dcid
  shard_name = get_shard_name(dcid)
  if not shard_name:
    shard_name = 'others'
  # When deployed in GKE, the config is a config mounted as volume. Check this
  # first.
  filepath = os.path.join(PLACE_SUMMARY_DIR, shard_name, "place_summaries.json")
  logging.info(
      f"Attempting to load summaries from ConfigMap mounted at {filepath}")
  if os.path.isfile(filepath):
    logging.info(f"Loading summaries from {filepath}")
    with open(filepath) as f:
      return json.load(f)
  # If no mounted config file, use the config that is in the code base.
  filename = get_shard_filename_by_dcid(dcid)
  logging.info(
      f"ConfigMap not found. Loading summaries locally from config/summaries/{filename}"
  )
  local_path = os.path.join(current_app.root_path,
                            f'config/summaries/{filename}')
  with open(local_path) as f:
    return json.load(f)


def generate_link_headers(place_dcid: str, category: str,
                          current_locale: str) -> str:
  """Generate canonical and alternate link HTTP headers

  Search crawlers look for rel="canonical" link headers to determine which
  version of a page to crawl and rel="alternative" link headers to identify
  different localized versions of the same page.

  Args:
    place_dcid: DCID of the place the page is about
    category: category of the page
    current_locale: locale of the page

  Returns:
    String to pass as value for 'Link' HTTP header
  """
  link_headers = []
  for locale_code in AVAILABLE_LANGUAGES:
    canonical_args = {
        'place_dcid': place_dcid,
        'category': category if category in CATEGORIES else None,
        'hl': locale_code if locale_code != 'en' else None
    }
    localized_url = "https://" + CANONICAL_DOMAIN + flask.url_for(
        'place.place', **canonical_args)

    # Add localized url as a language alternate link to headers
    link_headers.append(
        f'<{localized_url}>; rel="alternate"; hreflang="{locale_code}"')

    if locale_code == 'en':
      # Set English as default if user is in unsupported locale
      link_headers.append(
          f'<{localized_url}>; rel="alternate"; hreflang="x-default"')

    if locale_code == current_locale:
      # Set the url of the current locale as the canonical
      link_headers.append(f'<{localized_url}>; rel="canonical"')
  return ', '.join(link_headers)


def is_canonical_domain(url: str) -> bool:
  """Check if a url is on the canonical domain

  Used to determine if the request's URL is on the main DC instance.
  Both HTTP and HTTPS urls are matched, and both canonical and staging URLs
  are matched.


  Args:
    url: url to check

  Returns:
    True if request is to the canonical domain, False otherwise
  """
  regex = r"https?://(?:staging.)?{}".format(CANONICAL_DOMAIN)
  return re.match(regex, url) is not None


def get_place_html_link(place_dcid: str, place_name: str) -> str:
  """Get <a href-place page url> tag linking to the place page for a place"""
  url = flask.url_for('place.place', place_dcid=place_dcid)
  return f'<a href="{url}">{place_name}</a>'


def get_place_type_with_parent_places_links(dcid: str) -> str:
  """Get '<place type> in <parent places>' with html links for a given DCID"""
  # Get place type in localized, human-readable format
  place_type = place_api.api_place_type(dcid)
  place_type_display_name = place_api.get_place_type_i18n_name(place_type)

  # Get parent places and their localized names
  all_parents = place_api.parent_places([dcid],
                                        include_admin_areas=True).get(dcid, [])
  parents_to_include = [
      parent for parent in all_parents
      if parent['type'] in PARENT_PLACE_TYPES_TO_HIGHLIGHT
  ]

  # Create a dictionary mapping parent types to their order in the highlight list
  type_order = {
      parent_type: i
      for i, parent_type in enumerate(PARENT_PLACE_TYPES_TO_HIGHLIGHT)
  }

  # Sort the parents_to_include list using the type_order dictionary
  parents_to_include.sort(key=lambda parent: type_order.get(parent['type']))

  parent_dcids = [parent['dcid'] for parent in parents_to_include]
  localized_names = place_api.get_i18n_name(parent_dcids)
  places_with_names = [
      parent for parent in parents_to_include
      if parent['dcid'] in localized_names.keys()
  ]
  # Generate <a href=place page url> tag for each parent place
  links = [
      get_place_html_link(place_dcid=parent['dcid'],
                          place_name=localized_names.get(parent['dcid']))
      if parent['type'] != 'Continent' else localized_names.get(parent['dcid'])
      for parent in places_with_names
  ]

  if links:
    return get_place_type_in_parent_places_str(place_type_display_name,
                                               ', '.join(links))
  return ''


def is_seo_experiment_enabled(place_dcid: str, category: str,
                              locale: str) -> bool:
  """Determine if SEO experiment should be enabled for the page
  
  Args:
    place_dcid: dcid of the place the page is about
    category: page category, e.g. "Economics", "Health". Use "" for an
              overview page.
    locale: which i18n language locale the page is in.
  """
  # Use SEO experiment templates on English overview pages for places in
  # the experiment group only.
  # Do not release experiment to prod while templates are still being written.
  # TODO(juliawu): Once all templates are ready, enable the experiment on
  #                staging and prod.
  if place_dcid in SEO_EXPERIMENT_DCID_TO_HTML.keys(
  ) and not category and locale == 'en' and os.environ.get('FLASK_ENV') in [
      'local', 'autopush', 'dev'
  ]:
    return True
  return False


# Dev place page experiment groups for countries, US states, and cities
# Calculated offline using instructions here:
# https://github.com/datacommonsorg/website/pull/4773
# https://github.com/datacommonsorg/website/pull/4781
DEV_PLACE_EXPERIMENT_COUNTRY_DCIDS: List[str] = [
    'country/ABW', 'country/AND', 'country/AUT', 'country/AZE', 'country/BEL',
    'country/BEN', 'country/BLM', 'country/BOL', 'country/BRA', 'country/BRB',
    'country/BWA', 'country/CHL', 'country/COD', 'country/COG', 'country/CUW',
    'country/CZE', 'country/EGY', 'country/FJI', 'country/GGY', 'country/GIB',
    'country/GRC', 'country/GRL', 'country/HUN', 'country/IND', 'country/ISL',
    'country/JAM', 'country/KHM', 'country/LBN', 'country/LCA', 'country/LSO',
    'country/LVA', 'country/MDG', 'country/MDV', 'country/MLI', 'country/MSR',
    'country/MYT', 'country/NCL', 'country/NER', 'country/NFK', 'country/NGA',
    'country/NOR', 'country/PER', 'country/PNG', 'country/PRI', 'country/PRK',
    'country/PRY', 'country/PYF', 'country/RWA', 'country/SGP', 'country/SHN',
    'country/SPM', 'country/SSD', 'country/SUR', 'country/SVN', 'country/TCA',
    'country/TLS', 'country/TTO', 'country/VEN', 'country/WLF', 'country/YUG',
    'country/ZAF'
]
DEV_PLACE_EXPERIMENT_US_STATE_DCIDS: List[str] = [
    'geoId/01', 'geoId/04', 'geoId/09', 'geoId/10', 'geoId/20', 'geoId/22',
    'geoId/27', 'geoId/37', 'geoId/40', 'geoId/41', 'geoId/48', 'geoId/54',
    'geoId/56'
]
DEV_PLACE_EXPERIMENT_CITIES_DCIDS: List[str] = [
    'geoId/1714000', 'geoId/3651000', 'geoId/4865000', 'nuts/FR101',
    'nuts/PL127', 'wikidataId/Q1011138', 'wikidataId/Q1016939',
    'wikidataId/Q1022251', 'wikidataId/Q1025345', 'wikidataId/Q10393',
    'wikidataId/Q109949', 'wikidataId/Q112813', 'wikidataId/Q115256',
    'wikidataId/Q11725', 'wikidataId/Q11909', 'wikidataId/Q1207076',
    'wikidataId/Q125293', 'wikidataId/Q12829733', 'wikidataId/Q1337056',
    'wikidataId/Q1342853', 'wikidataId/Q134635', 'wikidataId/Q1357984',
    'wikidataId/Q1361', 'wikidataId/Q1375351', 'wikidataId/Q14634',
    'wikidataId/Q146723', 'wikidataId/Q147171', 'wikidataId/Q1489',
    'wikidataId/Q1530', 'wikidataId/Q1533', 'wikidataId/Q162880',
    'wikidataId/Q16959', 'wikidataId/Q170247', 'wikidataId/Q170322',
    'wikidataId/Q173985', 'wikidataId/Q174461', 'wikidataId/Q179608',
    'wikidataId/Q179691', 'wikidataId/Q183584', 'wikidataId/Q18459',
    'wikidataId/Q185684', 'wikidataId/Q18808', 'wikidataId/Q189633',
    'wikidataId/Q189823', 'wikidataId/Q1953', 'wikidataId/Q197922',
    'wikidataId/Q198184', 'wikidataId/Q198240', 'wikidataId/Q198266',
    'wikidataId/Q198370', 'wikidataId/Q200054', 'wikidataId/Q200235',
    'wikidataId/Q200663', 'wikidataId/Q200878', 'wikidataId/Q205922',
    'wikidataId/Q2060398', 'wikidataId/Q220', 'wikidataId/Q223761',
    'wikidataId/Q225641', 'wikidataId/Q243322', 'wikidataId/Q2449',
    'wikidataId/Q2471', 'wikidataId/Q25282', 'wikidataId/Q2640092',
    'wikidataId/Q26590', 'wikidataId/Q266014', 'wikidataId/Q269',
    'wikidataId/Q270787', 'wikidataId/Q2844', 'wikidataId/Q286266',
    'wikidataId/Q2868', 'wikidataId/Q2887', 'wikidataId/Q30340',
    'wikidataId/Q3141', 'wikidataId/Q324293', 'wikidataId/Q3274',
    'wikidataId/Q328615', 'wikidataId/Q332753', 'wikidataId/Q34820',
    'wikidataId/Q349973', 'wikidataId/Q35493', 'wikidataId/Q3579',
    'wikidataId/Q359990', 'wikidataId/Q360870', 'wikidataId/Q360942',
    'wikidataId/Q362865', 'wikidataId/Q36312', 'wikidataId/Q363479',
    'wikidataId/Q3640', 'wikidataId/Q36529', 'wikidataId/Q36947',
    'wikidataId/Q3711', 'wikidataId/Q3718', 'wikidataId/Q372791',
    'wikidataId/Q374365', 'wikidataId/Q3780', 'wikidataId/Q38545',
    'wikidataId/Q38927', 'wikidataId/Q3894', 'wikidataId/Q38968',
    'wikidataId/Q3921', 'wikidataId/Q404529', 'wikidataId/Q406',
    'wikidataId/Q416669', 'wikidataId/Q416988', 'wikidataId/Q426756',
    'wikidataId/Q42941', 'wikidataId/Q43463', 'wikidataId/Q4361',
    'wikidataId/Q44210', 'wikidataId/Q46747', 'wikidataId/Q4709',
    'wikidataId/Q48320', 'wikidataId/Q48338', 'wikidataId/Q486235',
    'wikidataId/Q486319', 'wikidataId/Q492552', 'wikidataId/Q496837',
    'wikidataId/Q4970', 'wikidataId/Q506578', 'wikidataId/Q515712',
    'wikidataId/Q570884', 'wikidataId/Q571033', 'wikidataId/Q571219',
    'wikidataId/Q571766', 'wikidataId/Q571949', 'wikidataId/Q572140',
    'wikidataId/Q57756', 'wikidataId/Q57787', 'wikidataId/Q57906',
    'wikidataId/Q57947', 'wikidataId/Q57958', 'wikidataId/Q5826',
    'wikidataId/Q58401', 'wikidataId/Q58576', 'wikidataId/Q58695',
    'wikidataId/Q59164', 'wikidataId/Q59227', 'wikidataId/Q59233',
    'wikidataId/Q612', 'wikidataId/Q616048', 'wikidataId/Q6487',
    'wikidataId/Q649', 'wikidataId/Q656', 'wikidataId/Q657072',
    'wikidataId/Q66485', 'wikidataId/Q66616', 'wikidataId/Q68744',
    'wikidataId/Q69060', 'wikidataId/Q699777', 'wikidataId/Q713317',
    'wikidataId/Q713357', 'wikidataId/Q71373', 'wikidataId/Q71455',
    'wikidataId/Q72945', 'wikidataId/Q75091', 'wikidataId/Q75110',
    'wikidataId/Q75379', 'wikidataId/Q8131', 'wikidataId/Q852238',
    'wikidataId/Q856003', 'wikidataId/Q862611', 'wikidataId/Q8660',
    'wikidataId/Q8673', 'wikidataId/Q883', 'wikidataId/Q887', 'wikidataId/Q894',
    'wikidataId/Q911', 'wikidataId/Q914', 'wikidataId/Q919',
    'wikidataId/Q93230', 'wikidataId/Q9361'
]
DEV_PLACE_EXPERIMENT_CONTINENT_DCIDS: List[str] = [
    'northamerica', 'southamerica', 'europe', 'africa', 'asia', 'antarctica',
    'oceania'
]
DEV_PLACE_EXPERIMENT_DCIDS: Set[str] = set(DEV_PLACE_EXPERIMENT_COUNTRY_DCIDS +
                                           DEV_PLACE_EXPERIMENT_US_STATE_DCIDS +
                                           DEV_PLACE_EXPERIMENT_CITIES_DCIDS +
                                           DEV_PLACE_EXPERIMENT_CONTINENT_DCIDS)


def is_dev_place_ga_enabled(request_args: MultiDict[str, str]) -> bool:
  """Determine if dev place ga should be enabled"""
  return is_feature_enabled(
      PLACE_PAGE_GA_FEATURE_FLAG
  ) and not request_args.get("disable_dev_places") == "true"


def is_dev_place_experiment_enabled(place_dcid: str, locale: str,
                                    request_args: MultiDict[str, str]) -> bool:
  """Determine if dev place experiment should be enabled for the page"""
  if not is_feature_enabled(PLACE_PAGE_EXPERIMENT_FEATURE_FLAG):
    return False

  # Force dev place experiment for testing
  if request_args.get("force_dev_places") == "true":
    return True
  # Disable dev place experiment for testing
  if request_args.get("disable_dev_places") == "true":
    return False

  # Experiment is enabled for English pages for countries and US states in the experiment group
  if locale == 'en' and place_dcid in DEV_PLACE_EXPERIMENT_DCIDS:
    return True
  return False


@bp.route('', strict_slashes=False)
@bp.route('/<path:place_dcid>')
@cache.cached(query_string=True)
def place(place_dcid=None):
  if is_dev_place_ga_enabled(
      flask.request.args) or is_dev_place_experiment_enabled(
          place_dcid, g.locale, flask.request.args):
    return dev_place(place_dcid=place_dcid)
  redirect_args = dict(flask.request.args)

  # Strip trailing slashes from place dcids
  should_redirect = False
  if place_dcid and place_dcid.endswith('/'):
    place_dcid = place_dcid.rstrip('/')
    should_redirect = True

  # Rename legacy "topic" request argument to "category"
  if 'topic' in flask.request.args:
    redirect_args['category'] = flask.request.args.get('topic', '')
    del redirect_args['topic']
    should_redirect = True

  # Rename legacy category request arguments
  category = redirect_args.get('category', None)
  if category in CATEGORY_REDIRECTS:
    redirect_args['category'] = CATEGORY_REDIRECTS[category]
    should_redirect = True

  if should_redirect:
    redirect_args['place_dcid'] = place_dcid
    return flask.redirect(flask.url_for('place.place', **redirect_args),
                          code=301)

  dcid = flask.request.args.get('dcid', None)
  if dcid:
    # Traffic from "explore more" in Search. Forward along all parameters,
    # except for dcid, to the new URL format.
    redirect_args = dict(flask.request.args)
    redirect_args['place_dcid'] = dcid
    del redirect_args['dcid']
    redirect_args['category'] = category
    url = flask.url_for('place.place',
                        **redirect_args,
                        _external=True,
                        _scheme=current_app.config.get('SCHEME', 'https'))
    return flask.redirect(url)

  if not place_dcid:
    return place_landing()

  place_type = place_api.api_place_type(place_dcid)
  if not place_type:
    return place_landing(error_msg=f'Place "{place_dcid}" not found')

  place_type_with_parent_places_links = get_place_type_with_parent_places_links(
      place_dcid)
  place_names = place_api.get_i18n_name([place_dcid])
  if place_names and place_names.get(place_dcid):
    place_name = place_names[place_dcid]
  else:
    place_name = place_dcid

  # Default to English page if translation is not available
  locale = flask.request.args.get('hl')
  if locale not in AVAILABLE_LANGUAGES:
    locale = 'en'

  if category not in CATEGORIES:
    category = None

  is_overview = (not category) or (category == 'Overview')

  place_summary = {}
  if is_overview and os.environ.get('FLASK_ENV') in [
      'local', 'autopush', 'dev', 'staging', 'production'
  ] and locale == 'en':
    # Only show summary for Overview page in base DC.
    # Fetch summary text from mounted volume
    start_time = time.time()
    place_summary = get_place_summaries(place_dcid).get(place_dcid, {})
    elapsed_time = (time.time() - start_time) * 1000
    logging.info(f"Place page summary took {elapsed_time:.2f} milliseconds.")

  # Block pages from being indexed if not on the main DC domain. This prevents
  # crawlers from indexing dev or custom DC versions of the place pages.
  block_indexing = not is_canonical_domain(flask.request.base_url)

  # Render SEO experimental pages
  if is_seo_experiment_enabled(place_dcid, category, locale):
    experiment_template = ""
    try:
      # Allow "useLocalTemplate=true" in the request to render template from
      # local config instead of GCS
      use_local_template = flask.request.args.get('useLocalTemplate')
      # Fetch template from GCS and log the timing
      start_time = time.time()
      experiment_template = get_seo_experiment_template(place_dcid,
                                                        use_local_template)
      elapsed_time = (time.time() - start_time) * 1000
      logging.info(
          f"Loading experiment place page template for {place_name} (DCID: {place_dcid}) took {elapsed_time:.2f} milliseconds."
      )
      # Load response
      response = flask.make_response(
          flask.render_template_string(
              experiment_template,
              place_type=place_type,
              place_name=place_name,
              place_dcid=place_dcid,
              place_type_with_parent_places_links=
              place_type_with_parent_places_links,
              category=category if category else '',
              place_summary=place_summary.get('summary')
              if place_summary and locale == 'en' else '',
              maps_api_key=current_app.config['MAPS_API_KEY'],
              sample_questions=json.dumps(
                  current_app.config.get('HOMEPAGE_SAMPLE_QUESTIONS', [])),
              block_indexing=block_indexing))
      response.headers.set('Link',
                           generate_link_headers(place_dcid, category, locale))
      return response
    except Exception as e:
      logging.error(
          f"Encountered exception while loading experiment place page template for {place_name} (DCID: {place_dcid}). Falling back to default place page template: {e}"
      )

  # Default to place.html template
  response = flask.make_response(
      flask.render_template(
          'place.html',
          place_type=place_type,
          place_name=place_name,
          place_dcid=place_dcid,
          place_type_with_parent_places_links=
          place_type_with_parent_places_links,
          category=category if category else '',
          place_summary=place_summary.get('summary') if place_summary else '',
          maps_api_key=current_app.config['MAPS_API_KEY'],
          sample_questions=json.dumps(
              current_app.config.get('HOMEPAGE_SAMPLE_QUESTIONS', [])),
          block_indexing=block_indexing))
  response.headers.set('Link',
                       generate_link_headers(place_dcid, category, locale))
  return response


def place_landing(error_msg=''):
  """Returns filled template for the place landing page."""
  template_file = os.path.join('custom_dc', g.env, 'place_landing.html')
  dcid_json = os.path.join('custom_dc', g.env, 'place_landing_dcids.json')
  if not os.path.exists(
      os.path.join(current_app.root_path, 'templates', template_file)):
    template_file = 'place_landing.html'
    dcid_json = 'place_landing_dcids.json'

  with open(os.path.join(current_app.root_path, 'templates', dcid_json)) as f:
    landing_dcids = json.load(f)
    # Use display names (including state, if applicable) for the static page
    place_names = place_api.get_display_name(landing_dcids)
    return flask.render_template(
        template_file,
        error_msg=error_msg,
        place_names=place_names,
        maps_api_key=current_app.config['MAPS_API_KEY'])


# Dev place experiment route
def dev_place(place_dcid=None):
  place_names = place_api.get_i18n_name([place_dcid]) or {}
  place_name = place_names.get(place_dcid, place_dcid)
  # Place summaries are currently only supported in English
  if g.locale == DEFAULT_LOCALE:
    place_summary = get_place_summaries(place_dcid).get(place_dcid,
                                                        {}).get("summary", "")
  else:
    place_summary = ""

<<<<<<< HEAD
  return flask.render_template(
      'dev_place.html',
      maps_api_key=current_app.config['MAPS_API_KEY'],
      place_dcid=place_dcid,
      place_name=place_name,
      place_type_with_parent_places_links=place_type_with_parent_places_links,
      sample_questions=json.dumps(
          current_app.config.get('HOMEPAGE_SAMPLE_QUESTIONS', [])),
      place_summary=place_summary)
=======
  return flask.render_template('dev_place.html',
                               maps_api_key=current_app.config['MAPS_API_KEY'],
                               place_dcid=place_dcid,
                               place_name=place_name,
                               place_summary=place_summary)
>>>>>>> c774b618
<|MERGE_RESOLUTION|>--- conflicted
+++ resolved
@@ -576,20 +576,10 @@
   else:
     place_summary = ""
 
-<<<<<<< HEAD
-  return flask.render_template(
-      'dev_place.html',
-      maps_api_key=current_app.config['MAPS_API_KEY'],
-      place_dcid=place_dcid,
-      place_name=place_name,
-      place_type_with_parent_places_links=place_type_with_parent_places_links,
-      sample_questions=json.dumps(
-          current_app.config.get('HOMEPAGE_SAMPLE_QUESTIONS', [])),
-      place_summary=place_summary)
-=======
   return flask.render_template('dev_place.html',
                                maps_api_key=current_app.config['MAPS_API_KEY'],
                                place_dcid=place_dcid,
                                place_name=place_name,
-                               place_summary=place_summary)
->>>>>>> c774b618
+                               sample_questions=json.dumps(
+                                  current_app.config.get('HOMEPAGE_SAMPLE_QUESTIONS', [])),
+                               place_summary=place_summary)