--- conflicted
+++ resolved
@@ -29,15 +29,10 @@
 def kg():
     dcid = request.args.get('dcid', '')
     if dcid:
-<<<<<<< HEAD
-        dcid = '/' + dcid
-    return redirect(url_for('browser.kg_entity', dcid=dcid), code=302)
-=======
         url = url_for('browser.kg_entity', dcid=dcid)
     else:
         url = url_for('browser.kg_main')
     return redirect(url, code=302)
->>>>>>> 7d121eef
 
 
 @bp.route('/gni')
