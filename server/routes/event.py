--- conflicted
+++ resolved
@@ -91,11 +91,7 @@
   """
   ret = []
 
-<<<<<<< HEAD
-  provenance = properties['provenance']
-=======
   provenance = properties.get('provenance', None)
->>>>>>> 1ea8f352
   if not provenance:
     return ret
 
