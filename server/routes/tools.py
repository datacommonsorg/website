--- conflicted
+++ resolved
@@ -12,19 +12,10 @@
 # See the License for the specific language governing permissions and
 # limitations under the License.
 
-<<<<<<< HEAD
-import flask
-from flask import Blueprint
-from flask import render_template
-import os
-
-bp = Blueprint(
-=======
 from flask
 import os
 
 bp = flask.Blueprint(
->>>>>>> 12cd8306
   "tools",
   __name__,
   url_prefix='/tools'
@@ -43,11 +34,7 @@
 
 @bp.route('/scatter')
 def scatter():
-<<<<<<< HEAD
-    return render_template('tools/scatter.html')
-=======
     return flask.render_template('tools/scatter.html')
->>>>>>> 12cd8306
 
 @bp.route('/choropleth')
 def choropleth():
