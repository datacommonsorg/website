# Copyright 2020 Google LLC
#
# Licensed under the Apache License, Version 2.0 (the "License");
# you may not use this file except in compliance with the License.
# You may obtain a copy of the License at
#
#      http://www.apache.org/licenses/LICENSE-2.0
#
# Unless required by applicable law or agreed to in writing, software
# distributed under the License is distributed on an "AS IS" BASIS,
# WITHOUT WARRANTIES OR CONDITIONS OF ANY KIND, either express or implied.
# See the License for the specific language governing permissions and
# limitations under the License.

import flask
import os

bp = flask.Blueprint(
  "tools",
  __name__,
  url_prefix='/tools'
)


@bp.route('/timeline')
def timeline():
<<<<<<< HEAD
    return render_template('tools/timeline.html')
=======
    return flask.render_template('tools/timeline.html')
>>>>>>> 9381f19e


@bp.route('/scatter')
def scatter():
    return flask.render_template('tools/scatter.html')


@bp.route('/choropleth')
def choropleth():
    # TODO(iancostello): Permit production use after development finishes.
    if os.environ.get('FLASK_ENV') == 'production':
        flask.abort(404)
    return flask.render_template('tools/choropleth.html')<|MERGE_RESOLUTION|>--- conflicted
+++ resolved
@@ -24,11 +24,7 @@
 
 @bp.route('/timeline')
 def timeline():
-<<<<<<< HEAD
-    return render_template('tools/timeline.html')
-=======
     return flask.render_template('tools/timeline.html')
->>>>>>> 9381f19e
 
 
 @bp.route('/scatter')
