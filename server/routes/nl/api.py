# Copyright 2023 Google LLC
#
# Licensed under the Apache License, Version 2.0 (the "License");
# you may not use this file except in compliance with the License.
# You may obtain a copy of the License at
#
#      http://www.apache.org/licenses/LICENSE-2.0
#
# Unless required by applicable law or agreed to in writing, software
# distributed under the License is distributed on an "AS IS" BASIS,
# WITHOUT WARRANTIES OR CONDITIONS OF ANY KIND, either express or implied.
# See the License for the specific language governing permissions and
# limitations under the License.
"""Endpoints for Datacommons NL"""

import asyncio
import json
import logging
import os
import time

import flask
from flask import Blueprint
from flask import current_app
from flask import request
from google.protobuf.json_format import MessageToJson
from markupsafe import escape

import server.lib.nl.common.constants as constants
import server.lib.nl.common.counters as ctr
import server.lib.nl.common.debug_utils as dbg
import server.lib.nl.common.utils as utils
import server.lib.nl.common.utterance as nl_utterance
import server.lib.nl.config_builder.builder as config_builder
from server.lib.nl.detection import utils as dutils
import server.lib.nl.detection.detector as detector
from server.lib.nl.detection.types import Detection
from server.lib.nl.detection.types import Place
from server.lib.nl.detection.types import RequestedDetectorType
import server.lib.nl.fulfillment.context as context
import server.lib.nl.fulfillment.fulfiller as fulfillment
from server.lib.util import get_nl_disaster_config
import server.services.bigtable as bt
import shared.lib.utils as shared_utils

bp = Blueprint('nl_api', __name__, url_prefix='/api/nl')


#
# The main Data Handler function
#
@bp.route('/data', methods=['POST'])
def data():
  """Data handler."""
  logging.info('NL Data API: Enter')
  # NO production support yet.
  if os.environ.get('FLASK_ENV') == 'production':
    flask.abort(404)

  disaster_config = current_app.config['NL_DISASTER_CONFIG']
  if current_app.config['LOCAL']:
    # Reload configs for faster local iteration.
    disaster_config = get_nl_disaster_config()
  else:
    logging.info('Unable to load event configs!')

  # Index-type default is in nl_server.
  embeddings_index_type = request.args.get('idx', '')
  original_query = request.args.get('q')
  context_history = []
  escaped_context_history = []
  if request.get_json():
    context_history = request.get_json().get('contextHistory', [])
    escaped_context_history = escape(context_history)

  detector_type = request.args.get(
      'detector', default=RequestedDetectorType.Heuristic.value, type=str)

  query = str(escape(shared_utils.remove_punctuations(original_query)))
  res = {
      'place': {
          'dcid': '',
          'name': '',
          'place_type': '',
      },
      'config': {},
      'context': escaped_context_history
  }

  counters = ctr.Counters()
  query_detection_debug_logs = {}
  query_detection_debug_logs["original_query"] = query

  if not query:
    query_detection = Detection(original_query=original_query,
                                cleaned_query=query,
                                places_detected=None,
                                svs_detected=dutils.create_sv_detection(
                                    query, dutils.empty_svs_score_dict()),
                                classifications=[],
                                llm_resp={})
    data_dict = dbg.result_with_debug_info(
        data_dict=res,
        status="Aborted: Query was Empty.",
        query_detection=query_detection,
        debug_counters=counters.get(),
        query_detection_debug_logs=query_detection_debug_logs)
    logging.info('NL Data API: Empty Exit')
    return data_dict

  # Generate new utterance.
  prev_utterance = nl_utterance.load_utterance(context_history)
  if prev_utterance:
    session_id = prev_utterance.session_id
  else:
    if current_app.config['LOG_QUERY']:
      session_id = utils.new_session_id()
    else:
      session_id = constants.TEST_SESSION_ID

  # Query detection routine:
  # Returns detection for Place, SVs and Query Classifications.
  start = time.time()
  query_detection = detector.detect(detector_type, original_query, query,
                                    prev_utterance, embeddings_index_type,
                                    query_detection_debug_logs, counters)
  counters.timeit('query_detection', start)

  start = time.time()
  utterance = fulfillment.fulfill(query_detection, prev_utterance, counters,
                                  session_id)
  counters.timeit('fulfillment', start)

  if utterance.rankedCharts:
    start = time.time()
    page_config_pb = config_builder.build(utterance, disaster_config)
    page_config = json.loads(MessageToJson(page_config_pb))
    counters.timeit('build_page_config', start)

    # Use the first chart's place as main place.
    main_place = utterance.rankedCharts[0].places[0]
  else:
    page_config = {}
    main_place = Place(dcid='', name='', place_type='')
    logging.info('Found empty place for query "%s"',
                 query_detection.original_query)

  dbg_counters = utterance.counters.get()
  utterance.counters = None
  context_history = nl_utterance.save_utterance(utterance)

  data_dict = {
      'place': {
          'dcid': main_place.dcid,
          'name': main_place.name,
          'place_type': main_place.place_type,
      },
      'config': page_config,
      'context': context_history,
      'placeFallback': context_history[0]['placeFallback'],
      'svSource': utterance.sv_source.value,
      'placeSource': utterance.place_source.value,
<<<<<<< HEAD
=======
      'pastSourceContext': utterance.past_source_context,
>>>>>>> 7ef54c3e
  }
  status_str = "Successful"
  if utterance.rankedCharts:
    status_str = ""
  else:
    if not utterance.places:
      status_str += '**No Place Found**.'
    if not utterance.svs:
      status_str += '**No SVs Found**.'

  data_dict = dbg.result_with_debug_info(data_dict, status_str, query_detection,
                                         dbg_counters,
                                         query_detection_debug_logs)
  # Convert data_dict to pure json.
  data_dict = utils.to_dict(data_dict)
  if current_app.config['LOG_QUERY']:
    # Asynchronously log as bigtable write takes O(100ms)
    loop = asyncio.new_event_loop()
    session_info = context.get_session_info(context_history)
    data_dict['session'] = session_info
    loop.run_until_complete(bt.write_row(session_info, data_dict, dbg_counters))

  logging.info('NL Data API: Exit')
  return data_dict


@bp.route('/history')
def history():
  # No production support.
  if os.environ.get('FLASK_ENV') == 'production':
    flask.abort(404)
  return json.dumps(bt.read_success_rows())


#
# NOTE: `feedbackData` contains the logged payload.
#
# There are two types of feedback:
# (1) Query-level: when `queryId` key is set
# (2) Chart-level: when `chartId` field is set
#
# `chartId` is a json object that specifies the
# location of a chart in the session by means of:
#
#   queryIdx, categoryIdx, blockIdx, columnIdx, tileIdx
#
# The last 4 are indexes into the corresponding fields in
# the chart-config object (logged while processing the query),
# and of type SubjectPageConfig proto.
#
@bp.route('/feedback', methods=['POST'])
def feedback():
  if (os.environ.get('FLASK_ENV') == 'production' or
      not current_app.config['LOG_QUERY']):
    flask.abort(404)

  session_id = request.json['sessionId']
  feedback_data = request.json['feedbackData']
  try:
    bt.write_feedback(session_id, feedback_data)
    return '', 200
  except Exception as e:
    logging.error(e)
    return 'Failed to record feedback data', 500<|MERGE_RESOLUTION|>--- conflicted
+++ resolved
@@ -160,10 +160,7 @@
       'placeFallback': context_history[0]['placeFallback'],
       'svSource': utterance.sv_source.value,
       'placeSource': utterance.place_source.value,
-<<<<<<< HEAD
-=======
       'pastSourceContext': utterance.past_source_context,
->>>>>>> 7ef54c3e
   }
   status_str = "Successful"
   if utterance.rankedCharts:
