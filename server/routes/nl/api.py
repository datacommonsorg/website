--- conflicted
+++ resolved
@@ -196,22 +196,14 @@
 
   data_dict = dbg.result_with_debug_info(data_dict, status_str, query_detection,
                                          context_history, dbg_counters,
-                                         query_detection_debug_logs, use_llm)
+                                         query_detection_debug_logs,
+                                         actual_detector)
   if current_app.config['LOG_QUERY']:
     # Asynchronously log as bigtable write takes O(100ms)
     loop = asyncio.new_event_loop()
     session_info = context.get_session_info(context_history)
-<<<<<<< HEAD
     loop.run_until_complete(bt.write_row(session_info, data_dict))
-=======
-    loop.run_until_complete(bt.write_row(session_info))
-
-  data_dict = dbg.result_with_debug_info(data_dict, status_str, query_detection,
-                                         context_history, dbg_counters,
-                                         query_detection_debug_logs,
-                                         actual_detector)
-
->>>>>>> 8a0b8bc1
+
   logging.info('NL Data API: Exit')
   return data_dict
 
