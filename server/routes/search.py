--- conflicted
+++ resolved
@@ -87,7 +87,6 @@
                                  results=results)
 
 
-<<<<<<< HEAD
 @bp.route('/search_ai')
 def search_ai():
     """Add DC API powered search for non-place searches temporarily"""
@@ -97,11 +96,11 @@
     return flask.render_template('search_dc.html',
                                  query_text=query_text,
                                  results=results)
-=======
+
+
 @bp.route('/rich_search')
 def rich_search():
     if os.environ.get('FLASK_ENV') == 'production':
         flask.abort(404)
     return flask.render_template(
-        'rich_search.html', maps_api_key=current_app.config['MAPS_API_KEY'])
->>>>>>> 81c58f4c
+        'rich_search.html', maps_api_key=current_app.config['MAPS_API_KEY'])