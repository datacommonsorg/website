# Copyright 2020 Google LLC
#
# Licensed under the Apache License, Version 2.0 (the "License");
# you may not use this file except in compliance with the License.
# You may obtain a copy of the License at
#
#      http://www.apache.org/licenses/LICENSE-2.0
#
# Unless required by applicable law or agreed to in writing, software
# distributed under the License is distributed on an "AS IS" BASIS,
# WITHOUT WARRANTIES OR CONDITIONS OF ANY KIND, either express or implied.
# See the License for the specific language governing permissions and
# limitations under the License.
"""Place Explorer related handlers."""

import flask
from flask import current_app
import routes.api.place as place_api

bp = flask.Blueprint('place', __name__, url_prefix='/place')


@bp.route('', strict_slashes=False)
@bp.route('/<path:place_dcid>', strict_slashes=False)
def place(place_dcid=None):
    dcid = flask.request.args.get('dcid', None)
    topic = flask.request.args.get('topic', None)
    # TODO(hanluc): Also use request.accept_languages.best_match()
    locale = flask.request.args.get('hl', 'en')
    if dcid:
        url = flask.url_for('place.place',
                            place_dcid=dcid,
                            topic=topic,
                            _external=True,
                            _scheme="https")
        return flask.redirect(url)

    if not place_dcid:
        return flask.render_template(
            'place_landing.html',
            maps_api_key=current_app.config['MAPS_API_KEY'])

    place_type = place_api.get_place_type(place_dcid)
<<<<<<< HEAD
    place_names = place_api.get_i18n_name([place_dcid])
=======
    place_names = place_api.get_i18n_name([place_dcid], locale)
>>>>>>> 80ed172ebca99b08e4f941741563f86c83c8d2fc
    if place_names:
        place_name = place_names[place_dcid]
    else:
        place_name = place_dcid
    return flask.render_template(
        'place.html',
        place_type=place_type,
        place_name=place_name,
        place_dcid=place_dcid,
        topic=topic if topic else '',
        maps_api_key=current_app.config['MAPS_API_KEY'])<|MERGE_RESOLUTION|>--- conflicted
+++ resolved
@@ -41,11 +41,7 @@
             maps_api_key=current_app.config['MAPS_API_KEY'])
 
     place_type = place_api.get_place_type(place_dcid)
-<<<<<<< HEAD
     place_names = place_api.get_i18n_name([place_dcid])
-=======
-    place_names = place_api.get_i18n_name([place_dcid], locale)
->>>>>>> 80ed172ebca99b08e4f941741563f86c83c8d2fc
     if place_names:
         place_name = place_names[place_dcid]
     else:
