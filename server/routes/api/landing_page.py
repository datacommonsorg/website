# Copyright 2020 Google LLC
#
# Licensed under the Apache License, Version 2.0 (the "License");
# you may not use this file except in compliance with the License.
# You may obtain a copy of the License at
#
#      http://www.apache.org/licenses/LICENSE-2.0
#
# Unless required by applicable law or agreed to in writing, software
# distributed under the License is distributed on an "AS IS" BASIS,
# WITHOUT WARRANTIES OR CONDITIONS OF ANY KIND, either express or implied.
# See the License for the specific language governing permissions and
# limitations under the License.
"""Defines endpoints for the landing page.

TODO(shifucun): once this is well tested, can deprecate corresponding code
in chart.py and place.py
"""

import collections
import copy
import datetime
import json
import logging
import urllib

from flask import Blueprint, current_app, Response, url_for
from collections import defaultdict

from cache import cache
import services.datacommons as dc_service
import routes.api.place as place_api
import lib.range as lib_range

# Define blueprint
bp = Blueprint("api.landing_page", __name__, url_prefix='/api/landingpage')

BAR_CHART_TYPES = ['parent', 'similar', 'nearby', 'child']
MAX_DENOMINATOR_BACK_YEAR = 3
MIN_CHART_TO_KEEP_TOPICS = 30
OVERVIEW = 'Overview'


def get_landing_page_data(dcid, stat_vars):
    response = dc_service.fetch_data('/landing-page', {
        'place': dcid,
        'statVars': stat_vars,
    },
                                     compress=False,
                                     post=True,
                                     has_payload=True)
    return response


def build_url(dcids, statvar_to_denom, is_scaled=False):
    anchor = '&place=' + ','.join(dcids)
    parts = []
    for statvar, denom in statvar_to_denom.items():
        part = statvar
        if denom:
            part += ',' + denom
        parts.append(part)
    anchor += ('&statsVar=' + '__'.join(parts))
    if is_scaled:
        anchor = anchor + '&pc=1'
    return urllib.parse.unquote(url_for('tools.timeline', _anchor=anchor))


# TODO: add test for chart_config for assumption that each combination of stat vars will only have one config in chart_config.
def build_spec(chart_config):
    """Builds hierachical spec based on chart config."""
    spec = defaultdict(lambda: defaultdict(list))
    stat_vars = []
    # Map: category -> topic -> [config]
    for conf in chart_config:
        config = copy.deepcopy(conf)
        is_overview = ('isOverview' in config and config['isOverview'])
        category = config['category']
        if 'isOverview' in config:
            del config['isOverview']
        del config['category']
        if is_overview:
            spec[OVERVIEW][category].append(copy.deepcopy(config))
        spec[category][config['title']].append(config)
        stat_vars.extend(config['statsVars'])
        stat_vars.extend(config.get('denominator', []))
        if 'relatedChart' in config and 'denominator' in config['relatedChart']:
            stat_vars.append(config['relatedChart']['denominator'])
    return spec, stat_vars


def get_denom(cc, related_chart=False):
    """Get the numerator and denominator map."""
    # If chart requires denominator, use it for both primary and related charts.
    if 'denominator' in cc:
        result = {}
        if len(cc['denominator']) != len(cc['statsVars']):
            raise ValueError('Denominator number not matching: %s', cc)
        for num, denom in zip(cc['statsVars'], cc['denominator']):
            result[num] = denom
        return result
    # For related chart, use the denominator that is specified in the
    # 'relatedChart' field if present.
    if related_chart and cc.get('relatedChart', {}).get('scale', False):
        return cc['relatedChart'].get('denominator', 'Count_Person')
    return None


def get_series(data, place, stat_vars):
    """Get time series from the landing page data.

    Aggregate for all the stat vars and return empty series if any stat var data
    is missing

    Returns:
        series and sources.
    """
    all_series = []
    sources = set()
    num_sv = len(stat_vars)
    for sv in stat_vars:
        if not data[place].get(sv, {}):
            return {}, []
        series = data[place][sv]
        all_series.append(series['data'])
        sources.add(series['provenanceDomain'])
    # One series, no need to aggregate
    if num_sv == 1:
        return all_series[0], sources
    merged_series = defaultdict(list)
    for series in all_series:
        for date, value in series.items():
            merged_series[date].append(value)
    # Aggregate
    agg_series = {}
    for date, values in merged_series.items():
        if len(values) == num_sv:
            agg_series[date] = sum(values)
    return agg_series, sources


def get_stat_var_group(cc, data, places):
    """Get the stat var grouping for aggregation."""
    if 'aggregate' in cc:
        agg_type = lib_range.get_aggregate_config(cc['aggregate'])
        place_stat_vars = defaultdict(list)
        for place in places:
            if place not in data:
                continue
            for sv in cc['statsVars']:
                if data[place][sv]:
                    place_stat_vars[place].append(sv)
        result = lib_range.aggregate_stat_var(place_stat_vars, agg_type)
        for place in places:
            if place not in result:
                result[place] = {}
    else:
        result = {}
        for place in places:
            result[place] = {sv: [sv] for sv in cc['statsVars']}
    return result


def get_snapshot_across_places(cc, data, places):
    """Get the snapshot used for bar data across a few places.

    This will scale the value if required and pick the latest date that has the
    most <place, stat_var> entries.
    """
    if not places:
        return {}, {}

    # date_to_data is a dictionary from date to place and a tuple of
    # (stat_var, value) pair.
    # Example:
    # {
    #     "2018": {
    #         "geoId/06":[("Count_Person", 200), ("Count_Person_Female", 100)],
    #         "geoId/08":[("Count_Person", 300), ("Count_Person_Female", 150)],
    #     },
    #     "2017": {
    #         "geoId/06":[("Count_Person", 300), ("Count_Person_Female", 150)],
    #         "geoId/08":[("Count_Person", 400), ("Count_Person_Female", 200)],
    #     },
    # }
    date_to_data = collections.defaultdict(
        lambda: collections.defaultdict(list))

    # TODO(shifucun/beets): add a unittest to ensure denominator is set
    # explicitly when scale==True
    num_denom = get_denom(cc, related_chart=True)
    sources = set()
    place_stat_var_group = get_stat_var_group(cc, data, places)
    statvar_to_denom = {}
    for place in places:
        if place not in data:
            continue
        stat_var_group = place_stat_var_group[place]
        for num_sv, sv_list in stat_var_group.items():
            num_series, num_sources = get_series(data, place, sv_list)
            if not num_series:
                continue
            sources.update(num_sources)
            if num_denom:
                if isinstance(num_denom, dict):
                    denom_sv = num_denom[num_sv]
                else:
                    denom_sv = num_denom
                statvar_to_denom[num_sv] = denom_sv
                denom_series, denom_sources = get_series(
                    data, place, [denom_sv])
                if not denom_series:
                    continue
                sources.update(denom_sources)
                result_series = scale_series(num_series, denom_series)
            else:
                result_series = num_series
                statvar_to_denom[num_sv] = None
            # Turn the value to be keyed by date.
            for date, value in result_series.items():
                date_to_data[date][place].append((num_sv, value))
    # Pick a date that has the most series across places.
    dates = sorted(date_to_data.keys(), reverse=True)
    if not dates:
        return {}, {}
    count = 0
    chosen_date = None
    for date in dates:
        if len(date_to_data[date]) > count:
            count = len(date_to_data[date])
            chosen_date = date
    result = {'date': chosen_date, 'data': [], 'sources': list(sources)}
    for place in places:
        points = {}
        for stat_var, value in date_to_data[chosen_date][place]:
            points[stat_var] = value
        if points:
            result['data'].append({'dcid': place, 'data': points})
    return result, statvar_to_denom


# TODO(shifucun): Add unittest for these helper functions
def get_bar(cc, data, places):
    """Get the bar data across a few places.

    This will scale the value if required and pick the latest date that has the
    most <place, stat_var> entries.
    """
    result, statvar_denom = get_snapshot_across_places(cc, data, places)
    if not result:
        return {}
    # Should have data other than the primary place. Return empty struct to
    # so client won't draw chart.
    if len(result['data']) <= 1:
        return {}
    is_scaled = (('relatedChart' in cc and
                  cc['relatedChart'].get('scale', False)) or
                 ('denominator' in cc))
    result['exploreUrl'] = build_url(places, statvar_denom, is_scaled)
    return result


def get_trend(cc, data, place):
    """Get the time series data for a place."""
    if place not in data:
        return {}

    result_series = {}
    sources = set()
    num_denom = get_denom(cc)
    stat_var_group = get_stat_var_group(cc, data, [place])[place]
    statvar_denom = {}
    for num_sv, sv_list in stat_var_group.items():
        num_series, num_sources = get_series(data, place, sv_list)
        if not num_series:
            continue
        sources.update(num_sources)
        if num_denom:
            if isinstance(num_denom, dict):
                denom_sv = num_denom[num_sv]
            else:
                denom_sv = num_denom
            denom_sv = num_denom[num_sv]
            statvar_denom[num_sv] = denom_sv
            denom_series, denom_sources = get_series(data, place, [denom_sv])
            if not denom_series:
                continue
            sources.update(denom_sources)
            result_series[num_sv] = scale_series(num_series, denom_series)
        else:
            result_series[num_sv] = num_series
            statvar_denom[num_sv] = None
    # filter out time series with single data point.
    for sv in list(result_series.keys()):
        if len(result_series[sv]) <= 1:
            del result_series[sv]
    if not result_series:
        return {}

    is_scaled = ('denominator' in cc)
    return {
        'series': result_series,
        'sources': list(sources),
        'exploreUrl': build_url([place], statvar_denom, is_scaled)
    }


def get_year(date):
    for fmt in ('%Y', '%Y-%m', '%Y-%m-%d'):
        try:
            return datetime.datetime.strptime(date, fmt).year
        except ValueError:
            pass
    raise ValueError('no valid date format found')


# TODO(shifucun): Add unittest.
def scale_series(numerator, denominator):
    """Scale two time series.
    The date of the two time series may not be exactly aligned. Here we use
    year alignment to match two date. If no denominator is found for a
    numerator, then the data is removed.
    """
    data = {}
    for date, value in numerator.items():
        if date in denominator:
            if denominator[date] > 0:
                data[date] = value / denominator[date]
            else:
                data[date] = 0
        else:
            try:
                numerator_year = get_year(date)
                for i in range(0, MAX_DENOMINATOR_BACK_YEAR + 1):
                    year = str(numerator_year - i)
                    if year in denominator:
                        if denominator[year] > 0:
                            data[date] = value / denominator[year]
                        else:
                            data[date] = 0
                        break
            except ValueError:
                return {}
    return data


@bp.route('/data/<path:dcid>')
@cache.memoize(timeout=3600 * 24)  # Cache for one day.
def data(dcid):
    """
    Get chart spec and stats data of the landing page for a given place.
    """
    logging.info("Landing Page: cache miss for %s, fetch and process data ...",
                 dcid)
    spec_and_stat, stat_vars = build_spec(current_app.config['CHART_CONFIG'])
    raw_page_data = get_landing_page_data(dcid, stat_vars)

<<<<<<< HEAD
    if not 'data' in raw_page_data:
        logging.info("Landing Page: No data for %s", dcid)
        return Response(json.dumps({}), 200, mimetype='application/json')
=======
    # Filter out Metropolitan France parent place.
    parent_places = [
        el for el in raw_page_data.get('parentPlaces', [])
        if el != 'country/FXX'
    ]
    raw_page_data['parentPlaces'] = parent_places
>>>>>>> 54b94183

    # Only US places have comparison charts.
    is_usa_place = False
    for place in [dcid] + raw_page_data.get('parentPlaces', []):
        if place == 'country/USA':
            is_usa_place = True
            break
    # Populate the data for each chart
    all_stat = raw_page_data['data']
    for category in spec_and_stat:
        if category == OVERVIEW:
            if is_usa_place:
                chart_types = ['nearby', 'child']
            else:
                chart_types = ['similar']
        else:
            chart_types = BAR_CHART_TYPES
        for topic in spec_and_stat[category]:
            for chart in spec_and_stat[category][topic]:
                # Trend data
                chart['trend'] = get_trend(chart, all_stat, dcid)
                if 'aggregate' in chart:
                    aggregated_stat_vars = list(chart['trend'].get(
                        'series', {}).keys())
                    if aggregated_stat_vars:
                        chart['trend']['statsVars'] = aggregated_stat_vars
                    else:
                        chart['trend'] = {}
                # Bar data
                for t in chart_types:
                    chart[t] = get_bar(chart, all_stat, [dcid] +
                                       raw_page_data.get(t + 'Places', []))
                    if t == 'similar' and 'data' in chart[t]:
                        # If no data for current place, do not serve similar
                        # place data.
                        keep_chart = False
                        for d in chart[t]['data']:
                            if d['dcid'] == dcid:
                                keep_chart = True
                                break
                        if not keep_chart:
                            chart[t] = {}
                    # Update stat vars for aggregated stats
                    if 'aggregate' in chart and chart[t]:
                        chart[t]['statsVars'] = []
                        for place_data in chart[t].get('data', []):
                            stat_vars = list(place_data['data'].keys())
                            if len(stat_vars) > len(chart[t]['statsVars']):
                                chart[t]['statsVars'] = stat_vars
                            elif len(stat_vars) == 0:
                                chart[t] = {}
                if 'aggregate' in chart:
                    chart['statsVars'] = []

    # Remove empty category and topics
    for category in list(spec_and_stat.keys()):
        for topic in list(spec_and_stat[category].keys()):
            filtered_charts = []
            for chart in spec_and_stat[category][topic]:
                keep_chart = False
                for t in ['trend'] + BAR_CHART_TYPES:
                    if chart.get(t, None):
                        keep_chart = True
                        break
                if keep_chart:
                    filtered_charts.append(chart)
            if not filtered_charts:
                del spec_and_stat[category][topic]
            else:
                spec_and_stat[category][topic] = filtered_charts
        if not spec_and_stat[category]:
            del spec_and_stat[category]
    # Only keep the "Overview" category if the number of total chart is less
    # than certain threshold.
    overview_set = set()
    non_overview_set = set()
    chart_count = 0
    # Get the overview charts
    for topic, charts in spec_and_stat[OVERVIEW].items():
        for chart in charts:
            overview_set.add((topic, chart['title']))
            chart_count += 1
    # Get the non overview charts
    for category, topic_data in spec_and_stat.items():
        if category == OVERVIEW:
            continue
        for topic in topic_data:
            if (category, topic) not in overview_set:
                non_overview_set.add((category, topic))
                chart_count += 1
    # If the total number of chart is too small, then merge all charts to
    # the overview category and remove other categories
    if chart_count < MIN_CHART_TO_KEEP_TOPICS:
        for category, topic in non_overview_set:
            spec_and_stat[OVERVIEW][category].extend(
                spec_and_stat[category][topic])
        for category in list(spec_and_stat.keys()):
            if category != OVERVIEW:
                del spec_and_stat[category]

    # Get display name for all places
    all_places = [dcid]
    for t in BAR_CHART_TYPES:
        all_places.extend(raw_page_data.get(t + 'Places', []))
    names = place_api.get_display_name('^'.join(sorted(all_places)))

    # Pick data to highlight - only population for now
    population, statvar_denom = get_snapshot_across_places(
        {'statsVars': ['Count_Person']}, all_stat, [dcid])
    highlight = {'Population': population}

    response = {
        'pageChart': spec_and_stat,
        'allChildPlaces': raw_page_data.get('allChildPlaces', {}),
        'childPlacesType': raw_page_data.get('childPlacesType', ""),
        'childPlaces': raw_page_data.get('childPlaces', []),
        'parentPlaces': raw_page_data.get('parentPlaces', []),
        'similarPlaces': raw_page_data.get('similarPlaces', []),
        'nearbyPlaces': raw_page_data.get('nearbyPlaces', []),
        'names': names,
        'highlight': highlight,
    }
    return Response(json.dumps(response), 200, mimetype='application/json')<|MERGE_RESOLUTION|>--- conflicted
+++ resolved
@@ -355,18 +355,16 @@
     spec_and_stat, stat_vars = build_spec(current_app.config['CHART_CONFIG'])
     raw_page_data = get_landing_page_data(dcid, stat_vars)
 
-<<<<<<< HEAD
     if not 'data' in raw_page_data:
         logging.info("Landing Page: No data for %s", dcid)
         return Response(json.dumps({}), 200, mimetype='application/json')
-=======
+
     # Filter out Metropolitan France parent place.
     parent_places = [
         el for el in raw_page_data.get('parentPlaces', [])
         if el != 'country/FXX'
     ]
     raw_page_data['parentPlaces'] = parent_places
->>>>>>> 54b94183
 
     # Only US places have comparison charts.
     is_usa_place = False
