# Copyright 2020 Google LLC
#
# Licensed under the Apache License, Version 2.0 (the "License");
# you may not use this file except in compliance with the License.
# You may obtain a copy of the License at
#
#      http://www.apache.org/licenses/LICENSE-2.0
#
# Unless required by applicable law or agreed to in writing, software
# distributed under the License is distributed on an "AS IS" BASIS,
# WITHOUT WARRANTIES OR CONDITIONS OF ANY KIND, either express or implied.
# See the License for the specific language governing permissions and
# limitations under the License.
"""Defines endpoints for the landing page.

TODO(shifucun): once this is well tested, can deprecate corresponding code
in chart.py and place.py
"""

import collections
import copy
<<<<<<< HEAD
# import gettext
=======
>>>>>>> 4a09444a
import json
import logging
import urllib

from flask import Blueprint, current_app, request, Response, url_for, g
from flask_babel import gettext
from collections import defaultdict

from cache import cache
import services.datacommons as dc_service
import routes.api.place as place_api
import lib.range as lib_range

# Define blueprint
bp = Blueprint("api.landing_page", __name__, url_prefix='/api/landingpage')

BAR_CHART_TYPES = ['parent', 'similar', 'nearby', 'child']
MAX_DENOMINATOR_BACK_YEAR = 3
MIN_CHART_TO_KEEP_TOPICS = 30
OVERVIEW = 'Overview'

<<<<<<< HEAD
# TODO(beets): Replace this with the extracted locale
# use gettext.find
# l10n = gettext.translation('chart_titles',
#                            localedir='l10n',
#                            languages=[
#                                'de', 'en', 'es', 'fr', 'hi', 'it', 'ja', 'ko',
#                                'pt_BR', 'ru', 'zh_Hans_CN'
#                            ])
# l10n.install()
# _ = l10n.gettext
# gettext.bindtextdomain('chart_titles', 'l10n')
# gettext.textdomain('chart_titles')
# _ = gettext.gettext
# gettext.install('chart_titles', 'l10n')

=======
>>>>>>> 4a09444a

def get_landing_page_data(dcid, stat_vars):
    response = dc_service.fetch_data('/landing-page', {
        'place': dcid,
        'statVars': stat_vars,
    },
                                     compress=False,
                                     post=True,
                                     has_payload=True)
    return response


def build_url(dcids, statvar_to_denom, is_scaled=False):
    anchor = '&place=' + ','.join(dcids)
    parts = []
    for statvar, denom in statvar_to_denom.items():
        part = statvar
        if denom:
            part += ',' + denom
        parts.append(part)
    anchor += ('&statsVar=' + '__'.join(parts))
    if is_scaled:
        anchor = anchor + '&pc=1'
    return urllib.parse.unquote(url_for('tools.timeline', _anchor=anchor))


# TODO: add test for chart_config for assumption that each combination of stat vars will only have one config in chart_config.
def build_spec(chart_config):
    """Builds hierachical spec based on chart config."""
    spec = defaultdict(lambda: defaultdict(list))
    stat_vars = []
    # Map: category -> topic -> [config]
    for conf in chart_config:
        config = copy.deepcopy(conf)
        config['title'] = gettext(config['titleId'])
        del config['titleId']
        is_overview = ('isOverview' in config and config['isOverview'])
        category = config['category']
        if 'isOverview' in config:
            del config['isOverview']
        del config['category']
        if is_overview:
            spec[OVERVIEW][category].append(copy.deepcopy(config))
        spec[category][config['title']].append(config)
        stat_vars.extend(config['statsVars'])
        stat_vars.extend(config.get('denominator', []))
        if 'relatedChart' in config and 'denominator' in config['relatedChart']:
            stat_vars.append(config['relatedChart']['denominator'])
    return spec, stat_vars


def get_denom(cc, related_chart=False):
    """Get the numerator and denominator map."""
    # If chart requires denominator, use it for both primary and related charts.
    if 'denominator' in cc:
        result = {}
        if len(cc['denominator']) != len(cc['statsVars']):
            raise ValueError('Denominator number not matching: %s', cc)
        for num, denom in zip(cc['statsVars'], cc['denominator']):
            result[num] = denom
        return result
    # For related chart, use the denominator that is specified in the
    # 'relatedChart' field if present.
    if related_chart and cc.get('relatedChart', {}).get('scale', False):
        return cc['relatedChart'].get('denominator', 'Count_Person')
    return None


def get_series(data, place, stat_vars):
    """Get time series from the landing page data.

    Aggregate for all the stat vars and return empty series if any stat var data
    is missing

    Returns:
        series and sources.
    """
    all_series = []
    sources = set()
    num_sv = len(stat_vars)
    for sv in stat_vars:
        if not data[place].get(sv, {}):
            return {}, []
        series = data[place][sv]
        all_series.append(series['data'])
        sources.add(series['provenanceDomain'])
    # One series, no need to aggregate
    if num_sv == 1:
        return all_series[0], sources
    merged_series = defaultdict(list)
    for series in all_series:
        for date, value in series.items():
            merged_series[date].append(value)
    # Aggregate
    agg_series = {}
    for date, values in merged_series.items():
        if len(values) == num_sv:
            agg_series[date] = sum(values)
    return agg_series, sources


def get_stat_var_group(cc, data, places):
    """Get the stat var grouping for aggregation."""
    if 'aggregate' in cc:
        agg_type = lib_range.get_aggregate_config(cc['aggregate'])
        place_stat_vars = defaultdict(list)
        for place in places:
            if place not in data:
                continue
            for sv in cc['statsVars']:
                if data[place][sv]:
                    place_stat_vars[place].append(sv)
        result = lib_range.aggregate_stat_var(place_stat_vars, agg_type)
        for place in places:
            if place not in result:
                result[place] = {}
    else:
        result = {}
        for place in places:
            result[place] = {sv: [sv] for sv in cc['statsVars']}
    return result


def get_snapshot_across_places(cc, data, places):
    """Get the snapshot used for bar data across a few places.

    This will scale the value if required and pick the latest date that has the
    most <place, stat_var> entries.
    """
    if not places:
        return {}, {}

    # date_to_data is a dictionary from date to place and a tuple of
    # (stat_var, value) pair.
    # Example:
    # {
    #     "2018": {
    #         "geoId/06":[("Count_Person", 200), ("Count_Person_Female", 100)],
    #         "geoId/08":[("Count_Person", 300), ("Count_Person_Female", 150)],
    #     },
    #     "2017": {
    #         "geoId/06":[("Count_Person", 300), ("Count_Person_Female", 150)],
    #         "geoId/08":[("Count_Person", 400), ("Count_Person_Female", 200)],
    #     },
    # }
    date_to_data = collections.defaultdict(
        lambda: collections.defaultdict(list))

    # TODO(shifucun/beets): add a unittest to ensure denominator is set
    # explicitly when scale==True
    num_denom = get_denom(cc, related_chart=True)
    sources = set()
    place_stat_var_group = get_stat_var_group(cc, data, places)
    statvar_to_denom = {}
    for place in places:
        if place not in data:
            continue
        stat_var_group = place_stat_var_group[place]
        for num_sv, sv_list in stat_var_group.items():
            num_series, num_sources = get_series(data, place, sv_list)
            if not num_series:
                continue
            sources.update(num_sources)
            if num_denom:
                if isinstance(num_denom, dict):
                    denom_sv = num_denom[num_sv]
                else:
                    denom_sv = num_denom
                statvar_to_denom[num_sv] = denom_sv
                denom_series, denom_sources = get_series(
                    data, place, [denom_sv])
                if not denom_series:
                    continue
                sources.update(denom_sources)
                result_series = scale_series(num_series, denom_series)
            else:
                result_series = num_series
                statvar_to_denom[num_sv] = None
            # Turn the value to be keyed by date.
            for date, value in result_series.items():
                date_to_data[date][place].append((num_sv, value))
    # Pick a date that has the most series across places.
    dates = sorted(date_to_data.keys(), reverse=True)
    if not dates:
        return {}, {}
    count = 0
    chosen_date = None
    for date in dates:
        if len(date_to_data[date]) > count:
            count = len(date_to_data[date])
            chosen_date = date
    result = {'date': chosen_date, 'data': [], 'sources': list(sources)}
    for place in places:
        points = {}
        for stat_var, value in date_to_data[chosen_date][place]:
            points[stat_var] = value
        if points:
            result['data'].append({'dcid': place, 'data': points})
    return result, statvar_to_denom


# TODO(shifucun): Add unittest for these helper functions
def get_bar(cc, data, places):
    """Get the bar data across a few places.

    This will scale the value if required and pick the latest date that has the
    most <place, stat_var> entries.
    """
    result, statvar_denom = get_snapshot_across_places(cc, data, places)
    if not result:
        return {}
    # Should have data other than the primary place. Return empty struct to
    # so client won't draw chart.
    if len(result['data']) <= 1:
        return {}
    is_scaled = (('relatedChart' in cc and
                  cc['relatedChart'].get('scale', False)) or
                 ('denominator' in cc))
    result['exploreUrl'] = build_url(places, statvar_denom, is_scaled)
    return result


def get_trend(cc, data, place):
    """Get the time series data for a place."""
    if place not in data:
        return {}

    result_series = {}
    sources = set()
    num_denom = get_denom(cc)
    stat_var_group = get_stat_var_group(cc, data, [place])[place]
    statvar_denom = {}
    for num_sv, sv_list in stat_var_group.items():
        num_series, num_sources = get_series(data, place, sv_list)
        if not num_series:
            continue
        sources.update(num_sources)
        if num_denom:
            if isinstance(num_denom, dict):
                denom_sv = num_denom[num_sv]
            else:
                denom_sv = num_denom
            denom_sv = num_denom[num_sv]
            statvar_denom[num_sv] = denom_sv
            denom_series, denom_sources = get_series(data, place, [denom_sv])
            if not denom_series:
                continue
            sources.update(denom_sources)
            result_series[num_sv] = scale_series(num_series, denom_series)
        else:
            result_series[num_sv] = num_series
            statvar_denom[num_sv] = None
    # filter out time series with single data point.
    for sv in list(result_series.keys()):
        if len(result_series[sv]) <= 1:
            del result_series[sv]
    if not result_series:
        return {}

    is_scaled = ('denominator' in cc)
    return {
        'series': result_series,
        'sources': list(sources),
        'exploreUrl': build_url([place], statvar_denom, is_scaled)
    }


def get_year(date):
    try:
        return int(date.split('-')[0])
    except IndexError:
        raise ValueError('no valid date format found %s', date)


# TODO(shifucun): Add unittest.
def scale_series(numerator, denominator):
    """Scale two time series.
    The date of the two time series may not be exactly aligned. Here we use
    year alignment to match two date. If no denominator is found for a
    numerator, then the data is removed.
    """
    data = {}
    for date, value in numerator.items():
        if date in denominator:
            if denominator[date] > 0:
                data[date] = value / denominator[date]
            else:
                data[date] = 0
        else:
            try:
                numerator_year = get_year(date)
                for i in range(0, MAX_DENOMINATOR_BACK_YEAR + 1):
                    year = str(numerator_year - i)
                    if year in denominator:
                        if denominator[year] > 0:
                            data[date] = value / denominator[year]
                        else:
                            data[date] = 0
                        break
            except ValueError:
                return {}
    return data


@bp.route('/data/<path:dcid>')
@cache.cached(timeout=3600 * 24, query_string=True)  # Cache for one day.
def data(dcid):
    """
    Get chart spec and stats data of the landing page for a given place.
    """
    logging.info("Landing Page: cache miss for %s, fetch and process data ...",
                 dcid)
    spec_and_stat, stat_vars = build_spec(current_app.config['CHART_CONFIG'])
    raw_page_data = get_landing_page_data(dcid, stat_vars)

    if not 'data' in raw_page_data:
        logging.info("Landing Page: No data for %s", dcid)
        return Response(json.dumps({}), 200, mimetype='application/json')

    # Filter out Metropolitan France parent place.
    parent_places = [
        el for el in raw_page_data.get('parentPlaces', [])
        if el != 'country/FXX'
    ]
    raw_page_data['parentPlaces'] = parent_places

    # Only US places have comparison charts.
    is_usa_place = False
    for place in [dcid] + raw_page_data.get('parentPlaces', []):
        if place == 'country/USA':
            is_usa_place = True
            break
    # Populate the data for each chart
    all_stat = raw_page_data['data']
    for category in spec_and_stat:
        if category == OVERVIEW:
            if is_usa_place:
                chart_types = ['nearby', 'child']
            else:
                chart_types = ['similar']
        else:
            chart_types = BAR_CHART_TYPES
        for topic in spec_and_stat[category]:
            for chart in spec_and_stat[category][topic]:
                # Trend data
                chart['trend'] = get_trend(chart, all_stat, dcid)
                if 'aggregate' in chart:
                    aggregated_stat_vars = list(chart['trend'].get(
                        'series', {}).keys())
                    if aggregated_stat_vars:
                        chart['trend']['statsVars'] = aggregated_stat_vars
                    else:
                        chart['trend'] = {}
                # Bar data
                for t in chart_types:
                    chart[t] = get_bar(chart, all_stat, [dcid] +
                                       raw_page_data.get(t + 'Places', []))
                    if t == 'similar' and 'data' in chart[t]:
                        # If no data for current place, do not serve similar
                        # place data.
                        keep_chart = False
                        for d in chart[t]['data']:
                            if d['dcid'] == dcid:
                                keep_chart = True
                                break
                        if not keep_chart:
                            chart[t] = {}
                    # Update stat vars for aggregated stats
                    if 'aggregate' in chart and chart[t]:
                        chart[t]['statsVars'] = []
                        for place_data in chart[t].get('data', []):
                            stat_vars = list(place_data['data'].keys())
                            if len(stat_vars) > len(chart[t]['statsVars']):
                                chart[t]['statsVars'] = stat_vars
                            elif len(stat_vars) == 0:
                                chart[t] = {}
                if 'aggregate' in chart:
                    chart['statsVars'] = []

    # Remove empty category and topics
    for category in list(spec_and_stat.keys()):
        for topic in list(spec_and_stat[category].keys()):
            filtered_charts = []
            for chart in spec_and_stat[category][topic]:
                keep_chart = False
                for t in ['trend'] + BAR_CHART_TYPES:
                    if chart.get(t, None):
                        keep_chart = True
                        break
                if keep_chart:
                    filtered_charts.append(chart)
            if not filtered_charts:
                del spec_and_stat[category][topic]
            else:
                spec_and_stat[category][topic] = filtered_charts
        if not spec_and_stat[category]:
            del spec_and_stat[category]
    # Only keep the "Overview" category if the number of total chart is less
    # than certain threshold.
    overview_set = set()
    non_overview_set = set()
    chart_count = 0
    # Get the overview charts
    for topic, charts in spec_and_stat[OVERVIEW].items():
        for chart in charts:
            overview_set.add((topic, chart['title']))
            chart_count += 1
    # Get the non overview charts
    for category, topic_data in spec_and_stat.items():
        if category == OVERVIEW:
            continue
        for topic in topic_data:
            if (category, topic) not in overview_set:
                non_overview_set.add((category, topic))
                chart_count += 1
    # If the total number of chart is too small, then merge all charts to
    # the overview category and remove other categories
    if chart_count < MIN_CHART_TO_KEEP_TOPICS:
        for category, topic in non_overview_set:
            spec_and_stat[OVERVIEW][category].extend(
                spec_and_stat[category][topic])
        for category in list(spec_and_stat.keys()):
            if category != OVERVIEW:
                del spec_and_stat[category]

    # Get display name for all places
    all_places = [dcid]
    for t in BAR_CHART_TYPES:
        all_places.extend(raw_page_data.get(t + 'Places', []))
    names = place_api.get_display_name('^'.join(sorted(all_places)), g.locale)

    # Pick data to highlight - only population for now
    population, statvar_denom = get_snapshot_across_places(
        {'statsVars': ['Count_Person']}, all_stat, [dcid])
    highlight = {'Population': population}

    response = {
        'pageChart': spec_and_stat,
        'allChildPlaces': raw_page_data.get('allChildPlaces', {}),
        'childPlacesType': raw_page_data.get('childPlacesType', ""),
        'childPlaces': raw_page_data.get('childPlaces', []),
        'parentPlaces': raw_page_data.get('parentPlaces', []),
        'similarPlaces': raw_page_data.get('similarPlaces', []),
        'nearbyPlaces': raw_page_data.get('nearbyPlaces', []),
        'names': names,
        'highlight': highlight,
    }
    return Response(json.dumps(response), 200, mimetype='application/json')<|MERGE_RESOLUTION|>--- conflicted
+++ resolved
@@ -19,10 +19,6 @@
 
 import collections
 import copy
-<<<<<<< HEAD
-# import gettext
-=======
->>>>>>> 4a09444a
 import json
 import logging
 import urllib
@@ -44,24 +40,6 @@
 MIN_CHART_TO_KEEP_TOPICS = 30
 OVERVIEW = 'Overview'
 
-<<<<<<< HEAD
-# TODO(beets): Replace this with the extracted locale
-# use gettext.find
-# l10n = gettext.translation('chart_titles',
-#                            localedir='l10n',
-#                            languages=[
-#                                'de', 'en', 'es', 'fr', 'hi', 'it', 'ja', 'ko',
-#                                'pt_BR', 'ru', 'zh_Hans_CN'
-#                            ])
-# l10n.install()
-# _ = l10n.gettext
-# gettext.bindtextdomain('chart_titles', 'l10n')
-# gettext.textdomain('chart_titles')
-# _ = gettext.gettext
-# gettext.install('chart_titles', 'l10n')
-
-=======
->>>>>>> 4a09444a
 
 def get_landing_page_data(dcid, stat_vars):
     response = dc_service.fetch_data('/landing-page', {
