--- conflicted
+++ resolved
@@ -39,16 +39,11 @@
         The full timeseries data available for that dcid.
     """
     time_series = payload_for_geo.get('data')
-<<<<<<< HEAD
-    if not time_series: return None
-    return time_series
-=======
+    
     if not time_series:
         return None
     max_date = max(time_series)
     return time_series[max_date]
->>>>>>> 93caae20
-
 
 @bp.route('/values')
 def choropleth_values():
@@ -182,22 +177,12 @@
                 coerce_geojson_to_righthand_rule(geojson['coordinates'],
                                                  geojson['type']))
             # Process Statistical Observation if valid.
-<<<<<<< HEAD
-            if ('data' in population_by_geo.get(geo_id, [])
-                    and population_by_geo[geo_id]['data']):
-                # Grab the data.
-                data = get_data(population_by_geo[geo_id])
-                if data:
-                    max_date = max(data)
-                    geo_feature["properties"]["pop"] = data[max_date]
-=======
             if ('data' in population_by_geo.get(geo_id, []) and
                     population_by_geo[geo_id]['data']):
                 # Grab the latest available data.
                 latest_data = get_latest_data(population_by_geo[geo_id])
                 if latest_data:
                     geo_feature["properties"]["pop"] = latest_data
->>>>>>> 93caae20
 
             # Add to main dataframe.
             features.append(geo_feature)
