# Copyright 2020 Google LLC
#
# Licensed under the Apache License, Version 2.0 (the "License");
# you may not use this file except in compliance with the License.
# You may obtain a copy of the License at
#
#      http://www.apache.org/licenses/LICENSE-2.0
#
# Unless required by applicable law or agreed to in writing, software
# distributed under the License is distributed on an "AS IS" BASIS,
# WITHOUT WARRANTIES OR CONDITIONS OF ANY KIND, either express or implied.
# See the License for the specific language governing permissions and
# limitations under the License.
"""This module defines the endpoints that support drawing a choropleth map.
"""
import json
from typing import List
import urllib.parse

from flask import Blueprint
from flask import current_app
from flask import g
from flask import make_response
from flask import request
from flask import Response
from flask import send_file
from flask import url_for
from geojson_rewind import rewind

from server.cache import cache
import server.lib.util as lib_util
import server.routes.api.landing_page as landing_page_api
from server.routes.api.place import EQUIVALENT_PLACE_TYPES
import server.routes.api.place as place_api
from server.routes.api.shared import is_float
import server.routes.api.shared as shared_api
import server.services.datacommons as dc

# Define blueprint
bp = Blueprint("choropleth", __name__, url_prefix='/api/choropleth')

# Place type to get choropleth for, keyed by place type
# TODO: Come up with a catch all way to determine place type to get choropleth for because
# this works for US places, but hierarchy of places in other countries may be different
CHOROPLETH_DISPLAY_LEVEL_MAP = {
    "Country": "AdministrativeArea1",
    "State": "County",
    "County": "County",
    "AdministrativeArea1": "AdministrativeArea2",
    "AdministrativeArea2": "AdministrativeArea2",
    "AdministrativeArea3": "AdministrativeArea3"
}

# Place type to get choropleth for, keyed by geoDcid
# These are the special cases.
# 1. Territories of the US, e.g. country/USA, are also AA1. Restrict this view to only States.
# 2. For Earth, display the countries.
SPECIAL_CHOROPLETH_DISPLAY_LEVEL_MAP = {
    "country/USA": "State",
    "Earth": "Country"
}

# GeoJSON property to use, keyed by display level.
CHOROPLETH_GEOJSON_PROPERTY_MAP = {
    "Country": "geoJsonCoordinatesDP3",
    "State": "geoJsonCoordinatesDP3",
    "AdministrativeArea1": "geoJsonCoordinatesDP3",
    "County": "geoJsonCoordinatesDP1",
    "AdministrativeArea2": "geoJsonCoordinatesDP1",
    "AdministrativeArea3": "geoJsonCoordinatesDP1",
    "EurostatNUTS1": "geoJsonCoordinatesDP2",
    "EurostatNUTS2": "geoJsonCoordinatesDP2",
    "EurostatNUTS3": "geoJsonCoordinatesDP1",
    "IPCCPlace_50": "geoJsonCoordinates",
}
MULTILINE_GEOJSON_TYPE = "MultiLineString"
MULTIPOLYGON_GEOJSON_TYPE = "MultiPolygon"
POLYGON_GEOJSON_TYPE = "Polygon"


@cache.memoize(timeout=3600 * 24)  # Cache for one day.
def get_choropleth_display_level(geoDcid):
  """ Get the display level of places to show on a choropleth chart for a
  given place.

  Args:
      geoDcid: dcid of the place of interest

  Returns:
      tuple consisting of:
          dcid of the enclosing place to use (if the display level and the
              place type of the geoDcid arg are the same, this would be the
              parent place dcid)
          display level (AdministrativeArea1 or AdministrativeArea2)
  """
  if geoDcid in SPECIAL_CHOROPLETH_DISPLAY_LEVEL_MAP:
    display_level = SPECIAL_CHOROPLETH_DISPLAY_LEVEL_MAP[geoDcid]
    return geoDcid, display_level

  place_type = place_api.get_place_type(geoDcid)
  display_level = None
  if place_type in CHOROPLETH_DISPLAY_LEVEL_MAP:
    display_level = CHOROPLETH_DISPLAY_LEVEL_MAP[place_type]
  elif place_type in EQUIVALENT_PLACE_TYPES and EQUIVALENT_PLACE_TYPES[
      place_type] in CHOROPLETH_DISPLAY_LEVEL_MAP:
    place_type = EQUIVALENT_PLACE_TYPES[place_type]
    display_level = CHOROPLETH_DISPLAY_LEVEL_MAP[place_type]
  else:
    return None, None

  if place_type == display_level:
    parents_places = place_api.parent_places(geoDcid)
    # Multiple place types can be equivalent (eg. County and AA2) and we
    # want to find the parent who's display level is equivalent to the
    # geoDcid display_level
    target_display_levels = set([display_level])
    if display_level in EQUIVALENT_PLACE_TYPES:
      target_display_levels.add(EQUIVALENT_PLACE_TYPES[display_level])
    for parent in parents_places.get(geoDcid, []):
      parent_dcid = parent.get('dcid', None)
      if not parent_dcid:
        continue
      parent_place_types = parent.get('types', [])
      for parent_place_type in parent_place_types:
        parent_display_level = CHOROPLETH_DISPLAY_LEVEL_MAP.get(
            parent_place_type, None)
        if not parent_display_level:
          parent_display_level = CHOROPLETH_DISPLAY_LEVEL_MAP.get(
              EQUIVALENT_PLACE_TYPES.get(parent_place_type, ''))
        if parent_display_level in target_display_levels:
          return parent_dcid, display_level
    return None, None
  else:
    return geoDcid, display_level


def get_multipolygon_geojson_coordinates(geojson):
  """
  Gets geojson coordinates in the form of multipolygon geojson coordinates that
  are in the reverse of the righthand_rule.

  GeoJSON is stored in DataCommons following the right hand rule as per rfc
  spec (https://www.rfc-editor.org/rfc/rfc7946). However, d3 requires geoJSON
  that violates the right hand rule (see explanation on d3 winding order here:
  https://stackoverflow.com/a/49311635). This function returns coordinates in
  the format expected by D3 and turns all polygons into multipolygons for
  downstream consistency.
      Args:
          geojson: geojson of type MultiPolygon or Polygon
      Returns:
          Nested list of geo coordinates.
  """
  # The geojson data for each place varies in whether it follows the
  # righthand rule or not. We want to ensure geojsons for all places
  # does follow the righthand rule.
  right_handed_geojson = rewind(geojson)
  geojson_type = right_handed_geojson['type']
  geojson_coords = right_handed_geojson['coordinates']
  if geojson_type == POLYGON_GEOJSON_TYPE:
    geojson_coords[0].reverse()
    return [geojson_coords]
  elif geojson_type == MULTIPOLYGON_GEOJSON_TYPE:
    for polygon in geojson_coords:
      polygon[0].reverse()
    return geojson_coords
  else:
    assert False, f"Type {geojson_type} unknown!"


def get_geojson_feature(geo_id: str, geo_name: str, json_text: List[str]):
  """
  Gets a single geojson feature from a list of json strings
  """
  # Exclude geo if no or multiple renderings are present.
  if len(json_text) != 1:
    return None
  geojson = json.loads(json_text[0])
  geo_feature = {
      "type": "Feature",
      "id": geo_id,
      "properties": {
          "name": geo_name,
          "geoDcid": geo_id,
      }
  }
  geojson_type = geojson.get("type", "")
  if geojson_type == MULTILINE_GEOJSON_TYPE:
    geo_feature['geometry'] = geojson
  elif geojson_type == POLYGON_GEOJSON_TYPE or geojson_type == MULTIPOLYGON_GEOJSON_TYPE:
    coordinates = get_multipolygon_geojson_coordinates(geojson)
    geo_feature['geometry'] = {
        "type": "MultiPolygon",
        "coordinates": coordinates
    }
  else:
    geo_feature = None
  return geo_feature


@bp.route('/geojson')
@cache.cached(timeout=3600 * 24, query_string=True)  # Cache for one day.
def geojson():
  """Get geoJson data for places enclosed within the given dcid"""
  place_dcid = request.args.get("placeDcid")
  if not place_dcid:
    return Response(json.dumps("error: must provide a placeDcid field"),
                    400,
                    mimetype='application/json')
  place_type = request.args.get("placeType")
  if not place_type:
    place_dcid, place_type = get_choropleth_display_level(place_dcid)
  geos = []
  if place_dcid and place_type:
    geos = dc.get_places_in([place_dcid], place_type).get(place_dcid, [])
  if not geos:
    return Response(json.dumps({}), 200, mimetype='application/json')
  geojson_prop = CHOROPLETH_GEOJSON_PROPERTY_MAP.get(place_type, "")
  # geoId/72 needs higher resolution geojson because otherwise, the map looks
  # too fragmented
  if place_dcid == 'geoId/72':
    geojson_prop = 'geoJsonCoordinatesDP1'
  names_by_geo = place_api.get_display_name('^'.join(geos), g.locale)
  features = []
  if geojson_prop:
    geojson_by_geo = dc.property_values(geos, geojson_prop)
    # geoId/46102 is known to only have unsimplified geojson so need to use
    # geoJsonCoordinates as the prop for this one place
    if 'geoId/46102' in geojson_by_geo:
      geojson_by_geo['geoId/46102'] = dc.property_values(
          ['geoId/46102'], 'geoJsonCoordinates').get('geoId/46102', '')
    for geo_id, json_text in geojson_by_geo.items():
      if json_text and geo_id in names_by_geo:
<<<<<<< HEAD
        geo_feature = {
            "type": "Feature",
            "geometry": {
                "type": "MultiPolygon",
            },
            "id": geo_id,
            "properties": {
                "name": names_by_geo.get(geo_id, "Unnamed Area"),
                "geoDcid": geo_id,
            }
        }
        # Load, simplify, and add geoJSON coordinates if there's at least one
        # rendering present.
        if len(json_text) < 1:
          continue
        geojson = json.loads(json_text[0])
        # The geojson data for each place varies in whether it follows the
        # righthand rule or not. We want to ensure geojsons for all places
        # does follow the righthand rule.
        geojson = rewind(geojson)
        geo_feature['geometry']['coordinates'] = (
            reverse_geojson_righthand_rule(geojson['coordinates'],
                                           geojson['type']))
        features.append(geo_feature)
  return Response(json.dumps({
=======
        geo_name = names_by_geo.get(geo_id, "Unnamed Area")
        geo_feature = get_geojson_feature(geo_id, geo_name, json_text)
        if geo_feature:
          features.append(geo_feature)
  result = {
>>>>>>> 9196b87b
      "type": "FeatureCollection",
      "features": features,
      "properties": {
          "current_geo": place_dcid
      }
  }
  return Response(json.dumps(result), 200, mimetype='application/json')


@bp.route('/entity-geojson', methods=['POST'])
def entity_geojson():
  """Gets geoJson data for a list of entities and a specified property to use to
     get the geoJson data"""
  entities = request.json.get("entities", [])
  geojson_prop = request.json.get("geoJsonProp")
  if not geojson_prop:
    return "error: must provide a geoJsonProp field", 400
  features = []
  geojson_by_entity = dc.property_values(entities, geojson_prop)
  for entity_id, json_text in geojson_by_entity.items():
    if json_text:
      geo_feature = get_geojson_feature(entity_id, entity_id, json_text)
      if geo_feature:
        features.append(geo_feature)
  result = {
      "type": "FeatureCollection",
      "features": features,
      "properties": {
          "current_geo": ""
      }
  }
  return Response(json.dumps(result), 200, mimetype='application/json')


def get_choropleth_configs():
  """ Gets all the chart configs that have choropleth charts

  Returns:
      list of chart configs that are choropleth chart configs
  """
  chart_config = current_app.config['CHART_CONFIG']
  chart_configs = []
  for config in chart_config:
    if config.get('isChoropleth', False):
      chart_configs.append(config)
  return chart_configs


def get_denom_val(stat_date, denom_data):
  """ Gets the best denominator value for a given date

  Args:
      stat_date: date as a string
      denom_data: a list of observation points

  Returns:
      the value from denom_data that best matches the stat_date
  """
  if len(denom_data) == 1:
    return denom_data[0]['value']
  target_date = lib_util.parse_date(stat_date)
  best = 0
  best_date = lib_util.parse_date(denom_data[0]['date'])
  for i in range(1, len(denom_data)):
    curr_date = lib_util.parse_date(denom_data[i]['date'])
    if abs(curr_date - target_date) < abs(best_date - target_date):
      best = i
      best_date = curr_date
    else:
      return denom_data[best]['value']
  return denom_data[best]['value']


def get_value(sv_data, denom, denom_data, scaling):
  """ Gets the processed value for a place

  Args:
      place_dcid: dcid of the place of interest as a string
      sv_data: the stat var data for the place of interest as an object with
          the fields value, date, and metadata
      denom: the denom stat var if there is one as a string
      denom_data: the denom data for the denom stat var with the form:
          {
              series: [
                  {
                      "date": "2011",
                      "value": 12000
                  }
                  ...
              ],
              facet: "facetId"
          }
      scaling: number the value should be multiplied by

  Returns:
      processed value as a number
  """
  val = sv_data.get('value', None)
  if not val:
    return None
  if denom:
    if 'series' not in denom_data:
      return None
    date = sv_data.get('date', "")
    denom_val = get_denom_val(date, denom_data['series'])
    if not denom_val:
      return None
    val = val / denom_val
  return val * scaling


@bp.route('/data/<path:dcid>')
@cache.memoize(timeout=3600 * 24)  # Cache for one day.
def choropleth_data(dcid):
  """Get stats var data needed for choropleth charts for a given place

  API Returns:
      {
          [stat var]: {
              date: string,
              data: {
                  [dcid]: number,
                  ...
              },
              numDataPoints: number,
              exploreUrl: string,
              sources: [],
          },
          ...
      }
  """
  configs = get_choropleth_configs()
  stat_vars, denoms = shared_api.get_stat_vars(configs)
  display_dcid, display_level = get_choropleth_display_level(dcid)
  geos = []
  if display_dcid and display_level:
    geos = dc.get_places_in([display_dcid], display_level).get(display_dcid, [])
  if not stat_vars or not geos:
    return Response(json.dumps({}), 200, mimetype='application/json')
  # Get data for all the stat vars for every place we will need and process the data
  numerator_resp = lib_util.point_within_core(display_dcid, display_level,
                                              list(stat_vars), '', False)
  denominator_resp = lib_util.series_core(list(geos), list(denoms), False)

  result = {}
  # Process the data for each config
  for cc in configs:
    # we should only be making choropleths for configs with a single stat var
    sv = cc['statsVars'][0]
    cc_sv_data_values = numerator_resp.get('data', {}).get(sv, {})
    denom = landing_page_api.get_denom(cc, True)
    cc_denom_data = denominator_resp.get('data', {}).get(denom, {})
    scaling = cc.get('scaling', 1)
    if 'relatedChart' in cc:
      scaling = cc['relatedChart'].get('scaling', scaling)
    sources = set()
    dates = set()
    data_dict = dict()
    # Process the data for each place we have stat var data for
    for place_dcid in cc_sv_data_values:
      dcid_sv_data = cc_sv_data_values.get(place_dcid, {})
      place_denom_data = cc_denom_data.get(place_dcid, {})
      # process and then update data_dict with the value for this
      # place_dcid
      val = get_value(dcid_sv_data, denom, place_denom_data, scaling)
      if not val:
        continue
      data_dict[place_dcid] = val
      # add the date of the stat var value for this place_dcid to the set
      # of dates
      dates.add(dcid_sv_data.get('date', ''))
      # add stat var source and denom source (if there is a denom) to the
      # set of sources
      facetId = dcid_sv_data.get('facet', '')
      source = numerator_resp['facets'].get(facetId,
                                            {}).get('provenanceUrl', '')
      sources.add(source)
      if denom:
        facetId = place_denom_data['facet']
        source = denominator_resp['facets'].get(facetId,
                                                {}).get('provenanceUrl', '')
        sources.add(source)
    # build the exploreUrl
    # TODO: webdriver test to test that the right choropleth loads
    is_scaled = (('relatedChart' in cc and
                  cc['relatedChart'].get('scale', False)) or
                 ('denominator' in cc))
    url_anchor = '&pd={}&ept={}&sv={}'.format(dcid, display_level, sv)
    if is_scaled:
      url_anchor += "&pc=1"
    explore_url = urllib.parse.unquote(url_for('tools.map', _anchor=url_anchor))
    # process the set of sources and set of dates collected for this chart
    # config
    sources = filter(lambda x: x != "", sources)
    date_range = shared_api.get_date_range(dates)
    # build the result for this chart config and add it to the result
    cc_result = {
        'date': date_range,
        'data': data_dict,
        'numDataPoints': len(data_dict.values()),
        # TODO (chejennifer): exploreUrl should link to choropleth tool once the tool is ready
        'exploreUrl': explore_url,
        'sources': sorted(list(sources))
    }
    result[sv] = cc_result
  return Response(json.dumps(result), 200, mimetype='application/json')


@bp.route('/map-points')
@cache.cached(timeout=3600 * 24, query_string=True)  # Cache for one day.
def get_map_points():
  """Get map point data for the given place type enclosed within the given dcid
  """
  place_dcid = request.args.get("placeDcid")
  if not place_dcid:
    return Response(json.dumps("error: must provide a placeDcid field"),
                    400,
                    mimetype='application/json')
  place_type = request.args.get("placeType")
  if not place_type:
    return Response(json.dumps("error: must provide a placeType field"),
                    400,
                    mimetype='application/json')
  geos = []
  geos = dc.get_places_in([place_dcid], place_type).get(place_dcid, [])
  if not geos:
    return Response(json.dumps({}), 200, mimetype='application/json')
  names_by_geo = place_api.get_display_name('^'.join(geos), g.locale)
  # For some places, lat long is attached to the place node, but for other
  # places, the lat long is attached to the location value of the place node.
  # If a place has location, we will use the location value to find the lat
  # and long.
  # eg. epaGhgrpFacilityId/1003010 has latitude and longitude but no location
  # epa/120814013 which is an AirQualitySite has a location, but no latitude
  # or longitude
  location_by_geo = dc.property_values(geos, "location")
  # dict of <dcid used to get latlon>: <dcid of the place>
  geo_by_latlon_subject = {}
  for geo_dcid in geos:
    if location_by_geo[geo_dcid]:
      location_dcid = location_by_geo[geo_dcid][0]
      geo_by_latlon_subject[location_dcid] = geo_dcid
    else:
      geo_by_latlon_subject[geo_dcid] = geo_dcid
  lat_by_subject = dc.property_values(list(geo_by_latlon_subject.keys()),
                                      "latitude")
  lon_by_subject = dc.property_values(list(geo_by_latlon_subject.keys()),
                                      "longitude")

  map_points_list = []
  for subject_dcid, latitude in lat_by_subject.items():
    longitude = lon_by_subject.get(subject_dcid, [])
    if len(latitude) == 0 or len(longitude) == 0:
      continue
    if not is_float(latitude[0]) or not is_float(longitude[0]):
      continue
    geo_id = geo_by_latlon_subject.get(subject_dcid, "")
    map_point = {
        "placeDcid": geo_id,
        "placeName": names_by_geo.get(geo_id, "Unnamed Place"),
        "latitude": float(latitude[0]),
        "longitude": float(longitude[0])
    }
    map_points_list.append(map_point)
  return Response(json.dumps(map_points_list), 200, mimetype='application/json')


@bp.route('/geotiff')
def get_geotiff():
  # TODO should get geotiff from mixer given some parameters
  response = make_response(
      send_file("test_county.tif",
                mimetype='image/tiff',
                as_attachment=True,
                cache_timeout=0))
  return response<|MERGE_RESOLUTION|>--- conflicted
+++ resolved
@@ -171,8 +171,8 @@
   """
   Gets a single geojson feature from a list of json strings
   """
-  # Exclude geo if no or multiple renderings are present.
-  if len(json_text) != 1:
+  # Exclude geo if no renderings are present.
+  if len(json_text) < 1:
     return None
   geojson = json.loads(json_text[0])
   geo_feature = {
@@ -230,39 +230,11 @@
           ['geoId/46102'], 'geoJsonCoordinates').get('geoId/46102', '')
     for geo_id, json_text in geojson_by_geo.items():
       if json_text and geo_id in names_by_geo:
-<<<<<<< HEAD
-        geo_feature = {
-            "type": "Feature",
-            "geometry": {
-                "type": "MultiPolygon",
-            },
-            "id": geo_id,
-            "properties": {
-                "name": names_by_geo.get(geo_id, "Unnamed Area"),
-                "geoDcid": geo_id,
-            }
-        }
-        # Load, simplify, and add geoJSON coordinates if there's at least one
-        # rendering present.
-        if len(json_text) < 1:
-          continue
-        geojson = json.loads(json_text[0])
-        # The geojson data for each place varies in whether it follows the
-        # righthand rule or not. We want to ensure geojsons for all places
-        # does follow the righthand rule.
-        geojson = rewind(geojson)
-        geo_feature['geometry']['coordinates'] = (
-            reverse_geojson_righthand_rule(geojson['coordinates'],
-                                           geojson['type']))
-        features.append(geo_feature)
-  return Response(json.dumps({
-=======
         geo_name = names_by_geo.get(geo_id, "Unnamed Area")
         geo_feature = get_geojson_feature(geo_id, geo_name, json_text)
         if geo_feature:
           features.append(geo_feature)
   result = {
->>>>>>> 9196b87b
       "type": "FeatureCollection",
       "features": features,
       "properties": {
