--- conflicted
+++ resolved
@@ -11,6 +11,7 @@
 # WITHOUT WARRANTIES OR CONDITIONS OF ANY KIND, either express or implied.
 # See the License for the specific language governing permissions and
 # limitations under the License.
+
 """Defines endpoints to support choropleth map."""
 import flask
 import statistics
@@ -26,11 +27,14 @@
 }
 
 # All choropleth endpoints are defined with the choropleth/ prefix.
-bp = flask.Blueprint("choropleth", __name__, url_prefix='/api/choropleth')
-
+bp = flask.Blueprint(
+  "choropleth",
+  __name__,
+  url_prefix='/api/choropleth'
+)
 
 def get_data(payload_for_geo):
-    """ Returns the most recent data as from a DataCommons API payload.
+    """ Returns the full timeseries data as from a DataCommons API payload.
     
     Args:
         payload_for_geo -> The payload from a get_stats call for a
@@ -39,16 +43,9 @@
         The full timeseries data available for that dcid.
     """
     time_series = payload_for_geo.get('data')
-<<<<<<< HEAD
-    if not time_series: return None
+    if not time_series:
+        return {}
     return time_series
-=======
-    if not time_series:
-        return None
-    max_date = max(time_series)
-    return time_series[max_date]
->>>>>>> 93caae20
-
 
 @bp.route('/values')
 def choropleth_values():
@@ -75,18 +72,13 @@
     display_level = get_sublevel(requested_geoDcid,
                                  flask.request.args.get("level"))
     if not display_level:
-        return flask.jsonify(
-            {
-                "error":
-                    f"Failed to automatically resolve geographic subdivision level for"
-                    +
-                    f"{requested_geoDcid}. Please provide a 'level' field manually."
-            }, 400)
+        return flask.jsonify({"error":
+           f"Failed to automatically resolve geographic subdivision level for" +
+           f"{requested_geoDcid}. Please provide a 'level' field manually."}, 400)
 
     # Get all subgeos.
-    geos_contained_in_place = dc.get_places_in([requested_geoDcid],
-                                               display_level).get(
-                                                   requested_geoDcid, [])
+    geos_contained_in_place = dc.get_places_in(
+            [requested_geoDcid], display_level).get(requested_geoDcid, [])
     values_by_geo = dc.get_stats(geos_contained_in_place, stat_var)
 
     # Add to dictionary for response.
@@ -100,7 +92,6 @@
     # Return as json payload.
     return flask.jsonify(populations_by_geo, 200)
 
-
 @bp.route('/geo')
 def choropleth_geo():
     """Returns data for geographic subregions for a certain statistical
@@ -125,27 +116,24 @@
     display_level = get_sublevel(requested_geoDcid,
                                  flask.request.args.get("level"))
     if not display_level:
-        return flask.jsonify(
-            {
-                "error":
-                    f"Failed to automatically resolve geographic subdivision level for"
-                    +
-                    f"{requested_geoDcid}. Please provide a 'level' field manually."
-            }, 400)
+        return flask.jsonify({"error":
+           f"Failed to automatically resolve geographic subdivision level for" +
+           f"{requested_geoDcid}. Please provide a 'level' field manually."}, 400) 
 
     # Get optional fields.
     measurement_denominator = flask.request.args.get("mdom",
                                                      default="Count_Person")
 
     # Get list of all contained places.
-    geos_contained_in_place = dc.get_places_in([requested_geoDcid],
-                                               display_level).get(
-                                                   requested_geoDcid, [])
+    geos_contained_in_place = dc.get_places_in(
+            [requested_geoDcid], display_level).get(requested_geoDcid, [])
+
 
     # Download statistical variable, names, and geojson for subgeos.
     # Also, handle the case where only a fraction of values are returned.
-    names_by_geo = dc.get_property_values(
-        geos_contained_in_place + [requested_geoDcid], "name")
+    names_by_geo = dc.get_property_values(geos_contained_in_place
+                                          + [requested_geoDcid],
+                                          "name")
     geojson_by_geo = dc.get_property_values(geos_contained_in_place,
                                             "geoJsonCoordinates")
 
@@ -161,58 +149,48 @@
         # Valid response needs at least geometry and a name.
         if json_text and geo_id in names_by_geo:
             geo_feature = {
-                "type": "Feature",
-                "geometry": {
-                    "type": "MultiPolygon",
-                },
-                "id": geo_id,
-                "properties": {
-                    # Choose the first name when multiple are present.
-                    "name": names_by_geo.get(geo_id, ["Unnamed Area"])[0],
-                    "hasSublevel": (display_level in LEVEL_MAP),
-                    "geoDcid": geo_id,
+                    "type": "Feature",
+                    "geometry": {
+                        "type": "MultiPolygon",
+                    },
+                    "id": geo_id,
+                    "properties": {
+                        # Choose the first name when multiple are present.
+                        "name": names_by_geo.get(geo_id, ["Unnamed Area"])[0],
+                        "hasSublevel": 
+                            (display_level in LEVEL_MAP),
+                        "geoDcid": geo_id,
+                    }
                 }
-            }
             # Load, simplify, and add geoJSON coordinates.
             # Exclude geo if no or multiple renderings are present.
             if len(json_text) != 1:
                 continue
             geojson = json.loads(json_text[0])
             geo_feature['geometry']['coordinates'] = (
-                coerce_geojson_to_righthand_rule(geojson['coordinates'],
-                                                 geojson['type']))
-            # Process Statistical Observation if valid.
-<<<<<<< HEAD
-            if ('data' in population_by_geo.get(geo_id, [])
-                    and population_by_geo[geo_id]['data']):
-                # Grab the data.
-                data = get_data(population_by_geo[geo_id])
-                if data:
-                    max_date = max(data)
-                    geo_feature["properties"]["pop"] = data[max_date]
-=======
-            if ('data' in population_by_geo.get(geo_id, []) and
-                    population_by_geo[geo_id]['data']):
-                # Grab the latest available data.
-                latest_data = get_latest_data(population_by_geo[geo_id])
-                if latest_data:
-                    geo_feature["properties"]["pop"] = latest_data
->>>>>>> 93caae20
+                coerce_geojson_to_righthand_rule(
+                                    geojson['coordinates'],
+                                    geojson['type']))
+
+            data = get_data(population_by_geo[geo_id])
+            # TODO(edumorales): return all populations
+            # get the selectedDate population in front-end.
+            if data:
+                max_date = max(data)
+                geo_feature["properties"]["pop"] = data[max_date]
 
             # Add to main dataframe.
             features.append(geo_feature)
 
     # Return as json payload.
-    return flask.jsonify(
-        {
-            "type": "FeatureCollection",
-            "features": features,
-            "properties": {
-                "current_geo":
-                    names_by_geo.get(requested_geoDcid, ["Unnamed Area"])[0]
-            }
-        }, 200)
-
+    return flask.jsonify({
+        "type": "FeatureCollection",
+        "features": features,
+        "properties": {
+            "current_geo":
+                names_by_geo.get(requested_geoDcid, ["Unnamed Area"])[0]
+        }
+    }, 200)
 
 def get_sublevel(requested_geoDcid, display_level):
     """Returns the best sublevel display for a geoDcid.
@@ -232,7 +210,6 @@
             if level in LEVEL_MAP:
                 return LEVEL_MAP[level]
     return display_level
-
 
 def coerce_geojson_to_righthand_rule(geoJsonCords, obj_type):
     """Changes GeoJSON handedness to the right-hand rule.
@@ -257,15 +234,12 @@
     else:
         assert False, f"Type {obj_type} unknown!"
 
-
 # Defines the map from higher geos to their respective subgeos.
 SUB_GEO_LEVEL_MAP = {
     "Country": "AdministrativeArea1",
     "AdministrativeArea1": "AdministrativeArea2",
     "AdministrativeArea2": "City"
 }
-
-
 @bp.route('child/statvars')
 def child_statvars():
     """
@@ -285,17 +259,16 @@
     dcid = flask.request.args.get("dcid")
     if not dcid:
         return flask.jsonify({"error": "Must provide a 'dcid' field!"}, 400)
-    requested_level = get_sublevel(dcid, flask.request.args.get("level"))
+    requested_level = get_sublevel(dcid,
+                                   flask.request.args.get("level"))
     if not requested_level:
-        return flask.jsonify(
-            {
-                "error":
-                    f"Failed to automatically resolve geographic subdivision level for"
-                    + f"{dcid}. Please provide a 'level' field manually."
-            }, 400)
+        return flask.jsonify({"error":
+           f"Failed to automatically resolve geographic subdivision level for" +
+           f"{dcid}. Please provide a 'level' field manually."}, 400) 
 
     # Get sublevels.
-    geos_contained_in_place = dc.get_places_in([dcid], requested_level)
+    geos_contained_in_place = dc.get_places_in(
+        [dcid], requested_level)
     if dcid not in geos_contained_in_place:
         return flask.jsonify({"error": "Internal server error."}, 500)
     geos_contained_in_place = geos_contained_in_place[dcid]
