# Copyright 2020 Google LLC
#
# Licensed under the Apache License, Version 2.0 (the "License");
# you may not use this file except in compliance with the License.
# You may obtain a copy of the License at
#
#      http://www.apache.org/licenses/LICENSE-2.0
#
# Unless required by applicable law or agreed to in writing, software
# distributed under the License is distributed on an "AS IS" BASIS,
# WITHOUT WARRANTIES OR CONDITIONS OF ANY KIND, either express or implied.
# See the License for the specific language governing permissions and
# limitations under the License.

"""Defines endpoints to support choropleth map."""
import flask
import statistics
import json
import services.datacommons as dc
import routes.api.place as place

# Map from a geographic level to its closest fine-grained level.
LEVEL_MAP = {
    "Country": "AdministrativeArea1",
    "AdministrativeArea1": "AdministrativeArea2",
    "AdministrativeArea2": "City"
}

# All choropleth endpoints are defined with the choropleth/ prefix.
bp = flask.Blueprint(
  "choropleth",
  __name__,
  url_prefix='/api/choropleth'
)

@bp.route('/values')
def choropleth_values():
    """Returns data for geographic subregions for a certain statistical
            variable.

    API Params:
        geoDcid: The currently viewed geography to render, as a string.
        level: The subgeographic level to pull and display information for,
                as a string. Choices: Country, AdministrativeLevel[1/2], City.
        statVar: The statistical variable to pull data about.

    API Returns:
        values: dictionary of geo to statistical variable values (as a float)
            for all subgeos.
    """
    # Get required request parameters.
    requested_geoDcid = flask.request.args.get("geoDcid")
    if not requested_geoDcid:
        return flask.jsonify({"error": "Must provide a 'geoDcid' field!"}, 400)
    stat_var = flask.request.args.get("statVar")
    if not stat_var:
        return flask.jsonify({"error": "Must provide a 'statVar' field!"}, 400)
    display_level = get_sublevel(requested_geoDcid,
                                 flask.request.args.get("level"))
    if not display_level:
        return flask.jsonify({"error":
           f"Failed to automatically resolve geographic subdivision level for" +
<<<<<<< HEAD
           f"{dcid}. Please provide a 'level' field manually."}, 400) 
=======
           f"{dcid}. Please provide a 'level' field manually."}, 400)
>>>>>>> 80b2f4b3

    # Get all subgeos.
    geos_contained_in_place = dc.get_places_in(
            [requested_geoDcid], display_level).get(requested_geoDcid, [])
    values_by_geo = dc.get_stats(geos_contained_in_place, stat_var)

    # Add to dictionary for response.
    populations_by_geo = {}
    for geo_id, payload in values_by_geo.items():
        if "data" in payload:
            populations_by_geo[geo_id] = next(iter(
                        payload['data'].values()))

    # Return as json payload.
    return flask.jsonify(populations_by_geo, 200)

@bp.route('/geo')
def choropleth_geo():
    """Returns data for geographic subregions for a certain statistical
            variable.

    API Params:
        geoDcid: The currently viewed geography to render, as a string.
        level: The subgeographic level to pull and display information for,
                as a string. Choices: Country, AdministrativeLevel[1/2], City.
        mdom: The measurement denominator to use as a string.
            Defaults to "Count_Person".


    API Returns:
        geoJson: geoJson format that includes statistical variables info,
            geoDcid, and name for all subregions.
    """
    # Get required request parameters.
    requested_geoDcid = flask.request.args.get("geoDcid")
    if not requested_geoDcid:
        return flask.jsonify({"error": "Must provide a 'geoDcid' field!"}, 400)
    display_level = get_sublevel(requested_geoDcid,
                                 flask.request.args.get("level"))
    if not display_level:
        return flask.jsonify({"error":
           f"Failed to automatically resolve geographic subdivision level for" +
<<<<<<< HEAD
           f"{dcid}. Please provide a 'level' field manually."}, 400) 
=======
           f"{dcid}. Please provide a 'level' field manually."}, 400)
>>>>>>> 80b2f4b3

    # Get optional fields.
    measurement_denominator = flask.request.args.get("mdom",
                                                     default="Count_Person")

    # Get list of all contained places.
    geos_contained_in_place = dc.get_places_in(
            [requested_geoDcid], display_level).get(requested_geoDcid, [])


    # Download statistical variable, names, and geojson for subgeos.
    # Also, handle the case where only a fraction of values are returned.
    names_by_geo = dc.get_property_values(geos_contained_in_place
                                          + [requested_geoDcid],
                                          "name")
    geojson_by_geo = dc.get_property_values(geos_contained_in_place,
                                            "geoJsonCoordinates")

    # Download population data if per capita.
    # TODO(iancostello): Determine how to handle populations
    # and statistical values from different times.
    population_by_geo = dc.get_stats(geos_contained_in_place,
                                     measurement_denominator)

    # Process into a combined json object.
    features, values = [], []
    for geo_id, json_text in geojson_by_geo.items():
        # Valid response needs at least geometry and a name.
        if json_text and geo_id in names_by_geo:
            geo_feature = {
                    "type": "Feature",
                    "geometry": {
                        "type": "MultiPolygon",
                    },
                    "id": geo_id,
                    "properties": {
                        # Choose the first name when multiple are present.
                        "name": names_by_geo.get(geo_id, ["Unnamed Area"])[0],
<<<<<<< HEAD
                        "hasSublevel": 
=======
                        "hasSublevel":
>>>>>>> 80b2f4b3
                            (display_level in LEVEL_MAP),
                        "geoDcid": geo_id,
                    }
                }
            # Load, simplify, and add geoJSON coordinates.
            # Exclude geo if no or multiple renderings are present.
            if len(json_text) != 1:
                continue
            geojson = json.loads(json_text[0])
            geo_feature['geometry']['coordinates'] = (
                coerce_geojson_to_righthand_rule(
                                    geojson['coordinates'],
                                    geojson['type']))
            # Process Statistical Observation if valid.
            if ('data' in population_by_geo.get(geo_id, [])):
                # Grab the latest available data.
                geo_feature["properties"]["pop"] = next(iter(
                    population_by_geo[geo_id]['data'].values()))

            # Add to main dataframe.
            features.append(geo_feature)

    # Return as json payload.
    return flask.jsonify({
        "type": "FeatureCollection",
        "features": features,
        "properties": {
            "current_geo":
                names_by_geo.get(requested_geoDcid, ["Unnamed Area"])[0]
        }
    }, 200)

def get_sublevel(requested_geoDcid, display_level):
    """Returns the best sublevel display for a geoDcid.

    Args:
        requested_geoDcid: The parent geo DCID to find children.
        display_level: Display level provided or None. Valid display_levels
            are [AdministrativeLevel1, AdministrativeLevel2, City]
    Returns:
       Directly returns display_level argument if it is not none.
        Otherwise the next sublevel below the parent is returned.
    """
    if not display_level:
        requested_geoDcid_type = dc.get_property_values([requested_geoDcid],
                                                        "typeOf")
        for level in requested_geoDcid_type.get(requested_geoDcid, []):
            if level in LEVEL_MAP:
                return LEVEL_MAP[level]
    return display_level

def coerce_geojson_to_righthand_rule(geoJsonCords, obj_type):
    """Changes GeoJSON handedness to the right-hand rule.

    GeoJSON is stored in DataCommons in the reverse format of what D3
    expects. This results in geographies geometry being inverted. This function
    fixes these lists to be in the format expected by D3 and turns all polygons
    into multipolygons for downstream consistency.
        Args:
            geoJsonCords: Nested list of geojson.
            obj_type: Object feature type.
        Returns:
            Nested list of geocoords.
    """
    if obj_type == "Polygon":
        geoJsonCords[0].reverse()
        return [geoJsonCords]
    elif obj_type == "MultiPolygon":
        for polygon in geoJsonCords:
            polygon[0].reverse()
        return geoJsonCords
    else:
        assert False, f"Type {obj_type} unknown!"

# Defines the map from higher geos to their respective subgeos.
SUB_GEO_LEVEL_MAP = {
    "Country": "AdministrativeArea1",
    "AdministrativeArea1": "AdministrativeArea2",
    "AdministrativeArea2": "City"
}
@bp.route('child/statvars')
def child_statvars():
    """
    Gets all statistical variables available for a particular sublevel of a
        dcid.
    API Params:
        dcid: The place dcid to pull information for, as a string.
        level: The level of children to pull for, as a string. If omitted,
            then the subgeo is computed.
    Example Query:
        api/place/child/statvars?dcid=country/USA&level=State
        Returns all statistical variables that are value for states of the USA.
    Returns:
        A json list of all the available statistical variables.
    """
    # Get required params.
    dcid = flask.request.args.get("dcid")
    if not dcid:
        return flask.jsonify({"error": "Must provide a 'dcid' field!"}, 400)
    requested_level = get_sublevel(dcid,
                                   flask.request.args.get("level"))
    if not requested_level:
        return flask.jsonify({"error":
           f"Failed to automatically resolve geographic subdivision level for" +
<<<<<<< HEAD
           f"{dcid}. Please provide a 'level' field manually."}, 400) 
=======
           f"{dcid}. Please provide a 'level' field manually."}, 400)
>>>>>>> 80b2f4b3

    # Get sublevels.
    geos_contained_in_place = dc.get_places_in(
        [dcid], requested_level)
    if dcid not in geos_contained_in_place:
        return flask.jsonify({"error": "Internal server error."}, 500)
    geos_contained_in_place = geos_contained_in_place[dcid]

    # Get all available Statistical Variables for subgeos.
    # Only the union of the first 10 geos are returned for speed.
    # TODO(iancostello): Determine whether this heuristic is too generous
    # or too restrictive.
    stat_vars_for_subgeo = set()
    for geoId in geos_contained_in_place[:10]:
        stat_vars_for_subgeo = stat_vars_for_subgeo.union(
            place.statsvars(geoId))
    return json.dumps(list(stat_vars_for_subgeo))<|MERGE_RESOLUTION|>--- conflicted
+++ resolved
@@ -60,11 +60,7 @@
     if not display_level:
         return flask.jsonify({"error":
            f"Failed to automatically resolve geographic subdivision level for" +
-<<<<<<< HEAD
            f"{dcid}. Please provide a 'level' field manually."}, 400) 
-=======
-           f"{dcid}. Please provide a 'level' field manually."}, 400)
->>>>>>> 80b2f4b3
 
     # Get all subgeos.
     geos_contained_in_place = dc.get_places_in(
@@ -107,11 +103,7 @@
     if not display_level:
         return flask.jsonify({"error":
            f"Failed to automatically resolve geographic subdivision level for" +
-<<<<<<< HEAD
            f"{dcid}. Please provide a 'level' field manually."}, 400) 
-=======
-           f"{dcid}. Please provide a 'level' field manually."}, 400)
->>>>>>> 80b2f4b3
 
     # Get optional fields.
     measurement_denominator = flask.request.args.get("mdom",
@@ -150,11 +142,7 @@
                     "properties": {
                         # Choose the first name when multiple are present.
                         "name": names_by_geo.get(geo_id, ["Unnamed Area"])[0],
-<<<<<<< HEAD
                         "hasSublevel": 
-=======
-                        "hasSublevel":
->>>>>>> 80b2f4b3
                             (display_level in LEVEL_MAP),
                         "geoDcid": geo_id,
                     }
@@ -259,11 +247,7 @@
     if not requested_level:
         return flask.jsonify({"error":
            f"Failed to automatically resolve geographic subdivision level for" +
-<<<<<<< HEAD
            f"{dcid}. Please provide a 'level' field manually."}, 400) 
-=======
-           f"{dcid}. Please provide a 'level' field manually."}, 400)
->>>>>>> 80b2f4b3
 
     # Get sublevels.
     geos_contained_in_place = dc.get_places_in(
