--- conflicted
+++ resolved
@@ -112,10 +112,6 @@
         md = ''
         mprop = ''
         st = ''
-<<<<<<< HEAD
-        base = ''
-=======
->>>>>>> 5e6e5871
         mq = ''
         name = dcid
         for triple in triples:
@@ -132,33 +128,16 @@
                 st = objId
             if predicate == 'name':
                 name = objVal
-<<<<<<< HEAD
-            if predicate == 'baseDate':
-                base = objVal
-            if predicate == 'measurementQualifier':
-                mq = objId
-            if predicate in pvs:
-                if predicate == 'baseDate':
-                    v = objVal
-                else:
-                    v = objId
-                pvs[predicate] = v
-=======
             if predicate == 'measurementQualifier':
                 mq = objId
             if predicate in pvs:
                 pvs[predicate] = objId if objId else objVal
->>>>>>> 5e6e5871
 
         result[dcid] = {
             'mprop': mprop,
             'pt': pt,
             'md': md,
             'st': st,
-<<<<<<< HEAD
-            'bd': base,
-=======
->>>>>>> 5e6e5871
             'mq': mq,
             'pvs': pvs,
             'title': name,
