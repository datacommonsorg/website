--- conflicted
+++ resolved
@@ -248,7 +248,6 @@
     # "California" but not "United States":
     # https://datacommons.org/browser/geoId/0649670
     # Here calling get_parent_place twice to get to the top parents.
-<<<<<<< HEAD
     result = {}
 
     parents1 = get_parent_place(dcids)
@@ -273,20 +272,9 @@
     parents3 = get_parent_place('^'.join(dcid_parents2_mapping.values()))
     for dcid in dcid_parents2_mapping.keys():
         result[dcid].extend(parents3[dcid_parents2_mapping[dcid]])
+        result[dcid] = [x for x in result[dcid] if x['dcid'] != 'Earth']
 
     return result
-=======
-    parents1 = get_parent_place(dcid)
-    if len(parents1) == 0:
-        return json.dumps([])
-    parents2 = get_parent_place(parents1[-1]['dcid'])
-    parents1.extend(parents2)
-    if parents2:
-        parents3 = get_parent_place(parents2[-1]['dcid'])
-        parents1.extend(parents3)
-    ret = [x for x in parents1 if x['dcid'] != 'Earth']
-    return json.dumps(ret)
->>>>>>> 5a3ca055
 
 
 @cache.memoize(timeout=3600 * 24)  # Cache for one day.
