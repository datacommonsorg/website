--- conflicted
+++ resolved
@@ -194,11 +194,7 @@
         return ''
 
 
-<<<<<<< HEAD
 def get_i18n_name(dcids):
-=======
-def get_i18n_name(dcids, locale="en"):
->>>>>>> a522e29e
     """"Returns localization names for set of dcids.
 
     Args:
