# Copyright 2020 Google LLC
#
# Licensed under the Apache License, Version 2.0 (the "License");
# you may not use this file except in compliance with the License.
# You may obtain a copy of the License at
#
#      http://www.apache.org/licenses/LICENSE-2.0
#
# Unless required by applicable law or agreed to in writing, software
# distributed under the License is distributed on an "AS IS" BASIS,
# WITHOUT WARRANTIES OR CONDITIONS OF ANY KIND, either express or implied.
# See the License for the specific language governing permissions and
# limitations under the License.

import collections
import json
import random
import re
import time

from flask import Blueprint, request, Response, url_for

from cache import cache
import services.datacommons as dc
from services.datacommons import fetch_data
import routes.api.stats as stats_api

CHILD_PLACE_LIMIT = 50

# Place types to keep for list of child places, keyed by parent place type.
WANTED_PLACE_TYPES = {
    'Country': [
        "State", "EurostatNUTS1", "EurostatNUTS2", "AdministrativeArea1"
    ],
    'State': ["County"],
    'County': ["City", "Town", "Village", "Borough"],
}
ALL_WANTED_PLACE_TYPES = [
    "Country", "State", "County", "City", "Town", "Village", "Borough",
    "CensusZipCodeTabulationArea", "EurostatNUTS1", "EurostatNUTS2",
    "EurostatNUTS3", "AdministrativeArea1", "AdministrativeArea2",
    "AdministrativeArea3", "AdministrativeArea4", "AdministrativeArea5"
]

# These place types are equivalent: prefer the key.
EQUIVALENT_PLACE_TYPES = {
    "State": "AdministrativeArea1",
    "County": "AdministrativeArea2",
    "City": "AdministrativeArea3",
    "Town": "City",
    "Borough": "City",
    "Village": "City",
}

# Contains statistical variable and the display name used for place rankings.
RANKING_STATS = {
    'Count_Person': 'Largest Population',
    'Median_Income_Person': 'Highest Median Income',
    'Median_Age_Person': 'Highest Median Age',
    'UnemploymentRate_Person': 'Highest Unemployment Rate',
}

STATE_EQUIVALENTS = {"State", "AdministrativeArea1"}
US_ISO_CODE_PREFIX = 'US'
ENGLISH_LANG = 'en'

# Define blueprint
bp = Blueprint("api.place", __name__, url_prefix='/api/place')


@cache.memoize(timeout=3600 * 24)  # Cache for one day.
def get_property_value(dcid, prop, out=True):
    return dc.get_property_values([dcid], prop, out)[dcid]


@cache.memoize(timeout=3600 * 24)  # Cache for one day.
def get_place_type(place_dcid):
    place_types = get_property_value(place_dcid, 'typeOf')
    # We prefer to use specific type like "State", "County" over
    # "AdministrativeArea"
    chosen_type = None
    for place_type in place_types:
        if not chosen_type or chosen_type.startswith('AdministrativeArea') \
            or chosen_type == 'Place':
            chosen_type = place_type
    return chosen_type


@cache.memoize(timeout=3600 * 24)  # Cache for one day.
def cached_name(dcids):
    """Returns display names for set of dcids.

    Args:
        dcids: ^ separated string of dcids. It must be a single string for the cache.

    Returns:
        A dictionary of display place names, keyed by dcid.
    """
    dcids = dcids.split('^')
    response = fetch_data('/node/property-values', {
        'dcids': dcids,
        'property': 'name',
        'direction': 'out'
    },
                          compress=False,
                          post=True)
    result = {}
    for dcid in dcids:
        if not dcid:
            continue
        values = response[dcid].get('out')
        result[dcid] = values[0]['value'] if values else ''
    return result


def get_name(dcids):
    """Returns display names for set of dcids.

    Args:
        dcids: A list of place dcids.

    Returns:
        A dictionary of display place names, keyed by dcid.
    """
    return cached_name('^'.join((sorted(dcids))))


@bp.route('/name')
def api_name():
    """Get place names."""
    dcids = request.args.getlist('dcid')
    result = get_name(dcids)
    return Response(json.dumps(result), 200, mimetype='application/json')


@cache.cached(timeout=3600 * 24, query_string=True)  # Cache for one day.
def cached_i18n_name(dcids, locale="en"):
    """Returns localization names for set of dcids.

    Args:
        dcids: ^ separated string of dcids. It must be a single string for the cache.
        locale: the desired localization language code.

    Returns:
        A dictionary of place international names, keyed by dcid.
    """
    dcids = dcids.split('^')
    response = fetch_data('/node/property-values', {
        'dcids': dcids,
        'property': 'nameWithLanguage',
        'direction': 'out'
    },
                          compress=False,
                          post=True)
    result = {}
    # When there is no locale, fall back to default en.
    # When there is no exact match of locale, and locale can be broken into parts: language - region, fall back to use language part.
    # If there still isn't a match, fall back to use en.
    if not locale:
        locale = ENGLISH_LANG
    fallback_lang = locale.split('-')[0] if locale.find('-') != -1 else ''
    for dcid in dcids:
        values = response[dcid].get('out')
        # If there is no nameWithLanguage for this dcid, fall back to name.
        if not values:
            result[dcid] = cached_name(dcid)[dcid]
            continue
        result[dcid] = ''
        fallback_choice = ''
        english_choice = ''
        for entry in values:
            if (has_locale_name(entry, locale)):
                result[dcid] = extract_locale_name(entry, locale)
                # Found the exact match, no need to fall back.
                break
            else:
                if (has_locale_name(entry, fallback_lang)):
                    fallback_choice = extract_locale_name(entry, fallback_lang)
                if (has_locale_name(entry, ENGLISH_LANG)):
                    english_choice = extract_locale_name(entry, ENGLISH_LANG)
        if not result[dcid]:
            result[
                dcid] = fallback_choice if fallback_choice else english_choice
    return result


def has_locale_name(entry, locale):
    return entry['value'].endswith('@' + locale.lower())


def extract_locale_name(entry, locale):
    if entry['value'].endswith('@' + locale.lower()):
        locale_index = len(entry['value']) - len(locale) - 1
        return entry['value'][:locale_index]
    else:
        return ''


def get_i18n_name(dcids, locale="en"):
    """"Returns localization names for set of dcids.

    Args:
        dcids: A list of place dcids.
        locale: the desired localization language code.

    Returns:
        A dictionary of  place names, keyed by dcid.
    """
    return cached_i18n_name('^'.join((sorted(dcids))), locale)


@bp.route('/name/i18n')
def api_i18n_name():
    """Get place i18n names."""
    dcids = request.args.getlist('dcid')
    locale = request.args.get('hl', default="en")
    result = get_i18n_name(dcids, locale)
    return Response(json.dumps(result), 200, mimetype='application/json')


@bp.route('/statsvars/<path:dcid>')
@cache.memoize(timeout=3600 * 24)  # Cache for one day.
def statsvars_route(dcid):
    """Get all the statistical variables that exist for a give place.
    Args:
      dcid: Place dcid.
    Returns:
      A list of statistical variable dcids.
    """
    return Response(json.dumps(statsvars(dcid)),
                    200,
                    mimetype='application/json')


@cache.memoize(timeout=3600 * 24)  # Cache for one day.
def statsvars(dcid):
    """
    Get all the statistical variable dcids for a place.
    """
    response = fetch_data('/place/stats-var', {
        'dcids': [dcid],
    },
                          compress=False,
                          post=False,
                          has_payload=False)
    return response['places'][dcid].get('statsVars', [])


@cache.memoize(timeout=3600 * 24)  # Cache for one day.
def get_stat_vars_union(dcids):
    """Get all the statistical variable dcids for some places.

    Args:
        dcids: Place DCIDs separated by "^" as a single string.

    Returns:
        List of unique statistical variable dcids each as a string.
    """
    dcids = dcids.split("^")
    # The two indexings are due to how protobuf fields are converted to json
    return fetch_data('/place/stat-vars/union', {
        'dcids': dcids,
    },
                      compress=False,
                      post=True,
                      has_payload=False)['statVars']['statVars']


@bp.route('/stat-vars/union', methods=['POST'])
def get_stat_vars_union_route():
    """Get all the statistical variables that exist for some places.

    Returns:
        List of unique statistical variable dcids each as a string.
    """
    dcids = sorted(request.json.get('dcids', []))

    return Response(json.dumps(get_stat_vars_union("^".join(dcids))),
                    200,
                    mimetype='application/json')


@bp.route('/child/<path:dcid>')
@cache.memoize(timeout=3600 * 24)  # Cache for one day.
def child(dcid):
    """
    Get top child places for a place.
    """
    child_places = child_fetch(dcid)
    for place_type in child_places:
        child_places[place_type].sort(key=lambda x: x['pop'], reverse=True)
        child_places[place_type] = child_places[place_type][:CHILD_PLACE_LIMIT]
    return Response(json.dumps(child_places), 200, mimetype='application/json')


# TODO(hanlu): get nameWithLanguage instead of using name.
@cache.memoize(timeout=3600 * 24)  # Cache for one day.
def child_fetch(dcid):
    contained_response = fetch_data('/node/property-values', {
        'dcids': [dcid],
        'property': 'containedInPlace',
        'direction': 'in'
    },
                                    compress=False,
                                    post=True)
    places = contained_response[dcid].get('in', [])

    overlaps_response = fetch_data('/node/property-values', {
        'dcids': [dcid],
        'property': 'geoOverlaps',
        'direction': 'in'
    },
                                   compress=False,
                                   post=True)
    places = places + overlaps_response[dcid].get('in', [])

    dcid_str = '^'.join(sorted(map(lambda x: x['dcid'], places)))
    pop = stats_api.get_stats_latest(dcid_str, 'Count_Person')

    place_type = get_place_type(dcid)
    wanted_types = WANTED_PLACE_TYPES.get(place_type, ALL_WANTED_PLACE_TYPES)
    result = collections.defaultdict(list)
    for place in places:
        for place_type in place['types']:
            place_pop = pop.get(place['dcid'], 0)
            # TODO(beets): Remove this when we push resolved places to prod.
            if place['dcid'].startswith('geoNames'):
                continue
            if place_type in wanted_types and place_pop > 0:
                result[place_type].append({
                    'name': place.get('name', place['dcid']),
                    'dcid': place['dcid'],
                    'pop': place_pop,
                })

    # Filter equivalent place types - if a child place occurs in multiple groups, keep it in the preferred group type.
    for (preferred, equivalent) in EQUIVALENT_PLACE_TYPES.items():
        if preferred in result and equivalent in result:
            for preferred_place in result[preferred]:
                for i, equivalent_place in enumerate(result[equivalent]):
                    if preferred_place['dcid'] == equivalent_place['dcid']:
                        del result[equivalent][i]
                        break

    # Drop empty categories
    result = dict(filter(lambda x: len(x) > 0, result.items()))
    return result


@bp.route('/parent/<path:dcid>')
def api_parent_places(dcid):
    result = parent_places(dcid)[dcid]
    return Response(json.dumps(result), 200, mimetype='application/json')


@cache.memoize(timeout=3600 * 24)  # Cache for one day.
def parent_places(dcids):
    """ Get the parent place chain for a list of places.

    Args:
        dcids: ^ separated string of dcids. It must be a single string for the cache.

    Returns:
        A dictionary of lists of parent places, keyed by dcid.
    """
    # In DataCommons knowledge graph, places has multiple containedInPlace
    # relation with parent places, but it might not be comprehensive. For
    # example, "Mountain View" is containedInPlace for "Santa Clara County" and
    # "California" but not "United States":
    # https://datacommons.org/browser/geoId/0649670
    # Here calling get_parent_place twice to get to the top parents.
    if not dcids:
        return {}

    result = {}
    parents1 = get_parent_place(dcids)
    dcids = dcids.split('^')
    dcid_parents1_mapping = {}
    for dcid in dcids:
        first_parents = parents1[dcid]
        result[dcid] = first_parents
        if first_parents:
            dcid_parents1_mapping[dcid] = first_parents[-1]['dcid']
    if not dcid_parents1_mapping:
        return result

    parents2 = get_parent_place('^'.join(dcid_parents1_mapping.values()))
    dcid_parents2_mapping = {}
    for dcid in dcid_parents1_mapping.keys():
        second_parents = parents2[dcid_parents1_mapping[dcid]]
        result[dcid].extend(second_parents)
        if second_parents:
            dcid_parents2_mapping[dcid] = second_parents[-1]['dcid']
    if not dcid_parents2_mapping:
        return result

    parents3 = get_parent_place('^'.join(dcid_parents2_mapping.values()))
    for dcid in dcid_parents2_mapping.keys():
        result[dcid].extend(parents3[dcid_parents2_mapping[dcid]])
        result[dcid] = [x for x in result[dcid] if x['dcid'] != 'Earth']
    return result


@cache.memoize(timeout=3600 * 24)  # Cache for one day.
def get_parent_place(dcids):
    """ Get containedInPlace for each place in a list of places

    Args:
        dcids: ^ separated string of dcids. It must be a single string for the cache.

    Returns:
        A dictionary of lists of containedInPlace, keyed by dcid.
    """
    if dcids:
        dcids = dcids.split('^')
    else:
        dcids = []
    response = fetch_data('/node/property-values', {
        'dcids': dcids,
        'property': 'containedInPlace',
        'direction': 'out'
    },
                          compress=False,
                          post=True)
    result = {}
    for dcid in dcids:
        parents = response[dcid].get('out', [])
        parents.sort(key=lambda x: x['dcid'], reverse=True)
        for i in range(len(parents)):
            if len(parents[i]['types']) > 1:
                parents[i]['types'] = [
                    x for x in parents[i]['types']
                    if not x.startswith('AdministrativeArea')
                ]
        result[dcid] = parents
    return result


@cache.memoize(timeout=3600 * 24)  # Cache for one day.
def get_property_value(dcid, prop, out=True):
    return dc.get_property_values([dcid], prop, out)[dcid]


@cache.memoize(timeout=3600 * 24)  # Cache for one day.
@bp.route('/mapinfo/<path:dcid>')
def api_mapinfo(dcid):
    """
    TODO(wsws/boxu): This function only works for the US, which doesn't have
    the issue of crossing +-180 longitude and +-90 latitude. If using this
    function for places with those complicated situations, need to adjust this
    function accordingly.
    """
    left = 180
    right = -180
    up = -90
    down = 90
    coordinate_sequence_set = []
    kmlCoordinates = get_property_value(dcid, 'kmlCoordinates')
    if not kmlCoordinates:
        return {}

    coordinate_groups = kmlCoordinates[0].split('</coordinates><coordinates>')
    for coordinate_group in coordinate_groups:
        coordinates = coordinate_group.replace('<coordinates>', '').replace(
            '</coordinates>', '').split(' ')
        coordinate_sequence = []
        for coordinate in coordinates:
            v = coordinate.split(',')
            x = float(v[0])
            y = float(v[1])
            left = min(left, x)
            right = max(right, x)
            down = min(down, y)
            up = max(up, y)
            coordinate_sequence.append({'lat': y, 'lng': x})
        coordinate_sequence_set.append(coordinate_sequence)

    x_spread = right - left
    y_spread = up - down
    margin = 0.02

    result = {
        'left': left - margin * x_spread,
        'right': right + margin * x_spread,
        'up': up + margin * y_spread,
        'down': down - margin * y_spread,
        'coordinateSequenceSet': coordinate_sequence_set
    }
    return Response(json.dumps(result), 200, mimetype='application/json')


@cache.memoize(timeout=3600 * 24)  # Cache for one day.
def get_related_place(dcid,
                      stats_vars_string,
                      within_place=None,
                      is_per_capita=None):
    stats_vars = stats_vars_string.split('^')

    return dc.get_related_place(dcid,
                                stats_vars,
                                within_place=within_place,
                                is_per_capita=is_per_capita)


def get_ranking_url(containing_dcid,
                    place_type,
                    stat_var,
                    highlight_dcid,
                    is_per_capita=False):
    url = url_for(
        'ranking.ranking',
        stat_var=stat_var,
        place_type=place_type,
        place_dcid=containing_dcid,
        h=highlight_dcid,
    )
    if is_per_capita:
        url = url + "&pc"
    return url


@cache.cached(timeout=3600 * 24, query_string=True)  # Cache for one day.
@bp.route('/ranking/<path:dcid>')
def api_ranking(dcid):
    """
    Get the ranking information for a given place.
    """
    locale = request.args.get('hl', default="en")
    current_place_type = get_place_type(dcid)
    parents = parent_places(dcid)[dcid]
    parents_str = '^'.join(sorted(map(lambda x: x['dcid'], parents)))
    parent_i18_names = cached_i18n_name(parents_str, locale)

    selected_parents = []
    parent_names = {}
    for parent in parents:
        parent_dcid = parent['dcid']
        parent_types = parent['types'][0]
        if parent_types == 'Continent':
            continue
        if parent_dcid.startswith('zip'):
            continue
        selected_parents.append(parent_dcid)
        parent_names[parent_dcid] = parent['name']
        if len(selected_parents) == 3:
            break
    result = collections.defaultdict(list)
    # Crime stats var is separted from RANKING_STATS as it uses perCapita
    # option.
    # TOOD(shifucun): merge this once https://github.com/datacommonsorg/mixer/issues/262 is fixed.
    crime_statsvar = {
        'Count_CriminalActivities_CombinedCrime': 'Highest Crime Per Capita'
    }
    for parent_dcid in selected_parents:
        stats_var_string = '^'.join(RANKING_STATS.keys())
        response = get_related_place(dcid,
                                     stats_var_string,
                                     within_place=parent_dcid)
        for stats_var, data in response.items():
            result[RANKING_STATS[stats_var]].append({
                'name':
                    parent_names[parent_dcid],
                'nameWithLanguage':
                    parent_i18_names[parent_dcid],
                'data':
                    data,
                'rankingUrl':
                    get_ranking_url(parent_dcid, current_place_type, stats_var,
                                    dcid)
            })
        response = get_related_place(dcid,
                                     '^'.join(crime_statsvar.keys()),
                                     within_place=parent_dcid,
                                     is_per_capita=True)
        for stats_var, data in response.items():
            result[crime_statsvar[stats_var]].append({
                'name':
                    parent_names[parent_dcid],
                'nameWithLanguage':
                    parent_i18_names[parent_dcid],
                'data':
                    data,
                'rankingUrl':
                    get_ranking_url(parent_dcid,
                                    current_place_type,
                                    stats_var,
                                    dcid,
                                    is_per_capita=True)
            })

    all_labels = list(RANKING_STATS.values()) + \
        list(crime_statsvar.values())
    for label in all_labels:
        if label in result:
            result[label] = [x for x in result[label] if 'data' in x]
    result['label'] = [x for x in all_labels if x in result]
    return Response(json.dumps(result), 200, mimetype='application/json')


@cache.memoize(timeout=3600 * 24)  # Cache for one day.
def get_state_code(dcids):
    """Get state codes for a list of places that are state equivalents

    Args:
        dcids: ^ separated string of dcids of places that are state equivalents

    Returns:
        A dictionary of state codes, keyed by dcid
    """
    result = {}
    if not dcids:
        return result
    dcids = dcids.split('^')
    iso_codes = dc.get_property_values(dcids, 'isoCode', True)

    for dcid in dcids:
        state_code = None
        iso_code = iso_codes[dcid]
        if iso_code:
            split_iso_code = iso_code[0].split("-")
            if len(split_iso_code
                  ) > 1 and split_iso_code[0] == US_ISO_CODE_PREFIX:
                state_code = split_iso_code[1]
        result[dcid] = state_code

    return result


@cache.memoize(timeout=3600 * 24)  # Cache for one day.
def get_display_name(dcids, locale="en"):
    """ Get display names for a list of places. Display name is place name with state code
    if it has a parent place that is a state.

    Args:
        dcids: ^ separated string of dcids. It must be a single string for the cache.
        locale: the desired localization language code.

    Returns:
        A dictionary of display names, keyed by dcid.
    """
    place_names = cached_i18n_name(dcids, locale)
    parents = parent_places(dcids)
    dcids = dcids.split('^')
    result = {}
    dcid_state_mapping = {}
    for dcid in dcids:
        for parent_place in parents[dcid]:
            parent_dcid = parent_place['dcid']
            place_types = parent_place['types']
            for place_type in place_types:
                if place_type in STATE_EQUIVALENTS:
                    dcid_state_mapping[dcid] = parent_dcid
                    break
        result[dcid] = place_names[dcid]

    state_codes = get_state_code('^'.join(
        (sorted(dcid_state_mapping.values()))))
    for dcid in dcid_state_mapping.keys():
        state_code = state_codes[dcid_state_mapping[dcid]]
        if state_code:
            result[dcid] = result[dcid] + ', ' + state_code
    return result


@bp.route('/displayname')
def api_display_name():
    """
    Get display names for a list of places.
    """
    dcids = request.args.getlist('dcid')
<<<<<<< HEAD
    locale = request.args.get('hl', default="en")
    result = get_display_name('^'.join((sorted(dcids))), locale)
    return Response(json.dumps(result), 200, mimetype='application/json')
=======
    result = get_display_name('^'.join((sorted(dcids))))
    return Response(json.dumps(result), 200, mimetype='application/json')


@bp.route('/places-in')
@cache.cached(timeout=3600 * 24, query_string=True)  # Cache for one day.
def get_places_in():
    """Gets DCIDs of places of a certain type contained in some places.
    
    Sends the request to the Data Commons "/node/places-in" API.
    See https://docs.datacommons.org/api/rest/place_in.html.

    Returns:
        Dict keyed by parent DCIDs with lists of child place DCIDs as values.
    """
    dcids = request.args.getlist("dcid")
    place_type = request.args.get("placeType")
    return Response(json.dumps(dc.get_places_in(dcids, place_type)),
                    200,
                    mimetype='application/json')


@bp.route('/places-in-names')
@cache.cached(timeout=3600 * 24, query_string=True)  # Cache for one day.
def get_places_in_names():
    """Gets names of places of a certain type contained in a place.

    Returns:
        Dicts keyed by child place DCIDs with their names as values.
    """
    dcid = request.args.get("dcid")
    place_type = request.args.get("placeType")
    child_places = dc.get_places_in([dcid], place_type)[dcid]
    return Response(json.dumps(get_name(child_places)),
                    200,
                    mimetype='application/json')
>>>>>>> 3b88d000
<|MERGE_RESOLUTION|>--- conflicted
+++ resolved
@@ -668,12 +668,8 @@
     Get display names for a list of places.
     """
     dcids = request.args.getlist('dcid')
-<<<<<<< HEAD
     locale = request.args.get('hl', default="en")
     result = get_display_name('^'.join((sorted(dcids))), locale)
-    return Response(json.dumps(result), 200, mimetype='application/json')
-=======
-    result = get_display_name('^'.join((sorted(dcids))))
     return Response(json.dumps(result), 200, mimetype='application/json')
 
 
@@ -708,5 +704,4 @@
     child_places = dc.get_places_in([dcid], place_type)[dcid]
     return Response(json.dumps(get_name(child_places)),
                     200,
-                    mimetype='application/json')
->>>>>>> 3b88d000
+                    mimetype='application/json')