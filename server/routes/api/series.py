# Copyright 2022 Google LLC
#
# Licensed under the Apache License, Version 2.0 (the "License");
# you may not use this file except in compliance with the License.
# You may obtain a copy of the License at
#
#      http://www.apache.org/licenses/LICENSE-2.0
#
# Unless required by applicable law or agreed to in writing, software
# distributed under the License is distributed on an "AS IS" BASIS,
# WITHOUT WARRANTIES OR CONDITIONS OF ANY KIND, either express or implied.
# See the License for the specific language governing permissions and
# limitations under the License.

from flask import Blueprint
from flask import request

from server.cache import cache
from server.lib import util
<<<<<<< HEAD
import server.services.datacommons as dc
=======
>>>>>>> 94b808d0

# Define blueprint
bp = Blueprint("series", __name__, url_prefix='/api/observations/series')


# TODO(juliawu): Handle case where dates are not "YYYY-MM"
# TODO(juliawu): We should adjust how we bin based on the data,
#                instead of cutting it off.
def get_binned_series(entities, variables, year):
  """Get observation series for entities and variables, for a given year.

  Bins observations from a series for plotting in the histogram tile.
  Currently, binning is done by only returning observations for a given year.
  This is done by assuming the dates of the series are in 'YYYY-MM' format,
  filtering for observations from the given year, and then imputing 0 for
  any months missing, up to the end of the series.

  Note: This assumes the dates of the series are in 'YYYY-MM' format.

  Args:
    entities (list): DCIDs of entities to query
    variables (list): DCIDs of variables to query
    year (str): year in "YYYY" format to get observations for

  Returns:
    JSON response from server, with series containing only observations from
    the specified year.
  """
  # Get raw series from mixer
  data = util.series_core(entities, variables, False)

  for stat_var in variables:
    for location in data['data'][stat_var].keys():

      # filter series to just observations from the selected year
      series = data['data'][stat_var][location]['series']
      pruned_series = []
      dates_with_data = []
      for obs in series:
        if obs['date'][:4] == year:
          pruned_series.append(obs)
          dates_with_data.append(obs['date'])

      if len(pruned_series) > 0:
        # fill in missing periods with 0s, from January to end of series
        last_month = int(dates_with_data[-1][-2:])
        months_to_fill = [str(mm).zfill(2) for mm in range(1, last_month + 1)]
        for month in months_to_fill:
          date = f"{year}-{month}"
          if date not in dates_with_data:
            pruned_series.append({'date': date, 'value': 0})
        pruned_series.sort(key=lambda x: x['date'])

      data['data'][stat_var][location]['series'] = pruned_series
  return data


@bp.route('', strict_slashes=False)
@cache.cached(timeout=3600 * 24, query_string=True)
def series():
  """Handler to get preferred time series given multiple stat vars and entities."""
  entities = list(filter(lambda x: x != "", request.args.getlist('entities')))
  variables = list(filter(lambda x: x != "", request.args.getlist('variables')))
  if not entities:
    return 'error: must provide a `entities` field', 400
  if not variables:
    return 'error: must provide a `variables` field', 400
  return util.series_core(entities, variables, False)


@bp.route('/all')
@cache.cached(timeout=3600 * 24, query_string=True)
def series_all():
  """Handler to get all the time series given multiple stat vars and places."""
  entities = list(filter(lambda x: x != "", request.args.getlist('entities')))
  variables = list(filter(lambda x: x != "", request.args.getlist('variables')))
  if not entities:
    return 'error: must provide a `entities` field', 400
  if not variables:
    return 'error: must provide a `variables` field', 400
  return util.series_core(entities, variables, True)


@bp.route('/within')
@cache.cached(timeout=3600 * 24, query_string=True)
def series_within():
  """Gets the observation for child entities of a certain place
  type contained in a parent entity at a given date.

  Note: the perferred facet is returned.
  """
  parent_entity = request.args.get('parent_entity')
  if not parent_entity:
    return 'error: must provide a `parent_entity` field', 400
  child_type = request.args.get('child_type')
  if not child_type:
    return 'error: must provide a `child_type` field', 400
  variables = list(filter(lambda x: x != "", request.args.getlist('variables')))
  if not variables:
    return 'error: must provide a `variables` field', 400
  return util.series_within_core(parent_entity, child_type, variables, False)


@bp.route('/within/all')
@cache.cached(timeout=3600 * 24, query_string=True)
def series_within_all():
  """Gets the observation for child entities of a certain place
  type contained in a parent entity at a given date.

  Note: all the facets are returned.
  """
  parent_entity = request.args.get('parent_entity')
  if not parent_entity:
    return 'error: must provide a `parent_entity` field', 400
  child_type = request.args.get('child_type')
  if not child_type:
    return 'error: must provide a `child_type` field', 400
  variables = list(filter(lambda x: x != "", request.args.getlist('variables')))
  if not variables:
    return 'error: must provide a `variables` field', 400
  return util.series_within_core(parent_entity, child_type, variables, True)


@bp.route('/binned')
@bp.route('/binned/<path:year>')
def series_binned(year='2022'):
  """Get observations binned by time-period.

  Used for pre-binning data for the histogram tile. Currently only "bins" data
  by returning only observations from a specific year.

  Args:
    year: the year to get observations for

  Returns:
    JSON response from server, with series containing only observations from
    the specified year.
  """
  entities = list(filter(lambda x: x != "", request.args.getlist('entities')))
  variables = list(filter(lambda x: x != "", request.args.getlist('variables')))
  if not entities:
    return 'error: must provide a `entities` field', 400
  if not variables:
    return 'error: must provide a `variables` field', 400
  return get_binned_series(entities, variables, year)<|MERGE_RESOLUTION|>--- conflicted
+++ resolved
@@ -17,10 +17,6 @@
 
 from server.cache import cache
 from server.lib import util
-<<<<<<< HEAD
-import server.services.datacommons as dc
-=======
->>>>>>> 94b808d0
 
 # Define blueprint
 bp = Blueprint("series", __name__, url_prefix='/api/observations/series')
