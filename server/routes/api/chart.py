--- conflicted
+++ resolved
@@ -68,8 +68,7 @@
         place_type = EQUIVALENT_PLACE_TYPES[place_type]
         display_level = CHOROPLETH_DISPLAY_LEVEL_MAP[place_type]
     else:
-<<<<<<< HEAD
-        return result
+        return place_list
 
     if place_type == display_level:
         parents_places = place_api.parent_places(geoDcid)
@@ -85,20 +84,17 @@
                     parent_display_level = CHOROPLETH_DISPLAY_LEVEL_MAP.get(
                         EQUIVALENT_PLACE_TYPES.get(parent_place_type, ''))
                 if parent_display_level == display_level:
-                    return dc_service.get_places_in([parent_dcid],
-                                                    display_level).get(
-                                                        parent_dcid, [])
-        return result
+                    place_list = dc_service.get_places_in([parent_dcid],
+                                                          display_level).get(
+                                                              parent_dcid, [])
+                    geo_prop = CHOROPLETH_GEOJSON_PROPERTY_MAP[display_level]
+                    return place_list, geo_prop
+        return place_list
     else:
-        return dc_service.get_places_in([geoDcid],
-                                        display_level).get(geoDcid, [])
-=======
-        return place_list
-    place_list = dc_service.get_places_in([geoDcid],
-                                          display_level).get(geoDcid, [])
-    geo_prop = CHOROPLETH_GEOJSON_PROPERTY_MAP[display_level]
-    return place_list, geo_prop
->>>>>>> 1307b5f3
+        place_list = dc_service.get_places_in([geoDcid],
+                                              display_level).get(geoDcid, [])
+        geo_prop = CHOROPLETH_GEOJSON_PROPERTY_MAP[display_level]
+        return place_list, geo_prop
 
 
 @bp.route('/geojson/<path:dcid>')
