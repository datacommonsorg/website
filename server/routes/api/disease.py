--- conflicted
+++ resolved
@@ -47,15 +47,8 @@
 @cache.memoize(timeout=3600 * 24)
 @bp.route('/<path:dcid>')
 def get_node(dcid):
-<<<<<<< HEAD
-  """Returns data for a given disease node."""
-  response = dc_service.fetch_data('/internal/bio', {
-      'dcid': dcid,
-  },
-                                   compress=False,
-                                   post=False,
-                                   has_payload=False)
-  return response
+  """Returns data given a disease node."""
+  return dc.bio(dcid)
 
 
 @bp.route('/diseaseParent/<path:dcid>')
@@ -66,13 +59,13 @@
   curr_dcid = dcid
   # dcid of the biggest parent node where iteration stops
   while (curr_dcid != FINAL_PARENT_DISEASE_DCID):
-    node_dcids = dc_service.property_values([curr_dcid],
+    node_dcids = dc.property_values([curr_dcid],
                                             "specializationOf").get(
                                                 curr_dcid, [])
     if not node_dcids:
       break
     node_dcid = node_dcids[0]
-    node_names = dc_service.property_values([node_dcid],
+    node_names = dc.property_values([node_dcid],
                                             "name").get(node_dcid, [])
     node_name = node_dcid
     if node_names:
@@ -83,7 +76,3 @@
   return Response(json.dumps(list_parent, cls=DiseaseParentEncoder),
                   200,
                   mimetype='application/json')
-=======
-  """Returns data given a disease node."""
-  return dc.bio(dcid)
->>>>>>> ed26415b
