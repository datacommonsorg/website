# Copyright 2020 Google LLC
#
# Licensed under the Apache License, Version 2.0 (the "License");
# you may not use this file except in compliance with the License.
# You may obtain a copy of the License at
#
#      http://www.apache.org/licenses/LICENSE-2.0
#
# Unless required by applicable law or agreed to in writing, software
# distributed under the License is distributed on an "AS IS" BASIS,
# WITHOUT WARRANTIES OR CONDITIONS OF ANY KIND, either express or implied.
# See the License for the specific language governing permissions and
# limitations under the License.

import json
import logging
import os

from flask import Flask, request, g
from flask_babel import Babel
from google.cloud import storage
from werkzeug.utils import import_string

from google.cloud import secretmanager
from opencensus.ext.flask.flask_middleware import FlaskMiddleware
from opencensus.ext.stackdriver.trace_exporter import StackdriverExporter
from opencensus.trace.propagation import google_cloud_format
from opencensus.trace.samplers import AlwaysOnSampler

propagator = google_cloud_format.GoogleCloudFormatPropagator()


def createMiddleWare(app, exporter):
    # Configure a flask middleware that listens for each request and applies
    # automatic tracing. This needs to be set up before the application starts.
    middleware = FlaskMiddleware(app,
                                 exporter=exporter,
                                 propagator=propagator,
                                 sampler=AlwaysOnSampler())
    return middleware


def create_app():
    app = Flask(__name__, static_folder="dist", static_url_path="")

    if os.environ.get('FLASK_ENV') in ['production', 'staging']:
        createMiddleWare(app, StackdriverExporter())
        import googlecloudprofiler
        # Profiler initialization. It starts a daemon thread which continuously
        # collects and uploads profiles. Best done as early as possible.
        try:
            # service and service_version can be automatically inferred when
            # running on App Engine.
            googlecloudprofiler.start(verbose=3)
        except (ValueError, NotImplementedError) as exc:
            logging.error(exc)

    # Setup flask config
    if os.environ.get('FLASK_ENV') == 'test':
        cfg = import_string('configmodule.TestConfig')()
    elif os.environ.get('FLASK_ENV') == 'production':
        cfg = import_string('configmodule.ProductionConfig')()
    elif os.environ.get('FLASK_ENV') == 'webdriver':
        cfg = import_string('configmodule.WebdriverConfig')()
    elif os.environ.get('FLASK_ENV') == 'staging':
        cfg = import_string('configmodule.StagingConfig')()
    elif os.environ.get('FLASK_ENV') == 'development':
        cfg = import_string('configmodule.DevelopmentConfig')()
    else:
        raise ValueError("No valid FLASK_ENV is specified: %s" %
                         os.environ.get('FLASK_ENV'))
    app.config.from_object(cfg)

    # Init extentions
    from cache import cache
    cache.init_app(app)

    # apply the blueprints to the app
    from routes import (browser, dev, factcheck, place, placelist, ranking,
                        redirects, static, tools)
    app.register_blueprint(browser.bp)
    app.register_blueprint(dev.bp)
    app.register_blueprint(place.bp)
    app.register_blueprint(placelist.bp)
    app.register_blueprint(ranking.bp)
    app.register_blueprint(redirects.bp)
    app.register_blueprint(tools.bp)
    from routes.api import (browser as browser_api, chart, choropleth, place as
                            place_api, landing_page, ranking as ranking_api,
                            stats, translator)
    app.register_blueprint(browser_api.bp)
    app.register_blueprint(chart.bp)
    app.register_blueprint(choropleth.bp)
    app.register_blueprint(factcheck.bp)
    app.register_blueprint(place_api.bp)
    app.register_blueprint(landing_page.bp)
    app.register_blueprint(ranking_api.bp)
    app.register_blueprint(static.bp)
    app.register_blueprint(stats.bp)
    app.register_blueprint(translator.bp)

    # Load chart config
    with open('chart_config.json', encoding='utf-8') as f:
        chart_config = json.load(f)
    app.config['CHART_CONFIG'] = chart_config

    if cfg.WEBDRIVER or cfg.DEVELOPMENT:
        secret_client = secretmanager.SecretManagerServiceClient()
        secret_name = secret_client.secret_version_path(cfg.PROJECT,
                                                        'maps-api-key', '1')
        secret_response = secret_client.access_secret_version(secret_name)
        app.config['MAPS_API_KEY'] = secret_response.payload.data.decode(
            'UTF-8')
    else:
        app.config['MAPS_API_KEY'] = "AIzaSyCi3WDvStkhQOBQRnV_4Fcuar7ZRteHgvU"

    if cfg.TEST or cfg.WEBDRIVER:
        app.config['PLACEID2DCID'] = {
            "ChIJCzYy5IS16lQRQrfeQ5K5Oxw": "country/USA",
            "ChIJPV4oX_65j4ARVW8IJ6IJUYs": "geoId/06"
        }
    else:
        # Load placeid2dcid mapping from GCS
        storage_client = storage.Client()
        bucket = storage_client.get_bucket(app.config['GCS_BUCKET'])
        blob = bucket.get_blob('placeid2dcid.json')
        app.config['PLACEID2DCID'] = json.loads(blob.download_as_string())

    # Initialize translations
    babel = Babel(app, default_domain='all')
    app.config['BABEL_DEFAULT_LOCALE'] = 'en'
    app.config['BABEL_TRANSLATION_DIRECTORIES'] = 'l10n'

    @app.before_request
    def before_request():
        # TODO(beets): Also use request.accept_languages.best_match()
<<<<<<< HEAD
        # Use Locale.negotiate, and use - instead of _ separators
        # Also use babel.core.parse_locale
=======
        # - Use Locale.negotiate, and use - instead of _ separators
        # - Also use babel.core.parse_locale
>>>>>>> 4a09444a
        g.locale = request.args.get('hl', 'en')

    @babel.localeselector
    def get_locale():
        # TODO(beets): Also use request.accept_languages.best_match()
        return g.locale

    return app<|MERGE_RESOLUTION|>--- conflicted
+++ resolved
@@ -134,13 +134,8 @@
     @app.before_request
     def before_request():
         # TODO(beets): Also use request.accept_languages.best_match()
-<<<<<<< HEAD
-        # Use Locale.negotiate, and use - instead of _ separators
-        # Also use babel.core.parse_locale
-=======
         # - Use Locale.negotiate, and use - instead of _ separators
         # - Also use babel.core.parse_locale
->>>>>>> 4a09444a
         g.locale = request.args.get('hl', 'en')
 
     @babel.localeselector
