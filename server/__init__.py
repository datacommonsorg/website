--- conflicted
+++ resolved
@@ -257,14 +257,9 @@
     configure_endpoints_from_ingress(ingress_config_path)
 
   register_routes_common(app)
-<<<<<<< HEAD
-  if cfg.CUSTOM:
-    register_routes_custom_dc(app)
-  else:
+  if not cfg.CUSTOM:
     # Only register biomedical DC routes if in main DC
     register_routes_biomedical_dc(app)
-=======
->>>>>>> 43fc62b5
 
   register_routes_base_dc(app)
   if cfg.SHOW_DISASTER:
