# Copyright 2020 Google LLC
#
# Licensed under the Apache License, Version 2.0 (the "License");
# you may not use this file except in compliance with the License.
# You may obtain a copy of the License at
#
#      http://www.apache.org/licenses/LICENSE-2.0
#
# Unless required by applicable law or agreed to in writing, software
# distributed under the License is distributed on an "AS IS" BASIS,
# WITHOUT WARRANTIES OR CONDITIONS OF ANY KIND, either express or implied.
# See the License for the specific language governing permissions and
# limitations under the License.

import json
import os

from flask import Flask
from werkzeug.utils import import_string


def create_app():
    app = Flask(
        __name__,
        static_folder="dist",
        static_url_path=""
    )

    # Setup flask config
    if os.environ.get('FLASK_ENV') == 'test':
        cfg = import_string('configmodule.TestConfig')()
    elif os.environ.get('FLASK_ENV') == 'production':
        cfg = import_string('configmodule.ProductionConfig')()
    else:
        cfg = import_string('configmodule.DevelopmentConfig')()
    app.config.from_object(cfg)

    # Init extentions
    from cache import cache
    cache.init_app(app)

    # apply the blueprints to the app
<<<<<<< HEAD
    from routes import factcheck, sitemap, gni
    from routes.api import place, stats, chart
=======
    from routes import browser, factcheck, redirects, sitemap, static, tools
    from routes.api import place, stats
    app.register_blueprint(browser.bp)
>>>>>>> d5b325f0
    app.register_blueprint(factcheck.bp)
    app.register_blueprint(place.bp)
    app.register_blueprint(redirects.bp)
    app.register_blueprint(sitemap.bp)
<<<<<<< HEAD
    app.register_blueprint(gni.bp)
    app.register_blueprint(stats.bp)
    app.register_blueprint(chart.bp)

    # Load chart config
    with open('chart_config.json') as f:
        chart_config = json.load(f)
    app.config['CHART_CONFIG'] = chart_config
=======
    app.register_blueprint(static.bp)
    app.register_blueprint(stats.bp)
    app.register_blueprint(tools.bp)
>>>>>>> d5b325f0

    return app<|MERGE_RESOLUTION|>--- conflicted
+++ resolved
@@ -40,31 +40,21 @@
     cache.init_app(app)
 
     # apply the blueprints to the app
-<<<<<<< HEAD
-    from routes import factcheck, sitemap, gni
+    from routes import browser, factcheck, redirects, sitemap, static, tools
     from routes.api import place, stats, chart
-=======
-    from routes import browser, factcheck, redirects, sitemap, static, tools
-    from routes.api import place, stats
     app.register_blueprint(browser.bp)
->>>>>>> d5b325f0
+    app.register_blueprint(chart.bp)
     app.register_blueprint(factcheck.bp)
     app.register_blueprint(place.bp)
     app.register_blueprint(redirects.bp)
     app.register_blueprint(sitemap.bp)
-<<<<<<< HEAD
-    app.register_blueprint(gni.bp)
+    app.register_blueprint(static.bp)
     app.register_blueprint(stats.bp)
-    app.register_blueprint(chart.bp)
+    app.register_blueprint(tools.bp)
 
     # Load chart config
     with open('chart_config.json') as f:
         chart_config = json.load(f)
     app.config['CHART_CONFIG'] = chart_config
-=======
-    app.register_blueprint(static.bp)
-    app.register_blueprint(stats.bp)
-    app.register_blueprint(tools.bp)
->>>>>>> d5b325f0
 
     return app