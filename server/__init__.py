# Copyright 2020 Google LLC
#
# Licensed under the Apache License, Version 2.0 (the "License");
# you may not use this file except in compliance with the License.
# You may obtain a copy of the License at
#
#      http://www.apache.org/licenses/LICENSE-2.0
#
# Unless required by applicable law or agreed to in writing, software
# distributed under the License is distributed on an "AS IS" BASIS,
# WITHOUT WARRANTIES OR CONDITIONS OF ANY KIND, either express or implied.
# See the License for the specific language governing permissions and
# limitations under the License.

import json
import logging
import os
import tempfile
import time
import urllib.error
import urllib.request

import firebase_admin
from firebase_admin import credentials
from firebase_admin import firestore
from flask import Flask
from flask import g
from flask import request
from flask_babel import Babel
from google.cloud import secretmanager
from google_auth_oauthlib.flow import Flow
import lib.config as libconfig
from lib.disaster_dashboard import get_disaster_dashboard_data
import lib.i18n as i18n
import lib.util as libutil
from opencensus.ext.flask.flask_middleware import FlaskMiddleware
from opencensus.ext.stackdriver.trace_exporter import StackdriverExporter
from opencensus.trace.propagation import google_cloud_format
from opencensus.trace.samplers import AlwaysOnSampler
from services.discovery import get_health_check_urls

propagator = google_cloud_format.GoogleCloudFormatPropagator()


def createMiddleWare(app, exporter):
  # Configure a flask middleware that listens for each request and applies
  # automatic tracing. This needs to be set up before the application starts.
  middleware = FlaskMiddleware(app,
                               exporter=exporter,
                               propagator=propagator,
                               sampler=AlwaysOnSampler())
  return middleware


def register_routes_base_dc(app):
  # apply the blueprints for all apps
  from routes import dev
  from routes import disease
  from routes import import_wizard
  from routes import placelist
  from routes import protein
  from routes import redirects
  from routes import special_announcement
  from routes import topic_page
  app.register_blueprint(dev.bp)
  app.register_blueprint(disease.bp)
  app.register_blueprint(placelist.bp)
  app.register_blueprint(protein.bp)
  app.register_blueprint(redirects.bp)
  app.register_blueprint(special_announcement.bp)
  app.register_blueprint(topic_page.bp)

  from routes.api import disease as disease_api
  from routes.api import protein as protein_api
  from routes.api.import_detection import detection as detection_api
  app.register_blueprint(detection_api.bp)
  app.register_blueprint(disease_api.bp)
  app.register_blueprint(import_wizard.bp)
  app.register_blueprint(protein_api.bp)


def register_routes_custom_dc(app):
  ## apply the blueprints for custom dc instances
  pass


def register_routes_stanford_dc(app, is_test, is_local):
  # Install blueprints specific to Stanford DC
  from routes import disasters
  from routes import event
  from routes.api import disaster_api
  app.register_blueprint(disasters.bp)
  app.register_blueprint(disaster_api.bp)
  app.register_blueprint(event.bp)

  if not is_test:
    # load disaster dashboard configs
    disaster_dashboard_configs = libutil.get_disaster_dashboard_configs()
    app.config['DISASTER_DASHBOARD_CONFIGS'] = disaster_dashboard_configs
<<<<<<< HEAD
    if os.environ.get('ENABLE_DISASTER_JSON') == 'true':
=======
    if not is_local or os.environ.get('ENABLE_DISASTER_JSON') == 'true':
>>>>>>> 036c381b
      disaster_dashboard_data = get_disaster_dashboard_data(
          app.config['GCS_BUCKET'])
      app.config['DISASTER_DASHBOARD_DATA'] = disaster_dashboard_data


def register_routes_admin(app):
  from routes import user
  app.register_blueprint(user.bp)
  from routes.api import user as user_api
  app.register_blueprint(user_api.bp)


def register_routes_common(app):
  # apply the blueprints for main app
  from routes import browser
  from routes import factcheck
  from routes import nl_interface
  from routes import nl_interface_next
  from routes import place
  from routes import ranking
  from routes import search
  from routes import static
  from routes import tools
  app.register_blueprint(browser.bp)
  app.register_blueprint(nl_interface.bp)
  app.register_blueprint(nl_interface_next.bp)
  app.register_blueprint(place.bp)
  app.register_blueprint(ranking.bp)
  app.register_blueprint(search.bp)
  app.register_blueprint(static.bp)
  app.register_blueprint(tools.bp)
  # TODO: Extract more out to base_dc
  from routes.api import browser as browser_api
  from routes.api import choropleth
  from routes.api import csv
  from routes.api import facets
  from routes.api import landing_page
  from routes.api import node
  from routes.api import observation_dates
  from routes.api import observation_existence
  from routes.api import place as place_api
  from routes.api import point
  from routes.api import ranking as ranking_api
  from routes.api import series
  from routes.api import stats
  from routes.api import translator
  from routes.api import variable
  from routes.api import variable_group
  app.register_blueprint(browser_api.bp)
  app.register_blueprint(choropleth.bp)
  app.register_blueprint(csv.bp)
  app.register_blueprint(facets.bp)
  app.register_blueprint(factcheck.bp)
  app.register_blueprint(landing_page.bp)
  app.register_blueprint(node.bp)
  app.register_blueprint(observation_dates.bp)
  app.register_blueprint(observation_existence.bp)
  app.register_blueprint(place_api.bp)
  app.register_blueprint(point.bp)
  app.register_blueprint(ranking_api.bp)
  app.register_blueprint(series.bp)
  app.register_blueprint(stats.bp)
  app.register_blueprint(translator.bp)
  app.register_blueprint(variable.bp)
  app.register_blueprint(variable_group.bp)


def create_app():
  app = Flask(__name__, static_folder='dist', static_url_path='')

  if os.environ.get('FLASK_ENV') in ['production', 'staging', 'autopush']:
    createMiddleWare(app, StackdriverExporter())
    import googlecloudprofiler

    # Profiler initialization. It starts a daemon thread which continuously
    # collects and uploads profiles. Best done as early as possible.
    try:
      # service and service_version can be automatically inferred when
      # running on GCP.
      googlecloudprofiler.start(verbose=3)
    except (ValueError, NotImplementedError) as exc:
      logging.error(exc)

  # Setup flask config
  cfg = libconfig.get_config()
  app.config.from_object(cfg)

  # Init extentions
  from cache import cache

  # For some instance with fast updated data, we may not want to use memcache.
  if app.config['USE_MEMCACHE']:
    cache.init_app(app)
  else:
    cache.init_app(app, {'CACHE_TYPE': 'null'})

  register_routes_common(app)
  if cfg.CUSTOM:
    register_routes_custom_dc(app)
  if cfg.ENV_NAME == 'STANFORD' or os.environ.get(
      'FLASK_ENV') == 'autopush' or cfg.LOCAL and not cfg.LITE:
    register_routes_stanford_dc(app, cfg.TEST, cfg.LOCAL)
  if cfg.TEST:
    # disaster dashboard tests require stanford's routes to be registered.
    register_routes_base_dc(app)
    register_routes_stanford_dc(app, cfg.TEST, cfg.LOCAL)
  else:
    register_routes_base_dc(app)
  if cfg.ADMIN:
    register_routes_admin(app)
    cred = credentials.ApplicationDefault()
    firebase_admin.initialize_app(cred)
    user_db = firestore.client()
    app.config['USER_DB'] = user_db

  # Load topic page config
  topic_page_configs = libutil.get_topic_page_config()
  app.config['TOPIC_PAGE_CONFIG'] = topic_page_configs
  app.config['TOPIC_PAGE_SUMMARY'] = libutil.get_topics_summary(
      topic_page_configs)

  # Load chart config
  chart_config = libutil.get_chart_config()
  app.config['CHART_CONFIG'] = chart_config
  ranked_statvars = set()
  for chart in chart_config:
    ranked_statvars = ranked_statvars.union(chart['statsVars'])
    if 'relatedChart' in chart and 'denominator' in chart['relatedChart']:
      ranked_statvars.add(chart['relatedChart']['denominator'])
  app.config['RANKED_STAT_VARS'] = ranked_statvars

  if not cfg.TEST and not cfg.LITE:
    secret_client = secretmanager.SecretManagerServiceClient()
    secret_name = secret_client.secret_version_path(cfg.SECRET_PROJECT,
                                                    'maps-api-key', 'latest')
    secret_response = secret_client.access_secret_version(name=secret_name)
    app.config['MAPS_API_KEY'] = secret_response.payload.data.decode('UTF-8')

  if cfg.ADMIN:
    secret_client = secretmanager.SecretManagerServiceClient()
    secret_name = secret_client.secret_version_path(cfg.SECRET_PROJECT,
                                                    'oauth-client', 'latest')
    secret_response = secret_client.access_secret_version(name=secret_name)
    oauth_string = secret_response.payload.data.decode('UTF-8')
    oauth_json = json.loads(oauth_string)
    app.config['GOOGLE_CLIENT_ID'] = oauth_json['web']['client_id']
    tf = tempfile.NamedTemporaryFile()
    with open(tf.name, 'w') as f:
      f.write(oauth_string)
    app.config['OAUTH_FLOW'] = Flow.from_client_secrets_file(
        client_secrets_file=tf.name,
        redirect_uri=oauth_json['web']['redirect_uris'][0],
        scopes=[
            'https://www.googleapis.com/auth/userinfo.profile',
            'https://www.googleapis.com/auth/userinfo.email',
            'openid',
        ])

  if app.config['LOCAL']:
    os.environ['OAUTHLIB_INSECURE_TRANSPORT'] = '1'

  if app.config['API_PROJECT']:
    secret_client = secretmanager.SecretManagerServiceClient()
    secret_name = secret_client.secret_version_path(cfg.API_PROJECT,
                                                    'mixer-api-key', 'latest')
    secret_response = secret_client.access_secret_version(name=secret_name)
    app.config['DC_API_KEY'] = secret_response.payload.data.decode('UTF-8')

  # Initialize translations
  babel = Babel(app, default_domain='all')
  app.config['BABEL_DEFAULT_LOCALE'] = i18n.DEFAULT_LOCALE
  app.config['BABEL_TRANSLATION_DIRECTORIES'] = 'i18n'

  # Initialize the AI module.
  if os.environ.get('ENABLE_MODEL') == 'true':
    # Some specific imports for the NL Interface.
    import lib.nl.training as libnl
    import services.nl as nl

    # For the classification types available, check lib.training (libnl).
    classification_types = [
        'ranking', 'temporal', 'contained_in', 'correlation'
    ]
    nl_model = nl.Model(app, libnl.CLASSIFICATION_INFO, classification_types)
    app.config['NL_MODEL'] = nl_model

  def is_up(url: str):
    if not url.lower().startswith('http'):
      raise ValueError(f'Invalid scheme in {url}. Expected http(s)://.')

    try:
      # Disable Bandit security check 310. http scheme is already checked above.
      # Codacity still calls out the error so disable the check.
      # https://bandit.readthedocs.io/en/latest/blacklists/blacklist_calls.html#b310-urllib-urlopen
      urllib.request.urlopen(url)  # nosec B310
      return True
    except urllib.error.URLError:
      return False

  if not cfg.TEST:
    timeout = 5 * 60  # seconds
    sleep_seconds = 10
    total_sleep_seconds = 0
    urls = get_health_check_urls()
    up_status = {url: False for url in urls}
    while not all(up_status.values()):
      for url in urls:
        if up_status[url]:
          continue
        up_status[url] = is_up(url)

      if all(up_status.values()):
        break
      time.sleep(sleep_seconds)
      total_sleep_seconds += sleep_seconds
      if total_sleep_seconds > timeout:
        raise RuntimeError('Mixer not ready after %s second' % timeout)

  # Add variables to the per-request global context.
  @app.before_request
  def before_request():
    # Add the request locale.
    requested_locale = request.args.get('hl', i18n.DEFAULT_LOCALE)
    g.locale_choices = i18n.locale_choices(requested_locale)
    g.locale = g.locale_choices[0]

    # Add commonly used config flags.
    g.env_name = app.config.get('ENV_NAME', None)

  @babel.localeselector
  def get_locale():
    return g.locale

  # Propagate hl parameter to all links (if not 'en')
  @app.url_defaults
  def add_language_code(endpoint, values):
    if 'hl' in values or g.locale == i18n.DEFAULT_LOCALE:
      return
    values['hl'] = g.locale

  # Provides locale parameter in all templates
  @app.context_processor
  def inject_locale():
    return dict(locale=get_locale())

  @app.teardown_request
  def log_unhandled(e):
    if e is not None:
      logging.error('Error thrown for request: %s, error: %s', request, e)

  return app<|MERGE_RESOLUTION|>--- conflicted
+++ resolved
@@ -97,11 +97,7 @@
     # load disaster dashboard configs
     disaster_dashboard_configs = libutil.get_disaster_dashboard_configs()
     app.config['DISASTER_DASHBOARD_CONFIGS'] = disaster_dashboard_configs
-<<<<<<< HEAD
-    if os.environ.get('ENABLE_DISASTER_JSON') == 'true':
-=======
     if not is_local or os.environ.get('ENABLE_DISASTER_JSON') == 'true':
->>>>>>> 036c381b
       disaster_dashboard_data = get_disaster_dashboard_data(
           app.config['GCS_BUCKET'])
       app.config['DISASTER_DASHBOARD_DATA'] = disaster_dashboard_data
