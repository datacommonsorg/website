# Copyright 2020 Google LLC
#
# Licensed under the Apache License, Version 2.0 (the "License");
# you may not use this file except in compliance with the License.
# You may obtain a copy of the License at
#
#      http://www.apache.org/licenses/LICENSE-2.0
#
# Unless required by applicable law or agreed to in writing, software
# distributed under the License is distributed on an "AS IS" BASIS,
# WITHOUT WARRANTIES OR CONDITIONS OF ANY KIND, either express or implied.
# See the License for the specific language governing permissions and
# limitations under the License.

import json
import logging
import os
import time
import tempfile
import urllib.request
import urllib.error

from flask import Flask, request, g
from flask_babel import Babel

import en_core_web_lg
import firebase_admin
from firebase_admin import credentials
from firebase_admin import firestore

from google_auth_oauthlib.flow import Flow
from google.cloud import secretmanager
from opencensus.ext.flask.flask_middleware import FlaskMiddleware
from opencensus.ext.stackdriver.trace_exporter import StackdriverExporter
from opencensus.trace.propagation import google_cloud_format
from opencensus.trace.samplers import AlwaysOnSampler
import lib.config as libconfig
import lib.i18n as i18n
import lib.util as libutil
from lib.disaster_dashboard import get_disaster_dashboard_data
import services.ai as ai
import services.nl as nl
from services.discovery import get_health_check_urls

propagator = google_cloud_format.GoogleCloudFormatPropagator()


def createMiddleWare(app, exporter):
  # Configure a flask middleware that listens for each request and applies
  # automatic tracing. This needs to be set up before the application starts.
  middleware = FlaskMiddleware(app,
                               exporter=exporter,
                               propagator=propagator,
                               sampler=AlwaysOnSampler())
  return middleware


def register_routes_base_dc(app):
  # apply the blueprints for all apps
  from routes import (
      dev,
      disease,
      import_wizard,
      placelist,
      protein,
      redirects,
      special_announcement,
      topic_page,
  )
  app.register_blueprint(dev.bp)
  app.register_blueprint(disease.bp)
  app.register_blueprint(placelist.bp)
  app.register_blueprint(protein.bp)
  app.register_blueprint(redirects.bp)
  app.register_blueprint(special_announcement.bp)
  app.register_blueprint(topic_page.bp)

  from routes.api import (protein as protein_api)
  from routes.api import (disease as disease_api)
  from routes.api.import_detection import (detection as detection_api)
  app.register_blueprint(detection_api.bp)
  app.register_blueprint(disease_api.bp)
  app.register_blueprint(import_wizard.bp)
  app.register_blueprint(protein_api.bp)


def register_routes_custom_dc(app):
  ## apply the blueprints for custom dc instances
  pass


def register_routes_stanford_dc(app, is_test):
  # Install blueprints specific to Stanford DC
  from routes import (disasters)
  from routes.api import (disaster_api)
  app.register_blueprint(disasters.bp)
  app.register_blueprint(disaster_api.bp)

  if not is_test:
    # load disaster dashboard data from GCS
    disaster_dashboard_data = get_disaster_dashboard_data(
        app.config['GCS_BUCKET'])
    app.config['DISASTER_DASHBOARD_DATA'] = disaster_dashboard_data
    # load disaster dashboard configs
    disaster_dashboard_configs = libutil.get_disaster_dashboard_configs()
    app.config['DISASTER_DASHBOARD_CONFIGS'] = disaster_dashboard_configs


def register_routes_admin(app):
  from routes import (user)
  app.register_blueprint(user.bp)
  from routes.api import (user as user_api)
  app.register_blueprint(user_api.bp)


def register_routes_common(app):
  # apply the blueprints for main app
  from routes import (
      browser,
      factcheck,
      nl_interface,
      place,
      ranking,
      search,
      static,
      tools,
  )
  app.register_blueprint(browser.bp)
  app.register_blueprint(nl_interface.bp)
  app.register_blueprint(place.bp)
  app.register_blueprint(ranking.bp)
  app.register_blueprint(search.bp)
  app.register_blueprint(static.bp)
  app.register_blueprint(tools.bp)
  # TODO: Extract more out to base_dc
  from routes.api import (
      browser as browser_api,
      choropleth,
      csv,
      facets,
      landing_page,
      node,
      observation_dates,
      place as place_api,
      point,
      ranking as ranking_api,
      series,
      stats,
      translator,
      variable,
      variable_group,
  )
  app.register_blueprint(browser_api.bp)
  app.register_blueprint(choropleth.bp)
  app.register_blueprint(csv.bp)
  app.register_blueprint(facets.bp)
  app.register_blueprint(factcheck.bp)
  app.register_blueprint(landing_page.bp)
  app.register_blueprint(node.bp)
  app.register_blueprint(observation_dates.bp)
  app.register_blueprint(place_api.bp)
  app.register_blueprint(point.bp)
  app.register_blueprint(ranking_api.bp)
  app.register_blueprint(series.bp)
  app.register_blueprint(stats.bp)
  app.register_blueprint(translator.bp)
  app.register_blueprint(variable.bp)
  app.register_blueprint(variable_group.bp)


def create_app():
  app = Flask(__name__, static_folder='dist', static_url_path='')

  if os.environ.get('FLASK_ENV') in ['production', 'staging', 'autopush']:
    createMiddleWare(app, StackdriverExporter())
    import googlecloudprofiler
    # Profiler initialization. It starts a daemon thread which continuously
    # collects and uploads profiles. Best done as early as possible.
    try:
      # service and service_version can be automatically inferred when
      # running on GCP.
      googlecloudprofiler.start(verbose=3)
    except (ValueError, NotImplementedError) as exc:
      logging.error(exc)

  # Setup flask config
  cfg = libconfig.get_config()
  app.config.from_object(cfg)

  # Init extentions
  from cache import cache
  # For some instance with fast updated data, we may not want to use memcache.
  if app.config['USE_MEMCACHE']:
    cache.init_app(app)
  else:
    cache.init_app(app, {'CACHE_TYPE': 'null'})

  register_routes_common(app)
  if cfg.CUSTOM:
    register_routes_custom_dc(app)
  if cfg.ENV_NAME == 'STANFORD' or os.environ.get('FLASK_ENV') == 'autopush':
    register_routes_stanford_dc(app, cfg.TEST)
  if cfg.TEST:
    # disaster dashboard tests require stanford's routes to be registered.
    register_routes_base_dc(app)
    register_routes_stanford_dc(app, cfg.TEST)
  else:
    register_routes_base_dc(app)
  if cfg.ADMIN:
    register_routes_admin(app)
    cred = credentials.ApplicationDefault()
    firebase_admin.initialize_app(cred)
    user_db = firestore.client()
    app.config['USER_DB'] = user_db

  # Load topic page config
  topic_page_configs = libutil.get_topic_page_config()
  app.config['TOPIC_PAGE_CONFIG'] = topic_page_configs
  app.config['TOPIC_PAGE_SUMMARY'] = libutil.get_topics_summary(
      topic_page_configs)

  # Load chart config
  chart_config = libutil.get_chart_config()
  app.config['CHART_CONFIG'] = chart_config
  ranked_statvars = set()
  for chart in chart_config:
    ranked_statvars = ranked_statvars.union(chart['statsVars'])
    if 'relatedChart' in chart and 'denominator' in chart['relatedChart']:
      ranked_statvars.add(chart['relatedChart']['denominator'])
  app.config['RANKED_STAT_VARS'] = ranked_statvars

  if not cfg.TEST and not cfg.LITE:
    secret_client = secretmanager.SecretManagerServiceClient()
    secret_name = secret_client.secret_version_path(cfg.SECRET_PROJECT,
                                                    'maps-api-key', 'latest')
    secret_response = secret_client.access_secret_version(name=secret_name)
    app.config['MAPS_API_KEY'] = secret_response.payload.data.decode('UTF-8')

  if cfg.ADMIN:
    secret_client = secretmanager.SecretManagerServiceClient()
    secret_name = secret_client.secret_version_path(cfg.SECRET_PROJECT,
                                                    'oauth-client', 'latest')
    secret_response = secret_client.access_secret_version(name=secret_name)
    oauth_string = secret_response.payload.data.decode('UTF-8')
    oauth_json = json.loads(oauth_string)
    app.config['GOOGLE_CLIENT_ID'] = oauth_json['web']['client_id']
    tf = tempfile.NamedTemporaryFile()
    with open(tf.name, 'w') as f:
      f.write(oauth_string)
    app.config['OAUTH_FLOW'] = Flow.from_client_secrets_file(
        client_secrets_file=tf.name,
        redirect_uri=oauth_json['web']['redirect_uris'][0],
        scopes=[
            'https://www.googleapis.com/auth/userinfo.profile',
            'https://www.googleapis.com/auth/userinfo.email',
            'openid',
        ])

  if app.config['LOCAL']:
    os.environ['OAUTHLIB_INSECURE_TRANSPORT'] = '1'

  if app.config['API_PROJECT']:
    secret_client = secretmanager.SecretManagerServiceClient()
    secret_name = secret_client.secret_version_path(cfg.API_PROJECT,
                                                    'mixer-api-key', 'latest')
    secret_response = secret_client.access_secret_version(name=secret_name)
    app.config['DC_API_KEY'] = secret_response.payload.data.decode('UTF-8')

  # Initialize translations
  babel = Babel(app, default_domain='all')
  app.config['BABEL_DEFAULT_LOCALE'] = i18n.DEFAULT_LOCALE
  app.config['BABEL_TRANSLATION_DIRECTORIES'] = 'i18n'

  # Initialize the AI module.
<<<<<<< HEAD
  app.config['AI_CONTEXT'] = ai.Context()
  app.config['NL_MODEL'] = nl.Model(en_core_web_lg.load())
=======
  if os.environ.get('ENABLE_MODEL') == 'true':
    app.config['AI_CONTEXT'] = ai.Context()
    app.config['NL_MODEL'] = nl.Model()
>>>>>>> e73688be

  def is_up(url: str):
    if not url.lower().startswith('http'):
      raise ValueError(f'Invalid scheme in {url}. Expected http(s)://.')

    try:
      # Disable Bandit security check 310. http scheme is already checked above.
      # Codacity still calls out the error so disable the check.
      # https://bandit.readthedocs.io/en/latest/blacklists/blacklist_calls.html#b310-urllib-urlopen
      urllib.request.urlopen(url)  # nosec B310
      return True
    except urllib.error.URLError:
      return False

  if not cfg.TEST:
    timeout = 5 * 60  # seconds
    sleep_seconds = 10
    total_sleep_seconds = 0
    urls = get_health_check_urls()
    up_status = {url: False for url in urls}
    while not all(up_status.values()):
      for url in urls:
        if up_status[url]:
          continue
        up_status[url] = is_up(url)

      if all(up_status.values()):
        break
      time.sleep(sleep_seconds)
      total_sleep_seconds += sleep_seconds
      if total_sleep_seconds > timeout:
        raise RuntimeError('Mixer not ready after %s second' % timeout)

  # Add variables to the per-request global context.
  @app.before_request
  def before_request():
    # Add the request locale.
    requested_locale = request.args.get('hl', i18n.DEFAULT_LOCALE)
    g.locale_choices = i18n.locale_choices(requested_locale)
    g.locale = g.locale_choices[0]

    # Add commonly used config flags.
    g.env_name = app.config.get('ENV_NAME', None)

  @babel.localeselector
  def get_locale():
    return g.locale

  # Propagate hl parameter to all links (if not 'en')
  @app.url_defaults
  def add_language_code(endpoint, values):
    if 'hl' in values or g.locale == i18n.DEFAULT_LOCALE:
      return
    values['hl'] = g.locale

  # Provides locale parameter in all templates
  @app.context_processor
  def inject_locale():
    return dict(locale=get_locale())

  @app.teardown_request
  def log_unhandled(e):
    if e is not None:
      logging.error('Error thrown for request: %s, error: %s', request, e)

  return app<|MERGE_RESOLUTION|>--- conflicted
+++ resolved
@@ -272,14 +272,9 @@
   app.config['BABEL_TRANSLATION_DIRECTORIES'] = 'i18n'
 
   # Initialize the AI module.
-<<<<<<< HEAD
-  app.config['AI_CONTEXT'] = ai.Context()
-  app.config['NL_MODEL'] = nl.Model(en_core_web_lg.load())
-=======
   if os.environ.get('ENABLE_MODEL') == 'true':
     app.config['AI_CONTEXT'] = ai.Context()
-    app.config['NL_MODEL'] = nl.Model()
->>>>>>> e73688be
+    app.config['NL_MODEL'] = nl.Model(en_core_web_lg.load())
 
   def is_up(url: str):
     if not url.lower().startswith('http'):
