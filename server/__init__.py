# Copyright 2020 Google LLC
#
# Licensed under the Apache License, Version 2.0 (the "License");
# you may not use this file except in compliance with the License.
# You may obtain a copy of the License at
#
#      http://www.apache.org/licenses/LICENSE-2.0
#
# Unless required by applicable law or agreed to in writing, software
# distributed under the License is distributed on an "AS IS" BASIS,
# WITHOUT WARRANTIES OR CONDITIONS OF ANY KIND, either express or implied.
# See the License for the specific language governing permissions and
# limitations under the License.

import json
import os

from flask import Flask
from werkzeug.utils import import_string


def create_app():
    app = Flask(
        __name__,
        static_folder="dist",
        static_url_path=""
    )

    # Setup flask config
    if os.environ.get('FLASK_ENV') == 'test':
        cfg = import_string('configmodule.TestConfig')()
    elif os.environ.get('FLASK_ENV') == 'production':
        cfg = import_string('configmodule.ProductionConfig')()
    else:
        cfg = import_string('configmodule.DevelopmentConfig')()
    app.config.from_object(cfg)

    # Init extentions
    from cache import cache
    cache.init_app(app)

    # apply the blueprints to the app
<<<<<<< HEAD
    from routes import browser, factcheck, redirects, placelist, static,\
        tools, choropleth
    from routes.api import place, stats, chart
=======
    from routes import browser, factcheck, redirects, placelist, static, tools
    from routes.api import place, stats, chart, choropleth
>>>>>>> 12cd8306
    app.register_blueprint(browser.bp)
    app.register_blueprint(chart.bp)
    app.register_blueprint(choropleth.bp)
    app.register_blueprint(factcheck.bp)
    app.register_blueprint(place.bp)
    app.register_blueprint(redirects.bp)
    app.register_blueprint(placelist.bp)
    app.register_blueprint(static.bp)
    app.register_blueprint(stats.bp)
    app.register_blueprint(tools.bp)
    app.register_blueprint(choropleth.bp)

    # Load chart config
    with open('chart_config.json') as f:
        chart_config = json.load(f)
    app.config['CHART_CONFIG'] = chart_config

    return app<|MERGE_RESOLUTION|>--- conflicted
+++ resolved
@@ -40,14 +40,8 @@
     cache.init_app(app)
 
     # apply the blueprints to the app
-<<<<<<< HEAD
-    from routes import browser, factcheck, redirects, placelist, static,\
-        tools, choropleth
-    from routes.api import place, stats, chart
-=======
     from routes import browser, factcheck, redirects, placelist, static, tools
     from routes.api import place, stats, chart, choropleth
->>>>>>> 12cd8306
     app.register_blueprint(browser.bp)
     app.register_blueprint(chart.bp)
     app.register_blueprint(choropleth.bp)
