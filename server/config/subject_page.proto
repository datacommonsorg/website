--- conflicted
+++ resolved
@@ -106,11 +106,7 @@
 }
 
 message HistogramTileSpec {
-<<<<<<< HEAD
- string event_type_key = 1;
-=======
   string event_type_key = 1;
->>>>>>> a5f89b14
 }
 
 message TopEventTileSpec {
