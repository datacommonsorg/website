{
  "geoId/01": {
<<<<<<< HEAD
    "summary": "Alabama is a state in United States. The population in Alabama was 5,074,296 in 2022. The median age in Alabama was 39.3 in 2021. The median income in Alabama was $28,741 in 2021. The unemployment rate in Alabama was 2.6% in 2023. The life expectancy in Alabama was 73.2 in 2020. The percentage of people with obesity in Alabama was 39.9% in 2021. The percentage of people who binge drink in Alabama was 15.08% in 2021. The percentage of people who smoke in Alabama was 18.26% in 2021."
  },
  "geoId/02": {
    "summary": "Alaska is a state in United States. The population in Alaska was 733,583 in 2022. The median age in Alaska was 35 in 2021. The median income in Alaska was $37,368 in 2021. The unemployment rate in Alaska was 4.6% in 2023. The life expectancy in Alaska was 76.6 in 2020. The percentage of people with obesity in Alaska was 33.89% in 2021. The percentage of people who binge drink in Alaska was 18.43% in 2021. The percentage of people who smoke in Alaska was 17.97% in 2021."
  },
  "geoId/04": {
    "summary": "Arizona is a state in United States. The population in Arizona was 7,359,197 in 2022. The median age in Arizona was 38.1 in 2021. The median income in Arizona was $33,786 in 2021. The unemployment rate in Arizona was 3.8% in 2023. The life expectancy in Arizona was 76.3 in 2020. The percentage of people with obesity in Arizona was 32.07% in 2021. The percentage of people who binge drink in Arizona was 17.47% in 2021. The percentage of people who smoke in Arizona was 15.31% in 2021."
  },
  "geoId/05": {
    "summary": "Arkansas is a state in United States. The population in Arkansas was 3,045,637 in 2022. The median age in Arkansas was 38.3 in 2021. The median income in Arkansas was $27,980 in 2021. The unemployment rate in Arkansas was 3.4% in 2023. The life expectancy in Arkansas was 73.8 in 2020. The percentage of people with obesity in Arkansas was 38.39% in 2021. The percentage of people who binge drink in Arkansas was 14.41% in 2021. The percentage of people who smoke in Arkansas was 20.77% in 2021."
  },
  "geoId/06": {
    "summary": "California is a state in United States. The population in California was 39,029,342 in 2022. The median age in California was 37 in 2021. The median income in California was $36,281 in 2021. The unemployment rate in California was 5.1% in 2023. The life expectancy in California was 79 in 2020. The percentage of people with obesity in California was 28.76% in 2021. The percentage of people who binge drink in California was 15.77% in 2021. The percentage of people who smoke in California was 11.47% in 2021."
  },
  "geoId/08": {
    "summary": "Colorado is a state in United States. The population in Colorado was 5,839,926 in 2022. The median age in Colorado was 37.1 in 2021. The median income in Colorado was $40,259 in 2021. The unemployment rate in Colorado was 3.2% in 2023. The life expectancy in Colorado was 78.3 in 2020. The percentage of people with obesity in Colorado was 25.81% in 2021. The percentage of people who binge drink in Colorado was 19.37% in 2021. The percentage of people who smoke in Colorado was 13.61% in 2021."
  },
  "geoId/09": {
    "summary": "Connecticut is a state in United States. The population in Connecticut was 3,626,205 in 2022. The median age in Connecticut was 41 in 2021. The median income in Connecticut was $40,682 in 2021. The unemployment rate in Connecticut was 3.9% in 2023. The life expectancy in Connecticut was 78.4 in 2020. The percentage of people with obesity in Connecticut was 30.66% in 2021. The percentage of people who binge drink in Connecticut was 15.86% in 2021. The percentage of people who smoke in Connecticut was 14.17% in 2021."
  },
  "geoId/10": {
    "summary": "Delaware is a state in United States. The population in Delaware was 1,018,396 in 2022. The median age in Delaware was 41.1 in 2021. The median income in Delaware was $36,872 in 2021. The unemployment rate in Delaware was 3.7% in 2023. The life expectancy in Delaware was 76.7 in 2020. The percentage of people with obesity in Delaware was 36.46% in 2021. The percentage of people who binge drink in Delaware was 15.28% in 2021. The percentage of people who smoke in Delaware was 15.32% in 2021."
  },
  "geoId/11": {
    "summary": "District of Columbia is a state in United States. The population in District of Columbia was 671,803 in 2022. The median age in District of Columbia was 34.3 in 2021. The median income in District of Columbia was $58,142 in 2021. The unemployment rate in District of Columbia was 4.8% in 2023. The life expectancy in District of Columbia was 78 in 2019. The percentage of people with obesity in District of Columbia was 25.23% in 2021. The percentage of people who binge drink in District of Columbia was 20.7% in 2021. The percentage of people who smoke in District of Columbia was 12.03% in 2021."
  },
  "geoId/12": {
    "summary": "Florida is a state in United States. The population in Florida was 22,244,823 in 2022. The median age in Florida was 42.3 in 2021. The median income in Florida was $31,169 in 2021. The unemployment rate in Florida was 2.9% in 2023. The life expectancy in Florida was 77.5 in 2020. The percentage of people with obesity in Florida was 31.22% in 2020. The percentage of people who binge drink in Florida was 15.78% in 2020. The percentage of people who smoke in Florida was 17.86% in 2020."
  },
  "geoId/13": {
    "summary": "Georgia is a state in United States. The population in Georgia was 10,912,876 in 2022. The median age in Georgia was 37.1 in 2021. The median income in Georgia was $32,657 in 2021. The unemployment rate in Georgia was 2.9% in 2023. The life expectancy in Georgia was 75.6 in 2020. The percentage of people with obesity in Georgia was 35.07% in 2021. The percentage of people who binge drink in Georgia was 15.13% in 2021. The percentage of people who smoke in Georgia was 16.32% in 2021."
  },
  "geoId/15": {
    "summary": "Hawaii is a state in United States. The population in Hawaii was 1,440,196 in 2022. The median age in Hawaii was 39.6 in 2021. The median income in Hawaii was $38,869 in 2021. The unemployment rate in Hawaii was 2.9% in 2023. The life expectancy in Hawaii was 80.7 in 2020. The percentage of people with obesity in Hawaii was 24.82% in 2021. The percentage of people who binge drink in Hawaii was 18.37% in 2021. The percentage of people who smoke in Hawaii was 11.85% in 2021."
  },
  "geoId/16": {
    "summary": "Idaho is a state in United States. The population in Idaho was 1,939,033 in 2022. The median age in Idaho was 36.8 in 2021. The median income in Idaho was $30,621 in 2021. The unemployment rate in Idaho was 3.1% in 2023. The life expectancy in Idaho was 78.4 in 2020. The percentage of people with obesity in Idaho was 32.93% in 2021. The percentage of people who binge drink in Idaho was 16.04% in 2021. The percentage of people who smoke in Idaho was 15.64% in 2021."
  },
  "geoId/17": {
    "summary": "Illinois is a state in United States. The population in Illinois was 12,582,032 in 2022. The median age in Illinois was 38.5 in 2021. The median income in Illinois was $36,729 in 2021. The unemployment rate in Illinois was 4.2% in 2023. The life expectancy in Illinois was 76.8 in 2020. The percentage of people with obesity in Illinois was 33.66% in 2021. The percentage of people who binge drink in Illinois was 17.2% in 2021. The percentage of people who smoke in Illinois was 14.62% in 2021."
  },
  "geoId/18": {
    "summary": "Indiana is a state in United States. The population in Indiana was 6,833,037 in 2022. The median age in Indiana was 37.9 in 2021. The median income in Indiana was $32,716 in 2021. The unemployment rate in Indiana was 2.8% in 2023. The life expectancy in Indiana was 75 in 2020. The percentage of people with obesity in Indiana was 37.68% in 2021. The percentage of people who binge drink in Indiana was 16.78% in 2021. The percentage of people who smoke in Indiana was 19.04% in 2021."
  },
  "geoId/19": {
    "summary": "Iowa is a state in United States. The population in Iowa was 3,200,517 in 2022. The median age in Iowa was 38.3 in 2021. The median income in Iowa was $34,784 in 2021. The unemployment rate in Iowa was 2.7% in 2023. The life expectancy in Iowa was 77.5 in 2020. The percentage of people with obesity in Iowa was 37.07% in 2021. The percentage of people who binge drink in Iowa was 21.33% in 2021. The percentage of people who smoke in Iowa was 16.79% in 2021."
  },
  "geoId/20": {
    "summary": "Kansas is a state in United States. The population in Kansas was 2,937,150 in 2022. The median age in Kansas was 37 in 2021. The median income in Kansas was $34,153 in 2021. The unemployment rate in Kansas was 2% in 2023. The life expectancy in Kansas was 76.4 in 2020. The percentage of people with obesity in Kansas was 37.12% in 2021. The percentage of people who binge drink in Kansas was 18.55% in 2021. The percentage of people who smoke in Kansas was 16.78% in 2021."
  },
  "geoId/21": {
    "summary": "Kentucky is a state in United States. The population in Kentucky was 4,512,310 in 2022. The median age in Kentucky was 39 in 2021. The median income in Kentucky was $29,523 in 2021. The unemployment rate in Kentucky was 3.8% in 2023. The life expectancy in Kentucky was 73.5 in 2020. The percentage of people with obesity in Kentucky was 38.49% in 2021. The percentage of people who binge drink in Kentucky was 15.43% in 2021. The percentage of people who smoke in Kentucky was 20.8% in 2021."
  },
  "geoId/22": {
    "summary": "Louisiana is a state in United States. The population in Louisiana was 4,590,241 in 2022. The median age in Louisiana was 37.4 in 2021. The median income in Louisiana was $28,462 in 2021. The unemployment rate in Louisiana was 3.8% in 2023. The life expectancy in Louisiana was 73.1 in 2020. The percentage of people with obesity in Louisiana was 38.82% in 2021. The percentage of people who binge drink in Louisiana was 17.8% in 2021. The percentage of people who smoke in Louisiana was 21.32% in 2021."
  },
  "geoId/23": {
    "summary": "Maine is a state in United States. The population in Maine was 1,385,340 in 2022. The median age in Maine was 44.7 in 2021. The median income in Maine was $32,861 in 2021. The unemployment rate in Maine was 3.4% in 2023. The life expectancy in Maine was 77.8 in 2020. The percentage of people with obesity in Maine was 32.26% in 2021. The percentage of people who binge drink in Maine was 17.86% in 2021. The percentage of people who smoke in Maine was 16.71% in 2021."
  },
  "geoId/24": {
    "summary": "Maryland is a state in United States. The population in Maryland was 6,164,660 in 2022. The median age in Maryland was 38.9 in 2021. The median income in Maryland was $43,983 in 2021. The unemployment rate in Maryland was 2% in 2023. The life expectancy in Maryland was 76.8 in 2020. The percentage of people with obesity in Maryland was 34.44% in 2021. The percentage of people who binge drink in Maryland was 14.62% in 2021. The percentage of people who smoke in Maryland was 12.87% in 2021."
  },
  "geoId/25": {
    "summary": "Massachusetts is a state in United States. The population in Massachusetts was 6,981,974 in 2022. The median age in Massachusetts was 39.6 in 2021. The median income in Massachusetts was $42,076 in 2021. The unemployment rate in Massachusetts was 3.5% in 2023. The life expectancy in Massachusetts was 79 in 2020. The percentage of people with obesity in Massachusetts was 28.16% in 2021. The percentage of people who binge drink in Massachusetts was 17.8% in 2021. The percentage of people who smoke in Massachusetts was 13.18% in 2021."
  },
  "geoId/26": {
    "summary": "Michigan is a state in United States. The population in Michigan was 10,034,113 in 2022. The median age in Michigan was 39.8 in 2021. The median income in Michigan was $32,451 in 2021. The unemployment rate in Michigan was 3.5% in 2023. The life expectancy in Michigan was 76 in 2020. The percentage of people with obesity in Michigan was 35.93% in 2021. The percentage of people who binge drink in Michigan was 17.45% in 2021. The percentage of people who smoke in Michigan was 18.55% in 2021."
  },
  "geoId/27": {
    "summary": "Minnesota is a state in United States. The population in Minnesota was 5,717,184 in 2022. The median age in Minnesota was 38.2 in 2021. The median income in Minnesota was $39,756 in 2021. The unemployment rate in Minnesota was 2.6% in 2023. The life expectancy in Minnesota was 79.1 in 2020. The percentage of people with obesity in Minnesota was 32.98% in 2021. The percentage of people who binge drink in Minnesota was 19.72% in 2021. The percentage of people who smoke in Minnesota was 15.24% in 2021."
  },
  "geoId/28": {
    "summary": "Mississippi is a state in United States. The population in Mississippi was 2,940,057 in 2022. The median age in Mississippi was 37.8 in 2021. The median income in Mississippi was $26,510 in 2021. The unemployment rate in Mississippi was 2.6% in 2023. The life expectancy in Mississippi was 71.9 in 2020. The percentage of people with obesity in Mississippi was 40.9% in 2021. The percentage of people who binge drink in Mississippi was 13.67% in 2021. The percentage of people who smoke in Mississippi was 20.12% in 2021."
  },
  "geoId/29": {
    "summary": "Missouri is a state in United States. The population in Missouri was 6,177,957 in 2022. The median age in Missouri was 38.8 in 2021. The median income in Missouri was $32,362 in 2021. The unemployment rate in Missouri was 2.8% in 2023. The life expectancy in Missouri was 75.1 in 2020. The percentage of people with obesity in Missouri was 37.72% in 2021. The percentage of people who binge drink in Missouri was 18.27% in 2021. The percentage of people who smoke in Missouri was 19.31% in 2021."
  },
  "geoId/30": {
    "summary": "Montana is a state in United States. The population in Montana was 1,122,867 in 2022. The median age in Montana was 40 in 2021. The median income in Montana was $31,459 in 2021. The unemployment rate in Montana was 3.8% in 2023. The life expectancy in Montana was 76.8 in 2020. The percentage of people with obesity in Montana was 32.17% in 2021. The percentage of people who binge drink in Montana was 22.59% in 2021. The percentage of people who smoke in Montana was 16.6% in 2021."
  },
  "geoId/31": {
    "summary": "Nebraska is a state in United States. The population in Nebraska was 1,967,923 in 2022. The median age in Nebraska was 36.7 in 2021. The median income in Nebraska was $35,128 in 2021. The unemployment rate in Nebraska was 2.2% in 2023. The life expectancy in Nebraska was 77.7 in 2020. The percentage of people with obesity in Nebraska was 37.22% in 2021. The percentage of people who binge drink in Nebraska was 20.91% in 2021. The percentage of people who smoke in Nebraska was 15.22% in 2021."
  },
  "geoId/32": {
    "summary": "Nevada is a state in United States. The population in Nevada was 3,177,772 in 2022. The median age in Nevada was 38.3 in 2021. The median income in Nevada was $33,832 in 2021. The unemployment rate in Nevada was 5% in 2023. The life expectancy in Nevada was 76.3 in 2020. The percentage of people with obesity in Nevada was 31.17% in 2021. The percentage of people who binge drink in Nevada was 14.38% in 2021. The percentage of people who smoke in Nevada was 16.88% in 2021."
  },
  "geoId/33": {
    "summary": "New Hampshire is a state in United States. The population in New Hampshire was 1,395,231 in 2022. The median age in New Hampshire was 43 in 2021. The median income in New Hampshire was $39,627 in 2021. The unemployment rate in New Hampshire was 2.5% in 2023. The life expectancy in New Hampshire was 79 in 2020. The percentage of people with obesity in New Hampshire was 31.74% in 2021. The percentage of people who binge drink in New Hampshire was 17.06% in 2021. The percentage of people who smoke in New Hampshire was 14.36% in 2021."
  },
  "geoId/34": {
    "summary": "New Jersey is a state in United States. The population in New Jersey was 9,261,699 in 2022. The median age in New Jersey was 40 in 2021. The median income in New Jersey was $41,837 in 2021. The unemployment rate in New Jersey was 4.5% in 2023. The life expectancy in New Jersey was 77.5 in 2020. The percentage of people with obesity in New Jersey was 29.36% in 2021. The percentage of people who binge drink in New Jersey was 16.6% in 2021. The percentage of people who smoke in New Jersey was 13.3% in 2021."
  },
  "geoId/35": {
    "summary": "New Mexico is a state in United States. The population in New Mexico was 2,113,344 in 2022. The median age in New Mexico was 38.3 in 2021. The median income in New Mexico was $28,284 in 2021. The unemployment rate in New Mexico was 3.6% in 2023. The life expectancy in New Mexico was 74.5 in 2020. The percentage of people with obesity in New Mexico was 34.34% in 2021. The percentage of people who binge drink in New Mexico was 14.76% in 2021. The percentage of people who smoke in New Mexico was 15.7% in 2021."
  },
  "geoId/36": {
    "summary": "New York is a state in United States. The population in New York was 19,677,151 in 2022. The median age in New York was 39.2 in 2021. The median income in New York was $37,469 in 2021. The unemployment rate in New York was 4.4% in 2023. The life expectancy in New York was 77.7 in 2020. The percentage of people with obesity in New York was 29.92% in 2021. The percentage of people who binge drink in New York was 16.76% in 2021. The percentage of people who smoke in New York was 15.08% in 2021."
  },
  "geoId/37": {
    "summary": "North Carolina is a state in United States. The population in North Carolina was 10,698,973 in 2022. The median age in North Carolina was 39 in 2021. The median income in North Carolina was $31,840 in 2021. The unemployment rate in North Carolina was 3.2% in 2023. The life expectancy in North Carolina was 76.1 in 2020. The percentage of people with obesity in North Carolina was 35.54% in 2021. The percentage of people who binge drink in North Carolina was 17.29% in 2021. The percentage of people who smoke in North Carolina was 15.8% in 2021."
  },
  "geoId/38": {
    "summary": "North Dakota is a state in United States. The population in North Dakota was 779,261 in 2022. The median age in North Dakota was 35.2 in 2021. The median income in North Dakota was $37,861 in 2021. The unemployment rate in North Dakota was 1.7% in 2023. The life expectancy in North Dakota was 76.9 in 2020. The percentage of people with obesity in North Dakota was 37.05% in 2021. The percentage of people who binge drink in North Dakota was 21.66% in 2021. The percentage of people who smoke in North Dakota was 15.77% in 2021."
  },
  "geoId/39": {
    "summary": "Ohio is a state in United States. The population in Ohio was 11,756,058 in 2022. The median age in Ohio was 39.4 in 2021. The median income in Ohio was $32,980 in 2021. The unemployment rate in Ohio was 3.1% in 2023. The life expectancy in Ohio was 75.3 in 2020. The percentage of people with obesity in Ohio was 39.1% in 2021. The percentage of people who binge drink in Ohio was 18.0% in 2021. The percentage of people who smoke in Ohio was 19.72% in 2021."
  },
  "geoId/40": {
    "summary": "Oklahoma is a state in United States. The population in Oklahoma was 4,019,800 in 2022. The median age in Oklahoma was 36.8 in 2021. The median income in Oklahoma was $30,736 in 2021. The unemployment rate in Oklahoma was 3.2% in 2023. The life expectancy in Oklahoma was 74.1 in 2020. The percentage of people with obesity in Oklahoma was 39.22% in 2021. The percentage of people who binge drink in Oklahoma was 14.15% in 2021. The percentage of people who smoke in Oklahoma was 19.04% in 2021."
  },
  "geoId/41": {
    "summary": "Oregon is a state in United States. The population in Oregon was 4,240,137 in 2022. The median age in Oregon was 39.6 in 2021. The median income in Oregon was $34,478 in 2021. The unemployment rate in Oregon was 3.9% in 2023. The life expectancy in Oregon was 78.8 in 2020. The percentage of people with obesity in Oregon was 31.52% in 2021. The percentage of people who binge drink in Oregon was 17.86% in 2021. The percentage of people who smoke in Oregon was 14.21% in 2021."
  },
  "geoId/42": {
    "summary": "Pennsylvania is a state in United States. The population in Pennsylvania was 12,972,008 in 2022. The median age in Pennsylvania was 40.8 in 2021. The median income in Pennsylvania was $34,229 in 2021. The unemployment rate in Pennsylvania was 2.9% in 2023. The life expectancy in Pennsylvania was 76.8 in 2020. The percentage of people with obesity in Pennsylvania was 34.4% in 2021. The percentage of people who binge drink in Pennsylvania was 18.03% in 2021. The percentage of people who smoke in Pennsylvania was 18.1% in 2021."
  },
  "geoId/44": {
    "summary": "Rhode Island is a state in United States. The population in Rhode Island was 1,093,734 in 2022. The median age in Rhode Island was 40 in 2021. The median income in Rhode Island was $35,705 in 2021. The unemployment rate in Rhode Island was 3.3% in 2023. The life expectancy in Rhode Island was 78.2 in 2020. The percentage of people with obesity in Rhode Island was 31.13% in 2021. The percentage of people who binge drink in Rhode Island was 17.81% in 2021. The percentage of people who smoke in Rhode Island was 14.76% in 2021."
  },
  "geoId/45": {
    "summary": "South Carolina is a state in United States. The population in South Carolina was 5,282,634 in 2022. The median age in South Carolina was 39.8 in 2021. The median income in South Carolina was $30,649 in 2021. The unemployment rate in South Carolina was 3.1% in 2023. The life expectancy in South Carolina was 74.8 in 2020. The percentage of people with obesity in South Carolina was 36.65% in 2021. The percentage of people who binge drink in South Carolina was 17.57% in 2021. The percentage of people who smoke in South Carolina was 17.55% in 2021."
  },
  "geoId/46": {
    "summary": "South Dakota is a state in United States. The population in South Dakota was 909,824 in 2022. The median age in South Dakota was 37.1 in 2021. The median income in South Dakota was $33,961 in 2021. The unemployment rate in South Dakota was 2% in 2023. The life expectancy in South Dakota was 76.7 in 2020. The percentage of people with obesity in South Dakota was 36.35% in 2021. The percentage of people who binge drink in South Dakota was 20.34% in 2021. The percentage of people who smoke in South Dakota was 17.21% in 2021."
  },
  "geoId/47": {
    "summary": "Tennessee is a state in United States. The population in Tennessee was 7,051,339 in 2022. The median age in Tennessee was 38.8 in 2021. The median income in Tennessee was $30,955 in 2021. The unemployment rate in Tennessee was 3% in 2023. The life expectancy in Tennessee was 73.8 in 2020. The percentage of people with obesity in Tennessee was 35.92% in 2021. The percentage of people who binge drink in Tennessee was 15.42% in 2021. The percentage of people who smoke in Tennessee was 20.06% in 2021."
  },
  "geoId/48": {
    "summary": "Texas is a state in United States. The population in Texas was 30,029,572 in 2022. The median age in Texas was 35 in 2021. The median income in Texas was $33,644 in 2021. The unemployment rate in Texas was 3.5% in 2023. The life expectancy in Texas was 76.5 in 2020. The percentage of people with obesity in Texas was 36.29% in 2021. The percentage of people who binge drink in Texas was 17.5% in 2021. The percentage of people who smoke in Texas was 15.33% in 2021."
  },
  "geoId/49": {
    "summary": "Utah is a state in United States. The population in Utah was 3,380,800 in 2022. The median age in Utah was 31.3 in 2021. The median income in Utah was $34,103 in 2021. The unemployment rate in Utah was 2.5% in 2023. The life expectancy in Utah was 78.6 in 2020. The percentage of people with obesity in Utah was 31.99% in 2021. The percentage of people who binge drink in Utah was 12.58% in 2021. The percentage of people who smoke in Utah was 9.02% in 2021."
  },
  "geoId/50": {
    "summary": "Vermont is a state in United States. The population in Vermont was 647,064 in 2022. The median age in Vermont was 42.7 in 2021. The median income in Vermont was $34,798 in 2021. The unemployment rate in Vermont was 2% in 2023. The life expectancy in Vermont was 78.8 in 2020. The percentage of people with obesity in Vermont was 29.2% in 2021. The percentage of people who binge drink in Vermont was 19.07% in 2021. The percentage of people who smoke in Vermont was 15.3% in 2021."
  },
  "geoId/51": {
    "summary": "Virginia is a state in United States. The population in Virginia was 8,683,619 in 2022. The median age in Virginia was 38.5 in 2021. The median income in Virginia was $39,236 in 2021. The unemployment rate in Virginia was 2.7% in 2023. The life expectancy in Virginia was 77.6 in 2020. The percentage of people with obesity in Virginia was 34.67% in 2021. The percentage of people who binge drink in Virginia was 16.74% in 2021. The percentage of people who smoke in Virginia was 14.37% in 2021."
  },
  "geoId/53": {
    "summary": "Washington is a state in United States. The population in Washington was 7,785,786 in 2022. The median age in Washington was 37.9 in 2021. The median income in Washington was $40,404 in 2021. The unemployment rate in Washington was 4.6% in 2023. The life expectancy in Washington was 79.2 in 2020. The percentage of people with obesity in Washington was 29.78% in 2021. The percentage of people who binge drink in Washington was 17.07% in 2021. The percentage of people who smoke in Washington was 12.57% in 2021."
  },
  "geoId/54": {
    "summary": "West Virginia is a state in United States. The population in West Virginia was 1,775,156 in 2022. The median age in West Virginia was 42.6 in 2021. The median income in West Virginia was $27,302 in 2021. The unemployment rate in West Virginia was 4% in 2023. The life expectancy in West Virginia was 72.8 in 2020. The percentage of people with obesity in West Virginia was 40.64% in 2021. The percentage of people who binge drink in West Virginia was 13.94% in 2021. The percentage of people who smoke in West Virginia was 21.88% in 2021."
  },
  "geoId/55": {
    "summary": "Wisconsin is a state in United States. The population in Wisconsin was 5,892,539 in 2022. The median age in Wisconsin was 39.6 in 2021. The median income in Wisconsin was $36,247 in 2021. The unemployment rate in Wisconsin was 2.7% in 2023. The life expectancy in Wisconsin was 77.7 in 2020. The percentage of people with obesity in Wisconsin was 34.94% in 2021. The percentage of people who binge drink in Wisconsin was 23.89% in 2021. The percentage of people who smoke in Wisconsin was 15.26% in 2021."
  },
  "geoId/56": {
    "summary": "Wyoming is a state in United States. The population in Wyoming was 581,381 in 2022. The median age in Wyoming was 38.2 in 2021. The median income in Wyoming was $34,678 in 2021. The unemployment rate in Wyoming was 2.5% in 2023. The life expectancy in Wyoming was 76.3 in 2020. The percentage of people with obesity in Wyoming was 31.97% in 2021. The percentage of people who binge drink in Wyoming was 17.78% in 2021. The percentage of people who smoke in Wyoming was 16.88% in 2021."
  },
  "geoId/3651000": {
    "summary": "New York City is a city in New York, United States. The population in New York City was 8,335,897 in 2022. The median age in New York City was 37.3 in 2021. The median income in New York City was $36,302 in 2021. The unemployment rate in New York City was 5.1% in 2023. The percentage of people with obesity in New York City was 27.4% in 2021. The percentage of people who binge drink in New York City was 16.1% in 2021. The percentage of people who smoke in New York City was 14.1% in 2021."
  },
  "geoId/0644000": {
    "summary": "Los Angeles is a city in California, United States. The population in Los Angeles was 3,822,238 in 2022. The median age in Los Angeles was 36.2 in 2021. The median income in Los Angeles was $31,822 in 2021. The unemployment rate in Los Angeles was 5.3% in 2023. The percentage of people with obesity in Los Angeles was 29.5% in 2021. The percentage of people who binge drink in Los Angeles was 14.9% in 2021. The percentage of people who smoke in Los Angeles was 11.8% in 2021."
  },
  "geoId/1714000": {
    "summary": "Chicago is a city in Illinois, United States. The population in Chicago was 2,665,039 in 2022. The median age in Chicago was 35.1 in 2021. The median income in Chicago was $36,261 in 2021. The unemployment rate in Chicago was 4.9% in 2023. The percentage of people with obesity in Chicago was 34.1% in 2021. The percentage of people who binge drink in Chicago was 16.5% in 2021. The percentage of people who smoke in Chicago was 15.1% in 2021."
  },
  "geoId/4835000": {
    "summary": "Houston is a city in Texas, United States. The population in Houston was 2,302,878 in 2022. The median age in Houston was 33.7 in 2021. The median income in Houston was $31,672 in 2021. The unemployment rate in Houston was 4.2% in 2023. The percentage of people with obesity in Houston was 38% in 2021. The percentage of people who binge drink in Houston was 17.1% in 2021. The percentage of people who smoke in Houston was 17.2% in 2021."
  },
  "geoId/0455000": {
    "summary": "Phoenix is a city in Arizona, United States. The population in Phoenix was 1,644,409 in 2022. The median age in Phoenix was 34.1 in 2021. The median income in Phoenix was $34,427 in 2021. The unemployment rate in Phoenix was 3.6% in 2023. The percentage of people with obesity in Phoenix was 32.6% in 2021. The percentage of people who binge drink in Phoenix was 16.9% in 2021. The percentage of people who smoke in Phoenix was 16% in 2021."
  },
  "geoId/4260000": {
    "summary": "Philadelphia is a city in Pennsylvania, United States. The population in Philadelphia was 1,567,258 in 2022. The median age in Philadelphia was 34.8 in 2021. The median income in Philadelphia was $30,080 in 2021. The unemployment rate in Philadelphia was 3.9% in 2023. The percentage of people with obesity in Philadelphia was 32.1% in 2021. The percentage of people who binge drink in Philadelphia was 17.1% in 2021. The percentage of people who smoke in Philadelphia was 20.4% in 2021."
  },
  "geoId/4865000": {
    "summary": "San Antonio is a city in Texas, United States. The population in San Antonio was 1,472,909 in 2022. The median age in San Antonio was 33.9 in 2021. The median income in San Antonio was $29,688 in 2021. The unemployment rate in San Antonio was 3.2% in 2023. The percentage of people with obesity in San Antonio was 39.9% in 2021. The percentage of people who binge drink in San Antonio was 16.9% in 2021. The percentage of people who smoke in San Antonio was 14.6% in 2021."
  },
  "geoId/0666000": {
    "summary": "San Diego is a city in California, United States. The population in San Diego was 1,381,162 in 2022. The median age in San Diego was 35.4 in 2021. The median income in San Diego was $41,491 in 2021. The unemployment rate in San Diego was 4.1% in 2023. The percentage of people with obesity in San Diego was 23.2% in 2021. The percentage of people who binge drink in San Diego was 18.1% in 2021. The percentage of people who smoke in San Diego was 10.5% in 2021."
  },
  "geoId/4819000": {
    "summary": "Dallas is a city in Texas, United States. The population in Dallas was 1,299,544 in 2022. The median age in Dallas was 33.1 in 2021. The median income in Dallas was $34,120 in 2021. The unemployment rate in Dallas was 3.4% in 2023. The percentage of people with obesity in Dallas was 36.6% in 2021. The percentage of people who binge drink in Dallas was 17.2% in 2021. The percentage of people who smoke in Dallas was 17.4% in 2021."
  },
  "geoId/0668000": {
    "summary": "San Jose is a city in California, United States. The population in San Jose was 971,233 in 2022. The median age in San Jose was 37.5 in 2021. The median income in San Jose was $46,298 in 2021. The unemployment rate in San Jose was 4% in 2023. The percentage of people with obesity in San Jose was 20.6% in 2021. The percentage of people who binge drink in San Jose was 13.8% in 2021. The percentage of people who smoke in San Jose was 8.7% in 2021."
  },
  "geoId/4805000": {
    "summary": "Austin is a city in Texas, United States. The population in Austin was 974,447 in 2022. The median age in Austin was 33.9 in 2021. The median income in Austin was $43,993 in 2021. The unemployment rate in Austin was 2.9% in 2023. The percentage of people with obesity in Austin was 28.8% in 2021. The percentage of people who binge drink in Austin was 19.4% in 2021. The percentage of people who smoke in Austin was 11.2% in 2021."
  },
  "geoId/4827000": {
    "summary": "Fort Worth is a city in Texas, United States. The population in Fort Worth was 956,709 in 2022. The median age in Fort Worth was 33 in 2021. The median income in Fort Worth was $34,728 in 2021. The unemployment rate in Fort Worth was 3.5% in 2023. The percentage of people with obesity in Fort Worth was 36.7% in 2021. The percentage of people who binge drink in Fort Worth was 16.2% in 2021. The percentage of people who smoke in Fort Worth was 16.7% in 2021."
  },
  "geoId/1235000": {
    "summary": "Jacksonville is a city in Florida, United States. The population in Jacksonville was 971,319 in 2022. The median age in Jacksonville was 36.2 in 2021. The median income in Jacksonville was $32,471 in 2021. The unemployment rate in Jacksonville was 3.1% in 2023. The percentage of people with obesity in Jacksonville was 35.2% in 2020. The percentage of people who binge drink in Jacksonville was 16.3% in 2020. The percentage of people who smoke in Jacksonville was 20% in 2020."
  },
  "geoId/3918000": {
    "summary": "Columbus is a city in Ohio, United States. The population in Columbus was 907,971 in 2022. The median age in Columbus was 32.5 in 2021. The median income in Columbus was $34,153 in 2021. The unemployment rate in Columbus was 2.9% in 2023. The percentage of people with obesity in Columbus was 38% in 2021. The percentage of people who binge drink in Columbus was 17.7% in 2021. The percentage of people who smoke in Columbus was 19.6% in 2021."
  },
  "geoId/3712000": {
    "summary": "Charlotte is a city in North Carolina, United States. The population in Charlotte was 897,720 in 2022. The median age in Charlotte was 34.5 in 2021. The median income in Charlotte was $37,925 in 2021. The unemployment rate in Charlotte was 3.3% in 2023. The percentage of people with obesity in Charlotte was 34.7% in 2021. The percentage of people who binge drink in Charlotte was 17.5% in 2021. The percentage of people who smoke in Charlotte was 13.9% in 2021."
  },
  "geoId/0667000": {
    "summary": "San Francisco is a city in California, United States. The population in San Francisco was 808,437 in 2022. The median age in San Francisco was 38.7 in 2021. The median income in San Francisco was $59,017 in 2021. The unemployment rate in San Francisco was 3.5% in 2023. The percentage of people with obesity in San Francisco was 19.1% in 2021. The percentage of people who binge drink in San Francisco was 16.4% in 2021. The percentage of people who smoke in San Francisco was 9.2% in 2021."
  },
  "geoId/1836003": {
    "summary": "Indianapolis city (balance) is a city in Indiana, United States. The population in Indianapolis city (balance) was 880,621 in 2022. The median age in Indianapolis city (balance) was 34.3 in 2021. The median income in Indianapolis city (balance) was $32,733 in 2021. The unemployment rate in Indianapolis city (balance) was 3.4% in 2023. The percentage of people with obesity in Indianapolis city (balance) was 37.4% in 2021. The percentage of people who binge drink in Indianapolis city (balance) was 16.7% in 2021. The percentage of people who smoke in Indianapolis city (balance) was 20.7% in 2021."
  },
  "geoId/3634000": {
    "summary": "Hempstead is a city in New York, United States. The population in Hempstead was 768,103 in 2018. The unemployment rate in Hempstead was 3.4% in 2023."
  },
  "geoId/5363000": {
    "summary": "Seattle is a city in Washington, United States. The population in Seattle was 749,256 in 2022. The median age in Seattle was 35.3 in 2021. The median income in Seattle was $56,758 in 2021. The unemployment rate in Seattle was 3.7% in 2023. The percentage of people with obesity in Seattle was 23.8% in 2021. The percentage of people who binge drink in Seattle was 17.6% in 2021. The percentage of people who smoke in Seattle was 8.6% in 2021."
  },
  "geoId/0820000": {
    "summary": "Denver is a city in Colorado, United States. The population in Denver was 713,252 in 2022. The median age in Denver was 34.8 in 2021. The median income in Denver was $45,457 in 2021. The unemployment rate in Denver was 3.4% in 2023. The percentage of people with obesity in Denver was 22.4% in 2021. The percentage of people who binge drink in Denver was 21% in 2021. The percentage of people who smoke in Denver was 13% in 2021."
  },
  "geoId/1150000": {
    "summary": "Washington is a city in District of Columbia, United States. The population in Washington was 671,803 in 2022. The median age in Washington was 34.3 in 2021. The median income in Washington was $58,142 in 2021. The unemployment rate in Washington was 4.8% in 2023. The percentage of people with obesity in Washington was 25.6% in 2021. The percentage of people who binge drink in Washington was 20.7% in 2021. The percentage of people who smoke in Washington was 12.4% in 2021."
  },
  "geoId/2507000": {
    "summary": "Boston is a city in Massachusetts, United States. The population in Boston was 650,706 in 2022. The median age in Boston was 32.6 in 2021. The median income in Boston was $40,319 in 2021. The unemployment rate in Boston was 2.7% in 2023. The percentage of people with obesity in Boston was 25.6% in 2021. The percentage of people who binge drink in Boston was 17.8% in 2021. The percentage of people who smoke in Boston was 13.3% in 2021."
  },
  "geoId/4752000": {
    "summary": "Nashville is a city in Tennessee, United States. The population in Nashville was 692,587 in 2018."
  },
  "geoId/4824000": {
    "summary": "El Paso is a city in Texas, United States. The population in El Paso was 677,456 in 2022. The median age in El Paso was 33.5 in 2021. The median income in El Paso was $25,732 in 2021. The unemployment rate in El Paso was 3.8% in 2023. The percentage of people with obesity in El Paso was 37.6% in 2021. The percentage of people who binge drink in El Paso was 15.7% in 2021. The percentage of people who smoke in El Paso was 15.2% in 2021."
  },
  "geoId/2622000": {
    "summary": "Detroit is a city in Michigan, United States. The population in Detroit was 620,376 in 2022. The median age in Detroit was 35 in 2021. The median income in Detroit was $21,862 in 2021. The unemployment rate in Detroit was 8.2% in 2023. The percentage of people with obesity in Detroit was 45.9% in 2021. The percentage of people who binge drink in Detroit was 12.9% in 2021. The percentage of people who smoke in Detroit was 29.1% in 2021."
  },
  "geoId/4752006": {
    "summary": "Nashville-Davidson metropolitan government (balance) is a city in Tennessee, United States. The population in Nashville-Davidson metropolitan government (balance) was 683,622 in 2022. The median age in Nashville-Davidson metropolitan government (balance) was 34.5 in 2021. The median income in Nashville-Davidson metropolitan government (balance) was $36,307 in 2021. The percentage of people with obesity in Nashville-Davidson metropolitan government (balance) was 33.1% in 2021. The percentage of people who binge drink in Nashville-Davidson metropolitan government (balance) was 16.6% in 2021. The percentage of people who smoke in Nashville-Davidson metropolitan government (balance) was 18.3% in 2021."
  },
  "geoId/4055000": {
    "summary": "Oklahoma City is a city in Oklahoma, United States. The population in Oklahoma City was 694,800 in 2022. The median age in Oklahoma City was 34.9 in 2021. The median income in Oklahoma City was $34,017 in 2021. The unemployment rate in Oklahoma City was 3.1% in 2023. The percentage of people with obesity in Oklahoma City was 38% in 2021. The percentage of people who binge drink in Oklahoma City was 13.1% in 2021. The percentage of people who smoke in Oklahoma City was 18.2% in 2021."
  },
  "geoId/4159000": {
    "summary": "Portland is a city in Oregon, United States. The population in Portland was 635,067 in 2022. The median age in Portland was 37.9 in 2021. The median income in Portland was $40,576 in 2021. The unemployment rate in Portland was 3.4% in 2023. The percentage of people with obesity in Portland was 25.6% in 2021. The percentage of people who binge drink in Portland was 20.8% in 2021. The percentage of people who smoke in Portland was 13% in 2021."
  },
  "geoId/3240000": {
    "summary": "Las Vegas is a city in Nevada, United States. The population in Las Vegas was 656,274 in 2022. The median age in Las Vegas was 37.9 in 2021. The median income in Las Vegas was $32,603 in 2021. The unemployment rate in Las Vegas was 5.3% in 2023. The percentage of people with obesity in Las Vegas was 32.3% in 2021. The percentage of people who binge drink in Las Vegas was 13.4% in 2021. The percentage of people who smoke in Las Vegas was 18% in 2021."
  },
  "geoId/4748000": {
    "summary": "Memphis is a city in Tennessee, United States. The population in Memphis was 621,056 in 2022. The median age in Memphis was 34.2 in 2021. The median income in Memphis was $27,564 in 2021. The unemployment rate in Memphis was 4.9% in 2023. The percentage of people with obesity in Memphis was 41.2% in 2021. The percentage of people who binge drink in Memphis was 13.7% in 2021. The percentage of people who smoke in Memphis was 23% in 2021."
  },
  "geoId/2148006": {
    "summary": "Louisville/Jefferson County metro government (balance) is a city in Kentucky, United States. The population in Louisville/Jefferson County metro government (balance) was 624,444 in 2022. The median age in Louisville/Jefferson County metro government (balance) was 37.6 in 2021. The median income in Louisville/Jefferson County metro government (balance) was $32,864 in 2021. The percentage of people with obesity in Louisville/Jefferson County metro government (balance) was 36.2% in 2021. The percentage of people who binge drink in Louisville/Jefferson County metro government (balance) was 16.7% in 2021. The percentage of people who smoke in Louisville/Jefferson County metro government (balance) was 18.5% in 2021."
  },
  "geoId/2404000": {
    "summary": "Baltimore is a city in Maryland, United States. The population in Baltimore was 569,931 in 2022. The median age in Baltimore was 35.7 in 2021. The median income in Baltimore was $32,686 in 2021. The unemployment rate in Baltimore was 2.5% in 2023. The percentage of people with obesity in Baltimore was 37.1% in 2021. The percentage of people who binge drink in Baltimore was 15.4% in 2021. The percentage of people who smoke in Baltimore was 19.8% in 2021."
  },
  "geoId/5553000": {
    "summary": "Milwaukee is a city in Wisconsin, United States. The population in Milwaukee was 563,305 in 2022. The median age in Milwaukee was 31.6 in 2021. The median income in Milwaukee was $27,686 in 2021. The unemployment rate in Milwaukee was 4.1% in 2023. The percentage of people with obesity in Milwaukee was 41.6% in 2021. The percentage of people who binge drink in Milwaukee was 21.3% in 2021. The percentage of people who smoke in Milwaukee was 21% in 2021."
  },
  "geoId/3502000": {
    "summary": "Albuquerque is a city in New Mexico, United States. The population in Albuquerque was 561,008 in 2022. The median age in Albuquerque was 37.5 in 2021. The median income in Albuquerque was $32,184 in 2021. The unemployment rate in Albuquerque was 3.5% in 2023. The percentage of people with obesity in Albuquerque was 31.4% in 2021. The percentage of people who binge drink in Albuquerque was 15.5% in 2021. The percentage of people who smoke in Albuquerque was 14.3% in 2021."
  },
  "geoId/0477000": {
    "summary": "Tucson is a city in Arizona, United States. The population in Tucson was 546,574 in 2022. The median age in Tucson was 34.2 in 2021. The median income in Tucson was $27,334 in 2021. The unemployment rate in Tucson was 4% in 2023. The percentage of people with obesity in Tucson was 34.9% in 2021. The percentage of people who binge drink in Tucson was 16.5% in 2021. The percentage of people who smoke in Tucson was 17.8% in 2021."
  },
  "geoId/0627000": {
    "summary": "Fresno is a city in California, United States. The population in Fresno was 545,567 in 2022. The median age in Fresno was 31.7 in 2021. The median income in Fresno was $27,435 in 2021. The unemployment rate in Fresno was 6.3% in 2023. The percentage of people with obesity in Fresno was 37.3% in 2021. The percentage of people who binge drink in Fresno was 13.7% in 2021. The percentage of people who smoke in Fresno was 15.5% in 2021."
  },
  "geoId/0446000": {
    "summary": "Mesa is a city in Arizona, United States. The population in Mesa was 512,498 in 2022. The median age in Mesa was 36.6 in 2021. The median income in Mesa was $34,440 in 2021. The unemployment rate in Mesa was 3.5% in 2023. The percentage of people with obesity in Mesa was 31.6% in 2021. The percentage of people who binge drink in Mesa was 17.8% in 2021. The percentage of people who smoke in Mesa was 15.8% in 2021."
  },
  "geoId/0664000": {
    "summary": "Sacramento is a city in California, United States. The population in Sacramento was 528,001 in 2022. The median age in Sacramento was 35.2 in 2021. The median income in Sacramento was $35,811 in 2021. The unemployment rate in Sacramento was 4.8% in 2023. The percentage of people with obesity in Sacramento was 32.7% in 2021. The percentage of people who binge drink in Sacramento was 14.5% in 2021. The percentage of people who smoke in Sacramento was 13.7% in 2021."
  },
  "geoId/1304000": {
    "summary": "Atlanta is a city in Georgia, United States. The population in Atlanta was 499,127 in 2022. The median age in Atlanta was 33.4 in 2021. The median income in Atlanta was $40,384 in 2021. The unemployment rate in Atlanta was 3.9% in 2023. The percentage of people with obesity in Atlanta was 32.5% in 2021. The percentage of people who binge drink in Atlanta was 15.6% in 2021. The percentage of people who smoke in Atlanta was 15.7% in 2021."
  },
  "geoId/2938000": {
    "summary": "Kansas City is a city in Missouri, United States. The population in Kansas City was 509,297 in 2022. The median age in Kansas City was 35.4 in 2021. The median income in Kansas City was $34,843 in 2021. The unemployment rate in Kansas City was 3.2% in 2023. The percentage of people with obesity in Kansas City was 40.9% in 2021. The percentage of people who binge drink in Kansas City was 18.2% in 2021. The percentage of people who smoke in Kansas City was 18.7% in 2021."
  },
  "geoId/3610000": {
    "summary": "Brookhaven is a city in New York, United States. The population in Brookhaven was 482,436 in 2018. The unemployment rate in Brookhaven was 3.4% in 2023."
  },
  "geoId/0816000": {
    "summary": "Colorado Springs is a city in Colorado, United States. The population in Colorado Springs was 486,248 in 2022. The median age in Colorado Springs was 34.9 in 2021. The median income in Colorado Springs was $36,432 in 2021. The unemployment rate in Colorado Springs was 3.2% in 2023. The percentage of people with obesity in Colorado Springs was 28.4% in 2021. The percentage of people who binge drink in Colorado Springs was 15.8% in 2021. The percentage of people who smoke in Colorado Springs was 14.5% in 2021."
  },
  "geoId/3137000": {
    "summary": "Omaha is a city in Nebraska, United States. The population in Omaha was 485,153 in 2022. The median age in Omaha was 35 in 2021. The median income in Omaha was $36,186 in 2021. The unemployment rate in Omaha was 2.4% in 2023. The percentage of people with obesity in Omaha was 36.3% in 2021. The percentage of people who binge drink in Omaha was 20.4% in 2021. The percentage of people who smoke in Omaha was 15.4% in 2021."
  },
  "geoId/3755000": {
    "summary": "Raleigh is a city in North Carolina, United States. The population in Raleigh was 476,587 in 2022. The median age in Raleigh was 34.2 in 2021. The median income in Raleigh was $39,484 in 2021. The unemployment rate in Raleigh was 3.2% in 2023. The percentage of people with obesity in Raleigh was 34.2% in 2021. The percentage of people who binge drink in Raleigh was 18.7% in 2021. The percentage of people who smoke in Raleigh was 12.1% in 2021."
  },
  "geoId/1245000": {
    "summary": "Miami is a city in Florida, United States. The population in Miami was 449,514 in 2022. The median age in Miami was 39.9 in 2021. The median income in Miami was $25,638 in 2021. The unemployment rate in Miami was 1.3% in 2023. The percentage of people with obesity in Miami was 31.8% in 2020. The percentage of people who binge drink in Miami was 13.6% in 2020. The percentage of people who smoke in Miami was 17.1% in 2020."
  },
  "geoId/0643000": {
    "summary": "Long Beach is a city in California, United States. The population in Long Beach was 451,307 in 2022. The median age in Long Beach was 35.9 in 2021. The median income in Long Beach was $33,731 in 2021. The unemployment rate in Long Beach was 4.7% in 2023. The percentage of people with obesity in Long Beach was 29.3% in 2021. The percentage of people who binge drink in Long Beach was 14.9% in 2021. The percentage of people who smoke in Long Beach was 12% in 2021."
  },
  "geoId/5182000": {
    "summary": "Virginia Beach is a city in Virginia, United States. The population in Virginia Beach was 455,618 in 2022. The median age in Virginia Beach was 36.7 in 2021. The median income in Virginia Beach was $41,436 in 2021. The unemployment rate in Virginia Beach was 2.9% in 2023. The percentage of people with obesity in Virginia Beach was 31.6% in 2021. The percentage of people who binge drink in Virginia Beach was 17% in 2021. The percentage of people who smoke in Virginia Beach was 14.2% in 2021."
  },
  "geoId/0653000": {
    "summary": "Oakland is a city in California, United States. The population in Oakland was 430,553 in 2022. The median age in Oakland was 36.9 in 2021. The median income in Oakland was $43,043 in 2021. The unemployment rate in Oakland was 5% in 2023. The percentage of people with obesity in Oakland was 30.5% in 2021. The percentage of people who binge drink in Oakland was 14.7% in 2021. The percentage of people who smoke in Oakland was 12% in 2021."
  },
  "geoId/2743000": {
    "summary": "Minneapolis is a city in Minnesota, United States. The population in Minneapolis was 425,096 in 2022. The median age in Minneapolis was 32.7 in 2021. The median income in Minneapolis was $38,360 in 2021. The unemployment rate in Minneapolis was 2% in 2023. The percentage of people with obesity in Minneapolis was 30.4% in 2021. The percentage of people who binge drink in Minneapolis was 19.3% in 2021. The percentage of people who smoke in Minneapolis was 14.8% in 2021."
  },
  "geoId/4075000": {
    "summary": "Tulsa is a city in Oklahoma, United States. The population in Tulsa was 411,867 in 2022. The median age in Tulsa was 35.6 in 2021. The median income in Tulsa was $30,946 in 2021. The unemployment rate in Tulsa was 3.5% in 2023. The percentage of people with obesity in Tulsa was 38.1% in 2021. The percentage of people who binge drink in Tulsa was 13.3% in 2021. The percentage of people who smoke in Tulsa was 18.7% in 2021."
  },
  "geoId/1271000": {
    "summary": "Tampa is a city in Florida, United States. The population in Tampa was 398,173 in 2022. The median age in Tampa was 35.9 in 2021. The median income in Tampa was $33,225 in 2021. The unemployment rate in Tampa was 3.2% in 2023. The percentage of people with obesity in Tampa was 31.6% in 2020. The percentage of people who binge drink in Tampa was 15.8% in 2020. The percentage of people who smoke in Tampa was 18% in 2020."
  },
  "geoId/4804000": {
    "summary": "Arlington is a city in Texas, United States. The population in Arlington was 394,602 in 2022. The median age in Arlington was 33.1 in 2021. The median income in Arlington was $33,562 in 2021. The unemployment rate in Arlington was 3.3% in 2023. The percentage of people with obesity in Arlington was 35.2% in 2021. The percentage of people who binge drink in Arlington was 16.2% in 2021. The percentage of people who smoke in Arlington was 15.8% in 2021."
  },
  "geoId/2255000": {
    "summary": "New Orleans is a city in Louisiana, United States. The population in New Orleans was 369,749 in 2022. The median age in New Orleans was 37.7 in 2021. The median income in New Orleans was $27,682 in 2021. The unemployment rate in New Orleans was 4.2% in 2023. The percentage of people with obesity in New Orleans was 34.6% in 2021. The percentage of people who binge drink in New Orleans was 21% in 2021. The percentage of people who smoke in New Orleans was 19.4% in 2021."
  },
  "geoId/2079000": {
    "summary": "Wichita is a city in Kansas, United States. The population in Wichita was 396,192 in 2022. The median age in Wichita was 35.4 in 2021. The median income in Wichita was $31,228 in 2021. The unemployment rate in Wichita was 2.7% in 2023. The percentage of people with obesity in Wichita was 40.4% in 2021. The percentage of people who binge drink in Wichita was 16.6% in 2021. The percentage of people who smoke in Wichita was 20% in 2021."
  },
  "geoId/0603526": {
    "summary": "Bakersfield is a city in California, United States. The population in Bakersfield was 410,647 in 2022. The median age in Bakersfield was 31.3 in 2021. The median income in Bakersfield was $31,767 in 2021. The unemployment rate in Bakersfield was 6.1% in 2023. The percentage of people with obesity in Bakersfield was 35.2% in 2021. The percentage of people who binge drink in Bakersfield was 15.9% in 2021. The percentage of people who smoke in Bakersfield was 15.6% in 2021."
  },
  "geoId/3916000": {
    "summary": "Cleveland is a city in Ohio, United States. The population in Cleveland was 361,607 in 2022. The median age in Cleveland was 36.2 in 2021. The median income in Cleveland was $22,837 in 2021. The unemployment rate in Cleveland was 3.6% in 2023. The percentage of people with obesity in Cleveland was 42.1% in 2021. The percentage of people who binge drink in Cleveland was 14.8% in 2021. The percentage of people who smoke in Cleveland was 27.1% in 2021."
  },
  "geoId/0804000": {
    "summary": "Aurora is a city in Colorado, United States. The population in Aurora was 393,537 in 2022. The median age in Aurora was 35 in 2021. The median income in Aurora was $37,150 in 2021. The unemployment rate in Aurora was 3.3% in 2023. The percentage of people with obesity in Aurora was 28.2% in 2021. The percentage of people who binge drink in Aurora was 17.7% in 2021. The percentage of people who smoke in Aurora was 15.8% in 2021."
  },
  "geoId/1517000": {
    "summary": "Honolulu is a city in Hawaii, United States. The population in Honolulu was 395,327 in 1999."
  },
  "geoId/0602000": {
    "summary": "Anaheim is a city in California, United States. The population in Anaheim was 344,461 in 2022. The median age in Anaheim was 35.3 in 2021. The median income in Anaheim was $32,837 in 2021. The unemployment rate in Anaheim was 3.8% in 2023. The percentage of people with obesity in Anaheim was 28.6% in 2021. The percentage of people who binge drink in Anaheim was 15.4% in 2021. The percentage of people who smoke in Anaheim was 11.9% in 2021."
  },
  "geoId/1571550": {
    "summary": "Urban Honolulu is a city in Hawaii, United States. The population in Urban Honolulu was 343,421 in 2022. The median age in Urban Honolulu was 42.1 in 2021. The median income in Urban Honolulu was $38,985 in 2021. The percentage of people with obesity in Urban Honolulu was 22.9% in 2021. The percentage of people who binge drink in Urban Honolulu was 16.5% in 2021. The percentage of people who smoke in Urban Honolulu was 11.4% in 2021."
  },
  "geoId/0669000": {
    "summary": "Santa Ana is a city in California, United States. The population in Santa Ana was 308,189 in 2022. The median age in Santa Ana was 33 in 2021. The median income in Santa Ana was $28,617 in 2021. The unemployment rate in Santa Ana was 3.8% in 2023. The percentage of people with obesity in Santa Ana was 31.6% in 2021. The percentage of people who binge drink in Santa Ana was 14.6% in 2021. The percentage of people who smoke in Santa Ana was 13.4% in 2021."
  },
  "geoId/0662000": {
    "summary": "Riverside is a city in California, United States. The population in Riverside was 320,764 in 2022. The median age in Riverside was 31.9 in 2021. The median income in Riverside was $30,590 in 2021. The unemployment rate in Riverside was 4.8% in 2023. The percentage of people with obesity in Riverside was 36.2% in 2021. The percentage of people who binge drink in Riverside was 16.1% in 2021. The percentage of people who smoke in Riverside was 13.2% in 2021."
  },
  "geoId/3638000": {
    "summary": "Islip is a city in New York, United States. The population in Islip was 330,914 in 2018. The unemployment rate in Islip was 3.4% in 2023."
  },
  "geoId/4817000": {
    "summary": "Corpus Christi is a city in Texas, United States. The population in Corpus Christi was 316,239 in 2022. The median age in Corpus Christi was 35.6 in 2021. The median income in Corpus Christi was $30,463 in 2021. The unemployment rate in Corpus Christi was 3.7% in 2023. The percentage of people with obesity in Corpus Christi was 40.4% in 2021. The percentage of people who binge drink in Corpus Christi was 19.2% in 2021. The percentage of people who smoke in Corpus Christi was 16% in 2021."
  },
  "geoId/2146027": {
    "summary": "Lexington is a city in Kentucky, United States. The population in Lexington was 320,347 in 2022. The median age in Lexington was 35 in 2021. The median income in Lexington was $32,712 in 2021. The unemployment rate in Lexington was 3.2% in 2023. The percentage of people with obesity in Lexington was 36% in 2021. The percentage of people who binge drink in Lexington was 15.9% in 2021. The percentage of people who smoke in Lexington was 17% in 2021."
  },
  "geoId/3231900": {
    "summary": "Henderson is a city in Nevada, United States. The population in Henderson was 331,415 in 2022. The median age in Henderson was 42.3 in 2021. The median income in Henderson was $40,013 in 2021. The unemployment rate in Henderson was 4.7% in 2023. The percentage of people with obesity in Henderson was 28.6% in 2021. The percentage of people who binge drink in Henderson was 14.7% in 2021. The percentage of people who smoke in Henderson was 14.7% in 2021."
  },
  "geoId/0675000": {
    "summary": "Stockton is a city in California, United States. The population in Stockton was 321,819 in 2022. The median age in Stockton was 33 in 2021. The median income in Stockton was $29,198 in 2021. The unemployment rate in Stockton was 7.2% in 2023. The percentage of people with obesity in Stockton was 34.4% in 2021. The percentage of people who binge drink in Stockton was 14% in 2021. The percentage of people who smoke in Stockton was 15% in 2021."
  },
  "geoId/7276770": {
    "summary": "San Juan zona urbana is a city in Puerto Rico, United States. The population in San Juan zona urbana was 325,343 in 2021. The median age in San Juan zona urbana was 44.2 in 2021. The median income in San Juan zona urbana was $17,105 in 2021."
  },
  "geoId/2758000": {
    "summary": "Saint Paul is a city in Minnesota, United States. The population in Saint Paul was 303,176 in 2022. The median age in Saint Paul was 32.7 in 2021. The median income in Saint Paul was $34,197 in 2021. The unemployment rate in Saint Paul was 2% in 2023. The percentage of people with obesity in Saint Paul was 33.7% in 2021. The percentage of people who binge drink in Saint Paul was 17.3% in 2021. The percentage of people who smoke in Saint Paul was 16.9% in 2021."
  },
  "geoId/3915000": {
    "summary": "Cincinnati is a city in Ohio, United States. The population in Cincinnati was 309,513 in 2022. The median age in Cincinnati was 32.7 in 2021. The median income in Cincinnati was $28,803 in 2021. The unemployment rate in Cincinnati was 3.3% in 2023. The percentage of people with obesity in Cincinnati was 39.8% in 2021. The percentage of people who binge drink in Cincinnati was 18.2% in 2021. The percentage of people who smoke in Cincinnati was 21.3% in 2021."
  },
  "geoId/2965000": {
    "summary": "St. Louis is a city in Missouri, United States. The population in St. Louis was 286,578 in 2022. The median age in St. Louis was 36.3 in 2021. The median income in St. Louis was $31,804 in 2021. The unemployment rate in St. Louis was 3.5% in 2023. The percentage of people with obesity in St. Louis was 37.5% in 2021. The percentage of people who binge drink in St. Louis was 18.1% in 2021. The percentage of people who smoke in St. Louis was 21.7% in 2021."
  },
  "geoId/4261000": {
    "summary": "Pittsburgh is a city in Pennsylvania, United States. The population in Pittsburgh was 302,898 in 2022. The median age in Pittsburgh was 33.7 in 2021. The median income in Pittsburgh was $31,010 in 2021. The unemployment rate in Pittsburgh was 2.5% in 2023. The percentage of people with obesity in Pittsburgh was 35% in 2021. The percentage of people who binge drink in Pittsburgh was 19.3% in 2021. The percentage of people who smoke in Pittsburgh was 18.8% in 2021."
  },
  "geoId/3656000": {
    "summary": "Oyster Bay is a city in New York, United States. The population in Oyster Bay was 298,388 in 2018. The unemployment rate in Oyster Bay was 3% in 2023."
  },
  "geoId/3728000": {
    "summary": "Greensboro is a city in North Carolina, United States. The population in Greensboro was 301,115 in 2022. The median age in Greensboro was 34.5 in 2021. The median income in Greensboro was $30,363 in 2021. The unemployment rate in Greensboro was 3.9% in 2023. The percentage of people with obesity in Greensboro was 36.5% in 2021. The percentage of people who binge drink in Greensboro was 15.5% in 2021. The percentage of people who smoke in Greensboro was 15.6% in 2021."
  },
  "geoId/3128000": {
    "summary": "Lincoln is a city in Nebraska, United States. The population in Lincoln was 292,627 in 2022. The median age in Lincoln was 33 in 2021. The median income in Lincoln was $33,132 in 2021. The unemployment rate in Lincoln was 2% in 2023. The percentage of people with obesity in Lincoln was 34.4% in 2021. The percentage of people who binge drink in Lincoln was 21.7% in 2021. The percentage of people who smoke in Lincoln was 14.7% in 2021."
  },
  "geoId/0203000": {
    "summary": "Anchorage municipality is a city in Alaska, United States. The population in Anchorage municipality was 287,145 in 2022. The median age in Anchorage municipality was 34.3 in 2021. The median income in Anchorage municipality was $40,966 in 2021. The unemployment rate in Anchorage municipality was 3.5% in 2023. The percentage of people with obesity in Anchorage municipality was 32.9% in 2021. The percentage of people who binge drink in Anchorage municipality was 18% in 2021. The percentage of people who smoke in Anchorage municipality was 15.2% in 2021."
  },
  "geoId/1253000": {
    "summary": "Orlando is a city in Florida, United States. The population in Orlando was 316,081 in 2022. The median age in Orlando was 34.4 in 2021. The median income in Orlando was $31,578 in 2021. The unemployment rate in Orlando was 2.9% in 2023. The percentage of people with obesity in Orlando was 31.1% in 2020. The percentage of people who binge drink in Orlando was 14.1% in 2020. The percentage of people who smoke in Orlando was 17.7% in 2020."
  },
  "geoId/0636770": {
    "summary": "Irvine is a city in California, United States. The population in Irvine was 313,685 in 2022. The median age in Irvine was 33.8 in 2021. The median income in Irvine was $55,547 in 2021. The unemployment rate in Irvine was 4% in 2023. The percentage of people with obesity in Irvine was 21% in 2021. The percentage of people who binge drink in Irvine was 14.9% in 2021. The percentage of people who smoke in Irvine was 7.5% in 2021."
  },
  "geoId/4858016": {
    "summary": "Plano is a city in Texas, United States. The population in Plano was 289,547 in 2022. The median age in Plano was 38.8 in 2021. The median income in Plano was $50,289 in 2021. The unemployment rate in Plano was 3.1% in 2023. The percentage of people with obesity in Plano was 26.4% in 2021. The percentage of people who binge drink in Plano was 17.1% in 2021. The percentage of people who smoke in Plano was 10.4% in 2021."
  },
  "geoId/3451000": {
    "summary": "Newark is a city in New Jersey, United States. The population in Newark was 305,344 in 2022. The median age in Newark was 34.7 in 2021. The median income in Newark was $25,422 in 2021. The unemployment rate in Newark was 6.9% in 2023. The percentage of people with obesity in Newark was 38.5% in 2021. The percentage of people who binge drink in Newark was 13.9% in 2021. The percentage of people who smoke in Newark was 19.5% in 2021."
  },
  "geoId/3719000": {
    "summary": "Durham is a city in North Carolina, United States. The population in Durham was 291,928 in 2022. The median age in Durham was 34.6 in 2021. The median income in Durham was $37,774 in 2021. The unemployment rate in Durham was 3% in 2023. The percentage of people with obesity in Durham was 31.7% in 2021. The percentage of people who binge drink in Durham was 16.7% in 2021. The percentage of people who smoke in Durham was 14.7% in 2021."
  },
  "geoId/0613392": {
    "summary": "Chula Vista is a city in California, United States. The population in Chula Vista was 279,170 in 2022. The median age in Chula Vista was 36.3 in 2021. The median income in Chula Vista was $37,511 in 2021. The unemployment rate in Chula Vista was 4.7% in 2023. The percentage of people with obesity in Chula Vista was 24.9% in 2021. The percentage of people who binge drink in Chula Vista was 17.4% in 2021. The percentage of people who smoke in Chula Vista was 10.5% in 2021."
  },
  "geoId/3977000": {
    "summary": "Toledo is a city in Ohio, United States. The population in Toledo was 266,301 in 2022. The median age in Toledo was 35.5 in 2021. The median income in Toledo was $25,711 in 2021. The unemployment rate in Toledo was 4.4% in 2023. The percentage of people with obesity in Toledo was 45.1% in 2021. The percentage of people who binge drink in Toledo was 14.8% in 2021. The percentage of people who smoke in Toledo was 24.5% in 2021."
  },
  "geoId/1263000": {
    "summary": "St. Petersburg is a city in Florida, United States. The population in St. Petersburg was 261,256 in 2022. The median age in St. Petersburg was 42.9 in 2021. The median income in St. Petersburg was $35,308 in 2021. The unemployment rate in St. Petersburg was 2.8% in 2023. The percentage of people with obesity in St. Petersburg was 28.7% in 2020. The percentage of people who binge drink in St. Petersburg was 16.9% in 2020. The percentage of people who smoke in St. Petersburg was 19.5% in 2020."
  },
  "geoId/4841464": {
    "summary": "Laredo is a city in Texas, United States. The population in Laredo was 256,187 in 2022. The median age in Laredo was 29.1 in 2021. The median income in Laredo was $25,165 in 2021. The unemployment rate in Laredo was 3.5% in 2023. The percentage of people with obesity in Laredo was 45% in 2021. The percentage of people who binge drink in Laredo was 15.2% in 2021. The percentage of people who smoke in Laredo was 17.3% in 2021."
  },
  "geoId/1825000": {
    "summary": "Fort Wayne is a city in Indiana, United States. The population in Fort Wayne was 267,927 in 2022. The median age in Fort Wayne was 35.1 in 2021. The median income in Fort Wayne was $30,762 in 2021. The unemployment rate in Fort Wayne was 3.4% in 2023. The percentage of people with obesity in Fort Wayne was 39.9% in 2021. The percentage of people who binge drink in Fort Wayne was 16% in 2021. The percentage of people who smoke in Fort Wayne was 19.2% in 2021."
  },
  "geoId/3436000": {
    "summary": "Jersey City is a city in New Jersey, United States. The population in Jersey City was 286,670 in 2022. The median age in Jersey City was 34.5 in 2021. The median income in Jersey City was $43,778 in 2021. The unemployment rate in Jersey City was 4.9% in 2023. The percentage of people with obesity in Jersey City was 25.3% in 2021. The percentage of people who binge drink in Jersey City was 14.1% in 2021. The percentage of people who smoke in Jersey City was 13% in 2021."
  },
  "geoId/0412000": {
    "summary": "Chandler is a city in Arizona, United States. The population in Chandler was 280,711 in 2022. The median age in Chandler was 36.9 in 2021. The median income in Chandler was $45,273 in 2021. The unemployment rate in Chandler was 3.2% in 2023. The percentage of people with obesity in Chandler was 27.9% in 2021. The percentage of people who binge drink in Chandler was 18.2% in 2021. The percentage of people who smoke in Chandler was 11.8% in 2021."
  },
  "geoId/5548000": {
    "summary": "Madison is a city in Wisconsin, United States. The population in Madison was 272,903 in 2022. The median age in Madison was 31.5 in 2021. The median income in Madison was $38,595 in 2021. The unemployment rate in Madison was 2.1% in 2023. The percentage of people with obesity in Madison was 28.5% in 2021. The percentage of people who binge drink in Madison was 22.6% in 2021. The percentage of people who smoke in Madison was 12.1% in 2021."
  },
  "geoId/4845000": {
    "summary": "Lubbock is a city in Texas, United States. The population in Lubbock was 263,930 in 2022. The median age in Lubbock was 29.8 in 2021. The median income in Lubbock was $27,857 in 2021. The unemployment rate in Lubbock was 2.9% in 2023. The percentage of people with obesity in Lubbock was 40.3% in 2021. The percentage of people who binge drink in Lubbock was 18.2% in 2021. The percentage of people who smoke in Lubbock was 17.6% in 2021."
  },
  "geoId/0465000": {
    "summary": "Scottsdale is a city in Arizona, United States. The population in Scottsdale was 243,050 in 2022. The median age in Scottsdale was 47.9 in 2021. The median income in Scottsdale was $53,287 in 2021. The unemployment rate in Scottsdale was 3% in 2023. The percentage of people with obesity in Scottsdale was 26.5% in 2021. The percentage of people who binge drink in Scottsdale was 19.3% in 2021. The percentage of people who smoke in Scottsdale was 10.2% in 2021."
  },
  "geoId/3260600": {
    "summary": "Reno is a city in Nevada, United States. The population in Reno was 273,448 in 2022. The median age in Reno was 36.4 in 2021. The median income in Reno was $35,646 in 2021. The unemployment rate in Reno was 3.8% in 2023. The percentage of people with obesity in Reno was 28.7% in 2021. The percentage of people who binge drink in Reno was 17.6% in 2021. The percentage of people who smoke in Reno was 16.8% in 2021."
  },
  "geoId/3611000": {
    "summary": "Buffalo is a city in New York, United States. The population in Buffalo was 276,486 in 2022. The median age in Buffalo was 33.9 in 2021. The median income in Buffalo was $26,277 in 2021. The unemployment rate in Buffalo was 5.4% in 2023. The percentage of people with obesity in Buffalo was 41.7% in 2021. The percentage of people who binge drink in Buffalo was 17.1% in 2021. The percentage of people who smoke in Buffalo was 23.9% in 2021."
  },
  "geoId/0427400": {
    "summary": "Gilbert is a city in Arizona, United States. The population in Gilbert was 275,346 in 2022. The median age in Gilbert was 35.3 in 2021. The median income in Gilbert was $48,177 in 2021. The unemployment rate in Gilbert was 2.8% in 2023. The percentage of people with obesity in Gilbert was 27.2% in 2021. The percentage of people who binge drink in Gilbert was 19.1% in 2021. The percentage of people who smoke in Gilbert was 11.3% in 2021."
  },
  "geoId/0427820": {
    "summary": "Glendale is a city in Arizona, United States. The population in Glendale was 252,136 in 2022. The median age in Glendale was 33.7 in 2021. The median income in Glendale was $31,387 in 2021. The unemployment rate in Glendale was 3.7% in 2023. The percentage of people with obesity in Glendale was 32.9% in 2021. The percentage of people who binge drink in Glendale was 16.8% in 2021. The percentage of people who smoke in Glendale was 17.2% in 2021."
  },
  "geoId/3251800": {
    "summary": "North Las Vegas is a city in Nevada, United States. The population in North Las Vegas was 280,543 in 2022. The median age in North Las Vegas was 33.3 in 2021. The median income in North Las Vegas was $31,987 in 2021. The unemployment rate in North Las Vegas was 6% in 2023. The percentage of people with obesity in North Las Vegas was 33.8% in 2021. The percentage of people who binge drink in North Las Vegas was 12.8% in 2021. The percentage of people who smoke in North Las Vegas was 18.7% in 2021."
  },
  "geoId/3775000": {
    "summary": "Winston-Salem is a city in North Carolina, United States. The population in Winston-Salem was 251,350 in 2022. The median age in Winston-Salem was 35.9 in 2021. The median income in Winston-Salem was $29,102 in 2021. The unemployment rate in Winston-Salem was 3.6% in 2023. The percentage of people with obesity in Winston-Salem was 36.7% in 2021. The percentage of people who binge drink in Winston-Salem was 15.2% in 2021. The percentage of people who smoke in Winston-Salem was 17.7% in 2021."
  },
  "geoId/2148000": {
    "summary": "Louisville is a city in Kentucky, United States. The population in Louisville was 253,128 in 1999. The percentage of people with obesity in Louisville was 41.4% in 2021. The percentage of people who binge drink in Louisville was 14.7% in 2021. The percentage of people who smoke in Louisville was 23.3% in 2021."
  },
  "geoId/5116000": {
    "summary": "Chesapeake is a city in Virginia, United States. The population in Chesapeake was 252,488 in 2022. The median age in Chesapeake was 37.1 in 2021. The median income in Chesapeake was $41,392 in 2021. The unemployment rate in Chesapeake was 3% in 2023. The percentage of people with obesity in Chesapeake was 36.1% in 2021. The percentage of people who binge drink in Chesapeake was 16.1% in 2021. The percentage of people who smoke in Chesapeake was 14.8% in 2021."
  },
  "geoId/5157000": {
    "summary": "Norfolk is a city in Virginia, United States. The population in Norfolk was 232,995 in 2022. The median age in Norfolk was 30.9 in 2021. The median income in Norfolk was $29,582 in 2021. The unemployment rate in Norfolk was 3.4% in 2023. The percentage of people with obesity in Norfolk was 42.9% in 2021. The percentage of people who binge drink in Norfolk was 17.5% in 2021. The percentage of people who smoke in Norfolk was 18.9% in 2021."
  },
  "country/ABW": {
    "summary": "Aruba is a country in South America. The population in Aruba was 106,537 in 2021. The nominal GDP per capita in Aruba was $29,342.1 in 2021. The life expectancy in Aruba was 74.63 in 2021."
  },
  "country/AFG": {
    "summary": "Afghanistan is a country in Asia. The population in Afghanistan was 40,099,462 in 2021. The nominal GDP per capita in Afghanistan was $363.67 in 2021. The life expectancy in Afghanistan was 61.98 in 2021. The carbon dioxide emissions per capita in Afghanistan was 0.22t in 2020."
  },
  "country/AGO": {
    "summary": "Angola is a country in Africa. The population in Angola was 34,503,774 in 2021. The nominal GDP per capita in Angola was $1,903.72 in 2021. The Gini index in Angola was 51.3 in 2018. The life expectancy in Angola was 61.64 in 2021. The energy consumption per capita in Angola was 540.86kg in 2014. The carbon dioxide emissions per capita in Angola was 0.59t in 2020."
  },
  "country/AIA": {
    "summary": "Anguilla is a country in North America. The population in Anguilla was 15,094 in 2011."
  },
  "country/ALB": {
    "summary": "Albania is a country in Europe. The population in Albania was 2,862,427 in 2019. The nominal GDP per capita in Albania was $6,377.2 in 2021. The Gini index in Albania was 29.4 in 2020. The life expectancy in Albania was 76.46 in 2021. The energy consumption per capita in Albania was 808.46kg in 2014. The carbon dioxide emissions per capita in Albania was 1.54t in 2020."
  },
  "country/AND": {
    "summary": "Andorra is a country in Europe. The population in Andorra was 76,177 in 2019. The nominal GDP per capita in Andorra was $42,072.34 in 2021. The carbon dioxide emissions per capita in Andorra was 5.78t in 2020."
  },
  "country/ANT": {
    "summary": "Netherlands Antilles is a country in Europe. The population in Netherlands Antilles was 227,049 in 2009."
  },
  "country/ARE": {
    "summary": "United Arab Emirates is a country in Asia. The population in United Arab Emirates was 9,365,145 in 2021. The nominal GDP per capita in United Arab Emirates was $44,315.55 in 2021. The Gini index in United Arab Emirates was 26 in 2018. The life expectancy in United Arab Emirates was 78.71 in 2021. The energy consumption per capita in United Arab Emirates was 7,975.79kg in 2014. The carbon dioxide emissions per capita in United Arab Emirates was 20.25t in 2020."
  },
  "country/ARG": {
    "summary": "Argentina is a country in South America. The population in Argentina was 45,808,747 in 2021. The nominal GDP per capita in Argentina was $10,636.12 in 2021. The Gini index in Argentina was 42 in 2021. The life expectancy in Argentina was 75.39 in 2021. The energy consumption per capita in Argentina was 2,029.92kg in 2014. The carbon dioxide emissions per capita in Argentina was 3.41t in 2020."
  },
  "country/ARM": {
    "summary": "Armenia is a country in Europe, Asia. The population in Armenia was 2,965,269 in 2019. The nominal GDP per capita in Armenia was $4,966.51 in 2021. The Gini index in Armenia was 27.9 in 2021. The life expectancy in Armenia was 72.04 in 2021. The energy consumption per capita in Armenia was 1,023.81kg in 2014. The carbon dioxide emissions per capita in Armenia was 2.4t in 2020."
  },
  "country/ASM": {
    "summary": "American Samoa is a country in Oceania, North America. The population in American Samoa was 45,035 in 2021. The nominal GDP per capita in American Samoa was $15,743.31 in 2021."
  },
  "country/ATA": {
    "summary": "Antarctica is a country in Antarctica."
  },
  "country/ATB": {
    "summary": "British Antarctic Territory is a country in Antarctica."
  },
  "country/ATF": {
    "summary": "French Southern Territories is a country in Antarctica, Africa. The population in French Southern Territories was 196 in 2012."
  },
  "country/ATG": {
    "summary": "Antigua and Barbuda is a country in North America. The population in Antigua and Barbuda was 93,219 in 2021. The nominal GDP per capita in Antigua and Barbuda was $16,740.35 in 2021. The life expectancy in Antigua and Barbuda was 78.5 in 2021. The energy consumption per capita in Antigua and Barbuda was 1,780.14kg in 2007. The carbon dioxide emissions per capita in Antigua and Barbuda was 5.12t in 2020."
  },
  "country/ATN": {
    "summary": "Dronning Maud Land is a country in Antarctica."
  },
  "country/AUS": {
    "summary": "Australia is a country in Oceania. The population in Australia was 25,688,079 in 2021. The unemployment rate in Australia was 4% in 2023. The nominal GDP per capita in Australia was $60,444.5 in 2021. The Gini index in Australia was 34.3 in 2018. The life expectancy in Australia was 83.3 in 2021. The energy consumption per capita in Australia was 5,483.82kg in 2015. The carbon dioxide emissions per capita in Australia was 14.77t in 2020."
  },
  "country/AUT": {
    "summary": "Austria is a country in Europe. The population in Austria was 8,858,775 in 2019. The unemployment rate in Austria was 5.2% in 2020. The nominal GDP per capita in Austria was $53,637.71 in 2021. The Gini index in Austria was 29.8 in 2020. The life expectancy in Austria was 81.24 in 2021. The energy consumption per capita in Austria was 3,800.3kg in 2015. The carbon dioxide emissions per capita in Austria was 6.63t in 2020."
  },
  "country/AZE": {
    "summary": "Azerbaijan is a country in Europe, Asia. The population in Azerbaijan was 9,981,457 in 2019. The nominal GDP per capita in Azerbaijan was $5,408.05 in 2021. The Gini index in Azerbaijan was 26.6 in 2005. The life expectancy in Azerbaijan was 69.37 in 2021. The energy consumption per capita in Azerbaijan was 1,502.08kg in 2014. The carbon dioxide emissions per capita in Azerbaijan was 3.4t in 2020."
  },
  "country/BDI": {
    "summary": "Burundi is a country in Africa. The population in Burundi was 12,551,213 in 2021. The nominal GDP per capita in Burundi was $221.16 in 2021. The Gini index in Burundi was 38.6 in 2013. The life expectancy in Burundi was 61.66 in 2021. The carbon dioxide emissions per capita in Burundi was 0.06t in 2020."
  },
  "country/BEL": {
    "summary": "Belgium is a country in Europe. The population in Belgium was 11,455,519 in 2019. The unemployment rate in Belgium was 5.5% in 2020. The nominal GDP per capita in Belgium was $51,268.39 in 2021. The Gini index in Belgium was 26 in 2020. The life expectancy in Belgium was 81.89 in 2021. The energy consumption per capita in Belgium was 4,687.79kg in 2015. The carbon dioxide emissions per capita in Belgium was 7.4t in 2020."
  },
  "country/BEN": {
    "summary": "Benin is a country in Africa. The population in Benin was 12,996,895 in 2021. The nominal GDP per capita in Benin was $1,361.1 in 2021. The Gini index in Benin was 37.9 in 2018. The life expectancy in Benin was 59.82 in 2021. The energy consumption per capita in Benin was 403.91kg in 2014. The carbon dioxide emissions per capita in Benin was 0.63t in 2020."
  },
  "country/BES": {
    "summary": "Bonaire, Sint Eustatius and Saba is a country in North America. The population in Bonaire, Sint Eustatius and Saba was 25,987 in 2020."
  },
  "country/BFA": {
    "summary": "Burkina Faso is a country in Africa. The population in Burkina Faso was 22,100,683 in 2021. The nominal GDP per capita in Burkina Faso was $893.08 in 2021. The Gini index in Burkina Faso was 43 in 2018. The life expectancy in Burkina Faso was 59.27 in 2021. The carbon dioxide emissions per capita in Burkina Faso was 0.25t in 2020."
  },
  "country/BGD": {
    "summary": "Bangladesh is a country in Asia. The population in Bangladesh was 169,356,251 in 2021. The nominal GDP per capita in Bangladesh was $2,457.92 in 2021. The Gini index in Bangladesh was 31.8 in 2022. The life expectancy in Bangladesh was 72.38 in 2021. The energy consumption per capita in Bangladesh was 227.13kg in 2014. The carbon dioxide emissions per capita in Bangladesh was 0.51t in 2020."
  },
  "country/BGR": {
    "summary": "Bulgaria is a country in Europe. The population in Bulgaria was 7,000,039 in 2019. The unemployment rate in Bulgaria was 4.4% in 2020. The nominal GDP per capita in Bulgaria was $12,222.24 in 2021. The Gini index in Bulgaria was 40.5 in 2020. The life expectancy in Bulgaria was 71.51 in 2021. The energy consumption per capita in Bulgaria was 2,477.66kg in 2014. The carbon dioxide emissions per capita in Bulgaria was 4.92t in 2020."
  },
  "country/BHR": {
    "summary": "Bahrain is a country in Asia. The population in Bahrain was 1,463,265 in 2021. The nominal GDP per capita in Bahrain was $26,860.07 in 2021. The life expectancy in Bahrain was 78.76 in 2021. The energy consumption per capita in Bahrain was 10,798.12kg in 2014. The carbon dioxide emissions per capita in Bahrain was 21.98t in 2020."
  },
  "country/BHS": {
    "summary": "Bahamas is a country in North America. The population in Bahamas was 407,906 in 2021. The nominal GDP per capita in Bahamas was $28,260.43 in 2021. The life expectancy in Bahamas was 71.6 in 2021. The energy consumption per capita in Bahamas was 1,982.3kg in 2007. The carbon dioxide emissions per capita in Bahamas was 6.04t in 2020."
  },
  "country/BIH": {
    "summary": "Bosnia and Herzegovina is a country in Europe. The population in Bosnia and Herzegovina was 3,839,265 in 2012. The nominal GDP per capita in Bosnia and Herzegovina was $7,230.2 in 2021. The Gini index in Bosnia and Herzegovina was 33 in 2011. The life expectancy in Bosnia and Herzegovina was 75.3 in 2021. The energy consumption per capita in Bosnia and Herzegovina was 2,190.94kg in 2014. The carbon dioxide emissions per capita in Bosnia and Herzegovina was 6.31t in 2020."
  },
  "country/BLM": {
    "summary": "Saint Barth\u00e9lemy is a country in North America, Europe. The population in Saint Barth\u00e9lemy was 9,131 in 2012."
  },
  "country/BLR": {
    "summary": "Belarus is a country in Europe. The population in Belarus was 9,475,174 in 2019. The nominal GDP per capita in Belarus was $7,489.72 in 2021. The Gini index in Belarus was 24.4 in 2020. The life expectancy in Belarus was 72.37 in 2021. The energy consumption per capita in Belarus was 2,936.58kg in 2014. The carbon dioxide emissions per capita in Belarus was 5.84t in 2020."
  },
  "country/BLZ": {
    "summary": "Belize is a country in North America. The population in Belize was 400,031 in 2021. The nominal GDP per capita in Belize was $6,228.27 in 2021. The Gini index in Belize was 53.3 in 1999. The life expectancy in Belize was 70.47 in 2021. The energy consumption per capita in Belize was 598.98kg in 2007. The carbon dioxide emissions per capita in Belize was 1.74t in 2020."
  },
  "country/BMU": {
    "summary": "Bermuda is a country in North America. The population in Bermuda was 63,764 in 2021. The nominal GDP per capita in Bermuda was $111,774.67 in 2021. The life expectancy in Bermuda was 79.28 in 2021."
  },
  "country/BOL": {
    "summary": "Bolivia is a country in South America. The population in Bolivia was 12,079,472 in 2021. The nominal GDP per capita in Bolivia was $3,345.2 in 2021. The Gini index in Bolivia was 40.9 in 2021. The life expectancy in Bolivia was 63.63 in 2021. The energy consumption per capita in Bolivia was 763.17kg in 2014. The carbon dioxide emissions per capita in Bolivia was 1.54t in 2020."
  },
  "country/BRA": {
    "summary": "Brazil is a country in South America. The population in Brazil was 214,326,223 in 2021. The nominal GDP per capita in Brazil was $7,696.79 in 2021. The Gini index in Brazil was 52.9 in 2021. The life expectancy in Brazil was 72.75 in 2021. The energy consumption per capita in Brazil was 1,490.43kg in 2014. The carbon dioxide emissions per capita in Brazil was 1.94t in 2020."
  },
  "country/BRB": {
    "summary": "Barbados is a country in North America. The population in Barbados was 281,200 in 2021. The nominal GDP per capita in Barbados was $17,225.46 in 2021. The life expectancy in Barbados was 77.57 in 2021. The energy consumption per capita in Barbados was 1,477.28kg in 2007. The carbon dioxide emissions per capita in Barbados was 3.9t in 2020."
  },
  "country/BRN": {
    "summary": "Brunei is a country in Asia. The population in Brunei was 445,373 in 2021. The nominal GDP per capita in Brunei was $31,448.91 in 2021. The life expectancy in Brunei was 74.64 in 2021. The energy consumption per capita in Brunei was 8,529.73kg in 2014. The carbon dioxide emissions per capita in Brunei was 21.71t in 2020."
  },
  "country/BTN": {
    "summary": "Bhutan is a country in Asia. The population in Bhutan was 777,486 in 2021. The nominal GDP per capita in Bhutan was $3,266.36 in 2021. The Gini index in Bhutan was 28.5 in 2022. The life expectancy in Bhutan was 71.81 in 2021. The energy consumption per capita in Bhutan was 357.97kg in 2007. The carbon dioxide emissions per capita in Bhutan was 1.34t in 2020."
  },
  "country/BVT": {
    "summary": "Bouvet Island is a country in Antarctica."
  },
  "country/BWA": {
    "summary": "Botswana is a country in Africa. The population in Botswana was 2,588,423 in 2021. The nominal GDP per capita in Botswana was $7,238.8 in 2021. The Gini index in Botswana was 53.3 in 2015. The life expectancy in Botswana was 61.14 in 2021. The energy consumption per capita in Botswana was 1,201.8kg in 2014. The carbon dioxide emissions per capita in Botswana was 2.26t in 2020."
  },
  "country/CAF": {
    "summary": "Central African Republic is a country in Africa. The population in Central African Republic was 5,457,154 in 2021. The nominal GDP per capita in Central African Republic was $461.14 in 2021. The Gini index in Central African Republic was 43 in 2021. The life expectancy in Central African Republic was 53.9 in 2021. The carbon dioxide emissions per capita in Central African Republic was 0.04t in 2020."
  },
  "country/CAN": {
    "summary": "Canada is a country in North America. The population in Canada was 38,226,498 in 2021. The nominal GDP per capita in Canada was $52,358.62 in 2021. The Gini index in Canada was 31.7 in 2019. The life expectancy in Canada was 82.6 in 2021. The energy consumption per capita in Canada was 7,631.34kg in 2015. The carbon dioxide emissions per capita in Canada was 13.6t in 2020."
  },
  "country/CCK": {
    "summary": "Cocos (Keeling) Islands is a country in Asia, Oceania. The population in Cocos (Keeling) Islands was 596 in 2009."
  },
  "country/CHE": {
    "summary": "Switzerland is a country in Europe. The population in Switzerland was 8,544,527 in 2019. The unemployment rate in Switzerland was 4.8% in 2020. The nominal GDP per capita in Switzerland was $91,991.6 in 2021. The Gini index in Switzerland was 33.1 in 2018. The life expectancy in Switzerland was 83.85 in 2021. The energy consumption per capita in Switzerland was 2,960.07kg in 2015. The carbon dioxide emissions per capita in Switzerland was 4.04t in 2020."
  },
  "country/CHL": {
    "summary": "Chile is a country in South America. The population in Chile was 19,493,184 in 2021. The nominal GDP per capita in Chile was $16,247.4 in 2021. The Gini index in Chile was 44.9 in 2020. The life expectancy in Chile was 78.94 in 2021. The energy consumption per capita in Chile was 2,016.69kg in 2015. The carbon dioxide emissions per capita in Chile was 4.4t in 2020."
  },
  "country/CHN": {
    "summary": "China is a country in Asia. The population in China was 1,412,360,000 in 2021. The nominal GDP per capita in China was $12,617.5 in 2021. The Gini index in China was 37.1 in 2020. The life expectancy in China was 78.21 in 2021. The energy consumption per capita in China was 2,224.35kg in 2014. The carbon dioxide emissions per capita in China was 7.76t in 2020."
  },
  "country/CIV": {
    "summary": "C\u00f4te d'Ivoire is a country in Africa. The population in C\u00f4te d'Ivoire was 27,478,249 in 2021. The nominal GDP per capita in C\u00f4te d'Ivoire was $2,613.38 in 2021. The Gini index in C\u00f4te d'Ivoire was 37.2 in 2018. The life expectancy in C\u00f4te d'Ivoire was 58.6 in 2021. The energy consumption per capita in C\u00f4te d'Ivoire was 603.37kg in 2014. The carbon dioxide emissions per capita in C\u00f4te d'Ivoire was 0.41t in 2020."
  },
  "country/CMR": {
    "summary": "Cameroon is a country in Africa. The population in Cameroon was 27,198,628 in 2021. The nominal GDP per capita in Cameroon was $1,666.93 in 2021. The Gini index in Cameroon was 46.6 in 2014. The life expectancy in Cameroon was 60.33 in 2021. The energy consumption per capita in Cameroon was 340.95kg in 2014. The carbon dioxide emissions per capita in Cameroon was 0.37t in 2020."
  },
  "country/COD": {
    "summary": "Congo [DRC] is a country in Africa. The population in Congo [DRC] was 95,894,118 in 2021. The nominal GDP per capita in Congo [DRC] was $577.21 in 2021. The Gini index in Congo [DRC] was 42.1 in 2012. The life expectancy in Congo [DRC] was 59.19 in 2021. The energy consumption per capita in Congo [DRC] was 377.72kg in 2014. The carbon dioxide emissions per capita in Congo [DRC] was 0.03t in 2020."
  },
  "country/COG": {
    "summary": "Congo [Republic] is a country in Africa. The population in Congo [Republic] was 5,835,806 in 2021. The nominal GDP per capita in Congo [Republic] was $2,290.38 in 2021. The Gini index in Congo [Republic] was 48.9 in 2011. The life expectancy in Congo [Republic] was 63.52 in 2021. The energy consumption per capita in Congo [Republic] was 531.48kg in 2014. The carbon dioxide emissions per capita in Congo [Republic] was 1.25t in 2020."
  },
  "country/COK": {
    "summary": "Cook Islands is a country in Oceania. The population in Cook Islands was 17,459 in 2016."
  },
  "country/COL": {
    "summary": "Colombia is a country in South America. The population in Colombia was 51,516,562 in 2021. The nominal GDP per capita in Colombia was $6,182.71 in 2021. The Gini index in Colombia was 51.5 in 2021. The life expectancy in Colombia was 72.83 in 2021. The energy consumption per capita in Colombia was 728.57kg in 2014. The carbon dioxide emissions per capita in Colombia was 1.55t in 2020."
  },
  "country/COM": {
    "summary": "Comoros is a country in Africa. The population in Comoros was 821,625 in 2021. The nominal GDP per capita in Comoros was $1,577.47 in 2021. The Gini index in Comoros was 45.3 in 2014. The life expectancy in Comoros was 63.42 in 2021. The energy consumption per capita in Comoros was 66.46kg in 2007. The carbon dioxide emissions per capita in Comoros was 0.41t in 2020."
  },
  "country/CPV": {
    "summary": "Cape Verde is a country in Africa. The population in Cape Verde was 587,925 in 2021. The nominal GDP per capita in Cape Verde was $3,557.84 in 2021. The Gini index in Cape Verde was 42.4 in 2015. The life expectancy in Cape Verde was 74.05 in 2021. The energy consumption per capita in Cape Verde was 204.07kg in 2007. The carbon dioxide emissions per capita in Cape Verde was 1.07t in 2020."
  },
  "country/CRI": {
    "summary": "Costa Rica is a country in North America. The population in Costa Rica was 5,153,957 in 2021. The nominal GDP per capita in Costa Rica was $12,537.26 in 2021. The Gini index in Costa Rica was 47.2 in 2022. The life expectancy in Costa Rica was 77.02 in 2021. The energy consumption per capita in Costa Rica was 1,012.68kg in 2014. The carbon dioxide emissions per capita in Costa Rica was 1.36t in 2020."
  },
  "country/CTE": {
    "summary": "Canton and Enderbury Islands is a country in Oceania."
  },
  "country/CUB": {
    "summary": "Cuba is a country in North America. The population in Cuba was 11,256,372 in 2021. The nominal GDP per capita in Cuba was $48,436.38 in 2021. The life expectancy in Cuba was 73.68 in 2021. The energy consumption per capita in Cuba was 1,032.39kg in 2014. The carbon dioxide emissions per capita in Cuba was 2.15t in 2020."
  },
  "country/CUW": {
    "summary": "Cura\u00e7ao is a country in South America. The population in Cura\u00e7ao was 152,369 in 2021. The nominal GDP per capita in Cura\u00e7ao was $17,717.6 in 2021. The life expectancy in Cura\u00e7ao was 78.02 in 2017. The energy consumption per capita in Cura\u00e7ao was 12,650.86kg in 2014."
  },
  "country/CXR": {
    "summary": "Christmas Island is a country in Asia, Oceania. The population in Christmas Island was 1,402 in 2010."
  },
  "country/CYM": {
    "summary": "Cayman Islands is a country in North America. The population in Cayman Islands was 68,136 in 2021. The nominal GDP per capita in Cayman Islands was $88,475.6 in 2021. The life expectancy in Cayman Islands was 82.19 in 2010."
  },
  "country/CYP": {
    "summary": "Cyprus is a country in Europe, Asia. The population in Cyprus was 875,899 in 2019. The unemployment rate in Cyprus was 6.9% in 2020. The nominal GDP per capita in Cyprus was $31,552.04 in 2021. The Gini index in Cyprus was 31.7 in 2020. The life expectancy in Cyprus was 81.2 in 2021. The energy consumption per capita in Cyprus was 1,676.21kg in 2014. The carbon dioxide emissions per capita in Cyprus was 5.47t in 2020."
  },
  "country/CZE": {
    "summary": "Czech Republic is a country in Europe. The population in Czech Republic was 10,649,800 in 2019. The unemployment rate in Czech Republic was 2.7% in 2020. The nominal GDP per capita in Czech Republic was $26,822.51 in 2021. The Gini index in Czech Republic was 26.2 in 2020. The life expectancy in Czech Republic was 77.37 in 2021. The energy consumption per capita in Czech Republic was 3,860.0kg in 2015. The carbon dioxide emissions per capita in Czech Republic was 8.3t in 2020."
  },
  "country/DEU": {
    "summary": "Germany is a country in Europe. The population in Germany was 83,019,213 in 2019. The unemployment rate in Germany was 3.3% in 2019. The nominal GDP per capita in Germany was $51,203.55 in 2021. The Gini index in Germany was 31.7 in 2019. The life expectancy in Germany was 80.9 in 2021. The energy consumption per capita in Germany was 3,817.55kg in 2015. The carbon dioxide emissions per capita in Germany was 7.26t in 2020."
  },
  "country/DJI": {
    "summary": "Djibouti is a country in Africa. The population in Djibouti was 1,105,557 in 2021. The nominal GDP per capita in Djibouti was $3,050.31 in 2021. The Gini index in Djibouti was 41.6 in 2017. The life expectancy in Djibouti was 62.3 in 2021. The energy consumption per capita in Djibouti was 165.28kg in 2007. The carbon dioxide emissions per capita in Djibouti was 0.39t in 2020."
  },
  "country/DMA": {
    "summary": "Dominica is a country in North America. The population in Dominica was 72,412 in 2021. The nominal GDP per capita in Dominica was $7,668.16 in 2021. The life expectancy in Dominica was 72.81 in 2021. The energy consumption per capita in Dominica was 625.23kg in 2007. The carbon dioxide emissions per capita in Dominica was 2.26t in 2020."
  },
  "country/DNK": {
    "summary": "Denmark is a country in Europe. The population in Denmark was 5,806,081 in 2019. The unemployment rate in Denmark was 6% in 2020. The nominal GDP per capita in Denmark was $68,007.76 in 2021. The Gini index in Denmark was 27.5 in 2020. The life expectancy in Denmark was 81.4 in 2021. The energy consumption per capita in Denmark was 2,816.61kg in 2015. The carbon dioxide emissions per capita in Denmark was 4.69t in 2020."
  },
  "country/DOM": {
    "summary": "Dominican Republic is a country in North America. The population in Dominican Republic was 11,117,873 in 2021. The nominal GDP per capita in Dominican Republic was $8,476.75 in 2021. The Gini index in Dominican Republic was 38.5 in 2021. The life expectancy in Dominican Republic was 72.61 in 2021. The energy consumption per capita in Dominican Republic was 743.25kg in 2014. The carbon dioxide emissions per capita in Dominican Republic was 2.08t in 2020."
  },
  "country/DZA": {
    "summary": "Algeria is a country in Africa. The population in Algeria was 44,177,969 in 2021. The nominal GDP per capita in Algeria was $3,700.31 in 2021. The Gini index in Algeria was 27.6 in 2011. The life expectancy in Algeria was 76.38 in 2021. The energy consumption per capita in Algeria was 1,333.14kg in 2014. The carbon dioxide emissions per capita in Algeria was 3.72t in 2020."
  },
  "country/ECU": {
    "summary": "Ecuador is a country in South America. The population in Ecuador was 17,797,737 in 2021. The nominal GDP per capita in Ecuador was $5,965.13 in 2021. The Gini index in Ecuador was 45.5 in 2022. The life expectancy in Ecuador was 73.67 in 2021. The energy consumption per capita in Ecuador was 888.62kg in 2014. The carbon dioxide emissions per capita in Ecuador was 1.96t in 2020."
  },
  "country/EGY": {
    "summary": "Egypt is a country in Asia, Africa. The population in Egypt was 109,262,178 in 2021. The nominal GDP per capita in Egypt was $3,886.72 in 2021. The Gini index in Egypt was 31.9 in 2019. The life expectancy in Egypt was 70.22 in 2021. The energy consumption per capita in Egypt was 782.76kg in 2014. The carbon dioxide emissions per capita in Egypt was 1.96t in 2020."
  },
  "country/ERI": {
    "summary": "Eritrea is a country in Africa. The population in Eritrea was 3,620,312 in 2021. The life expectancy in Eritrea was 66.54 in 2021. The energy consumption per capita in Eritrea was 245.03kg in 2014. The carbon dioxide emissions per capita in Eritrea was 0.2t in 2020."
  },
  "country/ESH": {
    "summary": "Western Sahara is a country in Africa. The population in Western Sahara was 582,000 in 2019."
  },
  "country/ESP": {
    "summary": "Spain is a country in Europe. The population in Spain was 46,937,060 in 2019. The unemployment rate in Spain was 15.8% in 2020. The nominal GDP per capita in Spain was $30,103.51 in 2021. The Gini index in Spain was 34.9 in 2020. The life expectancy in Spain was 83.18 in 2021. The energy consumption per capita in Spain was 2,571.34kg in 2015. The carbon dioxide emissions per capita in Spain was 4.28t in 2020."
  },
  "country/EST": {
    "summary": "Estonia is a country in Europe. The population in Estonia was 1,324,820 in 2019. The unemployment rate in Estonia was 8% in 2020. The nominal GDP per capita in Estonia was $27,943.7 in 2021. The Gini index in Estonia was 30.7 in 2020. The life expectancy in Estonia was 76.74 in 2021. The energy consumption per capita in Estonia was 4,173.33kg in 2015. The carbon dioxide emissions per capita in Estonia was 5.34t in 2020."
  },
  "country/ETH": {
    "summary": "Ethiopia is a country in Africa. The population in Ethiopia was 120,283,026 in 2021. The nominal GDP per capita in Ethiopia was $925.0 in 2021. The Gini index in Ethiopia was 35 in 2015. The life expectancy in Ethiopia was 64.97 in 2021. The energy consumption per capita in Ethiopia was 484.96kg in 2014. The carbon dioxide emissions per capita in Ethiopia was 0.15t in 2020."
  },
  "country/FIN": {
    "summary": "Finland is a country in Europe. The population in Finland was 5,517,919 in 2019. The unemployment rate in Finland was 7.8% in 2020. The nominal GDP per capita in Finland was $53,489.75 in 2021. The Gini index in Finland was 27.1 in 2020. The life expectancy in Finland was 81.93 in 2021. The energy consumption per capita in Finland was 5,924.7kg in 2015. The carbon dioxide emissions per capita in Finland was 6.57t in 2020."
  },
  "country/FJI": {
    "summary": "Fiji is a country in Oceania. The population in Fiji was 924,610 in 2021. The nominal GDP per capita in Fiji was $4,646.54 in 2021. The Gini index in Fiji was 30.7 in 2019. The life expectancy in Fiji was 67.11 in 2021. The energy consumption per capita in Fiji was 588.34kg in 2007. The carbon dioxide emissions per capita in Fiji was 1.12t in 2020."
  },
  "country/FLK": {
    "summary": "Falkland Islands [Islas Malvinas] is a country in South America. The population in Falkland Islands [Islas Malvinas] was 2,840 in 2012."
  },
  "country/FRA": {
    "summary": "France is a country in Europe. The population in France was 67,012,883 in 2019. The unemployment rate in France was 6.9% in 2020. The nominal GDP per capita in France was $43,658.98 in 2021. The Gini index in France was 30.7 in 2020. The life expectancy in France was 82.32 in 2021. The energy consumption per capita in France was 3,692.02kg in 2015. The carbon dioxide emissions per capita in France was 3.95t in 2020."
  },
  "country/FRO": {
    "summary": "Faroe Islands is a country in Europe. The population in Faroe Islands was 52,889 in 2021. The nominal GDP per capita in Faroe Islands was $69,010.17 in 2021. The life expectancy in Faroe Islands was 83.5 in 2021."
  },
  "country/FSM": {
    "summary": "Federated States of Micronesia is a country in Oceania. The population in Federated States of Micronesia was 113,131 in 2021. The nominal GDP per capita in Federated States of Micronesia was $3,571.34 in 2021. The Gini index in Federated States of Micronesia was 40.1 in 2013. The life expectancy in Federated States of Micronesia was 70.71 in 2021. The carbon dioxide emissions per capita in Federated States of Micronesia was 0.96t in 2020."
  },
  "country/FXX": {
    "summary": "Metropolitan France is a country in Europe. The population in Metropolitan France was 64,812,052 in 2019."
  },
  "country/GAB": {
    "summary": "Gabon is a country in Africa. The population in Gabon was 2,341,179 in 2021. The nominal GDP per capita in Gabon was $8,635.8 in 2021. The Gini index in Gabon was 38 in 2017. The life expectancy in Gabon was 65.82 in 2021. The energy consumption per capita in Gabon was 2,580.44kg in 2014. The carbon dioxide emissions per capita in Gabon was 2.33t in 2020."
  },
  "country/GBR": {
    "summary": "United Kingdom is a country in Europe. The population in United Kingdom was 66,647,112 in 2019. The unemployment rate in United Kingdom was 3.8% in 2020. The nominal GDP per capita in United Kingdom was $46,585.9 in 2021. The Gini index in United Kingdom was 32.6 in 2020. The life expectancy in United Kingdom was 80.7 in 2021. The energy consumption per capita in United Kingdom was 2,764.52kg in 2015. The carbon dioxide emissions per capita in United Kingdom was 4.6t in 2020."
  },
  "country/GEO": {
    "summary": "Georgia is a country in Europe, Asia. The population in Georgia was 3,723,464 in 2019. The nominal GDP per capita in Georgia was $5,023.27 in 2021. The Gini index in Georgia was 34.2 in 2021. The life expectancy in Georgia was 71.69 in 2021. The energy consumption per capita in Georgia was 1,180.27kg in 2014. The carbon dioxide emissions per capita in Georgia was 2.75t in 2020."
  },
  "country/GGY": {
    "summary": "Guernsey is a country in Europe. The population in Guernsey was 63,026 in 2016."
  },
  "country/GHA": {
    "summary": "Ghana is a country in Africa. The population in Ghana was 32,833,031 in 2021. The nominal GDP per capita in Ghana was $2,410.88 in 2021. The Gini index in Ghana was 43.5 in 2016. The life expectancy in Ghana was 63.8 in 2021. The energy consumption per capita in Ghana was 320.39kg in 2014. The carbon dioxide emissions per capita in Ghana was 0.6t in 2020."
  },
  "country/GIB": {
    "summary": "Gibraltar is a country in Europe. The population in Gibraltar was 32,669 in 2021. The life expectancy in Gibraltar was 79.33 in 2021. The energy consumption per capita in Gibraltar was 6,040.46kg in 2014."
  },
  "country/GIN": {
    "summary": "Guinea is a country in Africa. The population in Guinea was 13,531,906 in 2021. The nominal GDP per capita in Guinea was $1,189.18 in 2021. The Gini index in Guinea was 29.6 in 2018. The life expectancy in Guinea was 58.89 in 2021. The carbon dioxide emissions per capita in Guinea was 0.34t in 2020."
  },
  "country/GLP": {
    "summary": "Guadeloupe is a country in North America, Europe. The population in Guadeloupe was 395,700 in 2016."
  },
  "country/GMB": {
    "summary": "Gambia is a country in Africa. The population in Gambia was 2,639,916 in 2021. The nominal GDP per capita in Gambia was $772.15 in 2021. The Gini index in Gambia was 38.8 in 2020. The life expectancy in Gambia was 62.08 in 2021. The energy consumption per capita in Gambia was 75.36kg in 2007. The carbon dioxide emissions per capita in Gambia was 0.24t in 2020."
  },
  "country/GNB": {
    "summary": "Guinea-Bissau is a country in Africa. The population in Guinea-Bissau was 2,060,721 in 2021. The nominal GDP per capita in Guinea-Bissau was $795.12 in 2021. The Gini index in Guinea-Bissau was 34.8 in 2018. The life expectancy in Guinea-Bissau was 59.65 in 2021. The energy consumption per capita in Guinea-Bissau was 65.49kg in 2007. The carbon dioxide emissions per capita in Guinea-Bissau was 0.16t in 2020."
  },
  "country/GNQ": {
    "summary": "Equatorial Guinea is a country in Africa. The population in Equatorial Guinea was 1,634,466 in 2021. The nominal GDP per capita in Equatorial Guinea was $7,506.67 in 2021. The life expectancy in Equatorial Guinea was 60.59 in 2021. The energy consumption per capita in Equatorial Guinea was 1,853.89kg in 2007. The carbon dioxide emissions per capita in Equatorial Guinea was 2.73t in 2020."
  },
  "country/GRC": {
    "summary": "Greece is a country in Europe. The population in Greece was 10,724,599 in 2019. The nominal GDP per capita in Greece was $20,192.6 in 2021. The Gini index in Greece was 33.6 in 2020. The life expectancy in Greece was 80.18 in 2021. The energy consumption per capita in Greece was 2,182.07kg in 2015. The carbon dioxide emissions per capita in Greece was 4.77t in 2020."
  },
  "country/GRD": {
    "summary": "Grenada is a country in North America. The population in Grenada was 124,610 in 2021. The nominal GDP per capita in Grenada was $9,010.51 in 2021. The life expectancy in Grenada was 74.94 in 2021. The energy consumption per capita in Grenada was 724.99kg in 2007. The carbon dioxide emissions per capita in Grenada was 2.62t in 2020."
  },
  "country/GRL": {
    "summary": "Greenland is a country in North America. The population in Greenland was 56,653 in 2021. The nominal GDP per capita in Greenland was $57,116.41 in 2021. The life expectancy in Greenland was 71.15 in 2021."
  },
  "country/GTM": {
    "summary": "Guatemala is a country in North America. The population in Guatemala was 17,109,746 in 2021. The nominal GDP per capita in Guatemala was $5,029.48 in 2021. The Gini index in Guatemala was 48.3 in 2014. The life expectancy in Guatemala was 69.24 in 2021. The energy consumption per capita in Guatemala was 863.57kg in 2014. The carbon dioxide emissions per capita in Guatemala was 1.0t in 2020."
  },
  "country/GUF": {
    "summary": "French Guiana is a country in South America, Europe. The population in French Guiana was 294,071 in 2021."
  },
  "country/GUM": {
    "summary": "Guam is a country in Oceania. The population in Guam was 170,534 in 2021. The nominal GDP per capita in Guam was $35,904.86 in 2021. The life expectancy in Guam was 76.66 in 2021."
  },
  "country/GUY": {
    "summary": "Guyana is a country in South America. The population in Guyana was 804,567 in 2021. The nominal GDP per capita in Guyana was $9,998.54 in 2021. The Gini index in Guyana was 45.1 in 1998. The life expectancy in Guyana was 65.67 in 2021. The energy consumption per capita in Guyana was 660.92kg in 2007. The carbon dioxide emissions per capita in Guyana was 3.47t in 2020."
  },
  "country/HKG": {
    "summary": "Hong Kong is a country in Asia. The population in Hong Kong was 7,413,100 in 2021. The nominal GDP per capita in Hong Kong was $49,764.79 in 2021. The life expectancy in Hong Kong was 85.49 in 2021. The energy consumption per capita in Hong Kong was 1,970.48kg in 2014."
  },
  "country/HMD": {
    "summary": "Heard Island and McDonald Islands is a country in Antarctica, Oceania. The population in Heard Island and McDonald Islands was 0 in 2011."
  },
  "country/HND": {
    "summary": "Honduras is a country in North America. The population in Honduras was 10,278,345 in 2021. The nominal GDP per capita in Honduras was $2,771.72 in 2021. The Gini index in Honduras was 48.2 in 2019. The life expectancy in Honduras was 70.12 in 2021. The energy consumption per capita in Honduras was 586.65kg in 2014. The carbon dioxide emissions per capita in Honduras was 0.87t in 2020."
  },
  "country/HRV": {
    "summary": "Croatia is a country in Europe. The population in Croatia was 4,076,246 in 2019. The unemployment rate in Croatia was 8.6% in 2020. The nominal GDP per capita in Croatia was $17,747.79 in 2021. The Gini index in Croatia was 29.5 in 2020. The life expectancy in Croatia was 76.42 in 2021. The energy consumption per capita in Croatia was 1,897.84kg in 2014. The carbon dioxide emissions per capita in Croatia was 3.86t in 2020."
  },
  "country/HTI": {
    "summary": "Haiti is a country in North America. The population in Haiti was 11,447,569 in 2021. The nominal GDP per capita in Haiti was $1,823.74 in 2021. The Gini index in Haiti was 41.1 in 2012. The life expectancy in Haiti was 63.19 in 2021. The energy consumption per capita in Haiti was 398.83kg in 2014. The carbon dioxide emissions per capita in Haiti was 0.28t in 2020."
  },
  "country/HUN": {
    "summary": "Hungary is a country in Europe. The population in Hungary was 9,772,756 in 2019. The unemployment rate in Hungary was 4.9% in 2020. The nominal GDP per capita in Hungary was $18,772.14 in 2021. The Gini index in Hungary was 29.7 in 2020. The life expectancy in Hungary was 74.47 in 2021. The energy consumption per capita in Hungary was 2,432.75kg in 2015. The carbon dioxide emissions per capita in Hungary was 4.59t in 2020."
  },
  "country/IDN": {
    "summary": "Indonesia is a country in Asia. The population in Indonesia was 273,753,191 in 2021. The nominal GDP per capita in Indonesia was $4,334.22 in 2021. The Gini index in Indonesia was 37.9 in 2022. The life expectancy in Indonesia was 67.57 in 2021. The percentage of people with obesity in Indonesia was 35.4% in 2018. The energy consumption per capita in Indonesia was 880.12kg in 2014. The carbon dioxide emissions per capita in Indonesia was 2.07t in 2020."
  },
  "country/IMN": {
    "summary": "Isle of Man is a country in Europe. The population in Isle of Man was 84,263 in 2021. The nominal GDP per capita in Isle of Man was $79,530.61 in 2020. The life expectancy in Isle of Man was 80.53 in 2021."
  },
  "country/IND": {
    "summary": "India is a country in Asia. The population in India was 1,407,563,842 in 2021. The unemployment rate in India was 6% in 2019. The nominal GDP per capita in India was $2,238.13 in 2021. The Gini index in India was 34.2 in 2021. The life expectancy in India was 67.24 in 2021. The energy consumption per capita in India was 630.9kg in 2014. The carbon dioxide emissions per capita in India was 1.58t in 2020."
  },
  "country/IOT": {
    "summary": "British Indian Ocean Territory is a country in Asia."
  },
  "country/IRL": {
    "summary": "Ireland is a country in Europe. The population in Ireland was 4,904,240 in 2019. The unemployment rate in Ireland was 5% in 2020. The nominal GDP per capita in Ireland was $100,172.08 in 2021. The Gini index in Ireland was 29.2 in 2020. The life expectancy in Ireland was 82.1 in 2021. The energy consumption per capita in Ireland was 2,819.88kg in 2015. The carbon dioxide emissions per capita in Ireland was 6.77t in 2020."
  },
  "country/IRN": {
    "summary": "Iran is a country in Asia. The population in Iran was 87,923,432 in 2021. The nominal GDP per capita in Iran was $4,084.2 in 2021. The Gini index in Iran was 40.9 in 2019. The life expectancy in Iran was 73.88 in 2021. The energy consumption per capita in Iran was 2,964.86kg in 2014. The carbon dioxide emissions per capita in Iran was 7.06t in 2020."
  },
  "country/IRQ": {
    "summary": "Iraq is a country in Asia. The population in Iraq was 43,533,592 in 2021. The nominal GDP per capita in Iraq was $4,770.84 in 2021. The Gini index in Iraq was 29.5 in 2012. The life expectancy in Iraq was 70.38 in 2021. The energy consumption per capita in Iraq was 1,346.55kg in 2014. The carbon dioxide emissions per capita in Iraq was 3.84t in 2020."
  },
  "country/ISL": {
    "summary": "Iceland is a country in Europe. The population in Iceland was 356,991 in 2019. The unemployment rate in Iceland was 5% in 2020. The nominal GDP per capita in Iceland was $68,594.01 in 2021. The Gini index in Iceland was 26.1 in 2017. The life expectancy in Iceland was 83.12 in 2021. The energy consumption per capita in Iceland was 17,478.89kg in 2015. The carbon dioxide emissions per capita in Iceland was 3.95t in 2020."
  },
  "country/ISR": {
    "summary": "Israel is a country in Asia. The population in Israel was 9,364,700 in 2021. The nominal GDP per capita in Israel was $52,166.81 in 2021. The Gini index in Israel was 38.6 in 2018. The life expectancy in Israel was 82.5 in 2021. The energy consumption per capita in Israel was 2,777.88kg in 2015. The carbon dioxide emissions per capita in Israel was 6.35t in 2020."
  },
  "country/ITA": {
    "summary": "Italy is a country in Europe. The population in Italy was 60,359,546 in 2019. The unemployment rate in Italy was 9.7% in 2020. The nominal GDP per capita in Italy was $35,770.05 in 2021. The Gini index in Italy was 35.2 in 2020. The life expectancy in Italy was 82.8 in 2021. The energy consumption per capita in Italy was 2,481.75kg in 2015. The carbon dioxide emissions per capita in Italy was 4.73t in 2020."
  },
  "country/JAM": {
    "summary": "Jamaica is a country in North America. The population in Jamaica was 2,827,695 in 2021. The nominal GDP per capita in Jamaica was $5,183.58 in 2021. The Gini index in Jamaica was 45.5 in 2004. The life expectancy in Jamaica was 70.5 in 2021. The energy consumption per capita in Jamaica was 1,008.64kg in 2014. The carbon dioxide emissions per capita in Jamaica was 2.07t in 2020."
  },
  "country/JEY": {
    "summary": "Jersey is a country in Europe. The population in Jersey was 97,857 in 2011."
  },
  "country/JOR": {
    "summary": "Jordan is a country in Asia. The population in Jordan was 11,148,278 in 2021. The nominal GDP per capita in Jordan was $4,046.93 in 2021. The Gini index in Jordan was 33.7 in 2010. The life expectancy in Jordan was 74.26 in 2021. The energy consumption per capita in Jordan was 944.74kg in 2014. The carbon dioxide emissions per capita in Jordan was 1.92t in 2020."
  },
  "country/JPN": {
    "summary": "Japan is a country in Asia. The population in Japan was 125,681,593 in 2021. The unemployment rate in Japan was 2.9% in 2020. The nominal GDP per capita in Japan was $39,827.13 in 2021. The Gini index in Japan was 32.9 in 2013. The life expectancy in Japan was 84.45 in 2021. The energy consumption per capita in Japan was 3,428.56kg in 2015. The carbon dioxide emissions per capita in Japan was 8.03t in 2020."
  },
  "country/KAZ": {
    "summary": "Kazakhstan is a country in Europe, Asia. The population in Kazakhstan was 19,000,988 in 2021. The nominal GDP per capita in Kazakhstan was $10,373.79 in 2021. The Gini index in Kazakhstan was 27.8 in 2018. The life expectancy in Kazakhstan was 70.23 in 2021. The energy consumption per capita in Kazakhstan was 4,434.64kg in 2014. The carbon dioxide emissions per capita in Kazakhstan was 11.3t in 2020."
  },
  "country/KEN": {
    "summary": "Kenya is a country in Africa. The population in Kenya was 53,005,614 in 2021. The nominal GDP per capita in Kenya was $2,069.66 in 2021. The Gini index in Kenya was 38.7 in 2021. The life expectancy in Kenya was 61.43 in 2021. The energy consumption per capita in Kenya was 515.58kg in 2014. The carbon dioxide emissions per capita in Kenya was 0.37t in 2020."
  },
  "country/KGZ": {
    "summary": "Kyrgyzstan is a country in Asia. The population in Kyrgyzstan was 6,691,800 in 2021. The nominal GDP per capita in Kyrgyzstan was $1,306.18 in 2021. The Gini index in Kyrgyzstan was 29 in 2020. The life expectancy in Kyrgyzstan was 71.9 in 2021. The energy consumption per capita in Kyrgyzstan was 650.4kg in 2014. The carbon dioxide emissions per capita in Kyrgyzstan was 1.38t in 2020."
  },
  "country/KHM": {
    "summary": "Cambodia is a country in Asia. The population in Cambodia was 16,589,023 in 2021. The nominal GDP per capita in Cambodia was $1,625.24 in 2021. The life expectancy in Cambodia was 69.58 in 2021. The energy consumption per capita in Cambodia was 418.58kg in 2014. The carbon dioxide emissions per capita in Cambodia was 1.14t in 2020."
  },
  "country/KIR": {
    "summary": "Kiribati is a country in Oceania. The population in Kiribati was 128,874 in 2021. The nominal GDP per capita in Kiribati was $1,766.14 in 2021. The Gini index in Kiribati was 27.8 in 2019. The life expectancy in Kiribati was 67.42 in 2021. The energy consumption per capita in Kiribati was 107.85kg in 2007. The carbon dioxide emissions per capita in Kiribati was 0.45t in 2020."
  },
  "country/KNA": {
    "summary": "Saint Kitts and Nevis is a country in North America. The population in Saint Kitts and Nevis was 47,606 in 2021. The nominal GDP per capita in Saint Kitts and Nevis was $18,082.69 in 2021. The life expectancy in Saint Kitts and Nevis was 71.68 in 2021. The energy consumption per capita in Saint Kitts and Nevis was 1,765.39kg in 2007. The carbon dioxide emissions per capita in Saint Kitts and Nevis was 4.85t in 2020."
  },
  "country/KOR": {
    "summary": "South Korea is a country in Asia. The population in South Korea was 51,744,876 in 2021. The nominal GDP per capita in South Korea was $34,997.78 in 2021. The Gini index in South Korea was 31.4 in 2016. The life expectancy in South Korea was 83.53 in 2021. The energy consumption per capita in South Korea was 5,413.35kg in 2015. The carbon dioxide emissions per capita in South Korea was 10.99t in 2020."
  },
  "country/KWT": {
    "summary": "Kuwait is a country in Asia. The population in Kuwait was 4,250,114 in 2021. The nominal GDP per capita in Kuwait was $32,186.77 in 2021. The life expectancy in Kuwait was 78.67 in 2021. The energy consumption per capita in Kuwait was 9,006.5kg in 2014. The carbon dioxide emissions per capita in Kuwait was 21.17t in 2020."
  },
  "country/LAO": {
    "summary": "Laos is a country in Asia. The population in Laos was 7,425,057 in 2021. The nominal GDP per capita in Laos was $2,535.62 in 2021. The Gini index in Laos was 38.8 in 2018. The life expectancy in Laos was 68.06 in 2021. The carbon dioxide emissions per capita in Laos was 2.62t in 2020."
  },
  "country/LBN": {
    "summary": "Lebanon is a country in Asia. The population in Lebanon was 5,592,631 in 2021. The nominal GDP per capita in Lebanon was $4,136.15 in 2021. The Gini index in Lebanon was 31.8 in 2011. The life expectancy in Lebanon was 75.05 in 2021. The energy consumption per capita in Lebanon was 1,194.33kg in 2014. The carbon dioxide emissions per capita in Lebanon was 3.79t in 2020."
  },
  "country/LBR": {
    "summary": "Liberia is a country in Africa. The population in Liberia was 5,193,416 in 2021. The nominal GDP per capita in Liberia was $675.66 in 2021. The Gini index in Liberia was 35.3 in 2016. The life expectancy in Liberia was 60.75 in 2021. The carbon dioxide emissions per capita in Liberia was 0.23t in 2020."
  },
  "country/LBY": {
    "summary": "Libya is a country in Africa. The population in Libya was 6,735,277 in 2021. The nominal GDP per capita in Libya was $5,908.95 in 2021. The life expectancy in Libya was 71.91 in 2021. The energy consumption per capita in Libya was 2,930.37kg in 2014. The carbon dioxide emissions per capita in Libya was 6.68t in 2020."
  },
  "country/LCA": {
    "summary": "Saint Lucia is a country in North America. The population in Saint Lucia was 179,651 in 2021. The nominal GDP per capita in Saint Lucia was $9,414.14 in 2021. The Gini index in Saint Lucia was 51.2 in 2016. The life expectancy in Saint Lucia was 71.11 in 2021. The energy consumption per capita in Saint Lucia was 764.1kg in 2007. The carbon dioxide emissions per capita in Saint Lucia was 2.79t in 2020."
  },
  "country/LIE": {
    "summary": "Liechtenstein is a country in Europe. The population in Liechtenstein was 38,378 in 2019. The nominal GDP per capita in Liechtenstein was $184,083.32 in 2021. The life expectancy in Liechtenstein was 84.4 in 2021. The carbon dioxide emissions per capita in Liechtenstein was 3.66t in 2020."
  },
  "country/LKA": {
    "summary": "Sri Lanka is a country in Asia. The population in Sri Lanka was 22,156,000 in 2021. The nominal GDP per capita in Sri Lanka was $3,994.25 in 2021. The Gini index in Sri Lanka was 37.7 in 2019. The life expectancy in Sri Lanka was 76.4 in 2021. The energy consumption per capita in Sri Lanka was 504.31kg in 2014. The carbon dioxide emissions per capita in Sri Lanka was 1.0t in 2020."
  },
  "country/LSO": {
    "summary": "Lesotho is a country in Africa. The population in Lesotho was 2,281,454 in 2021. The nominal GDP per capita in Lesotho was $1,040.31 in 2021. The Gini index in Lesotho was 44.9 in 2017. The life expectancy in Lesotho was 53.06 in 2021. The energy consumption per capita in Lesotho was 9.58kg in 2007. The carbon dioxide emissions per capita in Lesotho was 1.03t in 2020."
  },
  "country/LTU": {
    "summary": "Lithuania is a country in Europe. The population in Lithuania was 2,794,184 in 2019. The unemployment rate in Lithuania was 9% in 2020. The nominal GDP per capita in Lithuania was $23,712.54 in 2021. The Gini index in Lithuania was 36 in 2020. The life expectancy in Lithuania was 74.34 in 2021. The energy consumption per capita in Lithuania was 2,387.28kg in 2014. The carbon dioxide emissions per capita in Lithuania was 4.18t in 2020."
  },
  "country/LUX": {
    "summary": "Luxembourg is a country in Europe. The population in Luxembourg was 613,894 in 2019. The unemployment rate in Luxembourg was 7.3% in 2020. The nominal GDP per capita in Luxembourg was $133,590.15 in 2021. The Gini index in Luxembourg was 33.4 in 2020. The life expectancy in Luxembourg was 82.75 in 2021. The energy consumption per capita in Luxembourg was 6,548.41kg in 2015. The carbon dioxide emissions per capita in Luxembourg was 12.46t in 2020."
  },
  "country/LVA": {
    "summary": "Latvia is a country in Europe. The population in Latvia was 1,919,968 in 2019. The unemployment rate in Latvia was 9% in 2020. The nominal GDP per capita in Latvia was $21,080.18 in 2021. The Gini index in Latvia was 35.7 in 2020. The life expectancy in Latvia was 73.28 in 2021. The energy consumption per capita in Latvia was 2,176.84kg in 2014. The carbon dioxide emissions per capita in Latvia was 3.65t in 2020."
  },
  "country/MAC": {
    "summary": "Macau is a country in Asia. The population in Macau was 686,607 in 2021. The nominal GDP per capita in Macau was $43,873.42 in 2021. The life expectancy in Macau was 85.4 in 2021."
  },
  "country/MAF": {
    "summary": "Saint Martin (French part) is a country in North America, Europe. The population in Saint Martin (French part) was 31,948 in 2021. The nominal GDP per capita in Saint Martin (French part) was $21,920.02 in 2014. The life expectancy in Saint Martin (French part) was 80.38 in 2021."
  },
  "country/MAR": {
    "summary": "Morocco is a country in Africa. The population in Morocco was 37,076,584 in 2021. The nominal GDP per capita in Morocco was $3,795.39 in 2021. The Gini index in Morocco was 39.5 in 2013. The life expectancy in Morocco was 74.04 in 2021. The energy consumption per capita in Morocco was 554.23kg in 2014. The carbon dioxide emissions per capita in Morocco was 1.82t in 2020."
  },
  "country/MCO": {
    "summary": "Monaco is a country in Europe. The population in Monaco was 33,085 in 2005. The nominal GDP per capita in Monaco was $234,317.08 in 2021."
  },
  "country/MDA": {
    "summary": "Moldova is a country in Europe. The population in Moldova was 3,550,852 in 2017. The nominal GDP per capita in Moldova was $5,235.64 in 2021. The Gini index in Moldova was 25.7 in 2021. The life expectancy in Moldova was 68.85 in 2021. The energy consumption per capita in Moldova was 1,155.26kg in 2014. The carbon dioxide emissions per capita in Moldova was 3.27t in 2020."
  },
  "country/MDG": {
    "summary": "Madagascar is a country in Africa. The population in Madagascar was 28,915,653 in 2021. The nominal GDP per capita in Madagascar was $503.35 in 2021. The Gini index in Madagascar was 42.6 in 2012. The life expectancy in Madagascar was 64.48 in 2021. The carbon dioxide emissions per capita in Madagascar was 0.1t in 2020."
  },
  "country/MDV": {
    "summary": "Maldives is a country in Asia. The population in Maldives was 521,457 in 2021. The nominal GDP per capita in Maldives was $10,366.26 in 2021. The Gini index in Maldives was 29.3 in 2019. The life expectancy in Maldives was 79.92 in 2021. The energy consumption per capita in Maldives was 919.64kg in 2007. The carbon dioxide emissions per capita in Maldives was 2.83t in 2020."
  },
  "country/MEX": {
    "summary": "Mexico is a country in North America. The population in Mexico was 126,705,138 in 2021. The median age in Mexico was 29 in 2020. The nominal GDP per capita in Mexico was $10,045.68 in 2021. The Gini index in Mexico was 45.4 in 2020. The life expectancy in Mexico was 70.21 in 2021. The energy consumption per capita in Mexico was 1,559.12kg in 2015. The carbon dioxide emissions per capita in Mexico was 3.04t in 2020."
  },
  "country/MHL": {
    "summary": "Marshall Islands is a country in Oceania. The population in Marshall Islands was 42,050 in 2021. The nominal GDP per capita in Marshall Islands was $6,172.15 in 2021. The Gini index in Marshall Islands was 35.5 in 2019. The life expectancy in Marshall Islands was 65.27 in 2021. The energy consumption per capita in Marshall Islands was 592.18kg in 2007. The carbon dioxide emissions per capita in Marshall Islands was 2.53t in 2020."
  },
  "country/MKD": {
    "summary": "Macedonia [FYROM] is a country in Europe. The population in Macedonia [FYROM] was 2,077,132 in 2019. The nominal GDP per capita in Macedonia [FYROM] was $6,694.64 in 2021. The Gini index in Macedonia [FYROM] was 33.5 in 2019. The life expectancy in Macedonia [FYROM] was 74.54 in 2021. The energy consumption per capita in Macedonia [FYROM] was 1,268.68kg in 2014. The carbon dioxide emissions per capita in Macedonia [FYROM] was 3.28t in 2020."
  },
  "country/MLI": {
    "summary": "Mali is a country in Africa. The population in Mali was 21,904,983 in 2021. The nominal GDP per capita in Mali was $881.51 in 2021. The Gini index in Mali was 36 in 2018. The life expectancy in Mali was 58.94 in 2021. The carbon dioxide emissions per capita in Mali was 0.2t in 2020."
  },
  "country/MLT": {
    "summary": "Malta is a country in Europe. The population in Malta was 493,559 in 2019. The unemployment rate in Malta was 4.1% in 2020. The nominal GDP per capita in Malta was $34,218.21 in 2021. The Gini index in Malta was 31.4 in 2020. The life expectancy in Malta was 82.86 in 2021. The energy consumption per capita in Malta was 1,781.5kg in 2014. The carbon dioxide emissions per capita in Malta was 3.13t in 2020."
  },
  "country/MMR": {
    "summary": "Myanmar [Burma] is a country in Asia. The population in Myanmar [Burma] was 53,798,084 in 2021. The nominal GDP per capita in Myanmar [Burma] was $1,210.54 in 2021. The Gini index in Myanmar [Burma] was 30.7 in 2017. The life expectancy in Myanmar [Burma] was 65.67 in 2021. The energy consumption per capita in Myanmar [Burma] was 378.07kg in 2014. The carbon dioxide emissions per capita in Myanmar [Burma] was 0.63t in 2020."
  },
  "country/MNE": {
    "summary": "Montenegro is a country in Europe. The population in Montenegro was 622,182 in 2019. The nominal GDP per capita in Montenegro was $9,465.97 in 2021. The Gini index in Montenegro was 36.8 in 2018. The life expectancy in Montenegro was 73.82 in 2021. The energy consumption per capita in Montenegro was 1,538.26kg in 2014. The carbon dioxide emissions per capita in Montenegro was 4.07t in 2020."
  },
  "country/MNG": {
    "summary": "Mongolia is a country in Asia. The population in Mongolia was 3,347,782 in 2021. The nominal GDP per capita in Mongolia was $4,566.14 in 2021. The Gini index in Mongolia was 32.7 in 2018. The life expectancy in Mongolia was 70.97 in 2021. The energy consumption per capita in Mongolia was 1,851.58kg in 2014. The carbon dioxide emissions per capita in Mongolia was 6.43t in 2020."
  },
  "country/MNP": {
    "summary": "Northern Mariana Islands is a country in Oceania. The population in Northern Mariana Islands was 49,481 in 2021. The nominal GDP per capita in Northern Mariana Islands was $17,302.92 in 2020."
  },
  "country/MOZ": {
    "summary": "Mozambique is a country in Africa. The population in Mozambique was 32,077,072 in 2021. The nominal GDP per capita in Mozambique was $491.84 in 2021. The Gini index in Mozambique was 50.5 in 2019. The life expectancy in Mozambique was 59.33 in 2021. The energy consumption per capita in Mozambique was 446.87kg in 2014. The carbon dioxide emissions per capita in Mozambique was 0.22t in 2020."
  },
  "country/MRT": {
    "summary": "Mauritania is a country in Africa. The population in Mauritania was 4,614,974 in 2021. The nominal GDP per capita in Mauritania was $2,166.04 in 2021. The Gini index in Mauritania was 32.6 in 2014. The life expectancy in Mauritania was 64.36 in 2021. The carbon dioxide emissions per capita in Mauritania was 0.86t in 2020."
  },
  "country/MSR": {
    "summary": "Montserrat is a country in North America. The population in Montserrat was 4,992 in 2020."
  },
  "country/MTQ": {
    "summary": "Martinique is a country in North America, Europe. The population in Martinique was 376,480 in 2016."
  },
  "country/MUS": {
    "summary": "Mauritius is a country in Africa. The population in Mauritius was 1,266,334 in 2021. The nominal GDP per capita in Mauritius was $9,062.72 in 2021. The Gini index in Mauritius was 36.8 in 2017. The life expectancy in Mauritius was 73.68 in 2021. The energy consumption per capita in Mauritius was 1,111.18kg in 2014. The carbon dioxide emissions per capita in Mauritius was 2.94t in 2020."
  },
  "country/MWI": {
    "summary": "Malawi is a country in Africa. The population in Malawi was 19,889,742 in 2021. The nominal GDP per capita in Malawi was $633.61 in 2021. The Gini index in Malawi was 38.5 in 2019. The life expectancy in Malawi was 62.9 in 2021. The carbon dioxide emissions per capita in Malawi was 0.08t in 2020."
  },
  "country/MYS": {
    "summary": "Malaysia is a country in Asia. The population in Malaysia was 33,573,874 in 2021. The nominal GDP per capita in Malaysia was $11,109.27 in 2021. The Gini index in Malaysia was 41.2 in 2018. The life expectancy in Malaysia was 74.88 in 2021. The energy consumption per capita in Malaysia was 2,930.85kg in 2014. The carbon dioxide emissions per capita in Malaysia was 7.38t in 2020."
  },
  "country/MYT": {
    "summary": "Mayotte is a country in Africa, Europe. The population in Mayotte was 270,372 in 2019."
  },
  "country/NAM": {
    "summary": "Namibia is a country in Africa. The population in Namibia was 2,530,151 in 2021. The nominal GDP per capita in Namibia was $4,919.19 in 2021. The Gini index in Namibia was 59.1 in 2015. The life expectancy in Namibia was 59.27 in 2021. The energy consumption per capita in Namibia was 805.07kg in 2014. The carbon dioxide emissions per capita in Namibia was 1.59t in 2020."
  },
  "country/NCL": {
    "summary": "New Caledonia is a country in Oceania. The population in New Caledonia was 274,660 in 2021. The nominal GDP per capita in New Caledonia was $36,668.43 in 2021. The life expectancy in New Caledonia was 79.13 in 2021."
  },
  "country/NER": {
    "summary": "Niger is a country in Africa. The population in Niger was 25,252,722 in 2021. The nominal GDP per capita in Niger was $590.63 in 2021. The Gini index in Niger was 37.3 in 2018. The life expectancy in Niger was 61.58 in 2021. The energy consumption per capita in Niger was 148.99kg in 2014. The carbon dioxide emissions per capita in Niger was 0.09t in 2020."
  },
  "country/NFK": {
    "summary": "Norfolk Island is a country in Oceania. The population in Norfolk Island was 2,169 in 2011."
  },
  "country/NGA": {
    "summary": "Nigeria is a country in Africa. The population in Nigeria was 213,401,323 in 2021. The unemployment rate in Nigeria was 21.4% in 2010. The nominal GDP per capita in Nigeria was $2,065.75 in 2021. The Gini index in Nigeria was 35.1 in 2018. The life expectancy in Nigeria was 52.68 in 2021. The energy consumption per capita in Nigeria was 750.97kg in 2014. The carbon dioxide emissions per capita in Nigeria was 0.54t in 2020."
  },
  "country/NIC": {
    "summary": "Nicaragua is a country in North America. The population in Nicaragua was 6,850,540 in 2021. The nominal GDP per capita in Nicaragua was $2,064.93 in 2021. The Gini index in Nicaragua was 46.2 in 2014. The life expectancy in Nicaragua was 73.84 in 2021. The energy consumption per capita in Nicaragua was 589.91kg in 2014. The carbon dioxide emissions per capita in Nicaragua was 0.68t in 2020."
  },
  "country/NIU": {
    "summary": "Niue is a country in Oceania. The population in Niue was 1,620 in 2018."
  },
  "country/NLD": {
    "summary": "Netherlands is a country in Europe. The population in Netherlands was 17,282,163 in 2019. The unemployment rate in Netherlands was 4.5% in 2020. The nominal GDP per capita in Netherlands was $57,708.11 in 2021. The Gini index in Netherlands was 26 in 2020. The life expectancy in Netherlands was 81.46 in 2021. The energy consumption per capita in Netherlands was 4,233.04kg in 2015. The carbon dioxide emissions per capita in Netherlands was 7.47t in 2020."
  },
  "country/NOR": {
    "summary": "Norway is a country in Europe. The population in Norway was 5,328,212 in 2019. The unemployment rate in Norway was 5.2% in 2020. The nominal GDP per capita in Norway was $90,655.39 in 2021. The Gini index in Norway was 27.7 in 2019. The life expectancy in Norway was 83.16 in 2021. The energy consumption per capita in Norway was 5,817.64kg in 2015. The carbon dioxide emissions per capita in Norway was 6.73t in 2020."
  },
  "country/NPL": {
    "summary": "Nepal is a country in Asia. The population in Nepal was 30,034,989 in 2021. The nominal GDP per capita in Nepal was $1,229.39 in 2021. The Gini index in Nepal was 32.8 in 2010. The life expectancy in Nepal was 68.45 in 2021. The energy consumption per capita in Nepal was 425.67kg in 2014. The carbon dioxide emissions per capita in Nepal was 0.51t in 2020."
  },
  "country/NRU": {
    "summary": "Nauru is a country in Oceania. The population in Nauru was 12,511 in 2021. The nominal GDP per capita in Nauru was $11,632.69 in 2021. The Gini index in Nauru was 32.4 in 2012. The life expectancy in Nauru was 63.62 in 2021. The carbon dioxide emissions per capita in Nauru was 3.36t in 2020."
  },
  "country/NZL": {
    "summary": "New Zealand is a country in Oceania. The population in New Zealand was 5,111,400 in 2021. The median age in New Zealand was 38.2 in 2022. The nominal GDP per capita in New Zealand was $49,996.42 in 2021. The life expectancy in New Zealand was 82.21 in 2021. The energy consumption per capita in New Zealand was 4,431.51kg in 2015. The carbon dioxide emissions per capita in New Zealand was 6.16t in 2020."
  },
  "country/OMN": {
    "summary": "Oman is a country in Asia. The population in Oman was 4,520,471 in 2021. The nominal GDP per capita in Oman was $19,509.47 in 2021. The life expectancy in Oman was 72.54 in 2021. The energy consumption per capita in Oman was 6,067.72kg in 2014. The carbon dioxide emissions per capita in Oman was 15.64t in 2020."
  },
  "country/PAK": {
    "summary": "Pakistan is a country in Asia. The population in Pakistan was 231,402,117 in 2021. The nominal GDP per capita in Pakistan was $1,505.01 in 2021. The Gini index in Pakistan was 29.6 in 2018. The life expectancy in Pakistan was 66.1 in 2021. The energy consumption per capita in Pakistan was 431.63kg in 2014. The carbon dioxide emissions per capita in Pakistan was 0.81t in 2020."
  },
  "country/PAN": {
    "summary": "Panama is a country in South America, North America. The population in Panama was 4,351,267 in 2021. The nominal GDP per capita in Panama was $15,491.29 in 2021. The Gini index in Panama was 50.9 in 2021. The life expectancy in Panama was 76.22 in 2021. The energy consumption per capita in Panama was 1,083.35kg in 2014. The carbon dioxide emissions per capita in Panama was 2.23t in 2020."
  },
  "country/PCN": {
    "summary": "Pitcairn Islands is a country in Oceania. The population in Pitcairn Islands was 67 in 2011."
  },
  "country/PER": {
    "summary": "Peru is a country in South America. The population in Peru was 33,715,471 in 2021. The nominal GDP per capita in Peru was $6,635.46 in 2021. The Gini index in Peru was 40.2 in 2021. The life expectancy in Peru was 72.38 in 2021. The energy consumption per capita in Peru was 783.35kg in 2014. The carbon dioxide emissions per capita in Peru was 1.4t in 2020."
  },
  "country/PHL": {
    "summary": "Philippines is a country in Asia. The population in Philippines was 113,880,328 in 2021. The nominal GDP per capita in Philippines was $3,460.54 in 2021. The Gini index in Philippines was 40.7 in 2021. The life expectancy in Philippines was 69.27 in 2021. The energy consumption per capita in Philippines was 470.5kg in 2014. The carbon dioxide emissions per capita in Philippines was 1.19t in 2020."
  },
  "country/PLW": {
    "summary": "Palau is a country in Oceania. The population in Palau was 18,024 in 2021. The nominal GDP per capita in Palau was $12,083.89 in 2021. The life expectancy in Palau was 69.13 in 2005. The energy consumption per capita in Palau was 4,803.68kg in 1990. The carbon dioxide emissions per capita in Palau was 8.8t in 2020."
  },
  "country/PNG": {
    "summary": "Papua New Guinea is a country in Oceania. The population in Papua New Guinea was 9,949,437 in 2021. The nominal GDP per capita in Papua New Guinea was $2,644.54 in 2021. The Gini index in Papua New Guinea was 41.9 in 2009. The life expectancy in Papua New Guinea was 65.35 in 2021. The carbon dioxide emissions per capita in Papua New Guinea was 0.56t in 2020."
  },
  "country/POL": {
    "summary": "Poland is a country in Europe. The population in Poland was 37,972,812 in 2019. The unemployment rate in Poland was 3.2% in 2020. The nominal GDP per capita in Poland was $17,999.83 in 2021. The Gini index in Poland was 28.8 in 2019. The life expectancy in Poland was 75.6 in 2021. The energy consumption per capita in Poland was 2,490.21kg in 2015. The carbon dioxide emissions per capita in Poland was 7.37t in 2020."
  },
  "country/PRI": {
    "summary": "Puerto Rico is a country in North America. The population in Puerto Rico was 3,262,693 in 2021. The nominal GDP per capita in Puerto Rico was $32,601.57 in 2021. The life expectancy in Puerto Rico was 80.16 in 2021."
  },
  "country/PRK": {
    "summary": "North Korea is a country in Asia. The population in North Korea was 25,971,909 in 2021. The life expectancy in North Korea was 73.28 in 2021. The energy consumption per capita in North Korea was 474.05kg in 2014. The carbon dioxide emissions per capita in North Korea was 2.03t in 2020."
  },
  "country/PRT": {
    "summary": "Portugal is a country in Europe. The population in Portugal was 10,276,617 in 2019. The unemployment rate in Portugal was 8.1% in 2020. The nominal GDP per capita in Portugal was $24,598.47 in 2021. The Gini index in Portugal was 34.7 in 2020. The life expectancy in Portugal was 81.07 in 2021. The energy consumption per capita in Portugal was 2,131.68kg in 2015. The carbon dioxide emissions per capita in Portugal was 3.78t in 2020."
  },
  "country/PRY": {
    "summary": "Paraguay is a country in South America. The population in Paraguay was 6,703,799 in 2021. The nominal GDP per capita in Paraguay was $5,959.44 in 2021. The Gini index in Paraguay was 45.1 in 2022. The life expectancy in Paraguay was 70.26 in 2021. The energy consumption per capita in Paraguay was 848.5kg in 2014. The carbon dioxide emissions per capita in Paraguay was 1.14t in 2020."
  },
  "country/PSE": {
    "summary": "Palestinian Territories is a country in Asia. The population in Palestinian Territories was 4,922,749 in 2021. The nominal GDP per capita in Palestinian Territories was $3,678.64 in 2021. The Gini index in Palestinian Territories was 33.7 in 2016. The life expectancy in Palestinian Territories was 73.47 in 2021."
  },
  "country/PYF": {
    "summary": "French Polynesia is a country in Oceania, Europe. The population in French Polynesia was 304,032 in 2021. The nominal GDP per capita in French Polynesia was $19,999.08 in 2021. The life expectancy in French Polynesia was 79.49 in 2021."
  },
  "country/QAT": {
    "summary": "Qatar is a country in Asia. The population in Qatar was 2,688,235 in 2021. The nominal GDP per capita in Qatar was $66,838.33 in 2021. The life expectancy in Qatar was 79.27 in 2021. The energy consumption per capita in Qatar was 19,903.48kg in 2014. The carbon dioxide emissions per capita in Qatar was 31.73t in 2020."
  },
  "country/REU": {
    "summary": "R\u00e9union is a country in Africa, Europe. The population in R\u00e9union was 859,959 in 2020."
  },
  "country/ROU": {
    "summary": "Romania is a country in Europe. The population in Romania was 19,414,458 in 2019. The unemployment rate in Romania was 5.4% in 2020. The nominal GDP per capita in Romania was $14,927.12 in 2021. The Gini index in Romania was 34.6 in 2020. The life expectancy in Romania was 72.96 in 2021. The energy consumption per capita in Romania was 1,591.67kg in 2014. The carbon dioxide emissions per capita in Romania was 3.56t in 2020."
  },
  "country/RUS": {
    "summary": "Russia is a country in Europe, Asia. The population in Russia was 143,666,931 in 2014. The nominal GDP per capita in Russia was $12,593.16 in 2021. The Gini index in Russia was 36 in 2020. The life expectancy in Russia was 69.36 in 2021. The energy consumption per capita in Russia was 4,942.88kg in 2014. The carbon dioxide emissions per capita in Russia was 11.23t in 2020."
  },
  "country/RWA": {
    "summary": "Rwanda is a country in Africa. The population in Rwanda was 13,461,888 in 2021. The nominal GDP per capita in Rwanda was $821.23 in 2021. The Gini index in Rwanda was 43.7 in 2016. The life expectancy in Rwanda was 66.07 in 2021. The carbon dioxide emissions per capita in Rwanda was 0.11t in 2020."
  },
  "country/SAU": {
    "summary": "Saudi Arabia is a country in Asia. The population in Saudi Arabia was 35,950,396 in 2021. The nominal GDP per capita in Saudi Arabia was $24,160.68 in 2021. The life expectancy in Saudi Arabia was 76.94 in 2021. The energy consumption per capita in Saudi Arabia was 6,645.96kg in 2014. The carbon dioxide emissions per capita in Saudi Arabia was 14.27t in 2020."
  },
  "country/SDN": {
    "summary": "Sudan is a country in Africa. The population in Sudan was 45,657,202 in 2021. The nominal GDP per capita in Sudan was $749.71 in 2021. The Gini index in Sudan was 34.2 in 2014. The life expectancy in Sudan was 65.27 in 2021. The energy consumption per capita in Sudan was 405.03kg in 2014. The carbon dioxide emissions per capita in Sudan was 0.47t in 2020."
  },
  "country/SEN": {
    "summary": "Senegal is a country in Africa. The population in Senegal was 16,876,720 in 2021. The nominal GDP per capita in Senegal was $1,633.56 in 2021. The Gini index in Senegal was 38.3 in 2018. The life expectancy in Senegal was 67.09 in 2021. The energy consumption per capita in Senegal was 283.3kg in 2014. The carbon dioxide emissions per capita in Senegal was 0.65t in 2020."
  },
  "country/SGP": {
    "summary": "Singapore is a country in Asia. The population in Singapore was 5,453,566 in 2021. The nominal GDP per capita in Singapore was $77,710.07 in 2021. The life expectancy in Singapore was 83.44 in 2021. The energy consumption per capita in Singapore was 5,121.8kg in 2014. The carbon dioxide emissions per capita in Singapore was 7.69t in 2020."
  },
  "country/SGS": {
    "summary": "South Georgia and the South Sandwich Islands is a country in Antarctica. The population in South Georgia and the South Sandwich Islands was 30 in 2006."
  },
  "country/SHN": {
    "summary": "Saint Helena is a country in Africa, Europe. The population in Saint Helena was 5,661 in 2008."
  },
  "country/SJM": {
    "summary": "Svalbard and Jan Mayen is a country in Europe."
  },
  "country/SLB": {
    "summary": "Solomon Islands is a country in Oceania. The population in Solomon Islands was 707,851 in 2021. The nominal GDP per capita in Solomon Islands was $2,232.54 in 2021. The Gini index in Solomon Islands was 37.1 in 2012. The life expectancy in Solomon Islands was 70.35 in 2021. The energy consumption per capita in Solomon Islands was 126.83kg in 2007. The carbon dioxide emissions per capita in Solomon Islands was 0.32t in 2020."
  },
  "country/SLE": {
    "summary": "Sierra Leone is a country in Africa. The population in Sierra Leone was 8,420,641 in 2021. The nominal GDP per capita in Sierra Leone was $504.62 in 2021. The Gini index in Sierra Leone was 35.7 in 2018. The life expectancy in Sierra Leone was 60.06 in 2021. The carbon dioxide emissions per capita in Sierra Leone was 0.13t in 2020."
  },
  "country/SLV": {
    "summary": "El Salvador is a country in North America. The population in El Salvador was 6,314,167 in 2021. The nominal GDP per capita in El Salvador was $4,664.31 in 2021. The Gini index in El Salvador was 38.8 in 2022. The life expectancy in El Salvador was 70.75 in 2021. The energy consumption per capita in El Salvador was 654.78kg in 2014. The carbon dioxide emissions per capita in El Salvador was 1.01t in 2020."
  },
  "country/SMR": {
    "summary": "San Marino is a country in Europe. The population in San Marino was 34,453 in 2018. The nominal GDP per capita in San Marino was $54,982.45 in 2021."
  },
  "country/SOM": {
    "summary": "Somalia is a country in Africa. The population in Somalia was 17,065,581 in 2021. The nominal GDP per capita in Somalia was $446.98 in 2021. The life expectancy in Somalia was 55.28 in 2021. The carbon dioxide emissions per capita in Somalia was 0.04t in 2020."
  },
  "country/SPM": {
    "summary": "Saint Pierre and Miquelon is a country in North America, Europe. The population in Saint Pierre and Miquelon was 5,888 in 2011."
  },
  "country/SRB": {
    "summary": "Serbia is a country in Europe. The population in Serbia was 6,963,764 in 2019. The nominal GDP per capita in Serbia was $9,230.17 in 2021. The Gini index in Serbia was 35 in 2020. The life expectancy in Serbia was 72.73 in 2021. The energy consumption per capita in Serbia was 1,859.43kg in 2014. The carbon dioxide emissions per capita in Serbia was 6.71t in 2020."
  },
  "country/SSD": {
    "summary": "South Sudan is a country in Africa. The population in South Sudan was 10,748,272 in 2021. The nominal GDP per capita in South Sudan was $1,071.78 in 2015. The Gini index in South Sudan was 44.1 in 2016. The life expectancy in South Sudan was 54.98 in 2021. The energy consumption per capita in South Sudan was 62.45kg in 2014. The carbon dioxide emissions per capita in South Sudan was 0.16t in 2020."
  },
  "country/STP": {
    "summary": "S\u00e3o Tom\u00e9 and Pr\u00edncipe is a country in Africa. The population in S\u00e3o Tom\u00e9 and Pr\u00edncipe was 223,107 in 2021. The nominal GDP per capita in S\u00e3o Tom\u00e9 and Pr\u00edncipe was $2,360.54 in 2021. The Gini index in S\u00e3o Tom\u00e9 and Pr\u00edncipe was 40.7 in 2017. The life expectancy in S\u00e3o Tom\u00e9 and Pr\u00edncipe was 67.59 in 2021. The energy consumption per capita in S\u00e3o Tom\u00e9 and Pr\u00edncipe was 259.06kg in 2007. The carbon dioxide emissions per capita in S\u00e3o Tom\u00e9 and Pr\u00edncipe was 0.65t in 2020."
  },
  "country/SUR": {
    "summary": "Suriname is a country in South America. The population in Suriname was 612,985 in 2021. The nominal GDP per capita in Suriname was $4,869.13 in 2021. The Gini index in Suriname was 57.9 in 1999. The life expectancy in Suriname was 70.27 in 2021. The energy consumption per capita in Suriname was 1,211.4kg in 2014. The carbon dioxide emissions per capita in Suriname was 4.29t in 2020."
  },
  "country/SVK": {
    "summary": "Slovakia is a country in Europe. The population in Slovakia was 5,450,421 in 2019. The unemployment rate in Slovakia was 6.8% in 2020. The nominal GDP per capita in Slovakia was $21,782.86 in 2021. The Gini index in Slovakia was 23.2 in 2019. The life expectancy in Slovakia was 74.71 in 2021. The energy consumption per capita in Slovakia was 3,003.66kg in 2015. The carbon dioxide emissions per capita in Slovakia was 5.32t in 2020."
  },
  "country/SVN": {
    "summary": "Slovenia is a country in Europe. The population in Slovenia was 2,080,908 in 2019. The unemployment rate in Slovenia was 4.7% in 2020. The nominal GDP per capita in Slovenia was $29,291.4 in 2021. The Gini index in Slovenia was 24 in 2020. The life expectancy in Slovenia was 80.88 in 2021. The energy consumption per capita in Slovenia was 3,174.87kg in 2015. The carbon dioxide emissions per capita in Slovenia was 5.93t in 2020."
  },
  "country/SWE": {
    "summary": "Sweden is a country in Europe. The population in Sweden was 10,230,185 in 2019. The unemployment rate in Sweden was 9.2% in 2020. The nominal GDP per capita in Sweden was $61,143.22 in 2021. The Gini index in Sweden was 28.9 in 2020. The life expectancy in Sweden was 83.16 in 2021. The energy consumption per capita in Sweden was 5,102.79kg in 2015. The carbon dioxide emissions per capita in Sweden was 3.24t in 2020."
  },
  "country/SWZ": {
    "summary": "Eswatini is a country in Africa. The population in Eswatini was 1,192,271 in 2021. The nominal GDP per capita in Eswatini was $3,982.91 in 2021. The Gini index in Eswatini was 54.6 in 2016. The life expectancy in Eswatini was 57.07 in 2021. The energy consumption per capita in Eswatini was 390.22kg in 2007. The carbon dioxide emissions per capita in Eswatini was 0.97t in 2020."
  },
  "country/SXM": {
    "summary": "Sint Maarten is a country in North America. The population in Sint Maarten was 42,846 in 2021. The nominal GDP per capita in Sint Maarten was $32,316.6 in 2021. The life expectancy in Sint Maarten was 73.97 in 2021."
  },
  "country/SYC": {
    "summary": "Seychelles is a country in Africa. The population in Seychelles was 99,258 in 2021. The nominal GDP per capita in Seychelles was $12,963.06 in 2021. The Gini index in Seychelles was 32.1 in 2018. The life expectancy in Seychelles was 73.4 in 2021. The energy consumption per capita in Seychelles was 2,410.83kg in 2007. The carbon dioxide emissions per capita in Seychelles was 6.08t in 2020."
  },
  "country/SYR": {
    "summary": "Syria is a country in Asia. The population in Syria was 21,324,367 in 2021. The nominal GDP per capita in Syria was $537.21 in 2020. The Gini index in Syria was 37.5 in 2003. The life expectancy in Syria was 72.06 in 2021. The energy consumption per capita in Syria was 538.18kg in 2014. The carbon dioxide emissions per capita in Syria was 1.21t in 2020."
  },
  "country/TCA": {
    "summary": "Turks and Caicos Islands is a country in North America, Europe. The population in Turks and Caicos Islands was 45,114 in 2021. The nominal GDP per capita in Turks and Caicos Islands was $23,158.64 in 2021. The life expectancy in Turks and Caicos Islands was 74.59 in 2021."
  },
  "country/TCD": {
    "summary": "Chad is a country in Africa. The population in Chad was 17,179,740 in 2021. The nominal GDP per capita in Chad was $685.69 in 2021. The Gini index in Chad was 37.5 in 2018. The life expectancy in Chad was 52.52 in 2021. The carbon dioxide emissions per capita in Chad was 0.09t in 2020."
  },
  "country/TGO": {
    "summary": "Togo is a country in Africa. The population in Togo was 8,644,829 in 2021. The nominal GDP per capita in Togo was $964.05 in 2021. The Gini index in Togo was 42.5 in 2018. The life expectancy in Togo was 61.62 in 2021. The energy consumption per capita in Togo was 452.95kg in 2014. The carbon dioxide emissions per capita in Togo was 0.29t in 2020."
  },
  "country/THA": {
    "summary": "Thailand is a country in Asia. The population in Thailand was 71,601,103 in 2021. The nominal GDP per capita in Thailand was $7,060.9 in 2021. The Gini index in Thailand was 35.1 in 2021. The life expectancy in Thailand was 78.72 in 2021. The energy consumption per capita in Thailand was 1,926.16kg in 2014. The carbon dioxide emissions per capita in Thailand was 3.71t in 2020."
  },
  "country/TJK": {
    "summary": "Tajikistan is a country in Asia. The population in Tajikistan was 9,750,064 in 2021. The nominal GDP per capita in Tajikistan was $916.69 in 2021. The Gini index in Tajikistan was 34 in 2015. The life expectancy in Tajikistan was 71.59 in 2021. The energy consumption per capita in Tajikistan was 336.85kg in 2014. The carbon dioxide emissions per capita in Tajikistan was 0.98t in 2020."
  },
  "country/TKL": {
    "summary": "Tokelau is a country in Oceania. The population in Tokelau was 1,411 in 2011."
  },
  "country/TKM": {
    "summary": "Turkmenistan is a country in Asia. The population in Turkmenistan was 6,341,855 in 2021. The nominal GDP per capita in Turkmenistan was $7,297.18 in 2020. The Gini index in Turkmenistan was 40.8 in 1998. The life expectancy in Turkmenistan was 69.26 in 2021. The energy consumption per capita in Turkmenistan was 4,723.34kg in 2014. The carbon dioxide emissions per capita in Turkmenistan was 10.18t in 2020."
  },
  "country/TLS": {
    "summary": "East Timor is a country in Asia. The population in East Timor was 1,320,942 in 2021. The nominal GDP per capita in East Timor was $2,741.39 in 2021. The Gini index in East Timor was 28.7 in 2014. The life expectancy in East Timor was 67.74 in 2021. The energy consumption per capita in East Timor was 59.84kg in 2007. The carbon dioxide emissions per capita in East Timor was 0.34t in 2020."
  },
  "country/TON": {
    "summary": "Tonga is a country in Oceania. The population in Tonga was 106,017 in 2021. The nominal GDP per capita in Tonga was $4,425.97 in 2021. The Gini index in Tonga was 33.5 in 2015. The life expectancy in Tonga was 70.99 in 2021. The energy consumption per capita in Tonga was 543.9kg in 2007. The carbon dioxide emissions per capita in Tonga was 1.12t in 2020."
  },
  "country/TTO": {
    "summary": "Trinidad and Tobago is a country in South America. The population in Trinidad and Tobago was 1,525,663 in 2021. The nominal GDP per capita in Trinidad and Tobago was $16,032.5 in 2021. The Gini index in Trinidad and Tobago was 40.3 in 1992. The life expectancy in Trinidad and Tobago was 72.97 in 2021. The energy consumption per capita in Trinidad and Tobago was 13,489.04kg in 2014. The carbon dioxide emissions per capita in Trinidad and Tobago was 10.16t in 2020."
  },
  "country/TUN": {
    "summary": "Tunisia is a country in Africa. The population in Tunisia was 12,262,946 in 2021. The nominal GDP per capita in Tunisia was $3,807.18 in 2021. The Gini index in Tunisia was 32.8 in 2015. The life expectancy in Tunisia was 73.77 in 2021. The energy consumption per capita in Tunisia was 920.07kg in 2014. The carbon dioxide emissions per capita in Tunisia was 2.41t in 2020."
  },
  "country/TUR": {
    "summary": "Turkey is a country in Europe, Asia. The population in Turkey was 82,003,882 in 2019. The unemployment rate in Turkey was 14% in 2020. The nominal GDP per capita in Turkey was $9,661.23 in 2021. The Gini index in Turkey was 41.9 in 2019. The life expectancy in Turkey was 76.03 in 2021. The energy consumption per capita in Turkey was 1,628.21kg in 2015. The carbon dioxide emissions per capita in Turkey was 4.84t in 2020."
  },
  "country/TUV": {
    "summary": "Tuvalu is a country in Oceania. The population in Tuvalu was 11,204 in 2021. The nominal GDP per capita in Tuvalu was $5,372.76 in 2021. The Gini index in Tuvalu was 39.1 in 2010. The life expectancy in Tuvalu was 64.55 in 2021. The carbon dioxide emissions per capita in Tuvalu was 0.6t in 2020."
  },
  "country/TWN": {
    "summary": "Taiwan is a country in Asia. The population in Taiwan was 23,568,378 in 2020."
  },
  "country/TZA": {
    "summary": "Tanzania is a country in Africa. The population in Tanzania was 63,588,334 in 2021. The nominal GDP per capita in Tanzania was $1,146.03 in 2021. The Gini index in Tanzania was 40.5 in 2018. The life expectancy in Tanzania was 66.2 in 2021. The energy consumption per capita in Tanzania was 488.72kg in 2014. The carbon dioxide emissions per capita in Tanzania was 0.23t in 2020."
  },
  "country/UGA": {
    "summary": "Uganda is a country in Africa. The population in Uganda was 45,853,778 in 2021. The nominal GDP per capita in Uganda was $883.47 in 2021. The Gini index in Uganda was 42.7 in 2019. The life expectancy in Uganda was 62.7 in 2021. The carbon dioxide emissions per capita in Uganda was 0.13t in 2020."
  },
  "country/UKR": {
    "summary": "Ukraine is a country in Europe. The population in Ukraine was 41,983,564 in 2019. The nominal GDP per capita in Ukraine was $4,827.85 in 2021. The Gini index in Ukraine was 25.6 in 2020. The life expectancy in Ukraine was 69.65 in 2021. The energy consumption per capita in Ukraine was 2,334.4kg in 2014. The carbon dioxide emissions per capita in Ukraine was 3.75t in 2020."
  },
  "country/UMI": {
    "summary": "U.S. Minor Outlying Islands is a country in Oceania, North America. The population in U.S. Minor Outlying Islands was 300 in 2009."
  },
  "country/URY": {
    "summary": "Uruguay is a country in South America. The population in Uruguay was 3,426,260 in 2021. The nominal GDP per capita in Uruguay was $17,924.0 in 2021. The Gini index in Uruguay was 40.8 in 2021. The life expectancy in Uruguay was 75.44 in 2021. The energy consumption per capita in Uruguay was 1,389.6kg in 2014. The carbon dioxide emissions per capita in Uruguay was 1.9t in 2020."
  },
  "country/USA": {
    "summary": "United States of America is a country in North America. The population in United States of America was 333,287,557 in 2022. The median age in United States of America was 38.4 in 2021. The median income in United States of America was $34,429 in 2021. The unemployment rate in United States of America was 3.7% in 2023. The nominal GDP per capita in United States of America was $70,219.47 in 2021. The Gini index in United States of America was 39.8 in 2021. The life expectancy in United States of America was 76.33 in 2021. The percentage of people with obesity in United States of America was 33% in 2021. The percentage of people who binge drink in United States of America was 16.7% in 2021. The percentage of people who smoke in United States of America was 13.8% in 2021. The energy consumption per capita in United States of America was 6,804.0kg in 2015. The carbon dioxide emissions per capita in United States of America was 13.03t in 2020."
  },
  "country/UZB": {
    "summary": "Uzbekistan is a country in Asia. The population in Uzbekistan was 34,915,100 in 2021. The nominal GDP per capita in Uzbekistan was $1,993.42 in 2021. The Gini index in Uzbekistan was 35.3 in 2003. The life expectancy in Uzbekistan was 70.86 in 2021. The energy consumption per capita in Uzbekistan was 1,419.48kg in 2013. The carbon dioxide emissions per capita in Uzbekistan was 3.38t in 2020."
  },
  "country/VAT": {
    "summary": "Vatican City is a country in Europe. The population in Vatican City was 825 in 2019."
  },
  "country/VCT": {
    "summary": "Saint Vincent and the Grenadines is a country in North America. The population in Saint Vincent and the Grenadines was 104,332 in 2021. The nominal GDP per capita in Saint Vincent and the Grenadines was $8,360.1 in 2021. The life expectancy in Saint Vincent and the Grenadines was 69.63 in 2021. The energy consumption per capita in Saint Vincent and the Grenadines was 631.63kg in 2007. The carbon dioxide emissions per capita in Saint Vincent and the Grenadines was 2.1t in 2020."
  },
  "country/VEN": {
    "summary": "Venezuela is a country in South America. The population in Venezuela was 28,199,867 in 2021. The nominal GDP per capita in Venezuela was $15,975.73 in 2014. The Gini index in Venezuela was 44.8 in 2006. The life expectancy in Venezuela was 70.55 in 2021. The energy consumption per capita in Venezuela was 2,304.53kg in 2013. The carbon dioxide emissions per capita in Venezuela was 2.55t in 2020."
  },
  "country/VGB": {
    "summary": "British Virgin Islands is a country in North America. The population in British Virgin Islands was 31,122 in 2021. The life expectancy in British Virgin Islands was 74.49 in 2021."
  },
  "country/VIR": {
    "summary": "U.S. Virgin Islands is a country in North America. The population in U.S. Virgin Islands was 105,870 in 2021. The nominal GDP per capita in U.S. Virgin Islands was $39,552.17 in 2020. The life expectancy in U.S. Virgin Islands was 80.07 in 2021."
  },
  "country/VNM": {
    "summary": "Vietnam is a country in Asia. The population in Vietnam was 97,468,029 in 2021. The nominal GDP per capita in Vietnam was $3,756.49 in 2021. The Gini index in Vietnam was 36.8 in 2020. The life expectancy in Vietnam was 73.62 in 2021. The energy consumption per capita in Vietnam was 663.89kg in 2013. The carbon dioxide emissions per capita in Vietnam was 3.68t in 2020."
  },
  "country/VUT": {
    "summary": "Vanuatu is a country in Oceania. The population in Vanuatu was 319,137 in 2021. The nominal GDP per capita in Vanuatu was $3,044.57 in 2021. The Gini index in Vanuatu was 32.3 in 2019. The life expectancy in Vanuatu was 70.45 in 2021. The energy consumption per capita in Vanuatu was 153.28kg in 2007. The carbon dioxide emissions per capita in Vanuatu was 0.39t in 2020."
  },
  "country/WLF": {
    "summary": "Wallis and Futuna is a country in Oceania, Europe. The population in Wallis and Futuna was 15,289 in 2009."
  },
  "country/WSM": {
    "summary": "Samoa is a country in Oceania. The population in Samoa was 218,764 in 2021. The nominal GDP per capita in Samoa was $3,857.36 in 2021. The Gini index in Samoa was 38.7 in 2013. The life expectancy in Samoa was 72.77 in 2021. The energy consumption per capita in Samoa was 304.5kg in 2007. The carbon dioxide emissions per capita in Samoa was 0.96t in 2020."
  },
  "country/XKS": {
    "summary": "Kosovo is a country in Europe. The population in Kosovo was 1,873,160 in 2020."
  },
  "country/YEM": {
    "summary": "Yemen is a country in Asia. The population in Yemen was 32,981,641 in 2021. The nominal GDP per capita in Yemen was $603.71 in 2021. The Gini index in Yemen was 36.7 in 2014. The life expectancy in Yemen was 63.75 in 2021. The energy consumption per capita in Yemen was 306.31kg in 2013. The carbon dioxide emissions per capita in Yemen was 0.31t in 2020."
  },
  "country/YUG": {
    "summary": "Yugoslavia is a country in Europe. The population in Yugoslavia was 23,229,846 in 1991."
  },
  "country/ZAF": {
    "summary": "South Africa is a country in Africa. The population in South Africa was 59,392,255 in 2021. The nominal GDP per capita in South Africa was $7,055.06 in 2021. The Gini index in South Africa was 63 in 2014. The life expectancy in South Africa was 62.34 in 2021. The energy consumption per capita in South Africa was 2,686.38kg in 2014. The carbon dioxide emissions per capita in South Africa was 6.69t in 2020."
  },
  "country/ZMB": {
    "summary": "Zambia is a country in Africa. The population in Zambia was 19,473,125 in 2021. The nominal GDP per capita in Zambia was $1,137.34 in 2021. The Gini index in Zambia was 55.9 in 2015. The life expectancy in Zambia was 61.22 in 2021. The energy consumption per capita in Zambia was 631.92kg in 2013. The carbon dioxide emissions per capita in Zambia was 0.4t in 2020."
  },
  "country/ZWE": {
    "summary": "Zimbabwe is a country in Africa. The population in Zimbabwe was 15,993,524 in 2021. The nominal GDP per capita in Zimbabwe was $1,773.92 in 2021. The Gini index in Zimbabwe was 50.3 in 2019. The life expectancy in Zimbabwe was 59.25 in 2021. The energy consumption per capita in Zimbabwe was 832.57kg in 2013. The carbon dioxide emissions per capita in Zimbabwe was 0.53t in 2020."
  },
  "country/BYS": {
    "summary": "The population in Byelorussian SSR was 10,300,000 in 1991."
  },
  "country/CSK": {
    "summary": "The population in Czechoslovakia was 15,600,000 in 1993."
  },
  "country/DDR": {
    "summary": "The population in German Democratic Republic was 16,111,000 in 1990."
  },
  "country/SCG": {
    "summary": "The population in Serbia and Montenegro was 10,832,545 in 2006."
  },
  "country/SUN": {
    "summary": "The population in Union of Soviet Socialist Republics was 293,047,571 in 1991."
  },
  "wikidataId/Q23681": {
    "summary": "The population in Turkish Republic of Northern Cyprus was 326,000 in 2017."
  },
  "wikidataId/Q244165": {
    "summary": "The population in Artsakh was 150,932 in 2015."
  },
  "wikidataId/Q29999": {
    "summary": "The population in Kingdom of the Netherlands was 17,737,438 in 2019."
  },
  "wikidataId/Q31354462": {
    "summary": "The population in Republic of Abkhazia was 242,000 in 2016."
  },
  "wikidataId/Q40362": {
    "summary": "The population in Sahrawi Arab Democratic Republic was 502,585 in 2010."
  },
  "wikidataId/Q756617": {
    "summary": "The population in Kingdom of Denmark was 5,707,251 in 2016."
=======
    "summary": "Alabama is a state located in the southeastern United States. In 2022, Alabama had a population of 5,074,296. The median age in Alabama was 39.3 years in 2021, and the median income was $28,741 that same year. In 2023, the state's unemployment rate stood at 2.5%.  Alabama's life expectancy was 73.2 years in 2020. Additionally, in 2021, 39.9% of the population was classified as obese, 15.08% of adults reported binge drinking, and 18.26% were smokers."
  },
  "geoId/02": {
    "summary": "Alaska is a state located in the northwestern United States. Its population was 733,583 in 2022. In 2021, the median age in Alaska was 35 years, and the median income was $37,368.  The unemployment rate in 2023 was 4.4%. Life expectancy in Alaska was 76.6 years in 2020. Additionally, in 2021, 33.89% of Alaskans were classified as obese, while 18.43% reported binge drinking, and 17.97% were smokers."
  },
  "geoId/0203000": {
    "summary": "Anchorage municipality is a city located within the state of Alaska. In 2022, its population was 287,145. The median age in 2021 was 34.3 years, and the median income that same year was $40,966. The unemployment rate in Anchorage municipality stood at 3.5% in 2023. Additionally, in 2021, 32.9% of the population was classified as obese, 18% reported binge drinking, and 15.2% were smokers."
  },
  "geoId/04": {
    "summary": "Arizona, a southwestern U.S. state, had a population of 7,359,197 in 2022. The median age in 2021 was 38.1 years, with a median income of $33,786. In 2023, Arizona's unemployment rate was 4%. Life expectancy in the state was 76.3 years in 2020. Additionally, in 2021, 32.07% of Arizonans were classified as obese, 17.47% reported binge drinking, and 15.31% were smokers."
  },
  "geoId/0412000": {
    "summary": "Chandler, a city within Arizona's Maricopa County, had a population of 280,711 in 2022. The median age in 2021 was 36.9 years, and the median income that year was $45,273. In 2023, the city's unemployment rate stood at 3.2%. Additionally, in 2021, 27.9% of the population was classified as obese, 18.2% reported binge drinking, and 11.8% were smokers."
  },
  "geoId/0427400": {
    "summary": "Gilbert, a city located in Maricopa County, Arizona, had a population of 275,346 in 2022. In 2021, the median age was 35.3 years, with a median income of $48,177. Gilbert's unemployment rate in 2023 was 2.8%. Additionally, in 2021, 27.2% of the population was classified as obese, 19.1% reported binge drinking, and 11.3% were smokers."
  },
  "geoId/0427820": {
    "summary": "Glendale, a city located in Maricopa County, Arizona, had a population of 252,136 in 2022. In 2021, the median age was 33.7 years, with a median income of $31,387. The following year, the city's unemployment rate stood at 3.7%. Additionally, in 2021, 32.9% of Glendale's population was classified as obese, 16.8% reported binge drinking, and 17.2% were smokers."
  },
  "geoId/0446000": {
    "summary": "Mesa, a city in Arizona's Maricopa County, had a population of 512,498 in 2022. The median age in Mesa was 36.6 years in 2021, and the median income that year was $34,440. In 2023, the city's unemployment rate stood at 3.5%. Additionally, in 2021, 31.6% of Mesa's population was classified as obese, 17.8% reported binge drinking, and 15.8% were smokers."
  },
  "geoId/0455000": {
    "summary": "Phoenix, a city within Maricopa County, Arizona, had a population of 1,644,409 in 2022. The median age was 34.1 years in 2021, with a median income of $34,427 that same year. In 2023, Phoenix's unemployment rate was 3.6%. Additionally, in 2021, 32.6% of the population was classified as obese, 16.9% reported binge drinking, and 16% were smokers."
  },
  "geoId/0465000": {
    "summary": "Scottsdale, a city in Arizona's Maricopa County, had a population of 243,050 in 2022. In 2021, the median age in Scottsdale was 47.9 years, and the median income was $53,287. Scottsdale's unemployment rate in 2023 stood at 3%. Additionally, in 2021, 26.5% of the population was classified as obese, 19.3% reported binge drinking, and 10.2% were smokers."
  },
  "geoId/0477000": {
    "summary": "Tucson, a city located in Arizona's Pima County, had a population of 546,574 in 2022. The median age in Tucson was 34.2 years in 2021, with a median income of $27,334 that same year. In 2023, the city's unemployment rate was 4%. Additionally, in 2021, 34.9% of Tucson's population was classified as obese, 16.5% reported binge drinking, and 17.8% were smokers."
  },
  "geoId/05": {
    "summary": "Arkansas, a state in the southern United States, had a population of 3,045,637 in 2022. The median age in 2021 was 38.3 years, with a median income of $27,980. In 2023, Arkansas's unemployment rate stood at 3.1%. Life expectancy in the state was 73.8 years in 2020. Additionally, in 2021, 38.39% of the population was classified as obese, 14.41% reported binge drinking, and 20.77% were smokers."
  },
  "geoId/06": {
    "summary": "California, a state on the U.S. west coast, had a population of 39,029,342 in 2022. The median age in 2021 was 37 years, with a median income of $36,281 that year. In 2023, California's unemployment rate stood at 4.9%. Life expectancy in 2020 was 79 years. Additionally, in 2021, 28.76% of the population was classified as obese, 15.77% reported binge drinking, and 11.47% were smokers."
  },
  "geoId/0602000": {
    "summary": "Anaheim, a city located in Orange County, California, had a population of 344,461 in 2022. The median age in Anaheim was 35.3 years in 2021, with a median income of $32,837 that same year. In 2023, the city's unemployment rate was 3.8%. Additionally, in 2021, 28.6% of Anaheim's population was classified as obese, 15.4% reported binge drinking, and 11.9% were smokers."
  },
  "geoId/0603526": {
    "summary": "Bakersfield, a city located in Kern County, California, had a population of 410,647 in 2022. In 2021, the median age was 31.3 years, and the median income was $31,767. Bakersfield's unemployment rate stood at 6.1% in 2023. Additionally, in 2021, 35.2% of the population was classified as obese, 15.9% reported binge drinking, and 15.6% were smokers."
  },
  "geoId/0613392": {
    "summary": "Chula Vista, a city in San Diego County, California, had a population of 279,170 in 2022. The median age in 2021 was 36.3 years, with a median income of $37,511 that year. In 2023, Chula Vista's unemployment rate stood at 4.7%. Additionally, in 2021, 24.9% of the population was classified as obese, 17.4% reported binge drinking, and 10.5% were smokers."
  },
  "geoId/0627000": {
    "summary": "Fresno, a city located in Fresno County, California, had a population of 545,567 in 2022. The median age in Fresno was 31.7 years in 2021, with a median income of $27,435 that year. In 2023, the unemployment rate stood at 6.3%. Additionally, in 2021, 37.3% of Fresno's population was classified as obese, 13.7% reported binge drinking, and 15.5% were smokers."
  },
  "geoId/0636770": {
    "summary": "Irvine, a city in Orange County, California, had a population of 313,685 in 2022. The median age in 2021 was 33.8 years, with a median income of $55,547. In 2023, Irvine's unemployment rate was 4%. Additionally, in 2021, 21% of the population was classified as obese, 14.9% reported binge drinking, and 7.5% were smokers."
  },
  "geoId/0643000": {
    "summary": "Long Beach, a city in Los Angeles County, California, had a population of 451,307 in 2022. The median age in 2021 was 35.9 years, with a median income of $33,731. In 2023, Long Beach's unemployment rate stood at 4.7%. Additionally, in 2021, 29.3% of the population was classified as obese, 14.9% reported binge drinking, and 12% were smokers."
  },
  "geoId/0644000": {
    "summary": "Los Angeles, a city within Los Angeles County, California, had a population of 3,822,238 in 2022. In 2021, the median age was 36.2 years, and the median income was $31,822. The city's unemployment rate in 2023 stood at 5.3%. Additionally, in 2021, 29.5% of the population was classified as obese, 14.9% reported binge drinking, and 11.8% were smokers."
  },
  "geoId/0653000": {
    "summary": "Oakland, a city in Alameda County, California, had a population of 430,553 in 2022. The median age was 36.9 years in 2021, with a median income of $43,043 that year. In 2023, Oakland's unemployment rate stood at 5%. Additionally, in 2021, 30.5% of the population was classified as obese, 14.7% reported binge drinking, and 12% were smokers."
  },
  "geoId/0662000": {
    "summary": "Riverside, a city in Riverside County, California, had a population of 320,764 in 2022. The median age in 2021 was 31.9 years, with a median income of $30,590. In 2023, Riverside's unemployment rate stood at 4.8%. Additionally, in 2021, 36.2% of the population was classified as obese, 16.1% reported binge drinking, and 13.2% were smokers."
  },
  "geoId/0664000": {
    "summary": "Sacramento, a city within Sacramento County, California, had a population of 528,001 in 2022. The median age in Sacramento was 35.2 years in 2021, with a median income of $35,811. In 2023, the unemployment rate stood at 4.8%. Additionally, in 2021, 32.7% of the population was classified as obese, 14.5% reported binge drinking, and 13.7% were smokers."
  },
  "geoId/0666000": {
    "summary": "San Diego, a city located in San Diego County, California, had a population of 1,381,162 in 2022. The median age in 2021 was 35.4 years, with a median income of $41,491. In 2023, the city's unemployment rate stood at 4.1%. Additionally, in 2021, 23.2% of San Diego's population was classified as obese, 18.1% reported binge drinking, and 10.5% were smokers."
  },
  "geoId/0667000": {
    "summary": "San Francisco is a city in San Francisco County, California, United States. The population in San Francisco was 808,437 in 2022. The median age in San Francisco was 38.7 in 2021. The median income in San Francisco was $59,017 in 2021. The unemployment rate in San Francisco was 3.5% in 2023. The percentage of people with obesity in San Francisco was 19.1% in 2021. The percentage of people who binge drink in San Francisco was 16.4% in 2021. The percentage of people who smoke in San Francisco was 9.2% in 2021."
  },
  "geoId/0668000": {
    "summary": "San Jose, a city in Santa Clara County, California, had a population of 971,233 in 2022. The median age in 2021 was 37.5 years, with a median income of $46,298. In 2023, the city's unemployment rate stood at 4%. Additionally, in 2021, 20.6% of San Jose's population was classified as obese, 13.8% reported binge drinking, and 8.7% were smokers."
  },
  "geoId/0669000": {
    "summary": "Santa Ana, a city in Orange County, California, had a population of 308,189 in 2022. The median age in 2021 was 33 years, with a median income of $28,617.  In 2023, Santa Ana's unemployment rate was 3.8%. Additionally, in 2021, 31.6% of the population was classified as obese, 14.6% reported binge drinking, and 13.4% were smokers."
  },
  "geoId/0675000": {
    "summary": "Stockton, a city in San Joaquin County, California, had a population of 321,819 in 2022. The median age in 2021 was 33 years, with a median income of $29,198. In 2023, Stockton's unemployment rate stood at 7.2%. Additionally, in 2021, 34.4% of the population was classified as obese, 14% reported binge drinking, and 15% were smokers."
  },
  "geoId/08": {
    "summary": "Colorado, a western U.S. state, had a population of 5,839,926 in 2022. The median age in 2021 was 37.1 years, with a median income of $40,259. Colorado's unemployment rate in 2023 stood at 3.2%. Life expectancy in the state was 78.3 years in 2020. Additionally, in 2021, 25.81% of the population was classified as obese, 19.37% reported binge drinking, and 13.61% were smokers."
  },
  "geoId/0804000": {
    "summary": "Aurora, a city spanning Douglas, Arapahoe, and Adams counties in Colorado, had a population of 393,537 in 2022. The median age in 2021 was 35 years, and the median income was $37,150. The unemployment rate in Aurora stood at 3.3% in 2023. Additionally, in 2021, 28.2% of the population was classified as obese, 17.7% reported binge drinking, and 15.8% were smokers."
  },
  "geoId/0816000": {
    "summary": "Colorado Springs, a city located in El Paso County, Colorado, had a population of 486,248 in 2022. The median age in 2021 was 34.9 years, with a median income of $36,432. In 2023, Colorado Springs' unemployment rate was 3.2%. Additionally, in 2021, 28.4% of the population was classified as obese, 15.8% reported binge drinking, and 14.5% were smokers."
  },
  "geoId/0820000": {
    "summary": "Denver, a city within Denver County, Colorado, had a population of 713,252 in 2022. The median age in 2021 was 34.8 years, with a median income of $45,457. In 2023, the unemployment rate stood at 3.4%. Additionally, in 2021, 22.4% of Denver's population was classified as obese, 21% reported binge drinking, and 13% were smokers."
  },
  "geoId/09": {
    "summary": "Connecticut, a state in the northeastern United States, had a population of 3,626,205 in 2022. In 2021, the median age was 41 years, with a median income of $40,682. Connecticut's unemployment rate in 2023 was 3.5%. Life expectancy in 2020 was 78.4 years. Additionally, in 2021, 30.66% of the population was classified as obese, 15.86% reported binge drinking, and 14.17% were smokers."
  },
  "geoId/10": {
    "summary": "Delaware, a state in the eastern United States, had a population of 1,018,396 in 2022. The median age in 2021 was 41.1 years, with a median income of $36,872. In 2023, Delaware's unemployment rate stood at 3.8%. Life expectancy in 2020 was 76.7 years. Additionally, in 2021, 36.46% of the population was classified as obese, 15.28% reported binge drinking, and 15.32% were smokers."
  },
  "geoId/11": {
    "summary": "The District of Columbia, a federal district in the United States, had a population of 671,803 in 2022. The median age in 2021 was 34.3 years, with a median income of $58,142. The unemployment rate in 2023 stood at 4.8%. Life expectancy in the District was 78 years in 2019. Additionally, in 2021, 25.23% of the population was classified as obese, 20.7% reported binge drinking, and 12.03% were smokers."
  },
  "geoId/1150000": {
    "summary": "Washington D.C., the capital of the United States, had a population of 671,803 in 2022.  The median age in 2021 was 34.3 years, with a median income of $58,142. In 2023, the city's unemployment rate was 4.8%. Additionally, in 2021, 25.6% of the population was classified as obese, 20.7% reported binge drinking, and 12.4% were smokers."
  },
  "geoId/12": {
    "summary": "Florida, a state in the southeastern United States, had a population of 22,244,823 in 2022. The median age in Florida was 42.3 years in 2021, and the median income was $31,169 that same year. The state's unemployment rate in 2023  was 2.9%. Life expectancy in Florida was 77.5 years in 2020. Additionally, in 2020, 31.22% of the population was classified as obese, 15.78% reported binge drinking, and 17.86% were smokers."
  },
  "geoId/1235000": {
    "summary": "Jacksonville, a city located in Duval and Nassau counties, Florida, had a population of 971,319 in 2022. The median age in 2021 was 36.2 years, with a median income of $32,471. In 2023, Jacksonville's unemployment rate stood at 3.1%. Additionally, in 2020, 35.2% of the population was classified as obese, 16.3% reported binge drinking, and 20% were smokers."
  },
  "geoId/1245000": {
    "summary": "Miami, a city within Miami-Dade County, Florida, had a population of 449,514 in 2022. The median age in 2021 was 39.9 years, with a median income of $25,638. In 2023, the city's unemployment rate stood at a remarkably low 1.3%. Additionally, in 2020, 31.8% of Miami's population was classified as obese, 13.6% reported binge drinking, and 17.1% were smokers."
  },
  "geoId/1253000": {
    "summary": "Orlando, a city located in Orange County, Florida, had a population of 316,081 in 2022. In 2021, the median age was 34.4 years, with a median income of $31,578. Orlando's unemployment rate stood at 2.9% in 2023. Additionally, in 2020, 31.1% of the population was classified as obese, 14.1% reported binge drinking, and 17.7% were smokers."
  },
  "geoId/1263000": {
    "summary": "St. Petersburg, a city located in Pinellas County, Florida, had a population of 261,256 in 2022. The median age in 2021 was 42.9 years, with a median income of $35,308 that same year. In 2023, the  unemployment rate in St. Petersburg was 2.8%. Additionally, in 2020, 28.7% of the population was classified as obese, 16.9% reported binge drinking, and 19.5% were smokers."
  },
  "geoId/1271000": {
    "summary": "Tampa, a city located within Hillsborough County, Florida, had a population of 398,173 in 2022. The median age in 2021 was 35.9 years, with a median income of $33,225. Tampa's unemployment rate stood at 3.2% in 2023. Additionally, in 2020, 31.6% of the population was classified as obese, 15.8% reported binge drinking, and 18% were smokers."
  },
  "geoId/13": {
    "summary": "Georgia, a southeastern U.S. state, had a population of 10,912,876 in 2022. The median age in 2021 was 37.1 years, with a median income of $32,657. In 2023, Georgia's unemployment rate stood at 3%. Life expectancy in 2020 was 75.6 years. Additionally, in 2021, 35.07% of the population was classified as obese, 15.13% reported binge drinking, and 16.32% were smokers."
  },
  "geoId/1304000": {
    "summary": "Atlanta, a city spanning Fulton, DeKalb, and Cobb counties in Georgia, had a population of 499,127 in 2022. In 2021, the median age in Atlanta was 33.4 years, with a median income of $40,384. The city's unemployment rate in 2023 stood at 3.9%. Additionally, in 2021, 32.5% of the population was classified as obese, 15.6% reported binge drinking, and 15.7% were smokers."
  },
  "geoId/15": {
    "summary": "Hawaii, a U.S. state in the Pacific Ocean, had a population of 1,440,196 in 2022. The median age in 2021 was 39.6 years, with a median income of $38,869. Hawaii's unemployment rate in 2023 was 2.9%. Life expectancy in 2020 was 80.7 years. Additionally, in 2021, 24.82% of the population was classified as obese, 18.37% reported binge drinking, and 11.85% were smokers."
  },
  "geoId/1517000": {
    "summary": "Honolulu, a city in Honolulu County, Hawaii, United States, had a population of 395,327 in 1999. "
  },
  "geoId/1571550": {
    "summary": "Urban Honolulu, a city within Honolulu County, Hawaii, had a population of 343,421 in 2022. In 2021, the median age was 42.1 years, and the median income was $38,985. Additionally, in 2021, 22.9% of the population was classified as obese, 16.5% reported binge drinking, and 11.4% were smokers."
  },
  "geoId/16": {
    "summary": "Idaho, a state in the northwestern United States, had a population of 1,939,033 in 2022. The median age in 2021 was 36.8 years, with a median income of $30,621. Idaho's unemployment rate stood at 3.1% in 2023. Life expectancy in the state was 78.4 years in 2020. Additionally, in 2021, 32.93% of the population was classified as obese, 16.04% reported binge drinking, and 15.64% were smokers."
  },
  "geoId/17": {
    "summary": "Illinois, a state in the midwestern United States, had a population of 12,582,032 in 2022. The median age in 2021 was 38.5 years, and the median income was $36,729 that year. In 2023, the unemployment rate stood at 4.2%. Life expectancy in Illinois was 76.8 years in 2020. Additionally, in 2021, 33.66% of the population was classified as obese, 17.2% reported binge drinking, and 14.62% were smokers."
  },
  "geoId/1714000": {
    "summary": "Chicago, a city located primarily in Cook County, Illinois (with a small portion in DuPage County), had a population of 2,665,039 in 2022. The median age in 2021 was 35.1 years, with a median income of $36,261. In 2023, Chicago's unemployment rate stood at 4.9%. Additionally, in 2021, 34.1% of the population was classified as obese, 16.5% reported binge drinking, and 15.1% were smokers."
  },
  "geoId/18": {
    "summary": "Indiana, a state in the midwestern United States, had a population of 6,833,037 in 2022. The median age in 2021 was 37.9 years, with a median income of $32,716. In 2023, the state's unemployment rate stood at 3.4%. Life expectancy in Indiana was 75 years in 2020. Additionally, in 2021, 37.68% of the population was classified as obese, 16.78% reported binge drinking, and 19.04% were smokers."
  },
  "geoId/1825000": {
    "summary": "Fort Wayne, a city in Allen County, Indiana, had a population of 267,927 in 2022. The median age was 35.1 years in 2021, with a median income of $30,762. Fort Wayne's unemployment rate stood at 3.4% in 2023. Additionally, in 2021, 39.9% of the population was classified as obese, 16% reported binge drinking, and 19.2% were smokers."
  },
  "geoId/1836003": {
    "summary": "Indianapolis, a city in Marion County, Indiana, had a population of 880,621 in 2022. In 2021, the median age was 34.3 years, with a median income of $32,733. The city's unemployment rate in 2023 stood at 3.4%. Additionally, in 2021, 37.4% of the population was classified as obese, 16.7 % reported binge drinking, and 20.7% were smokers."
  },
  "geoId/19": {
    "summary": "Iowa, a Midwestern U.S. state, had a population of 3,200,517 in 2022. The median age in 2021 was 38.3 years, with a median income of $34,784. The unemployment rate in 2023 was 2.9%. Life expectancy in 2020 was 77.5 years. Additionally, in 2021, 37.07% of the population was classified as obese, 21.33% reported binge drinking, and 16.79% were smokers."
  },
  "geoId/20": {
    "summary": "Kansas, a state in the Midwestern United States, had a population of 2,937,150 in 2022. The median age in 2021 was 37 years, and the median income that year was $34,153. Kansas' unemployment rate in 2023 stood at a low 2.1%. Life expectancy in the state was 76.4 years in 2020. Additionally, in 2021, 37.12% of the population was classified as obese, 18.55% reported binge drinking, and 16.78% were smokers."
  },
  "geoId/2079000": {
    "summary": "Wichita, a city in Sedgwick County, Kansas, had a population of 396,192 in 2022. The median age in 2021 was 35.4 years, with a median income of $31,228. Wichita's unemployment rate in 2023 stood at 2.7%. Additionally, in 2021, 40.4% of the population was classified as obese, 16.6% reported binge drinking, and 20% were smokers."
  },
  "geoId/21": {
    "summary": "Kentucky, a state in the eastern United States, had a population of 4,512,310 in 2022. The median age in 2021 was 39 years, with a median income of $29,523. Kentucky's unemployment rate in 2023 stood at 3.9%. Life expectancy in the state was 73.5 years in 2020. Additionally, in 2021, 38.49% of the population was classified as obese, 15.43% reported binge drinking, and 20.8% were smokers."
  },
  "geoId/2146027": {
    "summary": "Lexington, a city within Fayette County, Kentucky, had a population of 320,347 in 2022.  In 2021, the median age was 35 years with a median income of $32,712. The unemployment rate in Lexington stood at 3.2% in 2023. Additionally, in 2021, 36% of the population was classified as obese, 15.9% reported binge drinking, and 17% were smokers."
  },
  "geoId/2148000": {
    "summary": "Louisville, a city in Jefferson County, Kentucky, had a population of 253,128 in 1999.  More recently, in 2021, 41.4% of the population was classified as obese, 14.7% reported binge drinking, and 23.3% were smokers."
  },
  "geoId/2148006": {
    "summary": "Louisville/Jefferson County metro government (balance), a statistical entity in Kentucky, had a population of 624,444 in 2022. In 2021, the median age was 37.6 years, with a median income of $32,864. Additionally, in 2021, 36.2% of the population was classified as obese, 16.7% reported binge drinking, and 18.5% were smokers."
  },
  "geoId/22": {
    "summary": "Louisiana, a state in the southern United States, had a population of 4,590,241 in 2022. The median age in 2021 was 37.4 years, and the median income that year was $28,462. Louisiana's unemployment rate in 2023 stood at 3.5%. Life expectancy in 2020 was 73.1 years. Additionally, in 2021, 38.82% of the population was classified as obese, 17.8% reported binge drinking, and 21.32% were smokers."
  },
  "geoId/2255000": {
    "summary": "New Orleans, a city within Orleans Parish, Louisiana, had a population of 369,749 in 2022.  The median age in 2021 was 37.7 years, with a median income of $27,682. The unemployment rate in New Orleans stood at 4.2% in 2023. Additionally, in 2021, 34.6% of the population was classified as obese, 21% reported binge drinking, and 19.4% were smokers."
  },
  "geoId/23": {
    "summary": "Maine, a state in the northeastern United States, had a population of 1,385,340 in 2022. The median age in 2021 was 44.7 years, with a median income of $32,861. Maine's unemployment rate in 2023 was 3.2%. Life expectancy in 2020 was 77.8 years. Additionally, in 2021, 32.26% of the population was classified as obese, 17.86% reported binge drinking, and 16.71% were smokers."
  },
  "geoId/24": {
    "summary": "Maryland, a state in the Mid-Atlantic region of the United States, had a population of 6,164,660 in 2022. The median age in 2021 was 38.9 years, with a median income of $43,983. Maryland's unemployment rate in 2023 stood at a low 1.8%. Life expectancy in the state was 76.8 years in 2020. Additionally, in 2021, 34.44% of the population was classified as obese, 14.62% reported binge drinking, and 12.87% were smokers."
  },
  "geoId/2404000": {
    "summary": "Baltimore, an independent city in Maryland, had a population of 569,931 in 2022. In 2021, the median age was 35.7 years, and the median income was $32,686. Baltimore's unemployment rate in 2023 stood at 2.5%. Additionally, in 2021, 37.1% of the population was classified as obese, 15.4% reported binge drinking, and 19.8% were smokers."
  },
  "geoId/25": {
    "summary": "Massachusetts, a state in the northeastern United States, had a population of 6,981,974 in 2022. The median age in 2021 was 39.6 years, and the median income that year was $42,076. The unemployment rate in 2023 stood at 2.8%. Life expectancy in the state was 79 years in 2020. Additionally, in 2021, 28.16% of the population was classified as obese, 17.8% reported binge drinking, and 13.18% were smokers."
  },
  "geoId/2507000": {
    "summary": "Boston, a city located in Suffolk County, Massachusetts, had a population of 650,706 in 2022. In 2021, the median age was 32.6 years, with a median income of $40,319. Boston's unemployment rate in 2023 stood at 2.7%. Additionally, in 2021, 25.6% of the population was classified as obese, 17.8% reported binge drinking, and 13.3% were smokers."
  },
  "geoId/26": {
    "summary": "Michigan, a state in the Great Lakes region of the United States, had a population of 10,034,113 in 2022. The median age in 2021 was 39.8 years, with a median income of $32,451. Michigan's unemployment rate in 2023 stood at 3.6%. Life expectancy in the state was 76 years in 2020. Additionally, in 2021, 35.93% of the population was classified as obese, 17.45% reported binge drinking, and 18.55% were smokers."
  },
  "geoId/2622000": {
    "summary": "Detroit, a city in Wayne County, Michigan, had a population of 620,376 in 2022. The median age in 2021 was 35 years, with a median income of $21,862. Detroit's unemployment rate in 2023 stood at 8.2%. Additionally, in 2021, 45.9% of the population was classified as obese, 12.9% reported binge drinking, and 29.1% were smokers."
  },
  "geoId/27": {
    "summary": "Minnesota, a state in the midwestern United States, had a population of 5,717,184 in 2022. The median age in 2021 was 38.2 years, with a median income of $39,756. Minnesota's unemployment rate in 2023 stood at an impressively low 1.9%. Life expectancy in the state was 79.1 years in 2020. Additionally, in 2021, 32.98% of the population was classified as obese, 19.72% reported binge drinking, and 15.24% were smokers."
  },
  "geoId/2743000": {
    "summary": "Minneapolis, a city located within Hennepin County, Minnesota, had a population of 425,096 in 2022. The median age in 2021 was 32.7 years, and the median income was $38,360. The city's unemployment rate in 2023 stood at a low 2%. Additionally, in 2021, 30.4% of Minneapolis' population was classified as obese, 19.3% reported binge drinking, and 14.8% were smokers."
  },
  "geoId/2758000": {
    "summary": "Saint Paul, a city within Ramsey County, Minnesota, had a population of 303,176 in 2022. The median age in 2021 was 32.7 years, with a median income of $34,197. The city's unemployment rate in 2023 was 2%. Additionally, in 2021, 33.7% of the population was classified as obese, 17.3% reported binge drinking, and 16.9% were smokers."
  },
  "geoId/28": {
    "summary": "Mississippi, a southern U.S. state, had a population of 2,940,057 in 2022. The median age in 2021 was 37.8 years, and the median income that year was $26,510. The unemployment rate in Mississippi stood at 2.6% in 2023. Life expectancy in 2020 was 71.9 years. Additionally, in 2021, 40.9% of the population was classified as obese, 13.67% reported binge drinking, and 20.12% were smokers."
  },
  "geoId/29": {
    "summary": "Missouri, a state in the Midwestern United States, had a population of 6,177,957 in 2022. The median age in 2021 was 38.8 years, with a median income of $32,362. Missouri's unemployment rate in 2023 stood at 2.9%. Life expectancy in the state was 75.1 years in 2020. Additionally, in 2021, 37.72% of the population was classified as obese, 18.27% reported binge drinking, and 19.31% were smokers."
  },
  "geoId/2938000": {
    "summary": "Kansas City, a city spanning Platte, Jackson, Clay, and Cass counties in Missouri, had a population of 509,297 in 2022. The median age in 2021 was 35.4 years, with a median income of $34,843. The city's unemployment rate in 2023 stood at 3.2%. Additionally, in 2021, 40.9% of the population was classified as obese, 18.2% reported binge drinking, and 18.7% were smokers."
  },
  "geoId/2965000": {
    "summary": "St. Louis, an independent city in Missouri, had a population of 286,578 in 2022. In 2021, the median age was 36.3 years, with a median income of $31,804. St. Louis' unemployment rate in 2023 stood at 3.5%. Additionally, in 2021, 37.5% of the population was classified as obese, 18.1% reported binge drinking, and 21.7% were smokers."
  },
  "geoId/30": {
    "summary": "Montana, a state in the western United States, had a population of 1,122,867 in 2022. The median age in 2021 was 40 years, with a median income of $31,459. The state's unemployment rate in 2023 was 3%. Life expectancy in Montana was 76.8 years in 2020. Additionally, in 2021, 32.17% of the population was classified as obese, 22.59% reported binge drinking, and 16.6% were smokers."
  },
  "geoId/31": {
    "summary": "Nebraska, a state in the Midwestern United States, had a population of 1,967,923 in 2022. The median age in 2021 was 36.7 years, with a median income of $35,128. Nebraska's unemployment rate in 2023 stood at an impressively low 2%. Life expectancy in the state was 77.7 years in 2020. Additionally, in 2021, 37.22% of the population was classified as obese, 20.91% reported binge drinking, and 15.22% were smokers."
  },
  "geoId/3128000": {
    "summary": "Lincoln, a city within Lancaster County, Nebraska, had a population of 292,627 in 2022. The median age in 2021 was 33 years, with a median income of $33,132. Lincoln's unemployment rate in 2023 stood at a low 2%. Additionally, in 2021, 34.4% of the population was classified as obese, 21.7% reported binge drinking, and 14.7% were smokers."
  },
  "geoId/3137000": {
    "summary": "Omaha, a city located in Douglas County, Nebraska, had a population of 485,153 in 2022. The median age in 2021 was 35 years, with a median income of $36,186.  The city's unemployment rate in 2023 stood at 2.4%. Additionally, in 2021, 36.3% of the population was classified as obese, 20.4% reported binge drinking, and 15.4% were smokers."
  },
  "geoId/32": {
    "summary": "Nevada, a state in the western United States, had a population of 3,177,772 in 2022. The median age in 2021 was 38.3 years, with a median income of $33,832. In 2023, the unemployment rate in Nevada was 4.8%. Life expectancy in the state was 76.3 years in 2020. Additionally, in 2021, 31.17% of the population was classified as obese, 14.38% reported binge drinking, and 16.88% were smokers."
  },
  "geoId/3231900": {
    "summary": "Henderson, a city located within Clark County, Nevada, had a population of 331,415 in 2022. The median age in 2021 was 42.3 years, with a median income of $40,013. Henderson's unemployment rate in 2023 stood at 4.7%. Additionally, in 2021, 28.6% of the population was classified as obese, 14.7% reported binge drinking, and 14.7% were smokers."
  },
  "geoId/3240000": {
    "summary": "Las Vegas, a city in Clark County, Nevada, had a population of 656,274 in 2022. The median age in 2021 was 37.9 years, with a median income of $32,603. The unemployment rate in Las Vegas stood at 5.3% in 2023. Additionally, in 2021, 32.3% of the population was classified as obese, 13.4% reported binge drinking, and 18% were smokers."
  },
  "geoId/3251800": {
    "summary": "North Las Vegas, a city in Clark County, Nevada, had a population of 280,543 in 2022.  In 2021, the median age was 33.3 years, with a median income of $31,987. The city's unemployment rate in 2023 stood at 6%. Additionally, in 2021, 33.8% of the population was classified as obese, 12.8% reported binge drinking, and 18.7% were smokers."
  },
  "geoId/3260600": {
    "summary": "Reno, a city located in Washoe County, Nevada, had a population of 273,448 in 2022. The median age in 2021 was 36.4 years, with a median income of $35,646. Reno's unemployment rate in 2023 stood at 3.8%. Additionally, in 2021, 28.7% of the population was classified as obese, 17.6% reported binge drinking, and 16.8% were smokers."
  },
  "geoId/33": {
    "summary": "New Hampshire, a state in the northeastern United States, had a population of 1,395,231 in 2022. The median age in 2021 was 43 years, with a median income of $39,627. The state's unemployment rate in 2023 was 2.5%. Life expectancy in New Hampshire was 79 years in 2020. Additionally, in 2021, 31.74% of the population was classified as obese, 17.06% reported binge drinking, and 14.36% were smokers."
  },
  "geoId/34": {
    "summary": "New Jersey, a state in the northeastern United States, had a population of 9,261,699 in 2022.  The median age in 2021 was 40 years, and the median income that year was $41,837. New Jersey's unemployment rate in 2023 stood at 4.3%. Life expectancy in 2020 was 77.5 years. Additionally, in 2021, 29.36% of the population was classified as obese, 16.6% reported binge drinking, and 13.3% were smokers."
  },
  "geoId/3436000": {
    "summary": "Jersey City, a city within Hudson County, New Jersey, had a population of 286,670 in 2022. The median age in 2021 was 34.5 years, with a median income of $43,778. Jersey City's unemployment rate in 2023 stood at 4.9%. Additionally, in 2021, 25.3% of the population was classified as obese, 14.1% reported binge drinking, and 13% were smokers."
  },
  "geoId/3451000": {
    "summary": "Newark, a city in Essex County, New Jersey, had a population of 305,344 in 2022. The median age in 2021 was 34.7 years, with a median income of $25,422. The city's unemployment rate in 2023 stood at 6.9%. Additionally, in 2021, 38.5% of the population was classified as obese, 13.9% reported binge drinking, and 19.5% were smokers."
  },
  "geoId/35": {
    "summary": "New Mexico, a southwestern U.S. state, had a population of 2,113,344 in 2022. The median age in 2021 was 38.3 years, with a median income of $28,284. The state's unemployment rate in 2023 was 3.7%. Life expectancy in New Mexico was 74.5 years in 2020. Additionally, in 2021, 34.34% of the population was classified as obese, 14.76% reported binge drinking, and 15.7% were smokers."
  },
  "geoId/3502000": {
    "summary": "Albuquerque, a city within Bernalillo County, New Mexico, had a population of 561,008 in 2022. In 2021, the median age was 37.5 years, with a median income of $32,184.  Albuquerque's unemployment rate in 2023 stood at 3.5%. Additionally, in 2021, 31.4% of the population was classified as obese, 15.5% reported binge drinking, and 14.3% were smokers."
  },
  "geoId/36": {
    "summary": "New York, a state in the northeastern United States, had a population of 19,677,151 in 2022. The median age in 2021 was 39.2 years, with a median income of $37,469. The state's unemployment rate in 2023 stood at 4%. Life expectancy in New York was 77.7 years in 2020. Additionally, in 2021, 29.92% of the population was classified as obese, 16.76% reported binge drinking, and 15.08% were smokers."
  },
  "geoId/3610000": {
    "summary": "Brookhaven, a town in Suffolk County, New York, had a population of approximately 482,436 in 2018. The unemployment rate in Brookhaven was 3.4% in 2023. "
  },
  "geoId/3611000": {
    "summary": "Buffalo, a city in Erie County, New York, had a population of 276,486 in 2022. The median age in 2021 was 33.9 years, with a median income of $26,277. Buffalo's unemployment rate in 2023 stood at 5.4%. Additionally, in 2021, 41.7% of the population was classified as obese, 17.1% reported binge drinking, and 23.9% were smokers."
  },
  "geoId/3634000": {
    "summary": "Hempstead, a town in Nassau County, New York, had an estimated population of 768,103 in 2018. The unemployment rate in Hempstead was 3.4% in 2023. "
  },
  "geoId/3638000": {
    "summary": "Islip, a town in Suffolk County, New York, had a population of approximately 330,914 in 2018. The unemployment rate in Islip was 3.4% in 2023. "
  },
  "geoId/3651000": {
    "summary": "New York City, located within the state of New York, had a population of 8,335,897 in 2022. The median age in 2021 was 37.3 years, with a median income of $36,302. The unemployment rate in 2023 was 4.7%. Additionally, in 2021, 27.4% of the population was classified as obese, 16.1% reported binge drinking, and 14.1% were smokers."
  },
  "geoId/3656000": {
    "summary": "Oyster Bay, a town in Nassau County, New York, had an estimated population of 298,388 in 2018. The unemployment rate in Oyster Bay was 3% in 2023."
  },
  "geoId/37": {
    "summary": "North Carolina, a state in the southeastern United States, had a population of 10,698,973 in 2022. The median age in 2021 was 39 years, with a median income of $31,840. North Carolina's unemployment rate in 2023 stood at 3.4%. Life expectancy in the state was 76.1 years in 2020. Additionally, in 2021, 35.54% of the population was classified as obese, 17.29% reported binge drinking, and 15.8% were smokers."
  },
  "geoId/3712000": {
    "summary": "Charlotte, a city within Mecklenburg County, North Carolina, had a population of 897,720 in 2022. The median age in 2021 was 34.5 years, with a median income of $37,925. The city's unemployment rate in 2023 stood at 3.3%. Additionally, in 2021, 34.7% of the population was classified as obese, 17.5% reported binge drinking, and 13.9% were smokers."
  },
  "geoId/3719000": {
    "summary": "Durham, a city spanning Wake, Orange, and Durham counties in North Carolina, had a population of 291,928 in 2022. The median age in 2021 was 34.6 years, with a median income of $37,774. The unemployment rate in Durham stood at 3% in 2023. Additionally, in 2021, 31.7% of the population was classified as obese, 16.7% reported binge drinking, and 14.7% were smokers."
  },
  "geoId/3728000": {
    "summary": "Greensboro, a city within Guilford County, North Carolina, had a population of 301,115 in 2022. The median age in 2021 was 34.5 years, with a median income of $30,363. The city's unemployment rate in 2023 stood at 3.9%. Additionally, in 2021, 36.5% of the population was classified as obese, 15.5% reported binge drinking, and 15.6% were smokers."
  },
  "geoId/3755000": {
    "summary": "Raleigh, a city primarily in Wake County, North Carolina (with a small portion in Durham County), had a population of 476,587 in 2022. The median age in 2021 was 34.2 years, with a median income of $39,484. Raleigh's unemployment rate in 2023 stood at 3.2%. Additionally, in 2021, 34.2% of the population was classified as obese, 18.7% reported binge drinking, and 12.1% were smokers."
  },
  "geoId/3775000": {
    "summary": "Winston-Salem, a city within Forsyth County, North Carolina, had a population of 251,350 in 2022. The median age in 2021 was 35.9 years, with a median income of $29,102. The city's unemployment rate in 2023 stood at 3.6%. Additionally, in 2021, 36.7% of the population was classified as obese, 15.2% reported binge drinking, and 17.7% were smokers."
  },
  "geoId/38": {
    "summary": "North Dakota, a state in the northern United States, had a population of 779,261 in 2022. The median age in 2021 was 35.2 years, with a median income of $37,861. The unemployment rate in North Dakota was an impressively low 1.4% in 2023. Life expectancy in the state was 76.9 years in 2020. Additionally, in 2021, 37.05% of the population was classified as obese, 21.66% reported binge drinking, and 15.77% were smokers."
  },
  "geoId/39": {
    "summary": "Ohio, a state in the Midwestern United States, had a population of 11,756,058 in 2022. The median age in 2021 was 39.4 years, with a median income of $32,980. Ohio's unemployment rate in 2023 stood at 3%. Life expectancy in the state was 75.3 years in 2020. Additionally, in 2021, 39.1% of the population was classified as obese, 18% reported binge drinking, and 19.72% were smokers."
  },
  "geoId/3915000": {
    "summary": "Cincinnati, a city within Hamilton County, Ohio, had a population of 309,513 in 2022. The median age in 2021 was 32.7 years, with a median income of $28,803. Cincinnati's unemployment rate in 2023 stood at 3.3%. Additionally, in 2021, 39.8% of the population was classified as obese, 18.2% reported binge drinking, and 21.3% were smokers."
  },
  "geoId/3916000": {
    "summary": "Cleveland, a city in Cuyahoga County, Ohio, had a population of 361,607 in 2022. The median age in 2021 was 36.2 years, with a median income of $22,837. Cleveland's unemployment rate in 2023 stood at 3.6%. Additionally, in 2021, 42.1% of the population was classified as obese, 14.8% reported binge drinking, and 27.1% were smokers."
  },
  "geoId/3918000": {
    "summary": "Columbus, a city spanning Franklin, Fairfield, and Delaware counties in Ohio, had a population of 907,971 in 2022. The median age in 2021 was 32.5 years, with a median income of $34,153. The city's unemployment rate in 2023 stood at 2.9%. Additionally, in 2021, 38% of the population was classified as obese, 17.7% reported binge drinking, and 19.6% were smokers."
  },
  "geoId/3977000": {
    "summary": "Toledo, a city in Lucas County, Ohio, had a population of 266,301 in 2022. The median age in 2021 was 35.5 years, with a median income of $25,711. The city's unemployment rate in 2023 stood at 4.4%. Additionally, in 2021, 45.1% of the population was classified as obese, 14.8% reported binge drinking, and 24.5% were smokers."
  },
  "geoId/40": {
    "summary": "Oklahoma, a state in the United States, had a population of 4,019,800 in 2022. The median age in 2021 was 36.8 years, with a median income of $30,736. The unemployment rate in Oklahoma stood at 3.2% in 2023. Life expectancy in the state was 74.1 years in 2020. Additionally, in 2021, 39.22% of the population was classified as obese, 14.15% reported binge drinking, and 19.04% were smokers."
  },
  "geoId/4055000": {
    "summary": "Oklahoma City, spanning Pottawatomie, Oklahoma, Cleveland, and Canadian counties in Oklahoma, had a population of 694,800 in 2022. The median age in 2021 was 34.9 years, with a median income of $34,017. The city's unemployment rate in 2023 stood at 3.1%. Additionally, in 2021, 38% of the population was classified as obese, 13.1% reported binge drinking, and 18.2% were smokers."
  },
  "geoId/4075000": {
    "summary": "Tulsa, a city spanning Tulsa, Osage, Rogers, and Wagoner counties in Oklahoma, had a population of 411,867 in 2022.  In 2021, the median age was 35.6 years, with a median income of $30,946. Tulsa's unemployment rate in 2023 stood at 3.5%. Additionally, in 2021, 38.1% of the population was classified as obese, 13.3% reported binge drinking, and 18.7% were smokers."
  },
  "geoId/41": {
    "summary": "Oregon, a state in the Pacific Northwest region of the United States, had a population of 4,240,137 in 2022. The median age in 2021 was 39.6 years, and the median income that year was $34,478. Oregon's unemployment rate in 2023 stood at 3.4%. Life expectancy in 2020 was 78.8 years. Additionally, in 2021, 31.52% of the population was classified as obese, 17.86% reported binge drinking, and 14.21% were smokers."
  },
  "geoId/4159000": {
    "summary": "Portland, a city spanning Multnomah, Clackamas, and Washington counties in Oregon, had a population of 635,067 in 2022. The median age in 2021 was 37.9 years, with a median income of $40,576. The city's unemployment rate in 2023 stood at 3.4%. Additionally, in 2021, 25.6% of the population was classified as obese, 20.8% reported binge drinking, and 13% were smokers."
  },
  "geoId/42": {
    "summary": "Pennsylvania, a state in the northeastern United States, had a population of 12,972,008 in 2022. The median age in 2021 was 40.8 years, with a median income of $34,229. Pennsylvania's unemployment rate in 2023 stood at 2.9%. Life expectancy in the state was 76.8 years in 2020. Additionally, in 2021, 34.4% of the population was classified as obese, 18.03% reported binge drinking, and 18.1% were smokers."
  },
  "geoId/4260000": {
    "summary": "Philadelphia, a city and county in Pennsylvania, had a population of 1,567,258 in 2022. The median age in 2021 was 34.8 years, with a median income of $30,080. The city's unemployment rate in 2023 stood at 3.9%. Additionally, in 2021, 32.1% of the population was classified as obese, 17.1% reported binge drinking, and 20.4% were smokers."
  },
  "geoId/4261000": {
    "summary": "Pittsburgh, a city within Allegheny County, Pennsylvania, had a population of 302,898 in 2022. In 2021, the median age was 33.7 years, with a median income of $31,010. Pittsburgh's unemployment rate in 2023 stood at 2.5%. Additionally, in 2021, 35% of the population was classified as obese, 19.3% reported binge drinking, and 18.8% were smokers."
  },
  "geoId/44": {
    "summary": "Rhode Island, a state in the northeastern United States, had a population of 1,093,734 in 2022. The median age in 2021 was 40 years, with a median income of $35,705. The state's unemployment rate in 2023 stood at 3.2%. Life expectancy in Rhode Island was 78.2 years in 2020. Additionally, in 2021, 31.13% of the population was classified as obese, 17.81% reported binge drinking, and 14.76% were smokers."
  },
  "geoId/45": {
    "summary": "South Carolina, a state in the southeastern United States, had a population of 5,282,634 in 2022. The median age in 2021 was 39.8 years, with a median income of $30,649. The unemployment rate in South Carolina stood at 2.9% in 2023. Life expectancy in the state was 74.8 years in 2020. Additionally, in 2021, 36.65% of the population was classified as obese, 17.57% reported binge drinking, and 17.55% were smokers."
  },
  "geoId/46": {
    "summary": "South Dakota, a state in the Midwestern United States, had a population of 909,824 in 2022. The median age in 2021 was 37.1 years, with a median income of $33,961. The state's unemployment rate in 2023 was an impressively low 1.7%. Life expectancy in South Dakota was 76.7 years in 2020. Additionally, in 2021, 36.35% of the population was classified as obese, 20.34% reported binge drinking, and 17.21% were smokers."
  },
  "geoId/47": {
    "summary": "Tennessee, a state in the southeastern United States, had a population of 7,051,339 in 2022. The median age in 2021 was 38.8 years, with a median income of $30,955. The state's unemployment rate in 2023 stood at 3.4%. Life expectancy in Tennessee was 73.8 years in 2020. Additionally, in 2021, 35.92% of the population was classified as obese, 15.42% reported binge drinking, and 20.06% were smokers."
  },
  "geoId/4748000": {
    "summary": "Memphis, a city within Shelby County, Tennessee, had a population of 621,056 in 2022. The median age in 2021 was 34.2 years, with a median income of $27,564. The city's unemployment rate in 2023 stood at 4.9%. Additionally, in 2021, 41.2% of the population was classified as obese, 13.7% reported binge drinking, and 23% were smokers."
  },
  "geoId/4752000": {
    "summary": "Nashville, a city in Davidson County, Tennessee, United States, had a population of 692,587 in 2018."
  },
  "geoId/4752006": {
    "summary": "Nashville-Davidson metropolitan government (balance), a statistical entity in Davidson County, Tennessee, had a population of 683,622 in 2022. The median age in 2021 was 34.5 years, with a median income of $36,307. Additionally, in 2021, 33.1% of the population was classified as obese, 16.6% reported binge drinking, and 18.3% were smokers."
  },
  "geoId/48": {
    "summary": "Texas, a state in the southern United States, had a population of 30,029,572 in 2022. The median age in 2021 was 35 years, with a median income of $33,644. The state's unemployment rate in 2023 stood at 3.5%. Life expectancy in Texas was 76.5 years in 2020. Additionally, in 2021, 36.29% of the population was classified as obese, 17.5% reported binge drinking, and 15.33% were smokers."
  },
  "geoId/4804000": {
    "summary": "Arlington, a city within Tarrant County, Texas, had a population of 394,602 in 2022. The median age in 2021 was 33.1 years, with a median income of $33,562. The city's unemployment rate in 2023 stood at 3.3%. Additionally, in 2021, 35.2% of the population was classified as obese, 16.2% reported binge drinking, and 15.8% were smokers."
  },
  "geoId/4805000": {
    "summary": "Austin, a city spanning Williamson, Travis, Hays, and Bastrop counties in Texas, had a population of 974,447 in 2022. The median age in 2021 was 33.9 years, with a median income of $43,993. The city's unemployment rate in 2023 stood at 2.9%. Additionally, in 2021, 28.8% of the population was classified as obese, 19.4% reported binge drinking, and 11.2% were smokers."
  },
  "geoId/4817000": {
    "summary": "Corpus Christi, a city spanning San Patricio, Nueces, Kleberg, and Aransas counties in Texas, had a population of 316,239 in 2022. The median age in 2021 was 35.6 years, with a median income of $30,463. The city's unemployment rate in 2023 stood at 3.7%. Additionally, in 2021, 40.4% of the population was classified as obese, 19.2% reported binge drinking, and 16% were smokers."
  },
  "geoId/4819000": {
    "summary": "Dallas, a city spanning Rockwall, Kaufman, Denton, Dallas, and Collin counties in Texas, had a population of 1,299,544 in 2022. The median age in 2021 was 33.1 years, with a median income of $34,120. The city's unemployment rate in 2023 stood at 3.4%. Additionally, in 2021, 36.6% of the population was classified as obese, 17.2% reported binge drinking, and 17.4% were smokers."
  },
  "geoId/4824000": {
    "summary": "El Paso, a city in El Paso County, Texas, had a population of 677,456 in 2022. The median age in 2021 was 33.5 years, with a median income of $25,732. The city's unemployment rate in 2023 stood at 3.8%. Additionally, in 2021, 37.6% of the population was classified as obese, 15.7% reported binge drinking, and 15.2% were smokers."
  },
  "geoId/4827000": {
    "summary": "Fort Worth, a city spanning Wise, Tarrant, Parker, Johnson, and Denton counties in Texas, had a population of 956,709 in 2022. The median age in 2021 was 33 years, with a median income of $34,728. The city's unemployment rate in 2023 stood at 3.5%. Additionally, in 2021, 36.7% of the population was classified as obese, 16.2% reported binge drinking, and 16.7% were smokers."
  },
  "geoId/4835000": {
    "summary": "Houston, a city spanning Waller, Montgomery, Harris, and Fort Bend counties in Texas, had a population of 2,302,878 in 2022. The median age in 2021 was 33.7 years, with a median income of $31,672. The city's unemployment rate in 2023 stood at 4.2%. Additionally, in 2021, 38% of the population was classified as obese, 17.1% reported binge drinking, and 17.2% were smokers."
  },
  "geoId/4841464": {
    "summary": "Laredo, a city in Webb County, Texas, had a population of 256,187 in 2022. The median age in 2021 was 29.1 years, with a median income of $25,165. The city's unemployment rate in 2023 stood at 3.5%. Additionally, in 2021, 45% of the population was classified as obese, 15.2% reported binge drinking, and 17.3% were smokers."
  },
  "geoId/4845000": {
    "summary": "Lubbock, a city in Lubbock County, Texas, had a population of 263,930 in 2022. The median age in 2021 was 29.8 years, with a median income of $27,857. The city's unemployment rate in 2023 stood at 2.9%. Additionally, in 2021, 40.3% of the population was classified as obese, 18.2% reported binge drinking, and 17.6% were smokers."
  },
  "geoId/4858016": {
    "summary": "Plano, a city spanning Denton and Collin counties in Texas, had a population of 289,547 in 2022. The median age in 2021 was 38.8 years, with a median income of $50,289. The city's unemployment rate in 2023 stood at 3.1%. Additionally, in 2021, 26.4% of the population was classified as obese, 17.1% reported binge drinking, and 10.4% were smokers."
  },
  "geoId/4865000": {
    "summary": "San Antonio, a city spanning Medina, Comal, and Bexar counties in Texas, had a population of 1,472,909 in 2022. The median age in 2021 was 33.9 years, with a median income of $29,688. The city's unemployment rate in 2023 stood at 3.2%. Additionally, in 2021, 39.9% of the population was classified as obese, 16.9% reported binge drinking, and 14.6% were smokers."
  },
  "geoId/49": {
    "summary": "Utah, a state in the western United States, had a population of 3,380,800 in 2022. The median age in 2021 was 31.3 years, with a median income of $34,103. The state's unemployment rate in 2023 stood at 2.6%. Life expectancy in Utah was 78.6 years in 2020. Additionally, in 2021, 31.99% of the population was classified as obese, 12.58% reported binge drinking, and 9.02% were smokers."
  },
  "geoId/50": {
    "summary": "Vermont, a state in the northeastern United States, had a population of 647,064 in 2022. The median age in 2021 was 42.7 years, with a median income of $34,798. Vermont's unemployment rate in 2023 was 2%. Life expectancy in the state was 78.8 years in 2020. Additionally, in 2021, 29.2% of the population was classified as obese, 19.07% reported binge drinking, and 15.3% were smokers."
  },
  "geoId/51": {
    "summary": "Virginia, a state in the southeastern United States, had a population of 8,683,619 in 2022. The median age in 2021 was 38.5 years, with a median income of $39,236. Virginia's unemployment rate in 2023 was 2.9%. Life expectancy in 2020 was 77.6 years. Additionally, in 2021, 34.67% of the population was classified as obese, 16.74% reported binge drinking, and 14.37% were smokers."
  },
  "geoId/5116000": {
    "summary": "Chesapeake, an independent city in Virginia, had a population of 252,488 in 2022. The median age in 2021 was 37.1 years, with a median income of $41,392. Chesapeake's unemployment rate in 2023 stood at 3%. Additionally, in 2021, 36.1% of the population was classified as obese, 16.1% reported binge drinking, and 14.8% were smokers."
  },
  "geoId/5157000": {
    "summary": "Norfolk, an independent city in Virginia, had a population of 232,995 in 2022. The median age in 2021 was 30.9 years, with a median income of $29,582. The city's unemployment rate in 2023 stood at 3.4%. Additionally, in 2021, 42.9% of the population was classified as obese, 17.5% reported binge drinking, and 18.9% were smokers."
  },
  "geoId/5182000": {
    "summary": "Virginia Beach, an independent city in Virginia, had a population of 455,618 in 2022. The median age in 2021 was 36.7 years, with a median income of $41,436. The city's unemployment rate in 2023 stood at 2.9%. Additionally, in 2021, 31.6% of the population was classified as obese, 17% reported binge drinking, and 14.2% were smokers."
  },
  "geoId/53": {
    "summary": "Washington, a state in the Pacific Northwest region of the United States, had a population of 7,785,786 in 2022.  The median age in 2021 was 37.9 years, with a median income of $40,404. Washington's unemployment rate in 2023 stood at 4.2%. Life expectancy in 2020 was 79.2 years. Additionally, in 2021, 29.78% of the population was classified as obese, 17.07% reported binge drinking, and 12.57% were smokers."
  },
  "geoId/5363000": {
    "summary": "Seattle, a city within King County, Washington, had a population of 749,256 in 2022. The median age in 2021 was 35.3 years, with a median income of $56,758. Seattle's unemployment rate in 2023 stood at 3.7%. Additionally, in 2021, 23.8% of the population was classified as obese, 17.6% reported binge drinking, and 8.6% were smokers."
  },
  "geoId/54": {
    "summary": "West Virginia, a state in the Appalachian region of the United States, had a population of 1,775,156 in 2022. The median age in 2021 was 42.6 years, with a median income of $27,302. The unemployment rate in West Virginia stood at 3.6% in 2023. Life expectancy in the state was 72.8 years in 2020. Additionally, in 2021, 40.64% of the population was classified as obese, 13.94% reported binge drinking, and 21.88% were smokers."
  },
  "geoId/55": {
    "summary": "Wisconsin, a state in the Midwestern United States, had a population of 5,892,539 in 2022. The median age in 2021 was 39.6 years, with a median income of $36,247. The state's unemployment rate in 2023 stood at 2.7%. Life expectancy in Wisconsin was 77.7 years in 2020. Additionally, in 2021, 34.94% of the population was classified as obese, 23.89% reported binge drinking, and 15.26% were smokers."
  },
  "geoId/5548000": {
    "summary": "Madison, a city in Dane County, Wisconsin, had a population of 272,903 in 2022. The median age in 2021 was 31.5 years, with a median income of $38,595. Madison's unemployment rate in 2023 stood at 2.1%. Additionally, in 2021, 28.5% of the population was classified as obese, 22.6% reported binge drinking, and 12.1% were smokers."
  },
  "geoId/5553000": {
    "summary": "Milwaukee, a city spanning Waukesha, Washington, and Milwaukee counties in Wisconsin, had a population of 563,305 in 2022. The median age in 2021 was 31.6 years, with a median income of $27,686. The city's unemployment rate in 2023 stood at 4.1%. Additionally, in 2021, 41.6% of the population was classified as obese, 21.3% reported binge drinking, and 21% were smokers."
  },
  "geoId/56": {
    "summary": "Wyoming, a state in the western United States, had a population of 581,381 in 2022. The median age in 2021 was 38.2 years, with a median income of $34,678. The unemployment rate in Wyoming was 3% in 2023. Life expectancy in the state was 76.3 years in 2020. Additionally, in 2021, 31.97% of the population was classified as obese, 17.78% reported binge drinking, and 16.88% were smokers."
  },
  "geoId/7276770": {
    "summary": "San Juan zona urbana, an urban area within the municipality of San Juan, Puerto Rico, had a population of 325,343 in 2021. The median age in San Juan zona urbana was 44.2 years, with a median income of $17,105 in 2021."
>>>>>>> 03e5b3f3
  }
}<|MERGE_RESOLUTION|>--- conflicted
+++ resolved
@@ -1,1256 +1,5 @@
 {
   "geoId/01": {
-<<<<<<< HEAD
-    "summary": "Alabama is a state in United States. The population in Alabama was 5,074,296 in 2022. The median age in Alabama was 39.3 in 2021. The median income in Alabama was $28,741 in 2021. The unemployment rate in Alabama was 2.6% in 2023. The life expectancy in Alabama was 73.2 in 2020. The percentage of people with obesity in Alabama was 39.9% in 2021. The percentage of people who binge drink in Alabama was 15.08% in 2021. The percentage of people who smoke in Alabama was 18.26% in 2021."
-  },
-  "geoId/02": {
-    "summary": "Alaska is a state in United States. The population in Alaska was 733,583 in 2022. The median age in Alaska was 35 in 2021. The median income in Alaska was $37,368 in 2021. The unemployment rate in Alaska was 4.6% in 2023. The life expectancy in Alaska was 76.6 in 2020. The percentage of people with obesity in Alaska was 33.89% in 2021. The percentage of people who binge drink in Alaska was 18.43% in 2021. The percentage of people who smoke in Alaska was 17.97% in 2021."
-  },
-  "geoId/04": {
-    "summary": "Arizona is a state in United States. The population in Arizona was 7,359,197 in 2022. The median age in Arizona was 38.1 in 2021. The median income in Arizona was $33,786 in 2021. The unemployment rate in Arizona was 3.8% in 2023. The life expectancy in Arizona was 76.3 in 2020. The percentage of people with obesity in Arizona was 32.07% in 2021. The percentage of people who binge drink in Arizona was 17.47% in 2021. The percentage of people who smoke in Arizona was 15.31% in 2021."
-  },
-  "geoId/05": {
-    "summary": "Arkansas is a state in United States. The population in Arkansas was 3,045,637 in 2022. The median age in Arkansas was 38.3 in 2021. The median income in Arkansas was $27,980 in 2021. The unemployment rate in Arkansas was 3.4% in 2023. The life expectancy in Arkansas was 73.8 in 2020. The percentage of people with obesity in Arkansas was 38.39% in 2021. The percentage of people who binge drink in Arkansas was 14.41% in 2021. The percentage of people who smoke in Arkansas was 20.77% in 2021."
-  },
-  "geoId/06": {
-    "summary": "California is a state in United States. The population in California was 39,029,342 in 2022. The median age in California was 37 in 2021. The median income in California was $36,281 in 2021. The unemployment rate in California was 5.1% in 2023. The life expectancy in California was 79 in 2020. The percentage of people with obesity in California was 28.76% in 2021. The percentage of people who binge drink in California was 15.77% in 2021. The percentage of people who smoke in California was 11.47% in 2021."
-  },
-  "geoId/08": {
-    "summary": "Colorado is a state in United States. The population in Colorado was 5,839,926 in 2022. The median age in Colorado was 37.1 in 2021. The median income in Colorado was $40,259 in 2021. The unemployment rate in Colorado was 3.2% in 2023. The life expectancy in Colorado was 78.3 in 2020. The percentage of people with obesity in Colorado was 25.81% in 2021. The percentage of people who binge drink in Colorado was 19.37% in 2021. The percentage of people who smoke in Colorado was 13.61% in 2021."
-  },
-  "geoId/09": {
-    "summary": "Connecticut is a state in United States. The population in Connecticut was 3,626,205 in 2022. The median age in Connecticut was 41 in 2021. The median income in Connecticut was $40,682 in 2021. The unemployment rate in Connecticut was 3.9% in 2023. The life expectancy in Connecticut was 78.4 in 2020. The percentage of people with obesity in Connecticut was 30.66% in 2021. The percentage of people who binge drink in Connecticut was 15.86% in 2021. The percentage of people who smoke in Connecticut was 14.17% in 2021."
-  },
-  "geoId/10": {
-    "summary": "Delaware is a state in United States. The population in Delaware was 1,018,396 in 2022. The median age in Delaware was 41.1 in 2021. The median income in Delaware was $36,872 in 2021. The unemployment rate in Delaware was 3.7% in 2023. The life expectancy in Delaware was 76.7 in 2020. The percentage of people with obesity in Delaware was 36.46% in 2021. The percentage of people who binge drink in Delaware was 15.28% in 2021. The percentage of people who smoke in Delaware was 15.32% in 2021."
-  },
-  "geoId/11": {
-    "summary": "District of Columbia is a state in United States. The population in District of Columbia was 671,803 in 2022. The median age in District of Columbia was 34.3 in 2021. The median income in District of Columbia was $58,142 in 2021. The unemployment rate in District of Columbia was 4.8% in 2023. The life expectancy in District of Columbia was 78 in 2019. The percentage of people with obesity in District of Columbia was 25.23% in 2021. The percentage of people who binge drink in District of Columbia was 20.7% in 2021. The percentage of people who smoke in District of Columbia was 12.03% in 2021."
-  },
-  "geoId/12": {
-    "summary": "Florida is a state in United States. The population in Florida was 22,244,823 in 2022. The median age in Florida was 42.3 in 2021. The median income in Florida was $31,169 in 2021. The unemployment rate in Florida was 2.9% in 2023. The life expectancy in Florida was 77.5 in 2020. The percentage of people with obesity in Florida was 31.22% in 2020. The percentage of people who binge drink in Florida was 15.78% in 2020. The percentage of people who smoke in Florida was 17.86% in 2020."
-  },
-  "geoId/13": {
-    "summary": "Georgia is a state in United States. The population in Georgia was 10,912,876 in 2022. The median age in Georgia was 37.1 in 2021. The median income in Georgia was $32,657 in 2021. The unemployment rate in Georgia was 2.9% in 2023. The life expectancy in Georgia was 75.6 in 2020. The percentage of people with obesity in Georgia was 35.07% in 2021. The percentage of people who binge drink in Georgia was 15.13% in 2021. The percentage of people who smoke in Georgia was 16.32% in 2021."
-  },
-  "geoId/15": {
-    "summary": "Hawaii is a state in United States. The population in Hawaii was 1,440,196 in 2022. The median age in Hawaii was 39.6 in 2021. The median income in Hawaii was $38,869 in 2021. The unemployment rate in Hawaii was 2.9% in 2023. The life expectancy in Hawaii was 80.7 in 2020. The percentage of people with obesity in Hawaii was 24.82% in 2021. The percentage of people who binge drink in Hawaii was 18.37% in 2021. The percentage of people who smoke in Hawaii was 11.85% in 2021."
-  },
-  "geoId/16": {
-    "summary": "Idaho is a state in United States. The population in Idaho was 1,939,033 in 2022. The median age in Idaho was 36.8 in 2021. The median income in Idaho was $30,621 in 2021. The unemployment rate in Idaho was 3.1% in 2023. The life expectancy in Idaho was 78.4 in 2020. The percentage of people with obesity in Idaho was 32.93% in 2021. The percentage of people who binge drink in Idaho was 16.04% in 2021. The percentage of people who smoke in Idaho was 15.64% in 2021."
-  },
-  "geoId/17": {
-    "summary": "Illinois is a state in United States. The population in Illinois was 12,582,032 in 2022. The median age in Illinois was 38.5 in 2021. The median income in Illinois was $36,729 in 2021. The unemployment rate in Illinois was 4.2% in 2023. The life expectancy in Illinois was 76.8 in 2020. The percentage of people with obesity in Illinois was 33.66% in 2021. The percentage of people who binge drink in Illinois was 17.2% in 2021. The percentage of people who smoke in Illinois was 14.62% in 2021."
-  },
-  "geoId/18": {
-    "summary": "Indiana is a state in United States. The population in Indiana was 6,833,037 in 2022. The median age in Indiana was 37.9 in 2021. The median income in Indiana was $32,716 in 2021. The unemployment rate in Indiana was 2.8% in 2023. The life expectancy in Indiana was 75 in 2020. The percentage of people with obesity in Indiana was 37.68% in 2021. The percentage of people who binge drink in Indiana was 16.78% in 2021. The percentage of people who smoke in Indiana was 19.04% in 2021."
-  },
-  "geoId/19": {
-    "summary": "Iowa is a state in United States. The population in Iowa was 3,200,517 in 2022. The median age in Iowa was 38.3 in 2021. The median income in Iowa was $34,784 in 2021. The unemployment rate in Iowa was 2.7% in 2023. The life expectancy in Iowa was 77.5 in 2020. The percentage of people with obesity in Iowa was 37.07% in 2021. The percentage of people who binge drink in Iowa was 21.33% in 2021. The percentage of people who smoke in Iowa was 16.79% in 2021."
-  },
-  "geoId/20": {
-    "summary": "Kansas is a state in United States. The population in Kansas was 2,937,150 in 2022. The median age in Kansas was 37 in 2021. The median income in Kansas was $34,153 in 2021. The unemployment rate in Kansas was 2% in 2023. The life expectancy in Kansas was 76.4 in 2020. The percentage of people with obesity in Kansas was 37.12% in 2021. The percentage of people who binge drink in Kansas was 18.55% in 2021. The percentage of people who smoke in Kansas was 16.78% in 2021."
-  },
-  "geoId/21": {
-    "summary": "Kentucky is a state in United States. The population in Kentucky was 4,512,310 in 2022. The median age in Kentucky was 39 in 2021. The median income in Kentucky was $29,523 in 2021. The unemployment rate in Kentucky was 3.8% in 2023. The life expectancy in Kentucky was 73.5 in 2020. The percentage of people with obesity in Kentucky was 38.49% in 2021. The percentage of people who binge drink in Kentucky was 15.43% in 2021. The percentage of people who smoke in Kentucky was 20.8% in 2021."
-  },
-  "geoId/22": {
-    "summary": "Louisiana is a state in United States. The population in Louisiana was 4,590,241 in 2022. The median age in Louisiana was 37.4 in 2021. The median income in Louisiana was $28,462 in 2021. The unemployment rate in Louisiana was 3.8% in 2023. The life expectancy in Louisiana was 73.1 in 2020. The percentage of people with obesity in Louisiana was 38.82% in 2021. The percentage of people who binge drink in Louisiana was 17.8% in 2021. The percentage of people who smoke in Louisiana was 21.32% in 2021."
-  },
-  "geoId/23": {
-    "summary": "Maine is a state in United States. The population in Maine was 1,385,340 in 2022. The median age in Maine was 44.7 in 2021. The median income in Maine was $32,861 in 2021. The unemployment rate in Maine was 3.4% in 2023. The life expectancy in Maine was 77.8 in 2020. The percentage of people with obesity in Maine was 32.26% in 2021. The percentage of people who binge drink in Maine was 17.86% in 2021. The percentage of people who smoke in Maine was 16.71% in 2021."
-  },
-  "geoId/24": {
-    "summary": "Maryland is a state in United States. The population in Maryland was 6,164,660 in 2022. The median age in Maryland was 38.9 in 2021. The median income in Maryland was $43,983 in 2021. The unemployment rate in Maryland was 2% in 2023. The life expectancy in Maryland was 76.8 in 2020. The percentage of people with obesity in Maryland was 34.44% in 2021. The percentage of people who binge drink in Maryland was 14.62% in 2021. The percentage of people who smoke in Maryland was 12.87% in 2021."
-  },
-  "geoId/25": {
-    "summary": "Massachusetts is a state in United States. The population in Massachusetts was 6,981,974 in 2022. The median age in Massachusetts was 39.6 in 2021. The median income in Massachusetts was $42,076 in 2021. The unemployment rate in Massachusetts was 3.5% in 2023. The life expectancy in Massachusetts was 79 in 2020. The percentage of people with obesity in Massachusetts was 28.16% in 2021. The percentage of people who binge drink in Massachusetts was 17.8% in 2021. The percentage of people who smoke in Massachusetts was 13.18% in 2021."
-  },
-  "geoId/26": {
-    "summary": "Michigan is a state in United States. The population in Michigan was 10,034,113 in 2022. The median age in Michigan was 39.8 in 2021. The median income in Michigan was $32,451 in 2021. The unemployment rate in Michigan was 3.5% in 2023. The life expectancy in Michigan was 76 in 2020. The percentage of people with obesity in Michigan was 35.93% in 2021. The percentage of people who binge drink in Michigan was 17.45% in 2021. The percentage of people who smoke in Michigan was 18.55% in 2021."
-  },
-  "geoId/27": {
-    "summary": "Minnesota is a state in United States. The population in Minnesota was 5,717,184 in 2022. The median age in Minnesota was 38.2 in 2021. The median income in Minnesota was $39,756 in 2021. The unemployment rate in Minnesota was 2.6% in 2023. The life expectancy in Minnesota was 79.1 in 2020. The percentage of people with obesity in Minnesota was 32.98% in 2021. The percentage of people who binge drink in Minnesota was 19.72% in 2021. The percentage of people who smoke in Minnesota was 15.24% in 2021."
-  },
-  "geoId/28": {
-    "summary": "Mississippi is a state in United States. The population in Mississippi was 2,940,057 in 2022. The median age in Mississippi was 37.8 in 2021. The median income in Mississippi was $26,510 in 2021. The unemployment rate in Mississippi was 2.6% in 2023. The life expectancy in Mississippi was 71.9 in 2020. The percentage of people with obesity in Mississippi was 40.9% in 2021. The percentage of people who binge drink in Mississippi was 13.67% in 2021. The percentage of people who smoke in Mississippi was 20.12% in 2021."
-  },
-  "geoId/29": {
-    "summary": "Missouri is a state in United States. The population in Missouri was 6,177,957 in 2022. The median age in Missouri was 38.8 in 2021. The median income in Missouri was $32,362 in 2021. The unemployment rate in Missouri was 2.8% in 2023. The life expectancy in Missouri was 75.1 in 2020. The percentage of people with obesity in Missouri was 37.72% in 2021. The percentage of people who binge drink in Missouri was 18.27% in 2021. The percentage of people who smoke in Missouri was 19.31% in 2021."
-  },
-  "geoId/30": {
-    "summary": "Montana is a state in United States. The population in Montana was 1,122,867 in 2022. The median age in Montana was 40 in 2021. The median income in Montana was $31,459 in 2021. The unemployment rate in Montana was 3.8% in 2023. The life expectancy in Montana was 76.8 in 2020. The percentage of people with obesity in Montana was 32.17% in 2021. The percentage of people who binge drink in Montana was 22.59% in 2021. The percentage of people who smoke in Montana was 16.6% in 2021."
-  },
-  "geoId/31": {
-    "summary": "Nebraska is a state in United States. The population in Nebraska was 1,967,923 in 2022. The median age in Nebraska was 36.7 in 2021. The median income in Nebraska was $35,128 in 2021. The unemployment rate in Nebraska was 2.2% in 2023. The life expectancy in Nebraska was 77.7 in 2020. The percentage of people with obesity in Nebraska was 37.22% in 2021. The percentage of people who binge drink in Nebraska was 20.91% in 2021. The percentage of people who smoke in Nebraska was 15.22% in 2021."
-  },
-  "geoId/32": {
-    "summary": "Nevada is a state in United States. The population in Nevada was 3,177,772 in 2022. The median age in Nevada was 38.3 in 2021. The median income in Nevada was $33,832 in 2021. The unemployment rate in Nevada was 5% in 2023. The life expectancy in Nevada was 76.3 in 2020. The percentage of people with obesity in Nevada was 31.17% in 2021. The percentage of people who binge drink in Nevada was 14.38% in 2021. The percentage of people who smoke in Nevada was 16.88% in 2021."
-  },
-  "geoId/33": {
-    "summary": "New Hampshire is a state in United States. The population in New Hampshire was 1,395,231 in 2022. The median age in New Hampshire was 43 in 2021. The median income in New Hampshire was $39,627 in 2021. The unemployment rate in New Hampshire was 2.5% in 2023. The life expectancy in New Hampshire was 79 in 2020. The percentage of people with obesity in New Hampshire was 31.74% in 2021. The percentage of people who binge drink in New Hampshire was 17.06% in 2021. The percentage of people who smoke in New Hampshire was 14.36% in 2021."
-  },
-  "geoId/34": {
-    "summary": "New Jersey is a state in United States. The population in New Jersey was 9,261,699 in 2022. The median age in New Jersey was 40 in 2021. The median income in New Jersey was $41,837 in 2021. The unemployment rate in New Jersey was 4.5% in 2023. The life expectancy in New Jersey was 77.5 in 2020. The percentage of people with obesity in New Jersey was 29.36% in 2021. The percentage of people who binge drink in New Jersey was 16.6% in 2021. The percentage of people who smoke in New Jersey was 13.3% in 2021."
-  },
-  "geoId/35": {
-    "summary": "New Mexico is a state in United States. The population in New Mexico was 2,113,344 in 2022. The median age in New Mexico was 38.3 in 2021. The median income in New Mexico was $28,284 in 2021. The unemployment rate in New Mexico was 3.6% in 2023. The life expectancy in New Mexico was 74.5 in 2020. The percentage of people with obesity in New Mexico was 34.34% in 2021. The percentage of people who binge drink in New Mexico was 14.76% in 2021. The percentage of people who smoke in New Mexico was 15.7% in 2021."
-  },
-  "geoId/36": {
-    "summary": "New York is a state in United States. The population in New York was 19,677,151 in 2022. The median age in New York was 39.2 in 2021. The median income in New York was $37,469 in 2021. The unemployment rate in New York was 4.4% in 2023. The life expectancy in New York was 77.7 in 2020. The percentage of people with obesity in New York was 29.92% in 2021. The percentage of people who binge drink in New York was 16.76% in 2021. The percentage of people who smoke in New York was 15.08% in 2021."
-  },
-  "geoId/37": {
-    "summary": "North Carolina is a state in United States. The population in North Carolina was 10,698,973 in 2022. The median age in North Carolina was 39 in 2021. The median income in North Carolina was $31,840 in 2021. The unemployment rate in North Carolina was 3.2% in 2023. The life expectancy in North Carolina was 76.1 in 2020. The percentage of people with obesity in North Carolina was 35.54% in 2021. The percentage of people who binge drink in North Carolina was 17.29% in 2021. The percentage of people who smoke in North Carolina was 15.8% in 2021."
-  },
-  "geoId/38": {
-    "summary": "North Dakota is a state in United States. The population in North Dakota was 779,261 in 2022. The median age in North Dakota was 35.2 in 2021. The median income in North Dakota was $37,861 in 2021. The unemployment rate in North Dakota was 1.7% in 2023. The life expectancy in North Dakota was 76.9 in 2020. The percentage of people with obesity in North Dakota was 37.05% in 2021. The percentage of people who binge drink in North Dakota was 21.66% in 2021. The percentage of people who smoke in North Dakota was 15.77% in 2021."
-  },
-  "geoId/39": {
-    "summary": "Ohio is a state in United States. The population in Ohio was 11,756,058 in 2022. The median age in Ohio was 39.4 in 2021. The median income in Ohio was $32,980 in 2021. The unemployment rate in Ohio was 3.1% in 2023. The life expectancy in Ohio was 75.3 in 2020. The percentage of people with obesity in Ohio was 39.1% in 2021. The percentage of people who binge drink in Ohio was 18.0% in 2021. The percentage of people who smoke in Ohio was 19.72% in 2021."
-  },
-  "geoId/40": {
-    "summary": "Oklahoma is a state in United States. The population in Oklahoma was 4,019,800 in 2022. The median age in Oklahoma was 36.8 in 2021. The median income in Oklahoma was $30,736 in 2021. The unemployment rate in Oklahoma was 3.2% in 2023. The life expectancy in Oklahoma was 74.1 in 2020. The percentage of people with obesity in Oklahoma was 39.22% in 2021. The percentage of people who binge drink in Oklahoma was 14.15% in 2021. The percentage of people who smoke in Oklahoma was 19.04% in 2021."
-  },
-  "geoId/41": {
-    "summary": "Oregon is a state in United States. The population in Oregon was 4,240,137 in 2022. The median age in Oregon was 39.6 in 2021. The median income in Oregon was $34,478 in 2021. The unemployment rate in Oregon was 3.9% in 2023. The life expectancy in Oregon was 78.8 in 2020. The percentage of people with obesity in Oregon was 31.52% in 2021. The percentage of people who binge drink in Oregon was 17.86% in 2021. The percentage of people who smoke in Oregon was 14.21% in 2021."
-  },
-  "geoId/42": {
-    "summary": "Pennsylvania is a state in United States. The population in Pennsylvania was 12,972,008 in 2022. The median age in Pennsylvania was 40.8 in 2021. The median income in Pennsylvania was $34,229 in 2021. The unemployment rate in Pennsylvania was 2.9% in 2023. The life expectancy in Pennsylvania was 76.8 in 2020. The percentage of people with obesity in Pennsylvania was 34.4% in 2021. The percentage of people who binge drink in Pennsylvania was 18.03% in 2021. The percentage of people who smoke in Pennsylvania was 18.1% in 2021."
-  },
-  "geoId/44": {
-    "summary": "Rhode Island is a state in United States. The population in Rhode Island was 1,093,734 in 2022. The median age in Rhode Island was 40 in 2021. The median income in Rhode Island was $35,705 in 2021. The unemployment rate in Rhode Island was 3.3% in 2023. The life expectancy in Rhode Island was 78.2 in 2020. The percentage of people with obesity in Rhode Island was 31.13% in 2021. The percentage of people who binge drink in Rhode Island was 17.81% in 2021. The percentage of people who smoke in Rhode Island was 14.76% in 2021."
-  },
-  "geoId/45": {
-    "summary": "South Carolina is a state in United States. The population in South Carolina was 5,282,634 in 2022. The median age in South Carolina was 39.8 in 2021. The median income in South Carolina was $30,649 in 2021. The unemployment rate in South Carolina was 3.1% in 2023. The life expectancy in South Carolina was 74.8 in 2020. The percentage of people with obesity in South Carolina was 36.65% in 2021. The percentage of people who binge drink in South Carolina was 17.57% in 2021. The percentage of people who smoke in South Carolina was 17.55% in 2021."
-  },
-  "geoId/46": {
-    "summary": "South Dakota is a state in United States. The population in South Dakota was 909,824 in 2022. The median age in South Dakota was 37.1 in 2021. The median income in South Dakota was $33,961 in 2021. The unemployment rate in South Dakota was 2% in 2023. The life expectancy in South Dakota was 76.7 in 2020. The percentage of people with obesity in South Dakota was 36.35% in 2021. The percentage of people who binge drink in South Dakota was 20.34% in 2021. The percentage of people who smoke in South Dakota was 17.21% in 2021."
-  },
-  "geoId/47": {
-    "summary": "Tennessee is a state in United States. The population in Tennessee was 7,051,339 in 2022. The median age in Tennessee was 38.8 in 2021. The median income in Tennessee was $30,955 in 2021. The unemployment rate in Tennessee was 3% in 2023. The life expectancy in Tennessee was 73.8 in 2020. The percentage of people with obesity in Tennessee was 35.92% in 2021. The percentage of people who binge drink in Tennessee was 15.42% in 2021. The percentage of people who smoke in Tennessee was 20.06% in 2021."
-  },
-  "geoId/48": {
-    "summary": "Texas is a state in United States. The population in Texas was 30,029,572 in 2022. The median age in Texas was 35 in 2021. The median income in Texas was $33,644 in 2021. The unemployment rate in Texas was 3.5% in 2023. The life expectancy in Texas was 76.5 in 2020. The percentage of people with obesity in Texas was 36.29% in 2021. The percentage of people who binge drink in Texas was 17.5% in 2021. The percentage of people who smoke in Texas was 15.33% in 2021."
-  },
-  "geoId/49": {
-    "summary": "Utah is a state in United States. The population in Utah was 3,380,800 in 2022. The median age in Utah was 31.3 in 2021. The median income in Utah was $34,103 in 2021. The unemployment rate in Utah was 2.5% in 2023. The life expectancy in Utah was 78.6 in 2020. The percentage of people with obesity in Utah was 31.99% in 2021. The percentage of people who binge drink in Utah was 12.58% in 2021. The percentage of people who smoke in Utah was 9.02% in 2021."
-  },
-  "geoId/50": {
-    "summary": "Vermont is a state in United States. The population in Vermont was 647,064 in 2022. The median age in Vermont was 42.7 in 2021. The median income in Vermont was $34,798 in 2021. The unemployment rate in Vermont was 2% in 2023. The life expectancy in Vermont was 78.8 in 2020. The percentage of people with obesity in Vermont was 29.2% in 2021. The percentage of people who binge drink in Vermont was 19.07% in 2021. The percentage of people who smoke in Vermont was 15.3% in 2021."
-  },
-  "geoId/51": {
-    "summary": "Virginia is a state in United States. The population in Virginia was 8,683,619 in 2022. The median age in Virginia was 38.5 in 2021. The median income in Virginia was $39,236 in 2021. The unemployment rate in Virginia was 2.7% in 2023. The life expectancy in Virginia was 77.6 in 2020. The percentage of people with obesity in Virginia was 34.67% in 2021. The percentage of people who binge drink in Virginia was 16.74% in 2021. The percentage of people who smoke in Virginia was 14.37% in 2021."
-  },
-  "geoId/53": {
-    "summary": "Washington is a state in United States. The population in Washington was 7,785,786 in 2022. The median age in Washington was 37.9 in 2021. The median income in Washington was $40,404 in 2021. The unemployment rate in Washington was 4.6% in 2023. The life expectancy in Washington was 79.2 in 2020. The percentage of people with obesity in Washington was 29.78% in 2021. The percentage of people who binge drink in Washington was 17.07% in 2021. The percentage of people who smoke in Washington was 12.57% in 2021."
-  },
-  "geoId/54": {
-    "summary": "West Virginia is a state in United States. The population in West Virginia was 1,775,156 in 2022. The median age in West Virginia was 42.6 in 2021. The median income in West Virginia was $27,302 in 2021. The unemployment rate in West Virginia was 4% in 2023. The life expectancy in West Virginia was 72.8 in 2020. The percentage of people with obesity in West Virginia was 40.64% in 2021. The percentage of people who binge drink in West Virginia was 13.94% in 2021. The percentage of people who smoke in West Virginia was 21.88% in 2021."
-  },
-  "geoId/55": {
-    "summary": "Wisconsin is a state in United States. The population in Wisconsin was 5,892,539 in 2022. The median age in Wisconsin was 39.6 in 2021. The median income in Wisconsin was $36,247 in 2021. The unemployment rate in Wisconsin was 2.7% in 2023. The life expectancy in Wisconsin was 77.7 in 2020. The percentage of people with obesity in Wisconsin was 34.94% in 2021. The percentage of people who binge drink in Wisconsin was 23.89% in 2021. The percentage of people who smoke in Wisconsin was 15.26% in 2021."
-  },
-  "geoId/56": {
-    "summary": "Wyoming is a state in United States. The population in Wyoming was 581,381 in 2022. The median age in Wyoming was 38.2 in 2021. The median income in Wyoming was $34,678 in 2021. The unemployment rate in Wyoming was 2.5% in 2023. The life expectancy in Wyoming was 76.3 in 2020. The percentage of people with obesity in Wyoming was 31.97% in 2021. The percentage of people who binge drink in Wyoming was 17.78% in 2021. The percentage of people who smoke in Wyoming was 16.88% in 2021."
-  },
-  "geoId/3651000": {
-    "summary": "New York City is a city in New York, United States. The population in New York City was 8,335,897 in 2022. The median age in New York City was 37.3 in 2021. The median income in New York City was $36,302 in 2021. The unemployment rate in New York City was 5.1% in 2023. The percentage of people with obesity in New York City was 27.4% in 2021. The percentage of people who binge drink in New York City was 16.1% in 2021. The percentage of people who smoke in New York City was 14.1% in 2021."
-  },
-  "geoId/0644000": {
-    "summary": "Los Angeles is a city in California, United States. The population in Los Angeles was 3,822,238 in 2022. The median age in Los Angeles was 36.2 in 2021. The median income in Los Angeles was $31,822 in 2021. The unemployment rate in Los Angeles was 5.3% in 2023. The percentage of people with obesity in Los Angeles was 29.5% in 2021. The percentage of people who binge drink in Los Angeles was 14.9% in 2021. The percentage of people who smoke in Los Angeles was 11.8% in 2021."
-  },
-  "geoId/1714000": {
-    "summary": "Chicago is a city in Illinois, United States. The population in Chicago was 2,665,039 in 2022. The median age in Chicago was 35.1 in 2021. The median income in Chicago was $36,261 in 2021. The unemployment rate in Chicago was 4.9% in 2023. The percentage of people with obesity in Chicago was 34.1% in 2021. The percentage of people who binge drink in Chicago was 16.5% in 2021. The percentage of people who smoke in Chicago was 15.1% in 2021."
-  },
-  "geoId/4835000": {
-    "summary": "Houston is a city in Texas, United States. The population in Houston was 2,302,878 in 2022. The median age in Houston was 33.7 in 2021. The median income in Houston was $31,672 in 2021. The unemployment rate in Houston was 4.2% in 2023. The percentage of people with obesity in Houston was 38% in 2021. The percentage of people who binge drink in Houston was 17.1% in 2021. The percentage of people who smoke in Houston was 17.2% in 2021."
-  },
-  "geoId/0455000": {
-    "summary": "Phoenix is a city in Arizona, United States. The population in Phoenix was 1,644,409 in 2022. The median age in Phoenix was 34.1 in 2021. The median income in Phoenix was $34,427 in 2021. The unemployment rate in Phoenix was 3.6% in 2023. The percentage of people with obesity in Phoenix was 32.6% in 2021. The percentage of people who binge drink in Phoenix was 16.9% in 2021. The percentage of people who smoke in Phoenix was 16% in 2021."
-  },
-  "geoId/4260000": {
-    "summary": "Philadelphia is a city in Pennsylvania, United States. The population in Philadelphia was 1,567,258 in 2022. The median age in Philadelphia was 34.8 in 2021. The median income in Philadelphia was $30,080 in 2021. The unemployment rate in Philadelphia was 3.9% in 2023. The percentage of people with obesity in Philadelphia was 32.1% in 2021. The percentage of people who binge drink in Philadelphia was 17.1% in 2021. The percentage of people who smoke in Philadelphia was 20.4% in 2021."
-  },
-  "geoId/4865000": {
-    "summary": "San Antonio is a city in Texas, United States. The population in San Antonio was 1,472,909 in 2022. The median age in San Antonio was 33.9 in 2021. The median income in San Antonio was $29,688 in 2021. The unemployment rate in San Antonio was 3.2% in 2023. The percentage of people with obesity in San Antonio was 39.9% in 2021. The percentage of people who binge drink in San Antonio was 16.9% in 2021. The percentage of people who smoke in San Antonio was 14.6% in 2021."
-  },
-  "geoId/0666000": {
-    "summary": "San Diego is a city in California, United States. The population in San Diego was 1,381,162 in 2022. The median age in San Diego was 35.4 in 2021. The median income in San Diego was $41,491 in 2021. The unemployment rate in San Diego was 4.1% in 2023. The percentage of people with obesity in San Diego was 23.2% in 2021. The percentage of people who binge drink in San Diego was 18.1% in 2021. The percentage of people who smoke in San Diego was 10.5% in 2021."
-  },
-  "geoId/4819000": {
-    "summary": "Dallas is a city in Texas, United States. The population in Dallas was 1,299,544 in 2022. The median age in Dallas was 33.1 in 2021. The median income in Dallas was $34,120 in 2021. The unemployment rate in Dallas was 3.4% in 2023. The percentage of people with obesity in Dallas was 36.6% in 2021. The percentage of people who binge drink in Dallas was 17.2% in 2021. The percentage of people who smoke in Dallas was 17.4% in 2021."
-  },
-  "geoId/0668000": {
-    "summary": "San Jose is a city in California, United States. The population in San Jose was 971,233 in 2022. The median age in San Jose was 37.5 in 2021. The median income in San Jose was $46,298 in 2021. The unemployment rate in San Jose was 4% in 2023. The percentage of people with obesity in San Jose was 20.6% in 2021. The percentage of people who binge drink in San Jose was 13.8% in 2021. The percentage of people who smoke in San Jose was 8.7% in 2021."
-  },
-  "geoId/4805000": {
-    "summary": "Austin is a city in Texas, United States. The population in Austin was 974,447 in 2022. The median age in Austin was 33.9 in 2021. The median income in Austin was $43,993 in 2021. The unemployment rate in Austin was 2.9% in 2023. The percentage of people with obesity in Austin was 28.8% in 2021. The percentage of people who binge drink in Austin was 19.4% in 2021. The percentage of people who smoke in Austin was 11.2% in 2021."
-  },
-  "geoId/4827000": {
-    "summary": "Fort Worth is a city in Texas, United States. The population in Fort Worth was 956,709 in 2022. The median age in Fort Worth was 33 in 2021. The median income in Fort Worth was $34,728 in 2021. The unemployment rate in Fort Worth was 3.5% in 2023. The percentage of people with obesity in Fort Worth was 36.7% in 2021. The percentage of people who binge drink in Fort Worth was 16.2% in 2021. The percentage of people who smoke in Fort Worth was 16.7% in 2021."
-  },
-  "geoId/1235000": {
-    "summary": "Jacksonville is a city in Florida, United States. The population in Jacksonville was 971,319 in 2022. The median age in Jacksonville was 36.2 in 2021. The median income in Jacksonville was $32,471 in 2021. The unemployment rate in Jacksonville was 3.1% in 2023. The percentage of people with obesity in Jacksonville was 35.2% in 2020. The percentage of people who binge drink in Jacksonville was 16.3% in 2020. The percentage of people who smoke in Jacksonville was 20% in 2020."
-  },
-  "geoId/3918000": {
-    "summary": "Columbus is a city in Ohio, United States. The population in Columbus was 907,971 in 2022. The median age in Columbus was 32.5 in 2021. The median income in Columbus was $34,153 in 2021. The unemployment rate in Columbus was 2.9% in 2023. The percentage of people with obesity in Columbus was 38% in 2021. The percentage of people who binge drink in Columbus was 17.7% in 2021. The percentage of people who smoke in Columbus was 19.6% in 2021."
-  },
-  "geoId/3712000": {
-    "summary": "Charlotte is a city in North Carolina, United States. The population in Charlotte was 897,720 in 2022. The median age in Charlotte was 34.5 in 2021. The median income in Charlotte was $37,925 in 2021. The unemployment rate in Charlotte was 3.3% in 2023. The percentage of people with obesity in Charlotte was 34.7% in 2021. The percentage of people who binge drink in Charlotte was 17.5% in 2021. The percentage of people who smoke in Charlotte was 13.9% in 2021."
-  },
-  "geoId/0667000": {
-    "summary": "San Francisco is a city in California, United States. The population in San Francisco was 808,437 in 2022. The median age in San Francisco was 38.7 in 2021. The median income in San Francisco was $59,017 in 2021. The unemployment rate in San Francisco was 3.5% in 2023. The percentage of people with obesity in San Francisco was 19.1% in 2021. The percentage of people who binge drink in San Francisco was 16.4% in 2021. The percentage of people who smoke in San Francisco was 9.2% in 2021."
-  },
-  "geoId/1836003": {
-    "summary": "Indianapolis city (balance) is a city in Indiana, United States. The population in Indianapolis city (balance) was 880,621 in 2022. The median age in Indianapolis city (balance) was 34.3 in 2021. The median income in Indianapolis city (balance) was $32,733 in 2021. The unemployment rate in Indianapolis city (balance) was 3.4% in 2023. The percentage of people with obesity in Indianapolis city (balance) was 37.4% in 2021. The percentage of people who binge drink in Indianapolis city (balance) was 16.7% in 2021. The percentage of people who smoke in Indianapolis city (balance) was 20.7% in 2021."
-  },
-  "geoId/3634000": {
-    "summary": "Hempstead is a city in New York, United States. The population in Hempstead was 768,103 in 2018. The unemployment rate in Hempstead was 3.4% in 2023."
-  },
-  "geoId/5363000": {
-    "summary": "Seattle is a city in Washington, United States. The population in Seattle was 749,256 in 2022. The median age in Seattle was 35.3 in 2021. The median income in Seattle was $56,758 in 2021. The unemployment rate in Seattle was 3.7% in 2023. The percentage of people with obesity in Seattle was 23.8% in 2021. The percentage of people who binge drink in Seattle was 17.6% in 2021. The percentage of people who smoke in Seattle was 8.6% in 2021."
-  },
-  "geoId/0820000": {
-    "summary": "Denver is a city in Colorado, United States. The population in Denver was 713,252 in 2022. The median age in Denver was 34.8 in 2021. The median income in Denver was $45,457 in 2021. The unemployment rate in Denver was 3.4% in 2023. The percentage of people with obesity in Denver was 22.4% in 2021. The percentage of people who binge drink in Denver was 21% in 2021. The percentage of people who smoke in Denver was 13% in 2021."
-  },
-  "geoId/1150000": {
-    "summary": "Washington is a city in District of Columbia, United States. The population in Washington was 671,803 in 2022. The median age in Washington was 34.3 in 2021. The median income in Washington was $58,142 in 2021. The unemployment rate in Washington was 4.8% in 2023. The percentage of people with obesity in Washington was 25.6% in 2021. The percentage of people who binge drink in Washington was 20.7% in 2021. The percentage of people who smoke in Washington was 12.4% in 2021."
-  },
-  "geoId/2507000": {
-    "summary": "Boston is a city in Massachusetts, United States. The population in Boston was 650,706 in 2022. The median age in Boston was 32.6 in 2021. The median income in Boston was $40,319 in 2021. The unemployment rate in Boston was 2.7% in 2023. The percentage of people with obesity in Boston was 25.6% in 2021. The percentage of people who binge drink in Boston was 17.8% in 2021. The percentage of people who smoke in Boston was 13.3% in 2021."
-  },
-  "geoId/4752000": {
-    "summary": "Nashville is a city in Tennessee, United States. The population in Nashville was 692,587 in 2018."
-  },
-  "geoId/4824000": {
-    "summary": "El Paso is a city in Texas, United States. The population in El Paso was 677,456 in 2022. The median age in El Paso was 33.5 in 2021. The median income in El Paso was $25,732 in 2021. The unemployment rate in El Paso was 3.8% in 2023. The percentage of people with obesity in El Paso was 37.6% in 2021. The percentage of people who binge drink in El Paso was 15.7% in 2021. The percentage of people who smoke in El Paso was 15.2% in 2021."
-  },
-  "geoId/2622000": {
-    "summary": "Detroit is a city in Michigan, United States. The population in Detroit was 620,376 in 2022. The median age in Detroit was 35 in 2021. The median income in Detroit was $21,862 in 2021. The unemployment rate in Detroit was 8.2% in 2023. The percentage of people with obesity in Detroit was 45.9% in 2021. The percentage of people who binge drink in Detroit was 12.9% in 2021. The percentage of people who smoke in Detroit was 29.1% in 2021."
-  },
-  "geoId/4752006": {
-    "summary": "Nashville-Davidson metropolitan government (balance) is a city in Tennessee, United States. The population in Nashville-Davidson metropolitan government (balance) was 683,622 in 2022. The median age in Nashville-Davidson metropolitan government (balance) was 34.5 in 2021. The median income in Nashville-Davidson metropolitan government (balance) was $36,307 in 2021. The percentage of people with obesity in Nashville-Davidson metropolitan government (balance) was 33.1% in 2021. The percentage of people who binge drink in Nashville-Davidson metropolitan government (balance) was 16.6% in 2021. The percentage of people who smoke in Nashville-Davidson metropolitan government (balance) was 18.3% in 2021."
-  },
-  "geoId/4055000": {
-    "summary": "Oklahoma City is a city in Oklahoma, United States. The population in Oklahoma City was 694,800 in 2022. The median age in Oklahoma City was 34.9 in 2021. The median income in Oklahoma City was $34,017 in 2021. The unemployment rate in Oklahoma City was 3.1% in 2023. The percentage of people with obesity in Oklahoma City was 38% in 2021. The percentage of people who binge drink in Oklahoma City was 13.1% in 2021. The percentage of people who smoke in Oklahoma City was 18.2% in 2021."
-  },
-  "geoId/4159000": {
-    "summary": "Portland is a city in Oregon, United States. The population in Portland was 635,067 in 2022. The median age in Portland was 37.9 in 2021. The median income in Portland was $40,576 in 2021. The unemployment rate in Portland was 3.4% in 2023. The percentage of people with obesity in Portland was 25.6% in 2021. The percentage of people who binge drink in Portland was 20.8% in 2021. The percentage of people who smoke in Portland was 13% in 2021."
-  },
-  "geoId/3240000": {
-    "summary": "Las Vegas is a city in Nevada, United States. The population in Las Vegas was 656,274 in 2022. The median age in Las Vegas was 37.9 in 2021. The median income in Las Vegas was $32,603 in 2021. The unemployment rate in Las Vegas was 5.3% in 2023. The percentage of people with obesity in Las Vegas was 32.3% in 2021. The percentage of people who binge drink in Las Vegas was 13.4% in 2021. The percentage of people who smoke in Las Vegas was 18% in 2021."
-  },
-  "geoId/4748000": {
-    "summary": "Memphis is a city in Tennessee, United States. The population in Memphis was 621,056 in 2022. The median age in Memphis was 34.2 in 2021. The median income in Memphis was $27,564 in 2021. The unemployment rate in Memphis was 4.9% in 2023. The percentage of people with obesity in Memphis was 41.2% in 2021. The percentage of people who binge drink in Memphis was 13.7% in 2021. The percentage of people who smoke in Memphis was 23% in 2021."
-  },
-  "geoId/2148006": {
-    "summary": "Louisville/Jefferson County metro government (balance) is a city in Kentucky, United States. The population in Louisville/Jefferson County metro government (balance) was 624,444 in 2022. The median age in Louisville/Jefferson County metro government (balance) was 37.6 in 2021. The median income in Louisville/Jefferson County metro government (balance) was $32,864 in 2021. The percentage of people with obesity in Louisville/Jefferson County metro government (balance) was 36.2% in 2021. The percentage of people who binge drink in Louisville/Jefferson County metro government (balance) was 16.7% in 2021. The percentage of people who smoke in Louisville/Jefferson County metro government (balance) was 18.5% in 2021."
-  },
-  "geoId/2404000": {
-    "summary": "Baltimore is a city in Maryland, United States. The population in Baltimore was 569,931 in 2022. The median age in Baltimore was 35.7 in 2021. The median income in Baltimore was $32,686 in 2021. The unemployment rate in Baltimore was 2.5% in 2023. The percentage of people with obesity in Baltimore was 37.1% in 2021. The percentage of people who binge drink in Baltimore was 15.4% in 2021. The percentage of people who smoke in Baltimore was 19.8% in 2021."
-  },
-  "geoId/5553000": {
-    "summary": "Milwaukee is a city in Wisconsin, United States. The population in Milwaukee was 563,305 in 2022. The median age in Milwaukee was 31.6 in 2021. The median income in Milwaukee was $27,686 in 2021. The unemployment rate in Milwaukee was 4.1% in 2023. The percentage of people with obesity in Milwaukee was 41.6% in 2021. The percentage of people who binge drink in Milwaukee was 21.3% in 2021. The percentage of people who smoke in Milwaukee was 21% in 2021."
-  },
-  "geoId/3502000": {
-    "summary": "Albuquerque is a city in New Mexico, United States. The population in Albuquerque was 561,008 in 2022. The median age in Albuquerque was 37.5 in 2021. The median income in Albuquerque was $32,184 in 2021. The unemployment rate in Albuquerque was 3.5% in 2023. The percentage of people with obesity in Albuquerque was 31.4% in 2021. The percentage of people who binge drink in Albuquerque was 15.5% in 2021. The percentage of people who smoke in Albuquerque was 14.3% in 2021."
-  },
-  "geoId/0477000": {
-    "summary": "Tucson is a city in Arizona, United States. The population in Tucson was 546,574 in 2022. The median age in Tucson was 34.2 in 2021. The median income in Tucson was $27,334 in 2021. The unemployment rate in Tucson was 4% in 2023. The percentage of people with obesity in Tucson was 34.9% in 2021. The percentage of people who binge drink in Tucson was 16.5% in 2021. The percentage of people who smoke in Tucson was 17.8% in 2021."
-  },
-  "geoId/0627000": {
-    "summary": "Fresno is a city in California, United States. The population in Fresno was 545,567 in 2022. The median age in Fresno was 31.7 in 2021. The median income in Fresno was $27,435 in 2021. The unemployment rate in Fresno was 6.3% in 2023. The percentage of people with obesity in Fresno was 37.3% in 2021. The percentage of people who binge drink in Fresno was 13.7% in 2021. The percentage of people who smoke in Fresno was 15.5% in 2021."
-  },
-  "geoId/0446000": {
-    "summary": "Mesa is a city in Arizona, United States. The population in Mesa was 512,498 in 2022. The median age in Mesa was 36.6 in 2021. The median income in Mesa was $34,440 in 2021. The unemployment rate in Mesa was 3.5% in 2023. The percentage of people with obesity in Mesa was 31.6% in 2021. The percentage of people who binge drink in Mesa was 17.8% in 2021. The percentage of people who smoke in Mesa was 15.8% in 2021."
-  },
-  "geoId/0664000": {
-    "summary": "Sacramento is a city in California, United States. The population in Sacramento was 528,001 in 2022. The median age in Sacramento was 35.2 in 2021. The median income in Sacramento was $35,811 in 2021. The unemployment rate in Sacramento was 4.8% in 2023. The percentage of people with obesity in Sacramento was 32.7% in 2021. The percentage of people who binge drink in Sacramento was 14.5% in 2021. The percentage of people who smoke in Sacramento was 13.7% in 2021."
-  },
-  "geoId/1304000": {
-    "summary": "Atlanta is a city in Georgia, United States. The population in Atlanta was 499,127 in 2022. The median age in Atlanta was 33.4 in 2021. The median income in Atlanta was $40,384 in 2021. The unemployment rate in Atlanta was 3.9% in 2023. The percentage of people with obesity in Atlanta was 32.5% in 2021. The percentage of people who binge drink in Atlanta was 15.6% in 2021. The percentage of people who smoke in Atlanta was 15.7% in 2021."
-  },
-  "geoId/2938000": {
-    "summary": "Kansas City is a city in Missouri, United States. The population in Kansas City was 509,297 in 2022. The median age in Kansas City was 35.4 in 2021. The median income in Kansas City was $34,843 in 2021. The unemployment rate in Kansas City was 3.2% in 2023. The percentage of people with obesity in Kansas City was 40.9% in 2021. The percentage of people who binge drink in Kansas City was 18.2% in 2021. The percentage of people who smoke in Kansas City was 18.7% in 2021."
-  },
-  "geoId/3610000": {
-    "summary": "Brookhaven is a city in New York, United States. The population in Brookhaven was 482,436 in 2018. The unemployment rate in Brookhaven was 3.4% in 2023."
-  },
-  "geoId/0816000": {
-    "summary": "Colorado Springs is a city in Colorado, United States. The population in Colorado Springs was 486,248 in 2022. The median age in Colorado Springs was 34.9 in 2021. The median income in Colorado Springs was $36,432 in 2021. The unemployment rate in Colorado Springs was 3.2% in 2023. The percentage of people with obesity in Colorado Springs was 28.4% in 2021. The percentage of people who binge drink in Colorado Springs was 15.8% in 2021. The percentage of people who smoke in Colorado Springs was 14.5% in 2021."
-  },
-  "geoId/3137000": {
-    "summary": "Omaha is a city in Nebraska, United States. The population in Omaha was 485,153 in 2022. The median age in Omaha was 35 in 2021. The median income in Omaha was $36,186 in 2021. The unemployment rate in Omaha was 2.4% in 2023. The percentage of people with obesity in Omaha was 36.3% in 2021. The percentage of people who binge drink in Omaha was 20.4% in 2021. The percentage of people who smoke in Omaha was 15.4% in 2021."
-  },
-  "geoId/3755000": {
-    "summary": "Raleigh is a city in North Carolina, United States. The population in Raleigh was 476,587 in 2022. The median age in Raleigh was 34.2 in 2021. The median income in Raleigh was $39,484 in 2021. The unemployment rate in Raleigh was 3.2% in 2023. The percentage of people with obesity in Raleigh was 34.2% in 2021. The percentage of people who binge drink in Raleigh was 18.7% in 2021. The percentage of people who smoke in Raleigh was 12.1% in 2021."
-  },
-  "geoId/1245000": {
-    "summary": "Miami is a city in Florida, United States. The population in Miami was 449,514 in 2022. The median age in Miami was 39.9 in 2021. The median income in Miami was $25,638 in 2021. The unemployment rate in Miami was 1.3% in 2023. The percentage of people with obesity in Miami was 31.8% in 2020. The percentage of people who binge drink in Miami was 13.6% in 2020. The percentage of people who smoke in Miami was 17.1% in 2020."
-  },
-  "geoId/0643000": {
-    "summary": "Long Beach is a city in California, United States. The population in Long Beach was 451,307 in 2022. The median age in Long Beach was 35.9 in 2021. The median income in Long Beach was $33,731 in 2021. The unemployment rate in Long Beach was 4.7% in 2023. The percentage of people with obesity in Long Beach was 29.3% in 2021. The percentage of people who binge drink in Long Beach was 14.9% in 2021. The percentage of people who smoke in Long Beach was 12% in 2021."
-  },
-  "geoId/5182000": {
-    "summary": "Virginia Beach is a city in Virginia, United States. The population in Virginia Beach was 455,618 in 2022. The median age in Virginia Beach was 36.7 in 2021. The median income in Virginia Beach was $41,436 in 2021. The unemployment rate in Virginia Beach was 2.9% in 2023. The percentage of people with obesity in Virginia Beach was 31.6% in 2021. The percentage of people who binge drink in Virginia Beach was 17% in 2021. The percentage of people who smoke in Virginia Beach was 14.2% in 2021."
-  },
-  "geoId/0653000": {
-    "summary": "Oakland is a city in California, United States. The population in Oakland was 430,553 in 2022. The median age in Oakland was 36.9 in 2021. The median income in Oakland was $43,043 in 2021. The unemployment rate in Oakland was 5% in 2023. The percentage of people with obesity in Oakland was 30.5% in 2021. The percentage of people who binge drink in Oakland was 14.7% in 2021. The percentage of people who smoke in Oakland was 12% in 2021."
-  },
-  "geoId/2743000": {
-    "summary": "Minneapolis is a city in Minnesota, United States. The population in Minneapolis was 425,096 in 2022. The median age in Minneapolis was 32.7 in 2021. The median income in Minneapolis was $38,360 in 2021. The unemployment rate in Minneapolis was 2% in 2023. The percentage of people with obesity in Minneapolis was 30.4% in 2021. The percentage of people who binge drink in Minneapolis was 19.3% in 2021. The percentage of people who smoke in Minneapolis was 14.8% in 2021."
-  },
-  "geoId/4075000": {
-    "summary": "Tulsa is a city in Oklahoma, United States. The population in Tulsa was 411,867 in 2022. The median age in Tulsa was 35.6 in 2021. The median income in Tulsa was $30,946 in 2021. The unemployment rate in Tulsa was 3.5% in 2023. The percentage of people with obesity in Tulsa was 38.1% in 2021. The percentage of people who binge drink in Tulsa was 13.3% in 2021. The percentage of people who smoke in Tulsa was 18.7% in 2021."
-  },
-  "geoId/1271000": {
-    "summary": "Tampa is a city in Florida, United States. The population in Tampa was 398,173 in 2022. The median age in Tampa was 35.9 in 2021. The median income in Tampa was $33,225 in 2021. The unemployment rate in Tampa was 3.2% in 2023. The percentage of people with obesity in Tampa was 31.6% in 2020. The percentage of people who binge drink in Tampa was 15.8% in 2020. The percentage of people who smoke in Tampa was 18% in 2020."
-  },
-  "geoId/4804000": {
-    "summary": "Arlington is a city in Texas, United States. The population in Arlington was 394,602 in 2022. The median age in Arlington was 33.1 in 2021. The median income in Arlington was $33,562 in 2021. The unemployment rate in Arlington was 3.3% in 2023. The percentage of people with obesity in Arlington was 35.2% in 2021. The percentage of people who binge drink in Arlington was 16.2% in 2021. The percentage of people who smoke in Arlington was 15.8% in 2021."
-  },
-  "geoId/2255000": {
-    "summary": "New Orleans is a city in Louisiana, United States. The population in New Orleans was 369,749 in 2022. The median age in New Orleans was 37.7 in 2021. The median income in New Orleans was $27,682 in 2021. The unemployment rate in New Orleans was 4.2% in 2023. The percentage of people with obesity in New Orleans was 34.6% in 2021. The percentage of people who binge drink in New Orleans was 21% in 2021. The percentage of people who smoke in New Orleans was 19.4% in 2021."
-  },
-  "geoId/2079000": {
-    "summary": "Wichita is a city in Kansas, United States. The population in Wichita was 396,192 in 2022. The median age in Wichita was 35.4 in 2021. The median income in Wichita was $31,228 in 2021. The unemployment rate in Wichita was 2.7% in 2023. The percentage of people with obesity in Wichita was 40.4% in 2021. The percentage of people who binge drink in Wichita was 16.6% in 2021. The percentage of people who smoke in Wichita was 20% in 2021."
-  },
-  "geoId/0603526": {
-    "summary": "Bakersfield is a city in California, United States. The population in Bakersfield was 410,647 in 2022. The median age in Bakersfield was 31.3 in 2021. The median income in Bakersfield was $31,767 in 2021. The unemployment rate in Bakersfield was 6.1% in 2023. The percentage of people with obesity in Bakersfield was 35.2% in 2021. The percentage of people who binge drink in Bakersfield was 15.9% in 2021. The percentage of people who smoke in Bakersfield was 15.6% in 2021."
-  },
-  "geoId/3916000": {
-    "summary": "Cleveland is a city in Ohio, United States. The population in Cleveland was 361,607 in 2022. The median age in Cleveland was 36.2 in 2021. The median income in Cleveland was $22,837 in 2021. The unemployment rate in Cleveland was 3.6% in 2023. The percentage of people with obesity in Cleveland was 42.1% in 2021. The percentage of people who binge drink in Cleveland was 14.8% in 2021. The percentage of people who smoke in Cleveland was 27.1% in 2021."
-  },
-  "geoId/0804000": {
-    "summary": "Aurora is a city in Colorado, United States. The population in Aurora was 393,537 in 2022. The median age in Aurora was 35 in 2021. The median income in Aurora was $37,150 in 2021. The unemployment rate in Aurora was 3.3% in 2023. The percentage of people with obesity in Aurora was 28.2% in 2021. The percentage of people who binge drink in Aurora was 17.7% in 2021. The percentage of people who smoke in Aurora was 15.8% in 2021."
-  },
-  "geoId/1517000": {
-    "summary": "Honolulu is a city in Hawaii, United States. The population in Honolulu was 395,327 in 1999."
-  },
-  "geoId/0602000": {
-    "summary": "Anaheim is a city in California, United States. The population in Anaheim was 344,461 in 2022. The median age in Anaheim was 35.3 in 2021. The median income in Anaheim was $32,837 in 2021. The unemployment rate in Anaheim was 3.8% in 2023. The percentage of people with obesity in Anaheim was 28.6% in 2021. The percentage of people who binge drink in Anaheim was 15.4% in 2021. The percentage of people who smoke in Anaheim was 11.9% in 2021."
-  },
-  "geoId/1571550": {
-    "summary": "Urban Honolulu is a city in Hawaii, United States. The population in Urban Honolulu was 343,421 in 2022. The median age in Urban Honolulu was 42.1 in 2021. The median income in Urban Honolulu was $38,985 in 2021. The percentage of people with obesity in Urban Honolulu was 22.9% in 2021. The percentage of people who binge drink in Urban Honolulu was 16.5% in 2021. The percentage of people who smoke in Urban Honolulu was 11.4% in 2021."
-  },
-  "geoId/0669000": {
-    "summary": "Santa Ana is a city in California, United States. The population in Santa Ana was 308,189 in 2022. The median age in Santa Ana was 33 in 2021. The median income in Santa Ana was $28,617 in 2021. The unemployment rate in Santa Ana was 3.8% in 2023. The percentage of people with obesity in Santa Ana was 31.6% in 2021. The percentage of people who binge drink in Santa Ana was 14.6% in 2021. The percentage of people who smoke in Santa Ana was 13.4% in 2021."
-  },
-  "geoId/0662000": {
-    "summary": "Riverside is a city in California, United States. The population in Riverside was 320,764 in 2022. The median age in Riverside was 31.9 in 2021. The median income in Riverside was $30,590 in 2021. The unemployment rate in Riverside was 4.8% in 2023. The percentage of people with obesity in Riverside was 36.2% in 2021. The percentage of people who binge drink in Riverside was 16.1% in 2021. The percentage of people who smoke in Riverside was 13.2% in 2021."
-  },
-  "geoId/3638000": {
-    "summary": "Islip is a city in New York, United States. The population in Islip was 330,914 in 2018. The unemployment rate in Islip was 3.4% in 2023."
-  },
-  "geoId/4817000": {
-    "summary": "Corpus Christi is a city in Texas, United States. The population in Corpus Christi was 316,239 in 2022. The median age in Corpus Christi was 35.6 in 2021. The median income in Corpus Christi was $30,463 in 2021. The unemployment rate in Corpus Christi was 3.7% in 2023. The percentage of people with obesity in Corpus Christi was 40.4% in 2021. The percentage of people who binge drink in Corpus Christi was 19.2% in 2021. The percentage of people who smoke in Corpus Christi was 16% in 2021."
-  },
-  "geoId/2146027": {
-    "summary": "Lexington is a city in Kentucky, United States. The population in Lexington was 320,347 in 2022. The median age in Lexington was 35 in 2021. The median income in Lexington was $32,712 in 2021. The unemployment rate in Lexington was 3.2% in 2023. The percentage of people with obesity in Lexington was 36% in 2021. The percentage of people who binge drink in Lexington was 15.9% in 2021. The percentage of people who smoke in Lexington was 17% in 2021."
-  },
-  "geoId/3231900": {
-    "summary": "Henderson is a city in Nevada, United States. The population in Henderson was 331,415 in 2022. The median age in Henderson was 42.3 in 2021. The median income in Henderson was $40,013 in 2021. The unemployment rate in Henderson was 4.7% in 2023. The percentage of people with obesity in Henderson was 28.6% in 2021. The percentage of people who binge drink in Henderson was 14.7% in 2021. The percentage of people who smoke in Henderson was 14.7% in 2021."
-  },
-  "geoId/0675000": {
-    "summary": "Stockton is a city in California, United States. The population in Stockton was 321,819 in 2022. The median age in Stockton was 33 in 2021. The median income in Stockton was $29,198 in 2021. The unemployment rate in Stockton was 7.2% in 2023. The percentage of people with obesity in Stockton was 34.4% in 2021. The percentage of people who binge drink in Stockton was 14% in 2021. The percentage of people who smoke in Stockton was 15% in 2021."
-  },
-  "geoId/7276770": {
-    "summary": "San Juan zona urbana is a city in Puerto Rico, United States. The population in San Juan zona urbana was 325,343 in 2021. The median age in San Juan zona urbana was 44.2 in 2021. The median income in San Juan zona urbana was $17,105 in 2021."
-  },
-  "geoId/2758000": {
-    "summary": "Saint Paul is a city in Minnesota, United States. The population in Saint Paul was 303,176 in 2022. The median age in Saint Paul was 32.7 in 2021. The median income in Saint Paul was $34,197 in 2021. The unemployment rate in Saint Paul was 2% in 2023. The percentage of people with obesity in Saint Paul was 33.7% in 2021. The percentage of people who binge drink in Saint Paul was 17.3% in 2021. The percentage of people who smoke in Saint Paul was 16.9% in 2021."
-  },
-  "geoId/3915000": {
-    "summary": "Cincinnati is a city in Ohio, United States. The population in Cincinnati was 309,513 in 2022. The median age in Cincinnati was 32.7 in 2021. The median income in Cincinnati was $28,803 in 2021. The unemployment rate in Cincinnati was 3.3% in 2023. The percentage of people with obesity in Cincinnati was 39.8% in 2021. The percentage of people who binge drink in Cincinnati was 18.2% in 2021. The percentage of people who smoke in Cincinnati was 21.3% in 2021."
-  },
-  "geoId/2965000": {
-    "summary": "St. Louis is a city in Missouri, United States. The population in St. Louis was 286,578 in 2022. The median age in St. Louis was 36.3 in 2021. The median income in St. Louis was $31,804 in 2021. The unemployment rate in St. Louis was 3.5% in 2023. The percentage of people with obesity in St. Louis was 37.5% in 2021. The percentage of people who binge drink in St. Louis was 18.1% in 2021. The percentage of people who smoke in St. Louis was 21.7% in 2021."
-  },
-  "geoId/4261000": {
-    "summary": "Pittsburgh is a city in Pennsylvania, United States. The population in Pittsburgh was 302,898 in 2022. The median age in Pittsburgh was 33.7 in 2021. The median income in Pittsburgh was $31,010 in 2021. The unemployment rate in Pittsburgh was 2.5% in 2023. The percentage of people with obesity in Pittsburgh was 35% in 2021. The percentage of people who binge drink in Pittsburgh was 19.3% in 2021. The percentage of people who smoke in Pittsburgh was 18.8% in 2021."
-  },
-  "geoId/3656000": {
-    "summary": "Oyster Bay is a city in New York, United States. The population in Oyster Bay was 298,388 in 2018. The unemployment rate in Oyster Bay was 3% in 2023."
-  },
-  "geoId/3728000": {
-    "summary": "Greensboro is a city in North Carolina, United States. The population in Greensboro was 301,115 in 2022. The median age in Greensboro was 34.5 in 2021. The median income in Greensboro was $30,363 in 2021. The unemployment rate in Greensboro was 3.9% in 2023. The percentage of people with obesity in Greensboro was 36.5% in 2021. The percentage of people who binge drink in Greensboro was 15.5% in 2021. The percentage of people who smoke in Greensboro was 15.6% in 2021."
-  },
-  "geoId/3128000": {
-    "summary": "Lincoln is a city in Nebraska, United States. The population in Lincoln was 292,627 in 2022. The median age in Lincoln was 33 in 2021. The median income in Lincoln was $33,132 in 2021. The unemployment rate in Lincoln was 2% in 2023. The percentage of people with obesity in Lincoln was 34.4% in 2021. The percentage of people who binge drink in Lincoln was 21.7% in 2021. The percentage of people who smoke in Lincoln was 14.7% in 2021."
-  },
-  "geoId/0203000": {
-    "summary": "Anchorage municipality is a city in Alaska, United States. The population in Anchorage municipality was 287,145 in 2022. The median age in Anchorage municipality was 34.3 in 2021. The median income in Anchorage municipality was $40,966 in 2021. The unemployment rate in Anchorage municipality was 3.5% in 2023. The percentage of people with obesity in Anchorage municipality was 32.9% in 2021. The percentage of people who binge drink in Anchorage municipality was 18% in 2021. The percentage of people who smoke in Anchorage municipality was 15.2% in 2021."
-  },
-  "geoId/1253000": {
-    "summary": "Orlando is a city in Florida, United States. The population in Orlando was 316,081 in 2022. The median age in Orlando was 34.4 in 2021. The median income in Orlando was $31,578 in 2021. The unemployment rate in Orlando was 2.9% in 2023. The percentage of people with obesity in Orlando was 31.1% in 2020. The percentage of people who binge drink in Orlando was 14.1% in 2020. The percentage of people who smoke in Orlando was 17.7% in 2020."
-  },
-  "geoId/0636770": {
-    "summary": "Irvine is a city in California, United States. The population in Irvine was 313,685 in 2022. The median age in Irvine was 33.8 in 2021. The median income in Irvine was $55,547 in 2021. The unemployment rate in Irvine was 4% in 2023. The percentage of people with obesity in Irvine was 21% in 2021. The percentage of people who binge drink in Irvine was 14.9% in 2021. The percentage of people who smoke in Irvine was 7.5% in 2021."
-  },
-  "geoId/4858016": {
-    "summary": "Plano is a city in Texas, United States. The population in Plano was 289,547 in 2022. The median age in Plano was 38.8 in 2021. The median income in Plano was $50,289 in 2021. The unemployment rate in Plano was 3.1% in 2023. The percentage of people with obesity in Plano was 26.4% in 2021. The percentage of people who binge drink in Plano was 17.1% in 2021. The percentage of people who smoke in Plano was 10.4% in 2021."
-  },
-  "geoId/3451000": {
-    "summary": "Newark is a city in New Jersey, United States. The population in Newark was 305,344 in 2022. The median age in Newark was 34.7 in 2021. The median income in Newark was $25,422 in 2021. The unemployment rate in Newark was 6.9% in 2023. The percentage of people with obesity in Newark was 38.5% in 2021. The percentage of people who binge drink in Newark was 13.9% in 2021. The percentage of people who smoke in Newark was 19.5% in 2021."
-  },
-  "geoId/3719000": {
-    "summary": "Durham is a city in North Carolina, United States. The population in Durham was 291,928 in 2022. The median age in Durham was 34.6 in 2021. The median income in Durham was $37,774 in 2021. The unemployment rate in Durham was 3% in 2023. The percentage of people with obesity in Durham was 31.7% in 2021. The percentage of people who binge drink in Durham was 16.7% in 2021. The percentage of people who smoke in Durham was 14.7% in 2021."
-  },
-  "geoId/0613392": {
-    "summary": "Chula Vista is a city in California, United States. The population in Chula Vista was 279,170 in 2022. The median age in Chula Vista was 36.3 in 2021. The median income in Chula Vista was $37,511 in 2021. The unemployment rate in Chula Vista was 4.7% in 2023. The percentage of people with obesity in Chula Vista was 24.9% in 2021. The percentage of people who binge drink in Chula Vista was 17.4% in 2021. The percentage of people who smoke in Chula Vista was 10.5% in 2021."
-  },
-  "geoId/3977000": {
-    "summary": "Toledo is a city in Ohio, United States. The population in Toledo was 266,301 in 2022. The median age in Toledo was 35.5 in 2021. The median income in Toledo was $25,711 in 2021. The unemployment rate in Toledo was 4.4% in 2023. The percentage of people with obesity in Toledo was 45.1% in 2021. The percentage of people who binge drink in Toledo was 14.8% in 2021. The percentage of people who smoke in Toledo was 24.5% in 2021."
-  },
-  "geoId/1263000": {
-    "summary": "St. Petersburg is a city in Florida, United States. The population in St. Petersburg was 261,256 in 2022. The median age in St. Petersburg was 42.9 in 2021. The median income in St. Petersburg was $35,308 in 2021. The unemployment rate in St. Petersburg was 2.8% in 2023. The percentage of people with obesity in St. Petersburg was 28.7% in 2020. The percentage of people who binge drink in St. Petersburg was 16.9% in 2020. The percentage of people who smoke in St. Petersburg was 19.5% in 2020."
-  },
-  "geoId/4841464": {
-    "summary": "Laredo is a city in Texas, United States. The population in Laredo was 256,187 in 2022. The median age in Laredo was 29.1 in 2021. The median income in Laredo was $25,165 in 2021. The unemployment rate in Laredo was 3.5% in 2023. The percentage of people with obesity in Laredo was 45% in 2021. The percentage of people who binge drink in Laredo was 15.2% in 2021. The percentage of people who smoke in Laredo was 17.3% in 2021."
-  },
-  "geoId/1825000": {
-    "summary": "Fort Wayne is a city in Indiana, United States. The population in Fort Wayne was 267,927 in 2022. The median age in Fort Wayne was 35.1 in 2021. The median income in Fort Wayne was $30,762 in 2021. The unemployment rate in Fort Wayne was 3.4% in 2023. The percentage of people with obesity in Fort Wayne was 39.9% in 2021. The percentage of people who binge drink in Fort Wayne was 16% in 2021. The percentage of people who smoke in Fort Wayne was 19.2% in 2021."
-  },
-  "geoId/3436000": {
-    "summary": "Jersey City is a city in New Jersey, United States. The population in Jersey City was 286,670 in 2022. The median age in Jersey City was 34.5 in 2021. The median income in Jersey City was $43,778 in 2021. The unemployment rate in Jersey City was 4.9% in 2023. The percentage of people with obesity in Jersey City was 25.3% in 2021. The percentage of people who binge drink in Jersey City was 14.1% in 2021. The percentage of people who smoke in Jersey City was 13% in 2021."
-  },
-  "geoId/0412000": {
-    "summary": "Chandler is a city in Arizona, United States. The population in Chandler was 280,711 in 2022. The median age in Chandler was 36.9 in 2021. The median income in Chandler was $45,273 in 2021. The unemployment rate in Chandler was 3.2% in 2023. The percentage of people with obesity in Chandler was 27.9% in 2021. The percentage of people who binge drink in Chandler was 18.2% in 2021. The percentage of people who smoke in Chandler was 11.8% in 2021."
-  },
-  "geoId/5548000": {
-    "summary": "Madison is a city in Wisconsin, United States. The population in Madison was 272,903 in 2022. The median age in Madison was 31.5 in 2021. The median income in Madison was $38,595 in 2021. The unemployment rate in Madison was 2.1% in 2023. The percentage of people with obesity in Madison was 28.5% in 2021. The percentage of people who binge drink in Madison was 22.6% in 2021. The percentage of people who smoke in Madison was 12.1% in 2021."
-  },
-  "geoId/4845000": {
-    "summary": "Lubbock is a city in Texas, United States. The population in Lubbock was 263,930 in 2022. The median age in Lubbock was 29.8 in 2021. The median income in Lubbock was $27,857 in 2021. The unemployment rate in Lubbock was 2.9% in 2023. The percentage of people with obesity in Lubbock was 40.3% in 2021. The percentage of people who binge drink in Lubbock was 18.2% in 2021. The percentage of people who smoke in Lubbock was 17.6% in 2021."
-  },
-  "geoId/0465000": {
-    "summary": "Scottsdale is a city in Arizona, United States. The population in Scottsdale was 243,050 in 2022. The median age in Scottsdale was 47.9 in 2021. The median income in Scottsdale was $53,287 in 2021. The unemployment rate in Scottsdale was 3% in 2023. The percentage of people with obesity in Scottsdale was 26.5% in 2021. The percentage of people who binge drink in Scottsdale was 19.3% in 2021. The percentage of people who smoke in Scottsdale was 10.2% in 2021."
-  },
-  "geoId/3260600": {
-    "summary": "Reno is a city in Nevada, United States. The population in Reno was 273,448 in 2022. The median age in Reno was 36.4 in 2021. The median income in Reno was $35,646 in 2021. The unemployment rate in Reno was 3.8% in 2023. The percentage of people with obesity in Reno was 28.7% in 2021. The percentage of people who binge drink in Reno was 17.6% in 2021. The percentage of people who smoke in Reno was 16.8% in 2021."
-  },
-  "geoId/3611000": {
-    "summary": "Buffalo is a city in New York, United States. The population in Buffalo was 276,486 in 2022. The median age in Buffalo was 33.9 in 2021. The median income in Buffalo was $26,277 in 2021. The unemployment rate in Buffalo was 5.4% in 2023. The percentage of people with obesity in Buffalo was 41.7% in 2021. The percentage of people who binge drink in Buffalo was 17.1% in 2021. The percentage of people who smoke in Buffalo was 23.9% in 2021."
-  },
-  "geoId/0427400": {
-    "summary": "Gilbert is a city in Arizona, United States. The population in Gilbert was 275,346 in 2022. The median age in Gilbert was 35.3 in 2021. The median income in Gilbert was $48,177 in 2021. The unemployment rate in Gilbert was 2.8% in 2023. The percentage of people with obesity in Gilbert was 27.2% in 2021. The percentage of people who binge drink in Gilbert was 19.1% in 2021. The percentage of people who smoke in Gilbert was 11.3% in 2021."
-  },
-  "geoId/0427820": {
-    "summary": "Glendale is a city in Arizona, United States. The population in Glendale was 252,136 in 2022. The median age in Glendale was 33.7 in 2021. The median income in Glendale was $31,387 in 2021. The unemployment rate in Glendale was 3.7% in 2023. The percentage of people with obesity in Glendale was 32.9% in 2021. The percentage of people who binge drink in Glendale was 16.8% in 2021. The percentage of people who smoke in Glendale was 17.2% in 2021."
-  },
-  "geoId/3251800": {
-    "summary": "North Las Vegas is a city in Nevada, United States. The population in North Las Vegas was 280,543 in 2022. The median age in North Las Vegas was 33.3 in 2021. The median income in North Las Vegas was $31,987 in 2021. The unemployment rate in North Las Vegas was 6% in 2023. The percentage of people with obesity in North Las Vegas was 33.8% in 2021. The percentage of people who binge drink in North Las Vegas was 12.8% in 2021. The percentage of people who smoke in North Las Vegas was 18.7% in 2021."
-  },
-  "geoId/3775000": {
-    "summary": "Winston-Salem is a city in North Carolina, United States. The population in Winston-Salem was 251,350 in 2022. The median age in Winston-Salem was 35.9 in 2021. The median income in Winston-Salem was $29,102 in 2021. The unemployment rate in Winston-Salem was 3.6% in 2023. The percentage of people with obesity in Winston-Salem was 36.7% in 2021. The percentage of people who binge drink in Winston-Salem was 15.2% in 2021. The percentage of people who smoke in Winston-Salem was 17.7% in 2021."
-  },
-  "geoId/2148000": {
-    "summary": "Louisville is a city in Kentucky, United States. The population in Louisville was 253,128 in 1999. The percentage of people with obesity in Louisville was 41.4% in 2021. The percentage of people who binge drink in Louisville was 14.7% in 2021. The percentage of people who smoke in Louisville was 23.3% in 2021."
-  },
-  "geoId/5116000": {
-    "summary": "Chesapeake is a city in Virginia, United States. The population in Chesapeake was 252,488 in 2022. The median age in Chesapeake was 37.1 in 2021. The median income in Chesapeake was $41,392 in 2021. The unemployment rate in Chesapeake was 3% in 2023. The percentage of people with obesity in Chesapeake was 36.1% in 2021. The percentage of people who binge drink in Chesapeake was 16.1% in 2021. The percentage of people who smoke in Chesapeake was 14.8% in 2021."
-  },
-  "geoId/5157000": {
-    "summary": "Norfolk is a city in Virginia, United States. The population in Norfolk was 232,995 in 2022. The median age in Norfolk was 30.9 in 2021. The median income in Norfolk was $29,582 in 2021. The unemployment rate in Norfolk was 3.4% in 2023. The percentage of people with obesity in Norfolk was 42.9% in 2021. The percentage of people who binge drink in Norfolk was 17.5% in 2021. The percentage of people who smoke in Norfolk was 18.9% in 2021."
-  },
-  "country/ABW": {
-    "summary": "Aruba is a country in South America. The population in Aruba was 106,537 in 2021. The nominal GDP per capita in Aruba was $29,342.1 in 2021. The life expectancy in Aruba was 74.63 in 2021."
-  },
-  "country/AFG": {
-    "summary": "Afghanistan is a country in Asia. The population in Afghanistan was 40,099,462 in 2021. The nominal GDP per capita in Afghanistan was $363.67 in 2021. The life expectancy in Afghanistan was 61.98 in 2021. The carbon dioxide emissions per capita in Afghanistan was 0.22t in 2020."
-  },
-  "country/AGO": {
-    "summary": "Angola is a country in Africa. The population in Angola was 34,503,774 in 2021. The nominal GDP per capita in Angola was $1,903.72 in 2021. The Gini index in Angola was 51.3 in 2018. The life expectancy in Angola was 61.64 in 2021. The energy consumption per capita in Angola was 540.86kg in 2014. The carbon dioxide emissions per capita in Angola was 0.59t in 2020."
-  },
-  "country/AIA": {
-    "summary": "Anguilla is a country in North America. The population in Anguilla was 15,094 in 2011."
-  },
-  "country/ALB": {
-    "summary": "Albania is a country in Europe. The population in Albania was 2,862,427 in 2019. The nominal GDP per capita in Albania was $6,377.2 in 2021. The Gini index in Albania was 29.4 in 2020. The life expectancy in Albania was 76.46 in 2021. The energy consumption per capita in Albania was 808.46kg in 2014. The carbon dioxide emissions per capita in Albania was 1.54t in 2020."
-  },
-  "country/AND": {
-    "summary": "Andorra is a country in Europe. The population in Andorra was 76,177 in 2019. The nominal GDP per capita in Andorra was $42,072.34 in 2021. The carbon dioxide emissions per capita in Andorra was 5.78t in 2020."
-  },
-  "country/ANT": {
-    "summary": "Netherlands Antilles is a country in Europe. The population in Netherlands Antilles was 227,049 in 2009."
-  },
-  "country/ARE": {
-    "summary": "United Arab Emirates is a country in Asia. The population in United Arab Emirates was 9,365,145 in 2021. The nominal GDP per capita in United Arab Emirates was $44,315.55 in 2021. The Gini index in United Arab Emirates was 26 in 2018. The life expectancy in United Arab Emirates was 78.71 in 2021. The energy consumption per capita in United Arab Emirates was 7,975.79kg in 2014. The carbon dioxide emissions per capita in United Arab Emirates was 20.25t in 2020."
-  },
-  "country/ARG": {
-    "summary": "Argentina is a country in South America. The population in Argentina was 45,808,747 in 2021. The nominal GDP per capita in Argentina was $10,636.12 in 2021. The Gini index in Argentina was 42 in 2021. The life expectancy in Argentina was 75.39 in 2021. The energy consumption per capita in Argentina was 2,029.92kg in 2014. The carbon dioxide emissions per capita in Argentina was 3.41t in 2020."
-  },
-  "country/ARM": {
-    "summary": "Armenia is a country in Europe, Asia. The population in Armenia was 2,965,269 in 2019. The nominal GDP per capita in Armenia was $4,966.51 in 2021. The Gini index in Armenia was 27.9 in 2021. The life expectancy in Armenia was 72.04 in 2021. The energy consumption per capita in Armenia was 1,023.81kg in 2014. The carbon dioxide emissions per capita in Armenia was 2.4t in 2020."
-  },
-  "country/ASM": {
-    "summary": "American Samoa is a country in Oceania, North America. The population in American Samoa was 45,035 in 2021. The nominal GDP per capita in American Samoa was $15,743.31 in 2021."
-  },
-  "country/ATA": {
-    "summary": "Antarctica is a country in Antarctica."
-  },
-  "country/ATB": {
-    "summary": "British Antarctic Territory is a country in Antarctica."
-  },
-  "country/ATF": {
-    "summary": "French Southern Territories is a country in Antarctica, Africa. The population in French Southern Territories was 196 in 2012."
-  },
-  "country/ATG": {
-    "summary": "Antigua and Barbuda is a country in North America. The population in Antigua and Barbuda was 93,219 in 2021. The nominal GDP per capita in Antigua and Barbuda was $16,740.35 in 2021. The life expectancy in Antigua and Barbuda was 78.5 in 2021. The energy consumption per capita in Antigua and Barbuda was 1,780.14kg in 2007. The carbon dioxide emissions per capita in Antigua and Barbuda was 5.12t in 2020."
-  },
-  "country/ATN": {
-    "summary": "Dronning Maud Land is a country in Antarctica."
-  },
-  "country/AUS": {
-    "summary": "Australia is a country in Oceania. The population in Australia was 25,688,079 in 2021. The unemployment rate in Australia was 4% in 2023. The nominal GDP per capita in Australia was $60,444.5 in 2021. The Gini index in Australia was 34.3 in 2018. The life expectancy in Australia was 83.3 in 2021. The energy consumption per capita in Australia was 5,483.82kg in 2015. The carbon dioxide emissions per capita in Australia was 14.77t in 2020."
-  },
-  "country/AUT": {
-    "summary": "Austria is a country in Europe. The population in Austria was 8,858,775 in 2019. The unemployment rate in Austria was 5.2% in 2020. The nominal GDP per capita in Austria was $53,637.71 in 2021. The Gini index in Austria was 29.8 in 2020. The life expectancy in Austria was 81.24 in 2021. The energy consumption per capita in Austria was 3,800.3kg in 2015. The carbon dioxide emissions per capita in Austria was 6.63t in 2020."
-  },
-  "country/AZE": {
-    "summary": "Azerbaijan is a country in Europe, Asia. The population in Azerbaijan was 9,981,457 in 2019. The nominal GDP per capita in Azerbaijan was $5,408.05 in 2021. The Gini index in Azerbaijan was 26.6 in 2005. The life expectancy in Azerbaijan was 69.37 in 2021. The energy consumption per capita in Azerbaijan was 1,502.08kg in 2014. The carbon dioxide emissions per capita in Azerbaijan was 3.4t in 2020."
-  },
-  "country/BDI": {
-    "summary": "Burundi is a country in Africa. The population in Burundi was 12,551,213 in 2021. The nominal GDP per capita in Burundi was $221.16 in 2021. The Gini index in Burundi was 38.6 in 2013. The life expectancy in Burundi was 61.66 in 2021. The carbon dioxide emissions per capita in Burundi was 0.06t in 2020."
-  },
-  "country/BEL": {
-    "summary": "Belgium is a country in Europe. The population in Belgium was 11,455,519 in 2019. The unemployment rate in Belgium was 5.5% in 2020. The nominal GDP per capita in Belgium was $51,268.39 in 2021. The Gini index in Belgium was 26 in 2020. The life expectancy in Belgium was 81.89 in 2021. The energy consumption per capita in Belgium was 4,687.79kg in 2015. The carbon dioxide emissions per capita in Belgium was 7.4t in 2020."
-  },
-  "country/BEN": {
-    "summary": "Benin is a country in Africa. The population in Benin was 12,996,895 in 2021. The nominal GDP per capita in Benin was $1,361.1 in 2021. The Gini index in Benin was 37.9 in 2018. The life expectancy in Benin was 59.82 in 2021. The energy consumption per capita in Benin was 403.91kg in 2014. The carbon dioxide emissions per capita in Benin was 0.63t in 2020."
-  },
-  "country/BES": {
-    "summary": "Bonaire, Sint Eustatius and Saba is a country in North America. The population in Bonaire, Sint Eustatius and Saba was 25,987 in 2020."
-  },
-  "country/BFA": {
-    "summary": "Burkina Faso is a country in Africa. The population in Burkina Faso was 22,100,683 in 2021. The nominal GDP per capita in Burkina Faso was $893.08 in 2021. The Gini index in Burkina Faso was 43 in 2018. The life expectancy in Burkina Faso was 59.27 in 2021. The carbon dioxide emissions per capita in Burkina Faso was 0.25t in 2020."
-  },
-  "country/BGD": {
-    "summary": "Bangladesh is a country in Asia. The population in Bangladesh was 169,356,251 in 2021. The nominal GDP per capita in Bangladesh was $2,457.92 in 2021. The Gini index in Bangladesh was 31.8 in 2022. The life expectancy in Bangladesh was 72.38 in 2021. The energy consumption per capita in Bangladesh was 227.13kg in 2014. The carbon dioxide emissions per capita in Bangladesh was 0.51t in 2020."
-  },
-  "country/BGR": {
-    "summary": "Bulgaria is a country in Europe. The population in Bulgaria was 7,000,039 in 2019. The unemployment rate in Bulgaria was 4.4% in 2020. The nominal GDP per capita in Bulgaria was $12,222.24 in 2021. The Gini index in Bulgaria was 40.5 in 2020. The life expectancy in Bulgaria was 71.51 in 2021. The energy consumption per capita in Bulgaria was 2,477.66kg in 2014. The carbon dioxide emissions per capita in Bulgaria was 4.92t in 2020."
-  },
-  "country/BHR": {
-    "summary": "Bahrain is a country in Asia. The population in Bahrain was 1,463,265 in 2021. The nominal GDP per capita in Bahrain was $26,860.07 in 2021. The life expectancy in Bahrain was 78.76 in 2021. The energy consumption per capita in Bahrain was 10,798.12kg in 2014. The carbon dioxide emissions per capita in Bahrain was 21.98t in 2020."
-  },
-  "country/BHS": {
-    "summary": "Bahamas is a country in North America. The population in Bahamas was 407,906 in 2021. The nominal GDP per capita in Bahamas was $28,260.43 in 2021. The life expectancy in Bahamas was 71.6 in 2021. The energy consumption per capita in Bahamas was 1,982.3kg in 2007. The carbon dioxide emissions per capita in Bahamas was 6.04t in 2020."
-  },
-  "country/BIH": {
-    "summary": "Bosnia and Herzegovina is a country in Europe. The population in Bosnia and Herzegovina was 3,839,265 in 2012. The nominal GDP per capita in Bosnia and Herzegovina was $7,230.2 in 2021. The Gini index in Bosnia and Herzegovina was 33 in 2011. The life expectancy in Bosnia and Herzegovina was 75.3 in 2021. The energy consumption per capita in Bosnia and Herzegovina was 2,190.94kg in 2014. The carbon dioxide emissions per capita in Bosnia and Herzegovina was 6.31t in 2020."
-  },
-  "country/BLM": {
-    "summary": "Saint Barth\u00e9lemy is a country in North America, Europe. The population in Saint Barth\u00e9lemy was 9,131 in 2012."
-  },
-  "country/BLR": {
-    "summary": "Belarus is a country in Europe. The population in Belarus was 9,475,174 in 2019. The nominal GDP per capita in Belarus was $7,489.72 in 2021. The Gini index in Belarus was 24.4 in 2020. The life expectancy in Belarus was 72.37 in 2021. The energy consumption per capita in Belarus was 2,936.58kg in 2014. The carbon dioxide emissions per capita in Belarus was 5.84t in 2020."
-  },
-  "country/BLZ": {
-    "summary": "Belize is a country in North America. The population in Belize was 400,031 in 2021. The nominal GDP per capita in Belize was $6,228.27 in 2021. The Gini index in Belize was 53.3 in 1999. The life expectancy in Belize was 70.47 in 2021. The energy consumption per capita in Belize was 598.98kg in 2007. The carbon dioxide emissions per capita in Belize was 1.74t in 2020."
-  },
-  "country/BMU": {
-    "summary": "Bermuda is a country in North America. The population in Bermuda was 63,764 in 2021. The nominal GDP per capita in Bermuda was $111,774.67 in 2021. The life expectancy in Bermuda was 79.28 in 2021."
-  },
-  "country/BOL": {
-    "summary": "Bolivia is a country in South America. The population in Bolivia was 12,079,472 in 2021. The nominal GDP per capita in Bolivia was $3,345.2 in 2021. The Gini index in Bolivia was 40.9 in 2021. The life expectancy in Bolivia was 63.63 in 2021. The energy consumption per capita in Bolivia was 763.17kg in 2014. The carbon dioxide emissions per capita in Bolivia was 1.54t in 2020."
-  },
-  "country/BRA": {
-    "summary": "Brazil is a country in South America. The population in Brazil was 214,326,223 in 2021. The nominal GDP per capita in Brazil was $7,696.79 in 2021. The Gini index in Brazil was 52.9 in 2021. The life expectancy in Brazil was 72.75 in 2021. The energy consumption per capita in Brazil was 1,490.43kg in 2014. The carbon dioxide emissions per capita in Brazil was 1.94t in 2020."
-  },
-  "country/BRB": {
-    "summary": "Barbados is a country in North America. The population in Barbados was 281,200 in 2021. The nominal GDP per capita in Barbados was $17,225.46 in 2021. The life expectancy in Barbados was 77.57 in 2021. The energy consumption per capita in Barbados was 1,477.28kg in 2007. The carbon dioxide emissions per capita in Barbados was 3.9t in 2020."
-  },
-  "country/BRN": {
-    "summary": "Brunei is a country in Asia. The population in Brunei was 445,373 in 2021. The nominal GDP per capita in Brunei was $31,448.91 in 2021. The life expectancy in Brunei was 74.64 in 2021. The energy consumption per capita in Brunei was 8,529.73kg in 2014. The carbon dioxide emissions per capita in Brunei was 21.71t in 2020."
-  },
-  "country/BTN": {
-    "summary": "Bhutan is a country in Asia. The population in Bhutan was 777,486 in 2021. The nominal GDP per capita in Bhutan was $3,266.36 in 2021. The Gini index in Bhutan was 28.5 in 2022. The life expectancy in Bhutan was 71.81 in 2021. The energy consumption per capita in Bhutan was 357.97kg in 2007. The carbon dioxide emissions per capita in Bhutan was 1.34t in 2020."
-  },
-  "country/BVT": {
-    "summary": "Bouvet Island is a country in Antarctica."
-  },
-  "country/BWA": {
-    "summary": "Botswana is a country in Africa. The population in Botswana was 2,588,423 in 2021. The nominal GDP per capita in Botswana was $7,238.8 in 2021. The Gini index in Botswana was 53.3 in 2015. The life expectancy in Botswana was 61.14 in 2021. The energy consumption per capita in Botswana was 1,201.8kg in 2014. The carbon dioxide emissions per capita in Botswana was 2.26t in 2020."
-  },
-  "country/CAF": {
-    "summary": "Central African Republic is a country in Africa. The population in Central African Republic was 5,457,154 in 2021. The nominal GDP per capita in Central African Republic was $461.14 in 2021. The Gini index in Central African Republic was 43 in 2021. The life expectancy in Central African Republic was 53.9 in 2021. The carbon dioxide emissions per capita in Central African Republic was 0.04t in 2020."
-  },
-  "country/CAN": {
-    "summary": "Canada is a country in North America. The population in Canada was 38,226,498 in 2021. The nominal GDP per capita in Canada was $52,358.62 in 2021. The Gini index in Canada was 31.7 in 2019. The life expectancy in Canada was 82.6 in 2021. The energy consumption per capita in Canada was 7,631.34kg in 2015. The carbon dioxide emissions per capita in Canada was 13.6t in 2020."
-  },
-  "country/CCK": {
-    "summary": "Cocos (Keeling) Islands is a country in Asia, Oceania. The population in Cocos (Keeling) Islands was 596 in 2009."
-  },
-  "country/CHE": {
-    "summary": "Switzerland is a country in Europe. The population in Switzerland was 8,544,527 in 2019. The unemployment rate in Switzerland was 4.8% in 2020. The nominal GDP per capita in Switzerland was $91,991.6 in 2021. The Gini index in Switzerland was 33.1 in 2018. The life expectancy in Switzerland was 83.85 in 2021. The energy consumption per capita in Switzerland was 2,960.07kg in 2015. The carbon dioxide emissions per capita in Switzerland was 4.04t in 2020."
-  },
-  "country/CHL": {
-    "summary": "Chile is a country in South America. The population in Chile was 19,493,184 in 2021. The nominal GDP per capita in Chile was $16,247.4 in 2021. The Gini index in Chile was 44.9 in 2020. The life expectancy in Chile was 78.94 in 2021. The energy consumption per capita in Chile was 2,016.69kg in 2015. The carbon dioxide emissions per capita in Chile was 4.4t in 2020."
-  },
-  "country/CHN": {
-    "summary": "China is a country in Asia. The population in China was 1,412,360,000 in 2021. The nominal GDP per capita in China was $12,617.5 in 2021. The Gini index in China was 37.1 in 2020. The life expectancy in China was 78.21 in 2021. The energy consumption per capita in China was 2,224.35kg in 2014. The carbon dioxide emissions per capita in China was 7.76t in 2020."
-  },
-  "country/CIV": {
-    "summary": "C\u00f4te d'Ivoire is a country in Africa. The population in C\u00f4te d'Ivoire was 27,478,249 in 2021. The nominal GDP per capita in C\u00f4te d'Ivoire was $2,613.38 in 2021. The Gini index in C\u00f4te d'Ivoire was 37.2 in 2018. The life expectancy in C\u00f4te d'Ivoire was 58.6 in 2021. The energy consumption per capita in C\u00f4te d'Ivoire was 603.37kg in 2014. The carbon dioxide emissions per capita in C\u00f4te d'Ivoire was 0.41t in 2020."
-  },
-  "country/CMR": {
-    "summary": "Cameroon is a country in Africa. The population in Cameroon was 27,198,628 in 2021. The nominal GDP per capita in Cameroon was $1,666.93 in 2021. The Gini index in Cameroon was 46.6 in 2014. The life expectancy in Cameroon was 60.33 in 2021. The energy consumption per capita in Cameroon was 340.95kg in 2014. The carbon dioxide emissions per capita in Cameroon was 0.37t in 2020."
-  },
-  "country/COD": {
-    "summary": "Congo [DRC] is a country in Africa. The population in Congo [DRC] was 95,894,118 in 2021. The nominal GDP per capita in Congo [DRC] was $577.21 in 2021. The Gini index in Congo [DRC] was 42.1 in 2012. The life expectancy in Congo [DRC] was 59.19 in 2021. The energy consumption per capita in Congo [DRC] was 377.72kg in 2014. The carbon dioxide emissions per capita in Congo [DRC] was 0.03t in 2020."
-  },
-  "country/COG": {
-    "summary": "Congo [Republic] is a country in Africa. The population in Congo [Republic] was 5,835,806 in 2021. The nominal GDP per capita in Congo [Republic] was $2,290.38 in 2021. The Gini index in Congo [Republic] was 48.9 in 2011. The life expectancy in Congo [Republic] was 63.52 in 2021. The energy consumption per capita in Congo [Republic] was 531.48kg in 2014. The carbon dioxide emissions per capita in Congo [Republic] was 1.25t in 2020."
-  },
-  "country/COK": {
-    "summary": "Cook Islands is a country in Oceania. The population in Cook Islands was 17,459 in 2016."
-  },
-  "country/COL": {
-    "summary": "Colombia is a country in South America. The population in Colombia was 51,516,562 in 2021. The nominal GDP per capita in Colombia was $6,182.71 in 2021. The Gini index in Colombia was 51.5 in 2021. The life expectancy in Colombia was 72.83 in 2021. The energy consumption per capita in Colombia was 728.57kg in 2014. The carbon dioxide emissions per capita in Colombia was 1.55t in 2020."
-  },
-  "country/COM": {
-    "summary": "Comoros is a country in Africa. The population in Comoros was 821,625 in 2021. The nominal GDP per capita in Comoros was $1,577.47 in 2021. The Gini index in Comoros was 45.3 in 2014. The life expectancy in Comoros was 63.42 in 2021. The energy consumption per capita in Comoros was 66.46kg in 2007. The carbon dioxide emissions per capita in Comoros was 0.41t in 2020."
-  },
-  "country/CPV": {
-    "summary": "Cape Verde is a country in Africa. The population in Cape Verde was 587,925 in 2021. The nominal GDP per capita in Cape Verde was $3,557.84 in 2021. The Gini index in Cape Verde was 42.4 in 2015. The life expectancy in Cape Verde was 74.05 in 2021. The energy consumption per capita in Cape Verde was 204.07kg in 2007. The carbon dioxide emissions per capita in Cape Verde was 1.07t in 2020."
-  },
-  "country/CRI": {
-    "summary": "Costa Rica is a country in North America. The population in Costa Rica was 5,153,957 in 2021. The nominal GDP per capita in Costa Rica was $12,537.26 in 2021. The Gini index in Costa Rica was 47.2 in 2022. The life expectancy in Costa Rica was 77.02 in 2021. The energy consumption per capita in Costa Rica was 1,012.68kg in 2014. The carbon dioxide emissions per capita in Costa Rica was 1.36t in 2020."
-  },
-  "country/CTE": {
-    "summary": "Canton and Enderbury Islands is a country in Oceania."
-  },
-  "country/CUB": {
-    "summary": "Cuba is a country in North America. The population in Cuba was 11,256,372 in 2021. The nominal GDP per capita in Cuba was $48,436.38 in 2021. The life expectancy in Cuba was 73.68 in 2021. The energy consumption per capita in Cuba was 1,032.39kg in 2014. The carbon dioxide emissions per capita in Cuba was 2.15t in 2020."
-  },
-  "country/CUW": {
-    "summary": "Cura\u00e7ao is a country in South America. The population in Cura\u00e7ao was 152,369 in 2021. The nominal GDP per capita in Cura\u00e7ao was $17,717.6 in 2021. The life expectancy in Cura\u00e7ao was 78.02 in 2017. The energy consumption per capita in Cura\u00e7ao was 12,650.86kg in 2014."
-  },
-  "country/CXR": {
-    "summary": "Christmas Island is a country in Asia, Oceania. The population in Christmas Island was 1,402 in 2010."
-  },
-  "country/CYM": {
-    "summary": "Cayman Islands is a country in North America. The population in Cayman Islands was 68,136 in 2021. The nominal GDP per capita in Cayman Islands was $88,475.6 in 2021. The life expectancy in Cayman Islands was 82.19 in 2010."
-  },
-  "country/CYP": {
-    "summary": "Cyprus is a country in Europe, Asia. The population in Cyprus was 875,899 in 2019. The unemployment rate in Cyprus was 6.9% in 2020. The nominal GDP per capita in Cyprus was $31,552.04 in 2021. The Gini index in Cyprus was 31.7 in 2020. The life expectancy in Cyprus was 81.2 in 2021. The energy consumption per capita in Cyprus was 1,676.21kg in 2014. The carbon dioxide emissions per capita in Cyprus was 5.47t in 2020."
-  },
-  "country/CZE": {
-    "summary": "Czech Republic is a country in Europe. The population in Czech Republic was 10,649,800 in 2019. The unemployment rate in Czech Republic was 2.7% in 2020. The nominal GDP per capita in Czech Republic was $26,822.51 in 2021. The Gini index in Czech Republic was 26.2 in 2020. The life expectancy in Czech Republic was 77.37 in 2021. The energy consumption per capita in Czech Republic was 3,860.0kg in 2015. The carbon dioxide emissions per capita in Czech Republic was 8.3t in 2020."
-  },
-  "country/DEU": {
-    "summary": "Germany is a country in Europe. The population in Germany was 83,019,213 in 2019. The unemployment rate in Germany was 3.3% in 2019. The nominal GDP per capita in Germany was $51,203.55 in 2021. The Gini index in Germany was 31.7 in 2019. The life expectancy in Germany was 80.9 in 2021. The energy consumption per capita in Germany was 3,817.55kg in 2015. The carbon dioxide emissions per capita in Germany was 7.26t in 2020."
-  },
-  "country/DJI": {
-    "summary": "Djibouti is a country in Africa. The population in Djibouti was 1,105,557 in 2021. The nominal GDP per capita in Djibouti was $3,050.31 in 2021. The Gini index in Djibouti was 41.6 in 2017. The life expectancy in Djibouti was 62.3 in 2021. The energy consumption per capita in Djibouti was 165.28kg in 2007. The carbon dioxide emissions per capita in Djibouti was 0.39t in 2020."
-  },
-  "country/DMA": {
-    "summary": "Dominica is a country in North America. The population in Dominica was 72,412 in 2021. The nominal GDP per capita in Dominica was $7,668.16 in 2021. The life expectancy in Dominica was 72.81 in 2021. The energy consumption per capita in Dominica was 625.23kg in 2007. The carbon dioxide emissions per capita in Dominica was 2.26t in 2020."
-  },
-  "country/DNK": {
-    "summary": "Denmark is a country in Europe. The population in Denmark was 5,806,081 in 2019. The unemployment rate in Denmark was 6% in 2020. The nominal GDP per capita in Denmark was $68,007.76 in 2021. The Gini index in Denmark was 27.5 in 2020. The life expectancy in Denmark was 81.4 in 2021. The energy consumption per capita in Denmark was 2,816.61kg in 2015. The carbon dioxide emissions per capita in Denmark was 4.69t in 2020."
-  },
-  "country/DOM": {
-    "summary": "Dominican Republic is a country in North America. The population in Dominican Republic was 11,117,873 in 2021. The nominal GDP per capita in Dominican Republic was $8,476.75 in 2021. The Gini index in Dominican Republic was 38.5 in 2021. The life expectancy in Dominican Republic was 72.61 in 2021. The energy consumption per capita in Dominican Republic was 743.25kg in 2014. The carbon dioxide emissions per capita in Dominican Republic was 2.08t in 2020."
-  },
-  "country/DZA": {
-    "summary": "Algeria is a country in Africa. The population in Algeria was 44,177,969 in 2021. The nominal GDP per capita in Algeria was $3,700.31 in 2021. The Gini index in Algeria was 27.6 in 2011. The life expectancy in Algeria was 76.38 in 2021. The energy consumption per capita in Algeria was 1,333.14kg in 2014. The carbon dioxide emissions per capita in Algeria was 3.72t in 2020."
-  },
-  "country/ECU": {
-    "summary": "Ecuador is a country in South America. The population in Ecuador was 17,797,737 in 2021. The nominal GDP per capita in Ecuador was $5,965.13 in 2021. The Gini index in Ecuador was 45.5 in 2022. The life expectancy in Ecuador was 73.67 in 2021. The energy consumption per capita in Ecuador was 888.62kg in 2014. The carbon dioxide emissions per capita in Ecuador was 1.96t in 2020."
-  },
-  "country/EGY": {
-    "summary": "Egypt is a country in Asia, Africa. The population in Egypt was 109,262,178 in 2021. The nominal GDP per capita in Egypt was $3,886.72 in 2021. The Gini index in Egypt was 31.9 in 2019. The life expectancy in Egypt was 70.22 in 2021. The energy consumption per capita in Egypt was 782.76kg in 2014. The carbon dioxide emissions per capita in Egypt was 1.96t in 2020."
-  },
-  "country/ERI": {
-    "summary": "Eritrea is a country in Africa. The population in Eritrea was 3,620,312 in 2021. The life expectancy in Eritrea was 66.54 in 2021. The energy consumption per capita in Eritrea was 245.03kg in 2014. The carbon dioxide emissions per capita in Eritrea was 0.2t in 2020."
-  },
-  "country/ESH": {
-    "summary": "Western Sahara is a country in Africa. The population in Western Sahara was 582,000 in 2019."
-  },
-  "country/ESP": {
-    "summary": "Spain is a country in Europe. The population in Spain was 46,937,060 in 2019. The unemployment rate in Spain was 15.8% in 2020. The nominal GDP per capita in Spain was $30,103.51 in 2021. The Gini index in Spain was 34.9 in 2020. The life expectancy in Spain was 83.18 in 2021. The energy consumption per capita in Spain was 2,571.34kg in 2015. The carbon dioxide emissions per capita in Spain was 4.28t in 2020."
-  },
-  "country/EST": {
-    "summary": "Estonia is a country in Europe. The population in Estonia was 1,324,820 in 2019. The unemployment rate in Estonia was 8% in 2020. The nominal GDP per capita in Estonia was $27,943.7 in 2021. The Gini index in Estonia was 30.7 in 2020. The life expectancy in Estonia was 76.74 in 2021. The energy consumption per capita in Estonia was 4,173.33kg in 2015. The carbon dioxide emissions per capita in Estonia was 5.34t in 2020."
-  },
-  "country/ETH": {
-    "summary": "Ethiopia is a country in Africa. The population in Ethiopia was 120,283,026 in 2021. The nominal GDP per capita in Ethiopia was $925.0 in 2021. The Gini index in Ethiopia was 35 in 2015. The life expectancy in Ethiopia was 64.97 in 2021. The energy consumption per capita in Ethiopia was 484.96kg in 2014. The carbon dioxide emissions per capita in Ethiopia was 0.15t in 2020."
-  },
-  "country/FIN": {
-    "summary": "Finland is a country in Europe. The population in Finland was 5,517,919 in 2019. The unemployment rate in Finland was 7.8% in 2020. The nominal GDP per capita in Finland was $53,489.75 in 2021. The Gini index in Finland was 27.1 in 2020. The life expectancy in Finland was 81.93 in 2021. The energy consumption per capita in Finland was 5,924.7kg in 2015. The carbon dioxide emissions per capita in Finland was 6.57t in 2020."
-  },
-  "country/FJI": {
-    "summary": "Fiji is a country in Oceania. The population in Fiji was 924,610 in 2021. The nominal GDP per capita in Fiji was $4,646.54 in 2021. The Gini index in Fiji was 30.7 in 2019. The life expectancy in Fiji was 67.11 in 2021. The energy consumption per capita in Fiji was 588.34kg in 2007. The carbon dioxide emissions per capita in Fiji was 1.12t in 2020."
-  },
-  "country/FLK": {
-    "summary": "Falkland Islands [Islas Malvinas] is a country in South America. The population in Falkland Islands [Islas Malvinas] was 2,840 in 2012."
-  },
-  "country/FRA": {
-    "summary": "France is a country in Europe. The population in France was 67,012,883 in 2019. The unemployment rate in France was 6.9% in 2020. The nominal GDP per capita in France was $43,658.98 in 2021. The Gini index in France was 30.7 in 2020. The life expectancy in France was 82.32 in 2021. The energy consumption per capita in France was 3,692.02kg in 2015. The carbon dioxide emissions per capita in France was 3.95t in 2020."
-  },
-  "country/FRO": {
-    "summary": "Faroe Islands is a country in Europe. The population in Faroe Islands was 52,889 in 2021. The nominal GDP per capita in Faroe Islands was $69,010.17 in 2021. The life expectancy in Faroe Islands was 83.5 in 2021."
-  },
-  "country/FSM": {
-    "summary": "Federated States of Micronesia is a country in Oceania. The population in Federated States of Micronesia was 113,131 in 2021. The nominal GDP per capita in Federated States of Micronesia was $3,571.34 in 2021. The Gini index in Federated States of Micronesia was 40.1 in 2013. The life expectancy in Federated States of Micronesia was 70.71 in 2021. The carbon dioxide emissions per capita in Federated States of Micronesia was 0.96t in 2020."
-  },
-  "country/FXX": {
-    "summary": "Metropolitan France is a country in Europe. The population in Metropolitan France was 64,812,052 in 2019."
-  },
-  "country/GAB": {
-    "summary": "Gabon is a country in Africa. The population in Gabon was 2,341,179 in 2021. The nominal GDP per capita in Gabon was $8,635.8 in 2021. The Gini index in Gabon was 38 in 2017. The life expectancy in Gabon was 65.82 in 2021. The energy consumption per capita in Gabon was 2,580.44kg in 2014. The carbon dioxide emissions per capita in Gabon was 2.33t in 2020."
-  },
-  "country/GBR": {
-    "summary": "United Kingdom is a country in Europe. The population in United Kingdom was 66,647,112 in 2019. The unemployment rate in United Kingdom was 3.8% in 2020. The nominal GDP per capita in United Kingdom was $46,585.9 in 2021. The Gini index in United Kingdom was 32.6 in 2020. The life expectancy in United Kingdom was 80.7 in 2021. The energy consumption per capita in United Kingdom was 2,764.52kg in 2015. The carbon dioxide emissions per capita in United Kingdom was 4.6t in 2020."
-  },
-  "country/GEO": {
-    "summary": "Georgia is a country in Europe, Asia. The population in Georgia was 3,723,464 in 2019. The nominal GDP per capita in Georgia was $5,023.27 in 2021. The Gini index in Georgia was 34.2 in 2021. The life expectancy in Georgia was 71.69 in 2021. The energy consumption per capita in Georgia was 1,180.27kg in 2014. The carbon dioxide emissions per capita in Georgia was 2.75t in 2020."
-  },
-  "country/GGY": {
-    "summary": "Guernsey is a country in Europe. The population in Guernsey was 63,026 in 2016."
-  },
-  "country/GHA": {
-    "summary": "Ghana is a country in Africa. The population in Ghana was 32,833,031 in 2021. The nominal GDP per capita in Ghana was $2,410.88 in 2021. The Gini index in Ghana was 43.5 in 2016. The life expectancy in Ghana was 63.8 in 2021. The energy consumption per capita in Ghana was 320.39kg in 2014. The carbon dioxide emissions per capita in Ghana was 0.6t in 2020."
-  },
-  "country/GIB": {
-    "summary": "Gibraltar is a country in Europe. The population in Gibraltar was 32,669 in 2021. The life expectancy in Gibraltar was 79.33 in 2021. The energy consumption per capita in Gibraltar was 6,040.46kg in 2014."
-  },
-  "country/GIN": {
-    "summary": "Guinea is a country in Africa. The population in Guinea was 13,531,906 in 2021. The nominal GDP per capita in Guinea was $1,189.18 in 2021. The Gini index in Guinea was 29.6 in 2018. The life expectancy in Guinea was 58.89 in 2021. The carbon dioxide emissions per capita in Guinea was 0.34t in 2020."
-  },
-  "country/GLP": {
-    "summary": "Guadeloupe is a country in North America, Europe. The population in Guadeloupe was 395,700 in 2016."
-  },
-  "country/GMB": {
-    "summary": "Gambia is a country in Africa. The population in Gambia was 2,639,916 in 2021. The nominal GDP per capita in Gambia was $772.15 in 2021. The Gini index in Gambia was 38.8 in 2020. The life expectancy in Gambia was 62.08 in 2021. The energy consumption per capita in Gambia was 75.36kg in 2007. The carbon dioxide emissions per capita in Gambia was 0.24t in 2020."
-  },
-  "country/GNB": {
-    "summary": "Guinea-Bissau is a country in Africa. The population in Guinea-Bissau was 2,060,721 in 2021. The nominal GDP per capita in Guinea-Bissau was $795.12 in 2021. The Gini index in Guinea-Bissau was 34.8 in 2018. The life expectancy in Guinea-Bissau was 59.65 in 2021. The energy consumption per capita in Guinea-Bissau was 65.49kg in 2007. The carbon dioxide emissions per capita in Guinea-Bissau was 0.16t in 2020."
-  },
-  "country/GNQ": {
-    "summary": "Equatorial Guinea is a country in Africa. The population in Equatorial Guinea was 1,634,466 in 2021. The nominal GDP per capita in Equatorial Guinea was $7,506.67 in 2021. The life expectancy in Equatorial Guinea was 60.59 in 2021. The energy consumption per capita in Equatorial Guinea was 1,853.89kg in 2007. The carbon dioxide emissions per capita in Equatorial Guinea was 2.73t in 2020."
-  },
-  "country/GRC": {
-    "summary": "Greece is a country in Europe. The population in Greece was 10,724,599 in 2019. The nominal GDP per capita in Greece was $20,192.6 in 2021. The Gini index in Greece was 33.6 in 2020. The life expectancy in Greece was 80.18 in 2021. The energy consumption per capita in Greece was 2,182.07kg in 2015. The carbon dioxide emissions per capita in Greece was 4.77t in 2020."
-  },
-  "country/GRD": {
-    "summary": "Grenada is a country in North America. The population in Grenada was 124,610 in 2021. The nominal GDP per capita in Grenada was $9,010.51 in 2021. The life expectancy in Grenada was 74.94 in 2021. The energy consumption per capita in Grenada was 724.99kg in 2007. The carbon dioxide emissions per capita in Grenada was 2.62t in 2020."
-  },
-  "country/GRL": {
-    "summary": "Greenland is a country in North America. The population in Greenland was 56,653 in 2021. The nominal GDP per capita in Greenland was $57,116.41 in 2021. The life expectancy in Greenland was 71.15 in 2021."
-  },
-  "country/GTM": {
-    "summary": "Guatemala is a country in North America. The population in Guatemala was 17,109,746 in 2021. The nominal GDP per capita in Guatemala was $5,029.48 in 2021. The Gini index in Guatemala was 48.3 in 2014. The life expectancy in Guatemala was 69.24 in 2021. The energy consumption per capita in Guatemala was 863.57kg in 2014. The carbon dioxide emissions per capita in Guatemala was 1.0t in 2020."
-  },
-  "country/GUF": {
-    "summary": "French Guiana is a country in South America, Europe. The population in French Guiana was 294,071 in 2021."
-  },
-  "country/GUM": {
-    "summary": "Guam is a country in Oceania. The population in Guam was 170,534 in 2021. The nominal GDP per capita in Guam was $35,904.86 in 2021. The life expectancy in Guam was 76.66 in 2021."
-  },
-  "country/GUY": {
-    "summary": "Guyana is a country in South America. The population in Guyana was 804,567 in 2021. The nominal GDP per capita in Guyana was $9,998.54 in 2021. The Gini index in Guyana was 45.1 in 1998. The life expectancy in Guyana was 65.67 in 2021. The energy consumption per capita in Guyana was 660.92kg in 2007. The carbon dioxide emissions per capita in Guyana was 3.47t in 2020."
-  },
-  "country/HKG": {
-    "summary": "Hong Kong is a country in Asia. The population in Hong Kong was 7,413,100 in 2021. The nominal GDP per capita in Hong Kong was $49,764.79 in 2021. The life expectancy in Hong Kong was 85.49 in 2021. The energy consumption per capita in Hong Kong was 1,970.48kg in 2014."
-  },
-  "country/HMD": {
-    "summary": "Heard Island and McDonald Islands is a country in Antarctica, Oceania. The population in Heard Island and McDonald Islands was 0 in 2011."
-  },
-  "country/HND": {
-    "summary": "Honduras is a country in North America. The population in Honduras was 10,278,345 in 2021. The nominal GDP per capita in Honduras was $2,771.72 in 2021. The Gini index in Honduras was 48.2 in 2019. The life expectancy in Honduras was 70.12 in 2021. The energy consumption per capita in Honduras was 586.65kg in 2014. The carbon dioxide emissions per capita in Honduras was 0.87t in 2020."
-  },
-  "country/HRV": {
-    "summary": "Croatia is a country in Europe. The population in Croatia was 4,076,246 in 2019. The unemployment rate in Croatia was 8.6% in 2020. The nominal GDP per capita in Croatia was $17,747.79 in 2021. The Gini index in Croatia was 29.5 in 2020. The life expectancy in Croatia was 76.42 in 2021. The energy consumption per capita in Croatia was 1,897.84kg in 2014. The carbon dioxide emissions per capita in Croatia was 3.86t in 2020."
-  },
-  "country/HTI": {
-    "summary": "Haiti is a country in North America. The population in Haiti was 11,447,569 in 2021. The nominal GDP per capita in Haiti was $1,823.74 in 2021. The Gini index in Haiti was 41.1 in 2012. The life expectancy in Haiti was 63.19 in 2021. The energy consumption per capita in Haiti was 398.83kg in 2014. The carbon dioxide emissions per capita in Haiti was 0.28t in 2020."
-  },
-  "country/HUN": {
-    "summary": "Hungary is a country in Europe. The population in Hungary was 9,772,756 in 2019. The unemployment rate in Hungary was 4.9% in 2020. The nominal GDP per capita in Hungary was $18,772.14 in 2021. The Gini index in Hungary was 29.7 in 2020. The life expectancy in Hungary was 74.47 in 2021. The energy consumption per capita in Hungary was 2,432.75kg in 2015. The carbon dioxide emissions per capita in Hungary was 4.59t in 2020."
-  },
-  "country/IDN": {
-    "summary": "Indonesia is a country in Asia. The population in Indonesia was 273,753,191 in 2021. The nominal GDP per capita in Indonesia was $4,334.22 in 2021. The Gini index in Indonesia was 37.9 in 2022. The life expectancy in Indonesia was 67.57 in 2021. The percentage of people with obesity in Indonesia was 35.4% in 2018. The energy consumption per capita in Indonesia was 880.12kg in 2014. The carbon dioxide emissions per capita in Indonesia was 2.07t in 2020."
-  },
-  "country/IMN": {
-    "summary": "Isle of Man is a country in Europe. The population in Isle of Man was 84,263 in 2021. The nominal GDP per capita in Isle of Man was $79,530.61 in 2020. The life expectancy in Isle of Man was 80.53 in 2021."
-  },
-  "country/IND": {
-    "summary": "India is a country in Asia. The population in India was 1,407,563,842 in 2021. The unemployment rate in India was 6% in 2019. The nominal GDP per capita in India was $2,238.13 in 2021. The Gini index in India was 34.2 in 2021. The life expectancy in India was 67.24 in 2021. The energy consumption per capita in India was 630.9kg in 2014. The carbon dioxide emissions per capita in India was 1.58t in 2020."
-  },
-  "country/IOT": {
-    "summary": "British Indian Ocean Territory is a country in Asia."
-  },
-  "country/IRL": {
-    "summary": "Ireland is a country in Europe. The population in Ireland was 4,904,240 in 2019. The unemployment rate in Ireland was 5% in 2020. The nominal GDP per capita in Ireland was $100,172.08 in 2021. The Gini index in Ireland was 29.2 in 2020. The life expectancy in Ireland was 82.1 in 2021. The energy consumption per capita in Ireland was 2,819.88kg in 2015. The carbon dioxide emissions per capita in Ireland was 6.77t in 2020."
-  },
-  "country/IRN": {
-    "summary": "Iran is a country in Asia. The population in Iran was 87,923,432 in 2021. The nominal GDP per capita in Iran was $4,084.2 in 2021. The Gini index in Iran was 40.9 in 2019. The life expectancy in Iran was 73.88 in 2021. The energy consumption per capita in Iran was 2,964.86kg in 2014. The carbon dioxide emissions per capita in Iran was 7.06t in 2020."
-  },
-  "country/IRQ": {
-    "summary": "Iraq is a country in Asia. The population in Iraq was 43,533,592 in 2021. The nominal GDP per capita in Iraq was $4,770.84 in 2021. The Gini index in Iraq was 29.5 in 2012. The life expectancy in Iraq was 70.38 in 2021. The energy consumption per capita in Iraq was 1,346.55kg in 2014. The carbon dioxide emissions per capita in Iraq was 3.84t in 2020."
-  },
-  "country/ISL": {
-    "summary": "Iceland is a country in Europe. The population in Iceland was 356,991 in 2019. The unemployment rate in Iceland was 5% in 2020. The nominal GDP per capita in Iceland was $68,594.01 in 2021. The Gini index in Iceland was 26.1 in 2017. The life expectancy in Iceland was 83.12 in 2021. The energy consumption per capita in Iceland was 17,478.89kg in 2015. The carbon dioxide emissions per capita in Iceland was 3.95t in 2020."
-  },
-  "country/ISR": {
-    "summary": "Israel is a country in Asia. The population in Israel was 9,364,700 in 2021. The nominal GDP per capita in Israel was $52,166.81 in 2021. The Gini index in Israel was 38.6 in 2018. The life expectancy in Israel was 82.5 in 2021. The energy consumption per capita in Israel was 2,777.88kg in 2015. The carbon dioxide emissions per capita in Israel was 6.35t in 2020."
-  },
-  "country/ITA": {
-    "summary": "Italy is a country in Europe. The population in Italy was 60,359,546 in 2019. The unemployment rate in Italy was 9.7% in 2020. The nominal GDP per capita in Italy was $35,770.05 in 2021. The Gini index in Italy was 35.2 in 2020. The life expectancy in Italy was 82.8 in 2021. The energy consumption per capita in Italy was 2,481.75kg in 2015. The carbon dioxide emissions per capita in Italy was 4.73t in 2020."
-  },
-  "country/JAM": {
-    "summary": "Jamaica is a country in North America. The population in Jamaica was 2,827,695 in 2021. The nominal GDP per capita in Jamaica was $5,183.58 in 2021. The Gini index in Jamaica was 45.5 in 2004. The life expectancy in Jamaica was 70.5 in 2021. The energy consumption per capita in Jamaica was 1,008.64kg in 2014. The carbon dioxide emissions per capita in Jamaica was 2.07t in 2020."
-  },
-  "country/JEY": {
-    "summary": "Jersey is a country in Europe. The population in Jersey was 97,857 in 2011."
-  },
-  "country/JOR": {
-    "summary": "Jordan is a country in Asia. The population in Jordan was 11,148,278 in 2021. The nominal GDP per capita in Jordan was $4,046.93 in 2021. The Gini index in Jordan was 33.7 in 2010. The life expectancy in Jordan was 74.26 in 2021. The energy consumption per capita in Jordan was 944.74kg in 2014. The carbon dioxide emissions per capita in Jordan was 1.92t in 2020."
-  },
-  "country/JPN": {
-    "summary": "Japan is a country in Asia. The population in Japan was 125,681,593 in 2021. The unemployment rate in Japan was 2.9% in 2020. The nominal GDP per capita in Japan was $39,827.13 in 2021. The Gini index in Japan was 32.9 in 2013. The life expectancy in Japan was 84.45 in 2021. The energy consumption per capita in Japan was 3,428.56kg in 2015. The carbon dioxide emissions per capita in Japan was 8.03t in 2020."
-  },
-  "country/KAZ": {
-    "summary": "Kazakhstan is a country in Europe, Asia. The population in Kazakhstan was 19,000,988 in 2021. The nominal GDP per capita in Kazakhstan was $10,373.79 in 2021. The Gini index in Kazakhstan was 27.8 in 2018. The life expectancy in Kazakhstan was 70.23 in 2021. The energy consumption per capita in Kazakhstan was 4,434.64kg in 2014. The carbon dioxide emissions per capita in Kazakhstan was 11.3t in 2020."
-  },
-  "country/KEN": {
-    "summary": "Kenya is a country in Africa. The population in Kenya was 53,005,614 in 2021. The nominal GDP per capita in Kenya was $2,069.66 in 2021. The Gini index in Kenya was 38.7 in 2021. The life expectancy in Kenya was 61.43 in 2021. The energy consumption per capita in Kenya was 515.58kg in 2014. The carbon dioxide emissions per capita in Kenya was 0.37t in 2020."
-  },
-  "country/KGZ": {
-    "summary": "Kyrgyzstan is a country in Asia. The population in Kyrgyzstan was 6,691,800 in 2021. The nominal GDP per capita in Kyrgyzstan was $1,306.18 in 2021. The Gini index in Kyrgyzstan was 29 in 2020. The life expectancy in Kyrgyzstan was 71.9 in 2021. The energy consumption per capita in Kyrgyzstan was 650.4kg in 2014. The carbon dioxide emissions per capita in Kyrgyzstan was 1.38t in 2020."
-  },
-  "country/KHM": {
-    "summary": "Cambodia is a country in Asia. The population in Cambodia was 16,589,023 in 2021. The nominal GDP per capita in Cambodia was $1,625.24 in 2021. The life expectancy in Cambodia was 69.58 in 2021. The energy consumption per capita in Cambodia was 418.58kg in 2014. The carbon dioxide emissions per capita in Cambodia was 1.14t in 2020."
-  },
-  "country/KIR": {
-    "summary": "Kiribati is a country in Oceania. The population in Kiribati was 128,874 in 2021. The nominal GDP per capita in Kiribati was $1,766.14 in 2021. The Gini index in Kiribati was 27.8 in 2019. The life expectancy in Kiribati was 67.42 in 2021. The energy consumption per capita in Kiribati was 107.85kg in 2007. The carbon dioxide emissions per capita in Kiribati was 0.45t in 2020."
-  },
-  "country/KNA": {
-    "summary": "Saint Kitts and Nevis is a country in North America. The population in Saint Kitts and Nevis was 47,606 in 2021. The nominal GDP per capita in Saint Kitts and Nevis was $18,082.69 in 2021. The life expectancy in Saint Kitts and Nevis was 71.68 in 2021. The energy consumption per capita in Saint Kitts and Nevis was 1,765.39kg in 2007. The carbon dioxide emissions per capita in Saint Kitts and Nevis was 4.85t in 2020."
-  },
-  "country/KOR": {
-    "summary": "South Korea is a country in Asia. The population in South Korea was 51,744,876 in 2021. The nominal GDP per capita in South Korea was $34,997.78 in 2021. The Gini index in South Korea was 31.4 in 2016. The life expectancy in South Korea was 83.53 in 2021. The energy consumption per capita in South Korea was 5,413.35kg in 2015. The carbon dioxide emissions per capita in South Korea was 10.99t in 2020."
-  },
-  "country/KWT": {
-    "summary": "Kuwait is a country in Asia. The population in Kuwait was 4,250,114 in 2021. The nominal GDP per capita in Kuwait was $32,186.77 in 2021. The life expectancy in Kuwait was 78.67 in 2021. The energy consumption per capita in Kuwait was 9,006.5kg in 2014. The carbon dioxide emissions per capita in Kuwait was 21.17t in 2020."
-  },
-  "country/LAO": {
-    "summary": "Laos is a country in Asia. The population in Laos was 7,425,057 in 2021. The nominal GDP per capita in Laos was $2,535.62 in 2021. The Gini index in Laos was 38.8 in 2018. The life expectancy in Laos was 68.06 in 2021. The carbon dioxide emissions per capita in Laos was 2.62t in 2020."
-  },
-  "country/LBN": {
-    "summary": "Lebanon is a country in Asia. The population in Lebanon was 5,592,631 in 2021. The nominal GDP per capita in Lebanon was $4,136.15 in 2021. The Gini index in Lebanon was 31.8 in 2011. The life expectancy in Lebanon was 75.05 in 2021. The energy consumption per capita in Lebanon was 1,194.33kg in 2014. The carbon dioxide emissions per capita in Lebanon was 3.79t in 2020."
-  },
-  "country/LBR": {
-    "summary": "Liberia is a country in Africa. The population in Liberia was 5,193,416 in 2021. The nominal GDP per capita in Liberia was $675.66 in 2021. The Gini index in Liberia was 35.3 in 2016. The life expectancy in Liberia was 60.75 in 2021. The carbon dioxide emissions per capita in Liberia was 0.23t in 2020."
-  },
-  "country/LBY": {
-    "summary": "Libya is a country in Africa. The population in Libya was 6,735,277 in 2021. The nominal GDP per capita in Libya was $5,908.95 in 2021. The life expectancy in Libya was 71.91 in 2021. The energy consumption per capita in Libya was 2,930.37kg in 2014. The carbon dioxide emissions per capita in Libya was 6.68t in 2020."
-  },
-  "country/LCA": {
-    "summary": "Saint Lucia is a country in North America. The population in Saint Lucia was 179,651 in 2021. The nominal GDP per capita in Saint Lucia was $9,414.14 in 2021. The Gini index in Saint Lucia was 51.2 in 2016. The life expectancy in Saint Lucia was 71.11 in 2021. The energy consumption per capita in Saint Lucia was 764.1kg in 2007. The carbon dioxide emissions per capita in Saint Lucia was 2.79t in 2020."
-  },
-  "country/LIE": {
-    "summary": "Liechtenstein is a country in Europe. The population in Liechtenstein was 38,378 in 2019. The nominal GDP per capita in Liechtenstein was $184,083.32 in 2021. The life expectancy in Liechtenstein was 84.4 in 2021. The carbon dioxide emissions per capita in Liechtenstein was 3.66t in 2020."
-  },
-  "country/LKA": {
-    "summary": "Sri Lanka is a country in Asia. The population in Sri Lanka was 22,156,000 in 2021. The nominal GDP per capita in Sri Lanka was $3,994.25 in 2021. The Gini index in Sri Lanka was 37.7 in 2019. The life expectancy in Sri Lanka was 76.4 in 2021. The energy consumption per capita in Sri Lanka was 504.31kg in 2014. The carbon dioxide emissions per capita in Sri Lanka was 1.0t in 2020."
-  },
-  "country/LSO": {
-    "summary": "Lesotho is a country in Africa. The population in Lesotho was 2,281,454 in 2021. The nominal GDP per capita in Lesotho was $1,040.31 in 2021. The Gini index in Lesotho was 44.9 in 2017. The life expectancy in Lesotho was 53.06 in 2021. The energy consumption per capita in Lesotho was 9.58kg in 2007. The carbon dioxide emissions per capita in Lesotho was 1.03t in 2020."
-  },
-  "country/LTU": {
-    "summary": "Lithuania is a country in Europe. The population in Lithuania was 2,794,184 in 2019. The unemployment rate in Lithuania was 9% in 2020. The nominal GDP per capita in Lithuania was $23,712.54 in 2021. The Gini index in Lithuania was 36 in 2020. The life expectancy in Lithuania was 74.34 in 2021. The energy consumption per capita in Lithuania was 2,387.28kg in 2014. The carbon dioxide emissions per capita in Lithuania was 4.18t in 2020."
-  },
-  "country/LUX": {
-    "summary": "Luxembourg is a country in Europe. The population in Luxembourg was 613,894 in 2019. The unemployment rate in Luxembourg was 7.3% in 2020. The nominal GDP per capita in Luxembourg was $133,590.15 in 2021. The Gini index in Luxembourg was 33.4 in 2020. The life expectancy in Luxembourg was 82.75 in 2021. The energy consumption per capita in Luxembourg was 6,548.41kg in 2015. The carbon dioxide emissions per capita in Luxembourg was 12.46t in 2020."
-  },
-  "country/LVA": {
-    "summary": "Latvia is a country in Europe. The population in Latvia was 1,919,968 in 2019. The unemployment rate in Latvia was 9% in 2020. The nominal GDP per capita in Latvia was $21,080.18 in 2021. The Gini index in Latvia was 35.7 in 2020. The life expectancy in Latvia was 73.28 in 2021. The energy consumption per capita in Latvia was 2,176.84kg in 2014. The carbon dioxide emissions per capita in Latvia was 3.65t in 2020."
-  },
-  "country/MAC": {
-    "summary": "Macau is a country in Asia. The population in Macau was 686,607 in 2021. The nominal GDP per capita in Macau was $43,873.42 in 2021. The life expectancy in Macau was 85.4 in 2021."
-  },
-  "country/MAF": {
-    "summary": "Saint Martin (French part) is a country in North America, Europe. The population in Saint Martin (French part) was 31,948 in 2021. The nominal GDP per capita in Saint Martin (French part) was $21,920.02 in 2014. The life expectancy in Saint Martin (French part) was 80.38 in 2021."
-  },
-  "country/MAR": {
-    "summary": "Morocco is a country in Africa. The population in Morocco was 37,076,584 in 2021. The nominal GDP per capita in Morocco was $3,795.39 in 2021. The Gini index in Morocco was 39.5 in 2013. The life expectancy in Morocco was 74.04 in 2021. The energy consumption per capita in Morocco was 554.23kg in 2014. The carbon dioxide emissions per capita in Morocco was 1.82t in 2020."
-  },
-  "country/MCO": {
-    "summary": "Monaco is a country in Europe. The population in Monaco was 33,085 in 2005. The nominal GDP per capita in Monaco was $234,317.08 in 2021."
-  },
-  "country/MDA": {
-    "summary": "Moldova is a country in Europe. The population in Moldova was 3,550,852 in 2017. The nominal GDP per capita in Moldova was $5,235.64 in 2021. The Gini index in Moldova was 25.7 in 2021. The life expectancy in Moldova was 68.85 in 2021. The energy consumption per capita in Moldova was 1,155.26kg in 2014. The carbon dioxide emissions per capita in Moldova was 3.27t in 2020."
-  },
-  "country/MDG": {
-    "summary": "Madagascar is a country in Africa. The population in Madagascar was 28,915,653 in 2021. The nominal GDP per capita in Madagascar was $503.35 in 2021. The Gini index in Madagascar was 42.6 in 2012. The life expectancy in Madagascar was 64.48 in 2021. The carbon dioxide emissions per capita in Madagascar was 0.1t in 2020."
-  },
-  "country/MDV": {
-    "summary": "Maldives is a country in Asia. The population in Maldives was 521,457 in 2021. The nominal GDP per capita in Maldives was $10,366.26 in 2021. The Gini index in Maldives was 29.3 in 2019. The life expectancy in Maldives was 79.92 in 2021. The energy consumption per capita in Maldives was 919.64kg in 2007. The carbon dioxide emissions per capita in Maldives was 2.83t in 2020."
-  },
-  "country/MEX": {
-    "summary": "Mexico is a country in North America. The population in Mexico was 126,705,138 in 2021. The median age in Mexico was 29 in 2020. The nominal GDP per capita in Mexico was $10,045.68 in 2021. The Gini index in Mexico was 45.4 in 2020. The life expectancy in Mexico was 70.21 in 2021. The energy consumption per capita in Mexico was 1,559.12kg in 2015. The carbon dioxide emissions per capita in Mexico was 3.04t in 2020."
-  },
-  "country/MHL": {
-    "summary": "Marshall Islands is a country in Oceania. The population in Marshall Islands was 42,050 in 2021. The nominal GDP per capita in Marshall Islands was $6,172.15 in 2021. The Gini index in Marshall Islands was 35.5 in 2019. The life expectancy in Marshall Islands was 65.27 in 2021. The energy consumption per capita in Marshall Islands was 592.18kg in 2007. The carbon dioxide emissions per capita in Marshall Islands was 2.53t in 2020."
-  },
-  "country/MKD": {
-    "summary": "Macedonia [FYROM] is a country in Europe. The population in Macedonia [FYROM] was 2,077,132 in 2019. The nominal GDP per capita in Macedonia [FYROM] was $6,694.64 in 2021. The Gini index in Macedonia [FYROM] was 33.5 in 2019. The life expectancy in Macedonia [FYROM] was 74.54 in 2021. The energy consumption per capita in Macedonia [FYROM] was 1,268.68kg in 2014. The carbon dioxide emissions per capita in Macedonia [FYROM] was 3.28t in 2020."
-  },
-  "country/MLI": {
-    "summary": "Mali is a country in Africa. The population in Mali was 21,904,983 in 2021. The nominal GDP per capita in Mali was $881.51 in 2021. The Gini index in Mali was 36 in 2018. The life expectancy in Mali was 58.94 in 2021. The carbon dioxide emissions per capita in Mali was 0.2t in 2020."
-  },
-  "country/MLT": {
-    "summary": "Malta is a country in Europe. The population in Malta was 493,559 in 2019. The unemployment rate in Malta was 4.1% in 2020. The nominal GDP per capita in Malta was $34,218.21 in 2021. The Gini index in Malta was 31.4 in 2020. The life expectancy in Malta was 82.86 in 2021. The energy consumption per capita in Malta was 1,781.5kg in 2014. The carbon dioxide emissions per capita in Malta was 3.13t in 2020."
-  },
-  "country/MMR": {
-    "summary": "Myanmar [Burma] is a country in Asia. The population in Myanmar [Burma] was 53,798,084 in 2021. The nominal GDP per capita in Myanmar [Burma] was $1,210.54 in 2021. The Gini index in Myanmar [Burma] was 30.7 in 2017. The life expectancy in Myanmar [Burma] was 65.67 in 2021. The energy consumption per capita in Myanmar [Burma] was 378.07kg in 2014. The carbon dioxide emissions per capita in Myanmar [Burma] was 0.63t in 2020."
-  },
-  "country/MNE": {
-    "summary": "Montenegro is a country in Europe. The population in Montenegro was 622,182 in 2019. The nominal GDP per capita in Montenegro was $9,465.97 in 2021. The Gini index in Montenegro was 36.8 in 2018. The life expectancy in Montenegro was 73.82 in 2021. The energy consumption per capita in Montenegro was 1,538.26kg in 2014. The carbon dioxide emissions per capita in Montenegro was 4.07t in 2020."
-  },
-  "country/MNG": {
-    "summary": "Mongolia is a country in Asia. The population in Mongolia was 3,347,782 in 2021. The nominal GDP per capita in Mongolia was $4,566.14 in 2021. The Gini index in Mongolia was 32.7 in 2018. The life expectancy in Mongolia was 70.97 in 2021. The energy consumption per capita in Mongolia was 1,851.58kg in 2014. The carbon dioxide emissions per capita in Mongolia was 6.43t in 2020."
-  },
-  "country/MNP": {
-    "summary": "Northern Mariana Islands is a country in Oceania. The population in Northern Mariana Islands was 49,481 in 2021. The nominal GDP per capita in Northern Mariana Islands was $17,302.92 in 2020."
-  },
-  "country/MOZ": {
-    "summary": "Mozambique is a country in Africa. The population in Mozambique was 32,077,072 in 2021. The nominal GDP per capita in Mozambique was $491.84 in 2021. The Gini index in Mozambique was 50.5 in 2019. The life expectancy in Mozambique was 59.33 in 2021. The energy consumption per capita in Mozambique was 446.87kg in 2014. The carbon dioxide emissions per capita in Mozambique was 0.22t in 2020."
-  },
-  "country/MRT": {
-    "summary": "Mauritania is a country in Africa. The population in Mauritania was 4,614,974 in 2021. The nominal GDP per capita in Mauritania was $2,166.04 in 2021. The Gini index in Mauritania was 32.6 in 2014. The life expectancy in Mauritania was 64.36 in 2021. The carbon dioxide emissions per capita in Mauritania was 0.86t in 2020."
-  },
-  "country/MSR": {
-    "summary": "Montserrat is a country in North America. The population in Montserrat was 4,992 in 2020."
-  },
-  "country/MTQ": {
-    "summary": "Martinique is a country in North America, Europe. The population in Martinique was 376,480 in 2016."
-  },
-  "country/MUS": {
-    "summary": "Mauritius is a country in Africa. The population in Mauritius was 1,266,334 in 2021. The nominal GDP per capita in Mauritius was $9,062.72 in 2021. The Gini index in Mauritius was 36.8 in 2017. The life expectancy in Mauritius was 73.68 in 2021. The energy consumption per capita in Mauritius was 1,111.18kg in 2014. The carbon dioxide emissions per capita in Mauritius was 2.94t in 2020."
-  },
-  "country/MWI": {
-    "summary": "Malawi is a country in Africa. The population in Malawi was 19,889,742 in 2021. The nominal GDP per capita in Malawi was $633.61 in 2021. The Gini index in Malawi was 38.5 in 2019. The life expectancy in Malawi was 62.9 in 2021. The carbon dioxide emissions per capita in Malawi was 0.08t in 2020."
-  },
-  "country/MYS": {
-    "summary": "Malaysia is a country in Asia. The population in Malaysia was 33,573,874 in 2021. The nominal GDP per capita in Malaysia was $11,109.27 in 2021. The Gini index in Malaysia was 41.2 in 2018. The life expectancy in Malaysia was 74.88 in 2021. The energy consumption per capita in Malaysia was 2,930.85kg in 2014. The carbon dioxide emissions per capita in Malaysia was 7.38t in 2020."
-  },
-  "country/MYT": {
-    "summary": "Mayotte is a country in Africa, Europe. The population in Mayotte was 270,372 in 2019."
-  },
-  "country/NAM": {
-    "summary": "Namibia is a country in Africa. The population in Namibia was 2,530,151 in 2021. The nominal GDP per capita in Namibia was $4,919.19 in 2021. The Gini index in Namibia was 59.1 in 2015. The life expectancy in Namibia was 59.27 in 2021. The energy consumption per capita in Namibia was 805.07kg in 2014. The carbon dioxide emissions per capita in Namibia was 1.59t in 2020."
-  },
-  "country/NCL": {
-    "summary": "New Caledonia is a country in Oceania. The population in New Caledonia was 274,660 in 2021. The nominal GDP per capita in New Caledonia was $36,668.43 in 2021. The life expectancy in New Caledonia was 79.13 in 2021."
-  },
-  "country/NER": {
-    "summary": "Niger is a country in Africa. The population in Niger was 25,252,722 in 2021. The nominal GDP per capita in Niger was $590.63 in 2021. The Gini index in Niger was 37.3 in 2018. The life expectancy in Niger was 61.58 in 2021. The energy consumption per capita in Niger was 148.99kg in 2014. The carbon dioxide emissions per capita in Niger was 0.09t in 2020."
-  },
-  "country/NFK": {
-    "summary": "Norfolk Island is a country in Oceania. The population in Norfolk Island was 2,169 in 2011."
-  },
-  "country/NGA": {
-    "summary": "Nigeria is a country in Africa. The population in Nigeria was 213,401,323 in 2021. The unemployment rate in Nigeria was 21.4% in 2010. The nominal GDP per capita in Nigeria was $2,065.75 in 2021. The Gini index in Nigeria was 35.1 in 2018. The life expectancy in Nigeria was 52.68 in 2021. The energy consumption per capita in Nigeria was 750.97kg in 2014. The carbon dioxide emissions per capita in Nigeria was 0.54t in 2020."
-  },
-  "country/NIC": {
-    "summary": "Nicaragua is a country in North America. The population in Nicaragua was 6,850,540 in 2021. The nominal GDP per capita in Nicaragua was $2,064.93 in 2021. The Gini index in Nicaragua was 46.2 in 2014. The life expectancy in Nicaragua was 73.84 in 2021. The energy consumption per capita in Nicaragua was 589.91kg in 2014. The carbon dioxide emissions per capita in Nicaragua was 0.68t in 2020."
-  },
-  "country/NIU": {
-    "summary": "Niue is a country in Oceania. The population in Niue was 1,620 in 2018."
-  },
-  "country/NLD": {
-    "summary": "Netherlands is a country in Europe. The population in Netherlands was 17,282,163 in 2019. The unemployment rate in Netherlands was 4.5% in 2020. The nominal GDP per capita in Netherlands was $57,708.11 in 2021. The Gini index in Netherlands was 26 in 2020. The life expectancy in Netherlands was 81.46 in 2021. The energy consumption per capita in Netherlands was 4,233.04kg in 2015. The carbon dioxide emissions per capita in Netherlands was 7.47t in 2020."
-  },
-  "country/NOR": {
-    "summary": "Norway is a country in Europe. The population in Norway was 5,328,212 in 2019. The unemployment rate in Norway was 5.2% in 2020. The nominal GDP per capita in Norway was $90,655.39 in 2021. The Gini index in Norway was 27.7 in 2019. The life expectancy in Norway was 83.16 in 2021. The energy consumption per capita in Norway was 5,817.64kg in 2015. The carbon dioxide emissions per capita in Norway was 6.73t in 2020."
-  },
-  "country/NPL": {
-    "summary": "Nepal is a country in Asia. The population in Nepal was 30,034,989 in 2021. The nominal GDP per capita in Nepal was $1,229.39 in 2021. The Gini index in Nepal was 32.8 in 2010. The life expectancy in Nepal was 68.45 in 2021. The energy consumption per capita in Nepal was 425.67kg in 2014. The carbon dioxide emissions per capita in Nepal was 0.51t in 2020."
-  },
-  "country/NRU": {
-    "summary": "Nauru is a country in Oceania. The population in Nauru was 12,511 in 2021. The nominal GDP per capita in Nauru was $11,632.69 in 2021. The Gini index in Nauru was 32.4 in 2012. The life expectancy in Nauru was 63.62 in 2021. The carbon dioxide emissions per capita in Nauru was 3.36t in 2020."
-  },
-  "country/NZL": {
-    "summary": "New Zealand is a country in Oceania. The population in New Zealand was 5,111,400 in 2021. The median age in New Zealand was 38.2 in 2022. The nominal GDP per capita in New Zealand was $49,996.42 in 2021. The life expectancy in New Zealand was 82.21 in 2021. The energy consumption per capita in New Zealand was 4,431.51kg in 2015. The carbon dioxide emissions per capita in New Zealand was 6.16t in 2020."
-  },
-  "country/OMN": {
-    "summary": "Oman is a country in Asia. The population in Oman was 4,520,471 in 2021. The nominal GDP per capita in Oman was $19,509.47 in 2021. The life expectancy in Oman was 72.54 in 2021. The energy consumption per capita in Oman was 6,067.72kg in 2014. The carbon dioxide emissions per capita in Oman was 15.64t in 2020."
-  },
-  "country/PAK": {
-    "summary": "Pakistan is a country in Asia. The population in Pakistan was 231,402,117 in 2021. The nominal GDP per capita in Pakistan was $1,505.01 in 2021. The Gini index in Pakistan was 29.6 in 2018. The life expectancy in Pakistan was 66.1 in 2021. The energy consumption per capita in Pakistan was 431.63kg in 2014. The carbon dioxide emissions per capita in Pakistan was 0.81t in 2020."
-  },
-  "country/PAN": {
-    "summary": "Panama is a country in South America, North America. The population in Panama was 4,351,267 in 2021. The nominal GDP per capita in Panama was $15,491.29 in 2021. The Gini index in Panama was 50.9 in 2021. The life expectancy in Panama was 76.22 in 2021. The energy consumption per capita in Panama was 1,083.35kg in 2014. The carbon dioxide emissions per capita in Panama was 2.23t in 2020."
-  },
-  "country/PCN": {
-    "summary": "Pitcairn Islands is a country in Oceania. The population in Pitcairn Islands was 67 in 2011."
-  },
-  "country/PER": {
-    "summary": "Peru is a country in South America. The population in Peru was 33,715,471 in 2021. The nominal GDP per capita in Peru was $6,635.46 in 2021. The Gini index in Peru was 40.2 in 2021. The life expectancy in Peru was 72.38 in 2021. The energy consumption per capita in Peru was 783.35kg in 2014. The carbon dioxide emissions per capita in Peru was 1.4t in 2020."
-  },
-  "country/PHL": {
-    "summary": "Philippines is a country in Asia. The population in Philippines was 113,880,328 in 2021. The nominal GDP per capita in Philippines was $3,460.54 in 2021. The Gini index in Philippines was 40.7 in 2021. The life expectancy in Philippines was 69.27 in 2021. The energy consumption per capita in Philippines was 470.5kg in 2014. The carbon dioxide emissions per capita in Philippines was 1.19t in 2020."
-  },
-  "country/PLW": {
-    "summary": "Palau is a country in Oceania. The population in Palau was 18,024 in 2021. The nominal GDP per capita in Palau was $12,083.89 in 2021. The life expectancy in Palau was 69.13 in 2005. The energy consumption per capita in Palau was 4,803.68kg in 1990. The carbon dioxide emissions per capita in Palau was 8.8t in 2020."
-  },
-  "country/PNG": {
-    "summary": "Papua New Guinea is a country in Oceania. The population in Papua New Guinea was 9,949,437 in 2021. The nominal GDP per capita in Papua New Guinea was $2,644.54 in 2021. The Gini index in Papua New Guinea was 41.9 in 2009. The life expectancy in Papua New Guinea was 65.35 in 2021. The carbon dioxide emissions per capita in Papua New Guinea was 0.56t in 2020."
-  },
-  "country/POL": {
-    "summary": "Poland is a country in Europe. The population in Poland was 37,972,812 in 2019. The unemployment rate in Poland was 3.2% in 2020. The nominal GDP per capita in Poland was $17,999.83 in 2021. The Gini index in Poland was 28.8 in 2019. The life expectancy in Poland was 75.6 in 2021. The energy consumption per capita in Poland was 2,490.21kg in 2015. The carbon dioxide emissions per capita in Poland was 7.37t in 2020."
-  },
-  "country/PRI": {
-    "summary": "Puerto Rico is a country in North America. The population in Puerto Rico was 3,262,693 in 2021. The nominal GDP per capita in Puerto Rico was $32,601.57 in 2021. The life expectancy in Puerto Rico was 80.16 in 2021."
-  },
-  "country/PRK": {
-    "summary": "North Korea is a country in Asia. The population in North Korea was 25,971,909 in 2021. The life expectancy in North Korea was 73.28 in 2021. The energy consumption per capita in North Korea was 474.05kg in 2014. The carbon dioxide emissions per capita in North Korea was 2.03t in 2020."
-  },
-  "country/PRT": {
-    "summary": "Portugal is a country in Europe. The population in Portugal was 10,276,617 in 2019. The unemployment rate in Portugal was 8.1% in 2020. The nominal GDP per capita in Portugal was $24,598.47 in 2021. The Gini index in Portugal was 34.7 in 2020. The life expectancy in Portugal was 81.07 in 2021. The energy consumption per capita in Portugal was 2,131.68kg in 2015. The carbon dioxide emissions per capita in Portugal was 3.78t in 2020."
-  },
-  "country/PRY": {
-    "summary": "Paraguay is a country in South America. The population in Paraguay was 6,703,799 in 2021. The nominal GDP per capita in Paraguay was $5,959.44 in 2021. The Gini index in Paraguay was 45.1 in 2022. The life expectancy in Paraguay was 70.26 in 2021. The energy consumption per capita in Paraguay was 848.5kg in 2014. The carbon dioxide emissions per capita in Paraguay was 1.14t in 2020."
-  },
-  "country/PSE": {
-    "summary": "Palestinian Territories is a country in Asia. The population in Palestinian Territories was 4,922,749 in 2021. The nominal GDP per capita in Palestinian Territories was $3,678.64 in 2021. The Gini index in Palestinian Territories was 33.7 in 2016. The life expectancy in Palestinian Territories was 73.47 in 2021."
-  },
-  "country/PYF": {
-    "summary": "French Polynesia is a country in Oceania, Europe. The population in French Polynesia was 304,032 in 2021. The nominal GDP per capita in French Polynesia was $19,999.08 in 2021. The life expectancy in French Polynesia was 79.49 in 2021."
-  },
-  "country/QAT": {
-    "summary": "Qatar is a country in Asia. The population in Qatar was 2,688,235 in 2021. The nominal GDP per capita in Qatar was $66,838.33 in 2021. The life expectancy in Qatar was 79.27 in 2021. The energy consumption per capita in Qatar was 19,903.48kg in 2014. The carbon dioxide emissions per capita in Qatar was 31.73t in 2020."
-  },
-  "country/REU": {
-    "summary": "R\u00e9union is a country in Africa, Europe. The population in R\u00e9union was 859,959 in 2020."
-  },
-  "country/ROU": {
-    "summary": "Romania is a country in Europe. The population in Romania was 19,414,458 in 2019. The unemployment rate in Romania was 5.4% in 2020. The nominal GDP per capita in Romania was $14,927.12 in 2021. The Gini index in Romania was 34.6 in 2020. The life expectancy in Romania was 72.96 in 2021. The energy consumption per capita in Romania was 1,591.67kg in 2014. The carbon dioxide emissions per capita in Romania was 3.56t in 2020."
-  },
-  "country/RUS": {
-    "summary": "Russia is a country in Europe, Asia. The population in Russia was 143,666,931 in 2014. The nominal GDP per capita in Russia was $12,593.16 in 2021. The Gini index in Russia was 36 in 2020. The life expectancy in Russia was 69.36 in 2021. The energy consumption per capita in Russia was 4,942.88kg in 2014. The carbon dioxide emissions per capita in Russia was 11.23t in 2020."
-  },
-  "country/RWA": {
-    "summary": "Rwanda is a country in Africa. The population in Rwanda was 13,461,888 in 2021. The nominal GDP per capita in Rwanda was $821.23 in 2021. The Gini index in Rwanda was 43.7 in 2016. The life expectancy in Rwanda was 66.07 in 2021. The carbon dioxide emissions per capita in Rwanda was 0.11t in 2020."
-  },
-  "country/SAU": {
-    "summary": "Saudi Arabia is a country in Asia. The population in Saudi Arabia was 35,950,396 in 2021. The nominal GDP per capita in Saudi Arabia was $24,160.68 in 2021. The life expectancy in Saudi Arabia was 76.94 in 2021. The energy consumption per capita in Saudi Arabia was 6,645.96kg in 2014. The carbon dioxide emissions per capita in Saudi Arabia was 14.27t in 2020."
-  },
-  "country/SDN": {
-    "summary": "Sudan is a country in Africa. The population in Sudan was 45,657,202 in 2021. The nominal GDP per capita in Sudan was $749.71 in 2021. The Gini index in Sudan was 34.2 in 2014. The life expectancy in Sudan was 65.27 in 2021. The energy consumption per capita in Sudan was 405.03kg in 2014. The carbon dioxide emissions per capita in Sudan was 0.47t in 2020."
-  },
-  "country/SEN": {
-    "summary": "Senegal is a country in Africa. The population in Senegal was 16,876,720 in 2021. The nominal GDP per capita in Senegal was $1,633.56 in 2021. The Gini index in Senegal was 38.3 in 2018. The life expectancy in Senegal was 67.09 in 2021. The energy consumption per capita in Senegal was 283.3kg in 2014. The carbon dioxide emissions per capita in Senegal was 0.65t in 2020."
-  },
-  "country/SGP": {
-    "summary": "Singapore is a country in Asia. The population in Singapore was 5,453,566 in 2021. The nominal GDP per capita in Singapore was $77,710.07 in 2021. The life expectancy in Singapore was 83.44 in 2021. The energy consumption per capita in Singapore was 5,121.8kg in 2014. The carbon dioxide emissions per capita in Singapore was 7.69t in 2020."
-  },
-  "country/SGS": {
-    "summary": "South Georgia and the South Sandwich Islands is a country in Antarctica. The population in South Georgia and the South Sandwich Islands was 30 in 2006."
-  },
-  "country/SHN": {
-    "summary": "Saint Helena is a country in Africa, Europe. The population in Saint Helena was 5,661 in 2008."
-  },
-  "country/SJM": {
-    "summary": "Svalbard and Jan Mayen is a country in Europe."
-  },
-  "country/SLB": {
-    "summary": "Solomon Islands is a country in Oceania. The population in Solomon Islands was 707,851 in 2021. The nominal GDP per capita in Solomon Islands was $2,232.54 in 2021. The Gini index in Solomon Islands was 37.1 in 2012. The life expectancy in Solomon Islands was 70.35 in 2021. The energy consumption per capita in Solomon Islands was 126.83kg in 2007. The carbon dioxide emissions per capita in Solomon Islands was 0.32t in 2020."
-  },
-  "country/SLE": {
-    "summary": "Sierra Leone is a country in Africa. The population in Sierra Leone was 8,420,641 in 2021. The nominal GDP per capita in Sierra Leone was $504.62 in 2021. The Gini index in Sierra Leone was 35.7 in 2018. The life expectancy in Sierra Leone was 60.06 in 2021. The carbon dioxide emissions per capita in Sierra Leone was 0.13t in 2020."
-  },
-  "country/SLV": {
-    "summary": "El Salvador is a country in North America. The population in El Salvador was 6,314,167 in 2021. The nominal GDP per capita in El Salvador was $4,664.31 in 2021. The Gini index in El Salvador was 38.8 in 2022. The life expectancy in El Salvador was 70.75 in 2021. The energy consumption per capita in El Salvador was 654.78kg in 2014. The carbon dioxide emissions per capita in El Salvador was 1.01t in 2020."
-  },
-  "country/SMR": {
-    "summary": "San Marino is a country in Europe. The population in San Marino was 34,453 in 2018. The nominal GDP per capita in San Marino was $54,982.45 in 2021."
-  },
-  "country/SOM": {
-    "summary": "Somalia is a country in Africa. The population in Somalia was 17,065,581 in 2021. The nominal GDP per capita in Somalia was $446.98 in 2021. The life expectancy in Somalia was 55.28 in 2021. The carbon dioxide emissions per capita in Somalia was 0.04t in 2020."
-  },
-  "country/SPM": {
-    "summary": "Saint Pierre and Miquelon is a country in North America, Europe. The population in Saint Pierre and Miquelon was 5,888 in 2011."
-  },
-  "country/SRB": {
-    "summary": "Serbia is a country in Europe. The population in Serbia was 6,963,764 in 2019. The nominal GDP per capita in Serbia was $9,230.17 in 2021. The Gini index in Serbia was 35 in 2020. The life expectancy in Serbia was 72.73 in 2021. The energy consumption per capita in Serbia was 1,859.43kg in 2014. The carbon dioxide emissions per capita in Serbia was 6.71t in 2020."
-  },
-  "country/SSD": {
-    "summary": "South Sudan is a country in Africa. The population in South Sudan was 10,748,272 in 2021. The nominal GDP per capita in South Sudan was $1,071.78 in 2015. The Gini index in South Sudan was 44.1 in 2016. The life expectancy in South Sudan was 54.98 in 2021. The energy consumption per capita in South Sudan was 62.45kg in 2014. The carbon dioxide emissions per capita in South Sudan was 0.16t in 2020."
-  },
-  "country/STP": {
-    "summary": "S\u00e3o Tom\u00e9 and Pr\u00edncipe is a country in Africa. The population in S\u00e3o Tom\u00e9 and Pr\u00edncipe was 223,107 in 2021. The nominal GDP per capita in S\u00e3o Tom\u00e9 and Pr\u00edncipe was $2,360.54 in 2021. The Gini index in S\u00e3o Tom\u00e9 and Pr\u00edncipe was 40.7 in 2017. The life expectancy in S\u00e3o Tom\u00e9 and Pr\u00edncipe was 67.59 in 2021. The energy consumption per capita in S\u00e3o Tom\u00e9 and Pr\u00edncipe was 259.06kg in 2007. The carbon dioxide emissions per capita in S\u00e3o Tom\u00e9 and Pr\u00edncipe was 0.65t in 2020."
-  },
-  "country/SUR": {
-    "summary": "Suriname is a country in South America. The population in Suriname was 612,985 in 2021. The nominal GDP per capita in Suriname was $4,869.13 in 2021. The Gini index in Suriname was 57.9 in 1999. The life expectancy in Suriname was 70.27 in 2021. The energy consumption per capita in Suriname was 1,211.4kg in 2014. The carbon dioxide emissions per capita in Suriname was 4.29t in 2020."
-  },
-  "country/SVK": {
-    "summary": "Slovakia is a country in Europe. The population in Slovakia was 5,450,421 in 2019. The unemployment rate in Slovakia was 6.8% in 2020. The nominal GDP per capita in Slovakia was $21,782.86 in 2021. The Gini index in Slovakia was 23.2 in 2019. The life expectancy in Slovakia was 74.71 in 2021. The energy consumption per capita in Slovakia was 3,003.66kg in 2015. The carbon dioxide emissions per capita in Slovakia was 5.32t in 2020."
-  },
-  "country/SVN": {
-    "summary": "Slovenia is a country in Europe. The population in Slovenia was 2,080,908 in 2019. The unemployment rate in Slovenia was 4.7% in 2020. The nominal GDP per capita in Slovenia was $29,291.4 in 2021. The Gini index in Slovenia was 24 in 2020. The life expectancy in Slovenia was 80.88 in 2021. The energy consumption per capita in Slovenia was 3,174.87kg in 2015. The carbon dioxide emissions per capita in Slovenia was 5.93t in 2020."
-  },
-  "country/SWE": {
-    "summary": "Sweden is a country in Europe. The population in Sweden was 10,230,185 in 2019. The unemployment rate in Sweden was 9.2% in 2020. The nominal GDP per capita in Sweden was $61,143.22 in 2021. The Gini index in Sweden was 28.9 in 2020. The life expectancy in Sweden was 83.16 in 2021. The energy consumption per capita in Sweden was 5,102.79kg in 2015. The carbon dioxide emissions per capita in Sweden was 3.24t in 2020."
-  },
-  "country/SWZ": {
-    "summary": "Eswatini is a country in Africa. The population in Eswatini was 1,192,271 in 2021. The nominal GDP per capita in Eswatini was $3,982.91 in 2021. The Gini index in Eswatini was 54.6 in 2016. The life expectancy in Eswatini was 57.07 in 2021. The energy consumption per capita in Eswatini was 390.22kg in 2007. The carbon dioxide emissions per capita in Eswatini was 0.97t in 2020."
-  },
-  "country/SXM": {
-    "summary": "Sint Maarten is a country in North America. The population in Sint Maarten was 42,846 in 2021. The nominal GDP per capita in Sint Maarten was $32,316.6 in 2021. The life expectancy in Sint Maarten was 73.97 in 2021."
-  },
-  "country/SYC": {
-    "summary": "Seychelles is a country in Africa. The population in Seychelles was 99,258 in 2021. The nominal GDP per capita in Seychelles was $12,963.06 in 2021. The Gini index in Seychelles was 32.1 in 2018. The life expectancy in Seychelles was 73.4 in 2021. The energy consumption per capita in Seychelles was 2,410.83kg in 2007. The carbon dioxide emissions per capita in Seychelles was 6.08t in 2020."
-  },
-  "country/SYR": {
-    "summary": "Syria is a country in Asia. The population in Syria was 21,324,367 in 2021. The nominal GDP per capita in Syria was $537.21 in 2020. The Gini index in Syria was 37.5 in 2003. The life expectancy in Syria was 72.06 in 2021. The energy consumption per capita in Syria was 538.18kg in 2014. The carbon dioxide emissions per capita in Syria was 1.21t in 2020."
-  },
-  "country/TCA": {
-    "summary": "Turks and Caicos Islands is a country in North America, Europe. The population in Turks and Caicos Islands was 45,114 in 2021. The nominal GDP per capita in Turks and Caicos Islands was $23,158.64 in 2021. The life expectancy in Turks and Caicos Islands was 74.59 in 2021."
-  },
-  "country/TCD": {
-    "summary": "Chad is a country in Africa. The population in Chad was 17,179,740 in 2021. The nominal GDP per capita in Chad was $685.69 in 2021. The Gini index in Chad was 37.5 in 2018. The life expectancy in Chad was 52.52 in 2021. The carbon dioxide emissions per capita in Chad was 0.09t in 2020."
-  },
-  "country/TGO": {
-    "summary": "Togo is a country in Africa. The population in Togo was 8,644,829 in 2021. The nominal GDP per capita in Togo was $964.05 in 2021. The Gini index in Togo was 42.5 in 2018. The life expectancy in Togo was 61.62 in 2021. The energy consumption per capita in Togo was 452.95kg in 2014. The carbon dioxide emissions per capita in Togo was 0.29t in 2020."
-  },
-  "country/THA": {
-    "summary": "Thailand is a country in Asia. The population in Thailand was 71,601,103 in 2021. The nominal GDP per capita in Thailand was $7,060.9 in 2021. The Gini index in Thailand was 35.1 in 2021. The life expectancy in Thailand was 78.72 in 2021. The energy consumption per capita in Thailand was 1,926.16kg in 2014. The carbon dioxide emissions per capita in Thailand was 3.71t in 2020."
-  },
-  "country/TJK": {
-    "summary": "Tajikistan is a country in Asia. The population in Tajikistan was 9,750,064 in 2021. The nominal GDP per capita in Tajikistan was $916.69 in 2021. The Gini index in Tajikistan was 34 in 2015. The life expectancy in Tajikistan was 71.59 in 2021. The energy consumption per capita in Tajikistan was 336.85kg in 2014. The carbon dioxide emissions per capita in Tajikistan was 0.98t in 2020."
-  },
-  "country/TKL": {
-    "summary": "Tokelau is a country in Oceania. The population in Tokelau was 1,411 in 2011."
-  },
-  "country/TKM": {
-    "summary": "Turkmenistan is a country in Asia. The population in Turkmenistan was 6,341,855 in 2021. The nominal GDP per capita in Turkmenistan was $7,297.18 in 2020. The Gini index in Turkmenistan was 40.8 in 1998. The life expectancy in Turkmenistan was 69.26 in 2021. The energy consumption per capita in Turkmenistan was 4,723.34kg in 2014. The carbon dioxide emissions per capita in Turkmenistan was 10.18t in 2020."
-  },
-  "country/TLS": {
-    "summary": "East Timor is a country in Asia. The population in East Timor was 1,320,942 in 2021. The nominal GDP per capita in East Timor was $2,741.39 in 2021. The Gini index in East Timor was 28.7 in 2014. The life expectancy in East Timor was 67.74 in 2021. The energy consumption per capita in East Timor was 59.84kg in 2007. The carbon dioxide emissions per capita in East Timor was 0.34t in 2020."
-  },
-  "country/TON": {
-    "summary": "Tonga is a country in Oceania. The population in Tonga was 106,017 in 2021. The nominal GDP per capita in Tonga was $4,425.97 in 2021. The Gini index in Tonga was 33.5 in 2015. The life expectancy in Tonga was 70.99 in 2021. The energy consumption per capita in Tonga was 543.9kg in 2007. The carbon dioxide emissions per capita in Tonga was 1.12t in 2020."
-  },
-  "country/TTO": {
-    "summary": "Trinidad and Tobago is a country in South America. The population in Trinidad and Tobago was 1,525,663 in 2021. The nominal GDP per capita in Trinidad and Tobago was $16,032.5 in 2021. The Gini index in Trinidad and Tobago was 40.3 in 1992. The life expectancy in Trinidad and Tobago was 72.97 in 2021. The energy consumption per capita in Trinidad and Tobago was 13,489.04kg in 2014. The carbon dioxide emissions per capita in Trinidad and Tobago was 10.16t in 2020."
-  },
-  "country/TUN": {
-    "summary": "Tunisia is a country in Africa. The population in Tunisia was 12,262,946 in 2021. The nominal GDP per capita in Tunisia was $3,807.18 in 2021. The Gini index in Tunisia was 32.8 in 2015. The life expectancy in Tunisia was 73.77 in 2021. The energy consumption per capita in Tunisia was 920.07kg in 2014. The carbon dioxide emissions per capita in Tunisia was 2.41t in 2020."
-  },
-  "country/TUR": {
-    "summary": "Turkey is a country in Europe, Asia. The population in Turkey was 82,003,882 in 2019. The unemployment rate in Turkey was 14% in 2020. The nominal GDP per capita in Turkey was $9,661.23 in 2021. The Gini index in Turkey was 41.9 in 2019. The life expectancy in Turkey was 76.03 in 2021. The energy consumption per capita in Turkey was 1,628.21kg in 2015. The carbon dioxide emissions per capita in Turkey was 4.84t in 2020."
-  },
-  "country/TUV": {
-    "summary": "Tuvalu is a country in Oceania. The population in Tuvalu was 11,204 in 2021. The nominal GDP per capita in Tuvalu was $5,372.76 in 2021. The Gini index in Tuvalu was 39.1 in 2010. The life expectancy in Tuvalu was 64.55 in 2021. The carbon dioxide emissions per capita in Tuvalu was 0.6t in 2020."
-  },
-  "country/TWN": {
-    "summary": "Taiwan is a country in Asia. The population in Taiwan was 23,568,378 in 2020."
-  },
-  "country/TZA": {
-    "summary": "Tanzania is a country in Africa. The population in Tanzania was 63,588,334 in 2021. The nominal GDP per capita in Tanzania was $1,146.03 in 2021. The Gini index in Tanzania was 40.5 in 2018. The life expectancy in Tanzania was 66.2 in 2021. The energy consumption per capita in Tanzania was 488.72kg in 2014. The carbon dioxide emissions per capita in Tanzania was 0.23t in 2020."
-  },
-  "country/UGA": {
-    "summary": "Uganda is a country in Africa. The population in Uganda was 45,853,778 in 2021. The nominal GDP per capita in Uganda was $883.47 in 2021. The Gini index in Uganda was 42.7 in 2019. The life expectancy in Uganda was 62.7 in 2021. The carbon dioxide emissions per capita in Uganda was 0.13t in 2020."
-  },
-  "country/UKR": {
-    "summary": "Ukraine is a country in Europe. The population in Ukraine was 41,983,564 in 2019. The nominal GDP per capita in Ukraine was $4,827.85 in 2021. The Gini index in Ukraine was 25.6 in 2020. The life expectancy in Ukraine was 69.65 in 2021. The energy consumption per capita in Ukraine was 2,334.4kg in 2014. The carbon dioxide emissions per capita in Ukraine was 3.75t in 2020."
-  },
-  "country/UMI": {
-    "summary": "U.S. Minor Outlying Islands is a country in Oceania, North America. The population in U.S. Minor Outlying Islands was 300 in 2009."
-  },
-  "country/URY": {
-    "summary": "Uruguay is a country in South America. The population in Uruguay was 3,426,260 in 2021. The nominal GDP per capita in Uruguay was $17,924.0 in 2021. The Gini index in Uruguay was 40.8 in 2021. The life expectancy in Uruguay was 75.44 in 2021. The energy consumption per capita in Uruguay was 1,389.6kg in 2014. The carbon dioxide emissions per capita in Uruguay was 1.9t in 2020."
-  },
-  "country/USA": {
-    "summary": "United States of America is a country in North America. The population in United States of America was 333,287,557 in 2022. The median age in United States of America was 38.4 in 2021. The median income in United States of America was $34,429 in 2021. The unemployment rate in United States of America was 3.7% in 2023. The nominal GDP per capita in United States of America was $70,219.47 in 2021. The Gini index in United States of America was 39.8 in 2021. The life expectancy in United States of America was 76.33 in 2021. The percentage of people with obesity in United States of America was 33% in 2021. The percentage of people who binge drink in United States of America was 16.7% in 2021. The percentage of people who smoke in United States of America was 13.8% in 2021. The energy consumption per capita in United States of America was 6,804.0kg in 2015. The carbon dioxide emissions per capita in United States of America was 13.03t in 2020."
-  },
-  "country/UZB": {
-    "summary": "Uzbekistan is a country in Asia. The population in Uzbekistan was 34,915,100 in 2021. The nominal GDP per capita in Uzbekistan was $1,993.42 in 2021. The Gini index in Uzbekistan was 35.3 in 2003. The life expectancy in Uzbekistan was 70.86 in 2021. The energy consumption per capita in Uzbekistan was 1,419.48kg in 2013. The carbon dioxide emissions per capita in Uzbekistan was 3.38t in 2020."
-  },
-  "country/VAT": {
-    "summary": "Vatican City is a country in Europe. The population in Vatican City was 825 in 2019."
-  },
-  "country/VCT": {
-    "summary": "Saint Vincent and the Grenadines is a country in North America. The population in Saint Vincent and the Grenadines was 104,332 in 2021. The nominal GDP per capita in Saint Vincent and the Grenadines was $8,360.1 in 2021. The life expectancy in Saint Vincent and the Grenadines was 69.63 in 2021. The energy consumption per capita in Saint Vincent and the Grenadines was 631.63kg in 2007. The carbon dioxide emissions per capita in Saint Vincent and the Grenadines was 2.1t in 2020."
-  },
-  "country/VEN": {
-    "summary": "Venezuela is a country in South America. The population in Venezuela was 28,199,867 in 2021. The nominal GDP per capita in Venezuela was $15,975.73 in 2014. The Gini index in Venezuela was 44.8 in 2006. The life expectancy in Venezuela was 70.55 in 2021. The energy consumption per capita in Venezuela was 2,304.53kg in 2013. The carbon dioxide emissions per capita in Venezuela was 2.55t in 2020."
-  },
-  "country/VGB": {
-    "summary": "British Virgin Islands is a country in North America. The population in British Virgin Islands was 31,122 in 2021. The life expectancy in British Virgin Islands was 74.49 in 2021."
-  },
-  "country/VIR": {
-    "summary": "U.S. Virgin Islands is a country in North America. The population in U.S. Virgin Islands was 105,870 in 2021. The nominal GDP per capita in U.S. Virgin Islands was $39,552.17 in 2020. The life expectancy in U.S. Virgin Islands was 80.07 in 2021."
-  },
-  "country/VNM": {
-    "summary": "Vietnam is a country in Asia. The population in Vietnam was 97,468,029 in 2021. The nominal GDP per capita in Vietnam was $3,756.49 in 2021. The Gini index in Vietnam was 36.8 in 2020. The life expectancy in Vietnam was 73.62 in 2021. The energy consumption per capita in Vietnam was 663.89kg in 2013. The carbon dioxide emissions per capita in Vietnam was 3.68t in 2020."
-  },
-  "country/VUT": {
-    "summary": "Vanuatu is a country in Oceania. The population in Vanuatu was 319,137 in 2021. The nominal GDP per capita in Vanuatu was $3,044.57 in 2021. The Gini index in Vanuatu was 32.3 in 2019. The life expectancy in Vanuatu was 70.45 in 2021. The energy consumption per capita in Vanuatu was 153.28kg in 2007. The carbon dioxide emissions per capita in Vanuatu was 0.39t in 2020."
-  },
-  "country/WLF": {
-    "summary": "Wallis and Futuna is a country in Oceania, Europe. The population in Wallis and Futuna was 15,289 in 2009."
-  },
-  "country/WSM": {
-    "summary": "Samoa is a country in Oceania. The population in Samoa was 218,764 in 2021. The nominal GDP per capita in Samoa was $3,857.36 in 2021. The Gini index in Samoa was 38.7 in 2013. The life expectancy in Samoa was 72.77 in 2021. The energy consumption per capita in Samoa was 304.5kg in 2007. The carbon dioxide emissions per capita in Samoa was 0.96t in 2020."
-  },
-  "country/XKS": {
-    "summary": "Kosovo is a country in Europe. The population in Kosovo was 1,873,160 in 2020."
-  },
-  "country/YEM": {
-    "summary": "Yemen is a country in Asia. The population in Yemen was 32,981,641 in 2021. The nominal GDP per capita in Yemen was $603.71 in 2021. The Gini index in Yemen was 36.7 in 2014. The life expectancy in Yemen was 63.75 in 2021. The energy consumption per capita in Yemen was 306.31kg in 2013. The carbon dioxide emissions per capita in Yemen was 0.31t in 2020."
-  },
-  "country/YUG": {
-    "summary": "Yugoslavia is a country in Europe. The population in Yugoslavia was 23,229,846 in 1991."
-  },
-  "country/ZAF": {
-    "summary": "South Africa is a country in Africa. The population in South Africa was 59,392,255 in 2021. The nominal GDP per capita in South Africa was $7,055.06 in 2021. The Gini index in South Africa was 63 in 2014. The life expectancy in South Africa was 62.34 in 2021. The energy consumption per capita in South Africa was 2,686.38kg in 2014. The carbon dioxide emissions per capita in South Africa was 6.69t in 2020."
-  },
-  "country/ZMB": {
-    "summary": "Zambia is a country in Africa. The population in Zambia was 19,473,125 in 2021. The nominal GDP per capita in Zambia was $1,137.34 in 2021. The Gini index in Zambia was 55.9 in 2015. The life expectancy in Zambia was 61.22 in 2021. The energy consumption per capita in Zambia was 631.92kg in 2013. The carbon dioxide emissions per capita in Zambia was 0.4t in 2020."
-  },
-  "country/ZWE": {
-    "summary": "Zimbabwe is a country in Africa. The population in Zimbabwe was 15,993,524 in 2021. The nominal GDP per capita in Zimbabwe was $1,773.92 in 2021. The Gini index in Zimbabwe was 50.3 in 2019. The life expectancy in Zimbabwe was 59.25 in 2021. The energy consumption per capita in Zimbabwe was 832.57kg in 2013. The carbon dioxide emissions per capita in Zimbabwe was 0.53t in 2020."
-  },
-  "country/BYS": {
-    "summary": "The population in Byelorussian SSR was 10,300,000 in 1991."
-  },
-  "country/CSK": {
-    "summary": "The population in Czechoslovakia was 15,600,000 in 1993."
-  },
-  "country/DDR": {
-    "summary": "The population in German Democratic Republic was 16,111,000 in 1990."
-  },
-  "country/SCG": {
-    "summary": "The population in Serbia and Montenegro was 10,832,545 in 2006."
-  },
-  "country/SUN": {
-    "summary": "The population in Union of Soviet Socialist Republics was 293,047,571 in 1991."
-  },
-  "wikidataId/Q23681": {
-    "summary": "The population in Turkish Republic of Northern Cyprus was 326,000 in 2017."
-  },
-  "wikidataId/Q244165": {
-    "summary": "The population in Artsakh was 150,932 in 2015."
-  },
-  "wikidataId/Q29999": {
-    "summary": "The population in Kingdom of the Netherlands was 17,737,438 in 2019."
-  },
-  "wikidataId/Q31354462": {
-    "summary": "The population in Republic of Abkhazia was 242,000 in 2016."
-  },
-  "wikidataId/Q40362": {
-    "summary": "The population in Sahrawi Arab Democratic Republic was 502,585 in 2010."
-  },
-  "wikidataId/Q756617": {
-    "summary": "The population in Kingdom of Denmark was 5,707,251 in 2016."
-=======
     "summary": "Alabama is a state located in the southeastern United States. In 2022, Alabama had a population of 5,074,296. The median age in Alabama was 39.3 years in 2021, and the median income was $28,741 that same year. In 2023, the state's unemployment rate stood at 2.5%.  Alabama's life expectancy was 73.2 years in 2020. Additionally, in 2021, 39.9% of the population was classified as obese, 15.08% of adults reported binge drinking, and 18.26% were smokers."
   },
   "geoId/02": {
@@ -1702,6 +451,5 @@
   },
   "geoId/7276770": {
     "summary": "San Juan zona urbana, an urban area within the municipality of San Juan, Puerto Rico, had a population of 325,343 in 2021. The median age in San Juan zona urbana was 44.2 years, with a median income of $17,105 in 2021."
->>>>>>> 03e5b3f3
   }
 }