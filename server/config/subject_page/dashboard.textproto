--- conflicted
+++ resolved
@@ -24,198 +24,8 @@
     key: "Planet"
     value: "Country"
   }
-<<<<<<< HEAD
-
-  event_type_spec {
-    key: "flood"
-    value {
-      id: "flood"
-      name: "Flood"
-      event_type_dcids: "FloodEvent"
-      color: "#3cbad1"
-      default_severity_filter: {
-        prop: "area"
-        display_name: "Area"
-        unit: "SquareKilometer"
-        upper_limit: 1000
-        lower_limit: 100
-      }
-      display_prop {
-        prop: "area"
-        display_name: "Area"
-        unit: "SquareKilometer"
-      }
-    }
-  }
-  event_type_spec {
-    key: "fire"
-    value {
-      id: "fire"
-      name: "Fire"
-      event_type_dcids: "WildlandFireEvent"
-      event_type_dcids: "WildfireEvent"
-      event_type_dcids: "FireEvent"
-      color: "#f01212"
-      default_severity_filter: {
-        prop: "area"
-        display_name: "Area"
-        unit: "SquareKilometer"
-        upper_limit: 1000
-        # This is overriden for Earth in routes/disaster.py
-        lower_limit: 200
-      }
-      end_date_prop: "endDate"
-      end_date_prop: "containmentDate"
-      end_date_prop: "controlledDate"
-      display_prop {
-        prop: "area"
-        display_name: "Area"
-        unit: "SquareKilometer"
-      }
-    }
-  }
-  event_type_spec {
-    key: "storm"
-    value {
-      id: "storm"
-      name: "Storm"
-      color: "#2e7d32"
-      event_type_dcids: "CycloneEvent"
-      default_severity_filter: {
-        prop: "maxWindSpeed"
-        display_name: "Max Wind Speed"
-        unit: "Knot"
-        upper_limit: 100000
-        lower_limit: 64
-      }
-      path_geo_json_prop: "geoJsonCoordinates"
-    }
-  }
-  event_type_spec {
-    # We should drop this eventually, but leaving this here if we want to plot some storms.
-    key: "tornado"
-    value {
-      id: "tornado"
-      name: "Tornado"
-      event_type_dcids: "TornadoEvent"
-      color: "#004d40"
-      default_severity_filter: {
-        prop: "maxClassification"
-        unit: "TornadoIntensityEF"
-        upper_limit: 5
-        lower_limit: 3
-      }
-    }
-  }
-  event_type_spec {
-    key: "drought"
-    value {
-      id: "drought"
-      name: "Drought"
-      event_type_dcids: "DroughtEvent"
-      color: "#ffa000"
-      default_severity_filter: {
-        prop: "area",
-        display_name: "Area"
-        unit: "SquareKilometer"
-        upper_limit: 100000,
-        lower_limit: 10
-      }
-      display_prop {
-        prop: "area"
-        display_name: "Area"
-        unit: "SquareKilometer"
-      }
-      polygon_geo_json_prop: "geoJsonCoordinatesDP1"
-      end_date_prop: "endDate"
-    }
-  }
-  event_type_spec {
-    key: "wetbulb"
-    value {
-      id: "wetbulb"
-      name: "Wet Bulb"
-      event_type_dcids: "WetBulbTemperatureEvent"
-      color: "#7700e6"
-      default_severity_filter: {
-        prop: "wetBulbTemperature"
-        display_name: "Wet Bulb"
-        unit: "Celsius",
-        upper_limit: 37,
-        lower_limit: 31
-      }
-      display_prop {
-        prop: "humidity"
-        display_name: "Humidity"
-        unit: "Percent"
-      }
-      display_prop {
-        prop: "temperature"
-        display_name: "Temp"
-        unit: "Celsius"
-      }
-    }
-  }
-  event_type_spec {
-    key: "heat"
-    value {
-      id: "heat"
-      name: "Extreme Heat"
-      event_type_dcids: "HeatTemperatureEvent"
-      color: "#ffa000"
-      default_severity_filter: {
-        prop: "differenceTemperature"
-        display_name: "Difference"
-        unit: "Celsius"
-        # If updating the lower_limit, also update the Extreme Heat event description (below, in this file).
-        upper_limit: 35
-        lower_limit: 18
-      }
-      display_prop {
-        prop: "referenceTemperature"
-        display_name: "Reference"
-        unit: "Celsius"
-      }
-    }
-  }
-  event_type_spec {
-    key: "cold"
-    value {
-      id: "cold"
-      name: "Extreme Cold"
-      event_type_dcids: "ColdTemperatureEvent"
-      color: "#304ffe"
-      default_severity_filter: {
-        prop: "differenceTemperature"
-        display_name: "Difference"
-        unit: "Celsius"
-        # If updating the upper_limit, also update the Extreme Cold event description (below, in this file).
-        upper_limit: -18
-        lower_limit: -35
-      }
-      display_prop {
-        prop: "referenceTemperature"
-        display_name: "Reference"
-        unit: "Celsius"
-      }
-    }
-  }
-=======
-  contained_place_types {
-    key: "Continent"
-    value: "Country"
-  }
-  contained_place_types {
-    key: "Country"
-    value: "AdministrativeArea1"
-  }
-  contained_place_types {
-    key: "AdministrativeArea1"
-    value: "AdministrativeArea2"
-  }
 
   # Event_type_spec filled in code.
->>>>>>> 30c515a7
 }
 
 categories {
