--- conflicted
+++ resolved
@@ -42,7 +42,6 @@
     "description": "Feature flag to show the complete metadata modal. If not set, the older modal will be used as a fallback."
   },
   {
-<<<<<<< HEAD
     "name": "page_overview_experiment",
     "enabled": false,
     "owner": "javiervazquez",
@@ -53,11 +52,11 @@
     "enabled": false,
     "owner": "javiervazquez",
     "description": "Makes the page overview feature, generated from query and relevant stat vars, generally available."
-=======
+  },
+  {
     "name": "standardized_vis_tool",
     "enabled": false,
     "owner": "juliawu",
     "description": "Enables standardized visualization tool UI for the /tool/map, /tool/scatter, and /tool/timeline pages"
->>>>>>> b04b2de9
   }
 ]