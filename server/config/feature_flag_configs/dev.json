[
  {
    "name": "autocomplete",
    "enabled": true,
    "owner": "gmechali",
    "description": "Feature flag to enable place autocomplete."
  },
  {
    "name": "dev_place_experiment",
    "enabled": true,
    "owner": "gmechali",
    "description": "Feature flag to enable the V2 place page only for the experiment places."
  },
  {
    "name": "dev_place_ga",
    "enabled": false,
    "owner": "dwnoble",
    "description": "Feature flag to enable the V2 Place page to GA."
  },
  {
    "name": "dynamic_placeholder_experiment",
    "enabled": true,
    "owner": "gmechali",
    "description": "Feature flag to enable the dynamic placeholder experiment in the NL search bar."
  },
  {
    "name": "dynamic_placeholder_ga",
    "enabled": true,
    "owner": "gmechali",
    "description": "Feature flag to enable the dynamic placeholder GA rollout in the NL search bar."
  },
  {
    "name": "biomed_nl",
    "enabled": true,
    "owner": "calinc",
    "description": "Enables the biomed_nl experimental features by registering the experiments/biomed_nl api and html routes."
  },
  {
<<<<<<< HEAD
    "name": "place_data_overview",
    "enabled": false,
    "owner": "nick-next",
    "description": "Enables the data/place/<place> routes."
=======
    "name": "show_api_modal",
    "enabled": false,
    "owner": "dwnoble",
    "description": "Feature flag to show the API modal on web components."
>>>>>>> 6b9a24cc
  }
]<|MERGE_RESOLUTION|>--- conflicted
+++ resolved
@@ -36,16 +36,15 @@
     "description": "Enables the biomed_nl experimental features by registering the experiments/biomed_nl api and html routes."
   },
   {
-<<<<<<< HEAD
+    "name": "show_api_modal",
+    "enabled": false,
+    "owner": "dwnoble",
+    "description": "Feature flag to show the API modal on web components."
+  },
+  {
     "name": "place_data_overview",
     "enabled": false,
     "owner": "nick-next",
     "description": "Enables the data/place/<place> routes."
-=======
-    "name": "show_api_modal",
-    "enabled": false,
-    "owner": "dwnoble",
-    "description": "Feature flag to show the API modal on web components."
->>>>>>> 6b9a24cc
   }
 ]