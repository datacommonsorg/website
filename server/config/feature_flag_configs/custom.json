--- conflicted
+++ resolved
@@ -18,29 +18,10 @@
     "description": "Enables the data_overview/<place> routes."
   },
   {
-<<<<<<< HEAD
     "name": "enable_chart_hyperlink",
     "enabled": false,
     "owner": "gmechali",
     "description": "Adds the ability to deep link to bar charts, line charts, ranking and map charts"
-  },
-  {
-    "name": "enable_gemini_2_5_flash",
-    "enabled": true,
-    "owner": "shixiao",
-    "description": "Enabling Gemini 2.5 Flash for NL detection."
-  },
-  {
-    "name": "enable_gemini_2_5_flash_lite",
-    "enabled": false,
-    "owner": "shixiao",
-    "description": "Enabling Gemini 2.5 Flash Lite for NL detection."
-=======
-    "name": "enable_ranking_tile_scroll",
-    "enabled": false,
-    "owner": "gmechali",
-    "description": "Enables scrolling through Ranking tile rows."
->>>>>>> b71e3ff6
   },
   {
     "name": "enable_nl_agent_detector",
