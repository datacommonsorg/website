--- conflicted
+++ resolved
@@ -23,7 +23,18 @@
     "enabled": true,
     "owner": "gmechali",
     "description": "Feature flag to enable the scroll to top button on the explore and place pages."
-<<<<<<< HEAD
+  },
+  {
+    "name": "dynamic_placeholder_experiment",
+    "enabled": false,
+    "owner": "gmechali",
+    "description": "Feature flag to enable the dynamic placeholder experiment in the NL search bar."
+  },
+  {
+    "name": "dynamic_placeholder_ga",
+    "enabled": false,
+    "owner": "gmechali",
+    "description": "Feature flag to enable the dynamic placeholder GA rollout in the NL search bar."
   },
   {
     "name": "biomed_nl_routes",
@@ -31,19 +42,4 @@
     "owner": "calinc",
     "description": "Enables the experiments/biomed_nl api and html routes."
   }
-]
-=======
-},
-{
-    "name": "dynamic_placeholder_experiment",
-    "enabled": false,
-    "owner": "gmechali",
-    "description": "Feature flag to enable the dynamic placeholder experiment in the NL search bar."
-},
-{
-    "name": "dynamic_placeholder_ga",
-    "enabled": false,
-    "owner": "gmechali",
-    "description": "Feature flag to enable the dynamic placeholder GA rollout in the NL search bar."
-}]
->>>>>>> 5a7f3c47
+]