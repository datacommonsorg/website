--- conflicted
+++ resolved
@@ -1,28 +1,11 @@
 [
   {
-<<<<<<< HEAD
-    "id": "equity",
-    "title": "Equity",
-    "description": "Wield the power of data to create a more just and equitable world.",
-    "url": "/nl#topic=equity",
-    "browseUrl": "/explore/equity",
-    "icon": "public"
-  },
-  {
-    "id": "sustainability",
-    "title": "Sustainability",
-    "description": "Embark on a journey towards a sustainable future.",
-    "url": "/nl#topic=sustainability",
-    "browseUrl": "/explore/sustainability",
-    "icon": "eco"
-=======
     "id": "economics",
     "title": "Economics",
     "description": "Discover the intricate interplay between economic forces and societal well-being.",
     "url": "/nl#topic=economics",
     "browseUrl": "/explore/economics",
     "icon": "area_chart"
->>>>>>> 08c3bcec
   },
   {
     "id": "demographics",
@@ -33,19 +16,6 @@
     "icon": "family_restroom"
   },
   {
-<<<<<<< HEAD
-    "id": "economics",
-    "title": "Economics",
-    "description": "Discover the intricate interplay between economic forces and societal well-being.",
-    "url": "/nl#topic=economics",
-    "browseUrl": "/explore/economics",
-    "icon": "area_chart"
-  },
-  {
-    "id": "schools-housing-commute",
-    "title": "Schools, Housing, and Commute",
-    "description": "Discover more about our neighborhoods, communities, and society.",
-=======
     "id": "health",
     "title": "Health",
     "description": "Dive into the realm of human well-being and explore the profound impact of health on individuals, communities, and global societies.",
@@ -65,26 +35,16 @@
     "id": "schools-housing-commute",
     "title": "Schools, Housing, and Commute",
     "description": "Uncover the transformative power of education in shaping individuals, communities, and societies.",
->>>>>>> 08c3bcec
     "url": "/nl#topic=schools-housing-commute",
     "browseUrl": "/explore/schools-housing-commute",
     "icon": "school"
   },
   {
-<<<<<<< HEAD
-    "id": "health",
-    "title": "Health",
-    "description": "Dive into the realm of human well-being and explore the profound impact of health on individuals, communities, and global societies.",
-    "url": "/nl#topic=health",
-    "browseUrl": "/explore/health",
-    "icon": "area_chart"
-=======
     "id": "equity",
     "title": "Equity",
     "description": "Wield the power of data to create a more just and equitable world.",
     "url": "/nl#topic=equity",
     "browseUrl": "/explore/equity",
     "icon": "public"
->>>>>>> 08c3bcec
   }
 ]