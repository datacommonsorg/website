--- conflicted
+++ resolved
@@ -277,10 +277,6 @@
         }
       }
       tiles {
-<<<<<<< HEAD
-        # TODO: Need to specify P1Y
-=======
->>>>>>> a5f89b14
         type: HISTOGRAM
         title: "Number of fires"
         histogram_tile_spec {
@@ -288,10 +284,6 @@
         }
       }
       # tiles {
-<<<<<<< HEAD
-      #   # TODO: Need to specify P1Y
-=======
->>>>>>> a5f89b14
       #   type: HISTOGRAM
       #   title: "Total area affected by fires last year"
       #   stat_var_key: "fire_area"
@@ -342,10 +334,6 @@
         }
       }
       tiles {
-<<<<<<< HEAD
-        # TODO: Need to specify P1Y
-=======
->>>>>>> a5f89b14
         type: HISTOGRAM
         title: "Number of floods"
         histogram_tile_spec {
@@ -353,10 +341,6 @@
         }
       }
       # tiles {
-<<<<<<< HEAD
-      #   # TODO: Need to specify P1Y
-=======
->>>>>>> a5f89b14
       #   type: HISTOGRAM
       #   title: "Total area affected by floods last year"
       #   stat_var_key: "flood_area"
