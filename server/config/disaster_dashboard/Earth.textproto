# Copyright 2022 Google LLC
#
# Licensed under the Apache License, Version 2.0 (the "License");
# you may not use this file except in compliance with the License.
# You may obtain a copy of the License at
#
#      http://www.apache.org/licenses/LICENSE-2.0
#
# Unless required by applicable law or agreed to in writing, software
# distributed under the License is distributed on an "AS IS" BASIS,
# WITHOUT WARRANTIES OR CONDITIONS OF ANY KIND, either express or implied.
# See the License for the specific language governing permissions and
# limitations under the License.

## This file specifies the disaster dashboard config for Earth.

metadata {
  topic_id: "disaster_dashboard"
  topic_name: "Disaster Dashboard"
  place_dcid: "Earth"
  contained_place_types {
    key: "Planet"
    value: "Country"
  }
  contained_place_types {
    key: "Continent"
    value: "Country"
  }
  contained_place_types {
    key: "Country"
    value: "AdministrativeArea1"
  }
  contained_place_types {
    key: "AdministrativeArea1"
    value: "AdministrativeArea2"
  }
  event_type_spec {
    key: "flood"
    value {
      id: "flood"
      name: "Flood"
      event_type_dcids: "FloodEvent"
      color: "#3cbad1"
      default_severity_filter: {
        prop: "area",
        unit: "SquareKilometer",
        upper_limit: 1000,
        lower_limit: 25
      }
    }
  }
  event_type_spec {
    key: "fire"
    value {
      id: "fire"
      name: "Fire"
      event_type_dcids: "WildlandFireEvent"
      event_type_dcids: "WildfireEvent"
      event_type_dcids: "FireEvent"
      color: "#f9c532"
      default_severity_filter: {
        prop: "area",
        unit: "SquareKilometer",
        upper_limit: 1000,
        lower_limit: 25
      }
    }
  }
  event_type_spec {
    key: "storm"
    value {
      id: "storm"
      name: "Storm"
      color: "#2e7d32"
      event_type_dcids: "CycloneEvent"
      default_severity_filter: {
        prop: "maxWindSpeed",
        unit: "Knot",
        upper_limit: 100000,
        lower_limit: 64
      }
    }
  }
  event_type_spec {
    # We should drop this eventually, but leaving this here if we want to plot some storms.
    key: "tornado"
    value {
      id: "tornado"
      name: "Tornado"
      event_type_dcids: "TornadoEvent"
      color: "#004d40"
      default_severity_filter: {
        prop: "maxClassification",
        unit: "TornadoIntensityEF",
        upper_limit: 5,
        lower_limit: 3
      }
    }
  }
  event_type_spec {
    key: "drought"
    value {
      id: "drought"
      name: "Drought"
      event_type_dcids: "DroughtEvent"
      color: "#ff5dd6"
      default_severity_filter: {
        prop: "area",
        unit: "SquareKilometer",
        upper_limit: 100000,
        lower_limit: 10
      }
    }
  }
  event_type_spec {
    key: "wetbulb"
    value {
      id: "wetbulb"
      name: "Wet Bulb"
      event_type_dcids: "WetBulbTemperatureEvent"
      color: "#7700e6"
      default_severity_filter: {
        prop: "wetBulbTemperature",
        unit: "Celsius",
        upper_limit: 37,
        lower_limit: 31
      }
    }
  }
  event_type_spec {
    key: "heat"
    value {
      id: "heat"
      name: "Extreme Heat"
      event_type_dcids: "HeatTemperatureEvent"
      color: "#f01212"
      default_severity_filter: {
        prop: "differenceTemperature",
        unit: "Celsius"
        # If updating the lower_limit, also update the Extreme Heat event description (below, in this file).
        upper_limit: 35,
        lower_limit: 18
      }
    }
  }
  event_type_spec {
    key: "cold"
    value {
      id: "cold"
      name: "Extreme Cold"
      event_type_dcids: "ColdTemperatureEvent"
      color: "#304ffe"
      default_severity_filter: {
        prop: "differenceTemperature",
<<<<<<< HEAD
        unit: "Celsius"
=======
        unit: "Celsius",
>>>>>>> 8f3643e6
        # If updating the upper_limit, also update the Extreme Cold event description (below, in this file).
        upper_limit: -18,
        lower_limit: -35
      }
    }
  }
}

categories {
  title: "Severe Weather and Natural Disasters"

  blocks {
    type: DISASTER_EVENT
    columns {
      tiles {
        type: DISASTER_EVENT_MAP
        disaster_event_map_tile_spec: {
          event_type_keys: "drought"
          event_type_keys: "fire"
          event_type_keys: "flood"
          # event_type_keys: "tornado"
          event_type_keys: "storm"
          event_type_keys: "wetbulb"
          event_type_keys: "heat"
          event_type_keys: "cold"
        }
      }
    }
  }
}

categories {
  title: "Drought"
  description: 
    "Droughts are measured using the Standardized Precipitation Index (SPI), "
    "which quantifies the precipitation deficit at a given location for a set "
    "timescale. Places where the 9-month SPI was less than -1.5 are considered "
    "to be experiencing drought. We source drought data from "
    "[NOAA](https://www.drought.gov/data-maps-tools/global-precipitation-climatology-centre-gpcc-standardized-precipitation-index-spi)."
  blocks {
    type: DISASTER_EVENT
    columns {
      tiles {
        type: DISASTER_EVENT_MAP
        disaster_event_map_tile_spec: {
          event_type_keys: "drought"
        }
      }
      # tiles {
      #   type: HISTOGRAM
      #   title: "SPI - 9 month"
      #   stat_var_key: "spi_9"
      # }
    }
    columns {
      tiles {
        type: TOP_EVENT
        title: "Most severe drought events in the last year"
        top_event_tile_spec {
          event_type_key: "drought"
        }
      }
    }
  }

  stat_var_spec {
    key: "spi_9"
    value {
      stat_var: "StandardizedPrecipitationIndex_Atmosphere_9MonthPeriod"
      name: "SPI 9 month"
    }
  }
}

categories {
  title: "Fires"
  description:
    "Fire detection is based on both dispatcher reporting and VIIRS active "
    "fire detection, which uses satellite imaging to identify fires based on "
    "thermal readings. We source fire data from [NASA](https://lpdaac.usgs.gov/products/vnp14a1v001/) "
    "and [WFIGS](https://data-nifc.opendata.arcgis.com/datasets/nifc::wfigs-wildland-fire-locations-full-history/about)."
  blocks {
    type: DISASTER_EVENT
    columns {
      tiles {
        type: DISASTER_EVENT_MAP
        disaster_event_map_tile_spec: {
          event_type_keys: "fire"
        }
      }
      # tiles {
      #   # TODO: Need to specify P1Y
      #   type: HISTOGRAM
      #   title: "Number of fires last year"
      #   stat_var_key: "fire_count"
      # }
      # tiles {
      #   # TODO: Need to specify P1Y
      #   type: HISTOGRAM
      #   title: "Total area affected by fires last year"
      #   stat_var_key: "fire_area"
      # }
    }
    columns {
      tiles {
        type: TOP_EVENT
        title: "Most severe fires in the last year"
        top_event_tile_spec {
          event_type_key: "fire"
        }
      }
    }
  }

  stat_var_spec {
    key: "fire_count"
    value {
      stat_var: "Count_FireEvent"
      name: "Count of fires (${date})"
    }
  }
  stat_var_spec {
    key: "fire_area"
    value {
      stat_var: "Area_FireEvent"
      name: "Area affected by fires (${date})"
    }
  }
}

categories {
  title: "Floods"
  description:
    "Flood detection is based on MODIS and Sentinel-2 L1C satellite imagery "
    "from the [Global Flood Database](https://developers.google.com/earth-engine/datasets/catalog/GLOBAL_FLOOD_DB_MODIS_EVENTS_V1) "
    "and [Dynamic World](https://developers.google.com/earth-engine/datasets/catalog/GOOGLE_DYNAMICWORLD_V1) respectively."
  blocks {
    type: DISASTER_EVENT
    columns {
      tiles {
        type: DISASTER_EVENT_MAP
        disaster_event_map_tile_spec: {
          event_type_keys: "flood"
        }
      }
      # tiles {
      #   # TODO: Need to specify P1Y
      #   type: HISTOGRAM
      #   title: "Number of floods last year"
      #   stat_var_key: "flood_count"
      # }
      # tiles {
      #   # TODO: Need to specify P1Y
      #   type: HISTOGRAM
      #   title: "Total area affected by floods last year"
      #   stat_var_key: "flood_area"
      # }
    }
    columns {
      tiles {
        type: TOP_EVENT
        title: "Most severe floods in the last year"
        top_event_tile_spec {
          event_type_key: "flood"
        }
      }
    }
  }

  stat_var_spec {
    key: "flood_count"
    value {
      stat_var: "Count_FloodEvent"
      name: "Count of floods"
    }
  }
  stat_var_spec {
    key: "flood_area"
    value {
      stat_var: "Area_FloodEvent"
      name: "Area affected by floods"
    }
  }
}

categories {
  title: "Storms"
  description:
    "Cyclones, hurricanes, and typhoons are different names for the same "
    "weather phenomenon: a rotating storm with extreme wind speeds and "
    "torrential rain. We source our storm data from "
    "[NOAA](https://www.ncei.noaa.gov/products/international-best-track-archive)."
  blocks {
    type: DISASTER_EVENT
    columns {
      tiles {
        type: DISASTER_EVENT_MAP
        disaster_event_map_tile_spec: {
          event_type_keys: "storm"
        }
      }
      # tiles {
      #   type: HISTOGRAM
      #   title: "Number of cyclones last year"
      #   stat_var_key: "cyclone_all"
      # }
    }
    columns {
      tiles {
        type: TOP_EVENT
        title: "Most severe cyclones in the last year"
        top_event_tile_spec {
          event_type_key: "storm"
        }
      }
    }
  }

  stat_var_spec {
    key: "cyclone_all"
    value {
      stat_var: "Count_CycloneEvent"
      name: "All cyclones"
    }
  }
}

categories {
  title: "Wet bulb"
  description:
    "Wet-bulb temperature is the lowest temperature to which an object can cool "
    "down when moisture evaporates from it. It measures how well our bodies cool "
    "down by sweating when it’s hot and humid. The theoretical limit to human "
    "survival for more than a few hours in the shade, even with unlimited water, "
    "is a wet-bulb temperature of 35 °C."
  blocks {
    type: DISASTER_EVENT
    columns {
      tiles {
        type: DISASTER_EVENT_MAP
        disaster_event_map_tile_spec: {
          event_type_keys: "wetbulb"
        }
      }
      # tiles {
      #   type: HISTOGRAM
      #   title: "Number of wet bulb events last year"
      #   stat_var_key: "wetbulb_count"
      # }
      # tiles {
      #   type: HISTOGRAM
      #   title: "Total area affected by wet bulb events last year"
      #   stat_var_key: "wetbulb_area"
      # }
    }
    columns {
      tiles {
        type: TOP_EVENT
        title: "Most severe wet bulb in the last year"
        top_event_tile_spec {
          event_type_key: "wetbulb"
        }
      }
    }
  }

  stat_var_spec {
    key: "wetbulb_count"
    value {
      stat_var: "Count_WetBulbTemperatureEvent"
      name: "Count of wet bulb temperature events"
    }
  }
  stat_var_spec {
    key: "wetbulb_area"
    value {
      stat_var: "Area_WetBulbTemperatureEvent"
      name: "Area affected by wet bulb temperature events"
    }
  }
}

categories {
  title: "Extreme Heat"
  description: "Heat events for a place are defined by a large ( > 18 degree Celsius) difference between maximum temperatures and the average of monthly maximum temperatures over 1980-2010."
  blocks {
    type: DISASTER_EVENT
    columns {
      tiles {
        type: DISASTER_EVENT_MAP
        disaster_event_map_tile_spec: {
          event_type_keys: "heat"
        }
      }
      # tiles {
      #   type: HISTOGRAM
      #   title: "Number of extreme heat events last year"
      #   stat_var_key: "heat_count"
      # }
      # tiles {
      #   type: HISTOGRAM
      #   title: "Total area affected by extreme heat events last year"
      #   stat_var_key: "heat_area"
      # }
    }
    columns {
      tiles {
        type: TOP_EVENT
        title: "Most severe heat events in the last year"
        top_event_tile_spec {
          event_type_key: "heat"
        }
      }
    }
  }

  stat_var_spec {
    key: "heat_count"
    value {
      stat_var: "Count_HeatTemperatureEvent"
      name: "Count of extreme heat events"
    }
  }
  stat_var_spec {
    key: "heat_area"
    value {
      stat_var: "Area_HeatTemperatureEvent"
      name: "Area affected by extreme heat events"
    }
  }
}

categories {
  title: "Extreme Cold"
  description: "Cold events for a place are defined by a large ( < -18 degree Celsius) difference between minimum temperatures and the average of monthly minimum temperatures over 1980-2010."
  blocks {
    type: DISASTER_EVENT
    columns {
      tiles {
        type: DISASTER_EVENT_MAP
        disaster_event_map_tile_spec: {
          event_type_keys: "cold"
        }
      }
      # tiles {
      #   type: HISTOGRAM
      #   title: "Number of extreme cold events last year"
      #   stat_var_key: "cold_count"
      # }
      # tiles {
      #   type: HISTOGRAM
      #   title: "Total area affected by extreme cold events last year"
      #   stat_var_key: "cold_area"
      # }
    }
    columns {
      tiles {
        type: TOP_EVENT
        title: "Most severe cold events in the last year"
        top_event_tile_spec {
          event_type_key: "cold"
        }
      }
    }
  }

  stat_var_spec {
    key: "cold_count"
    value {
      stat_var: "Count_ColdTemperatureEvent"
      name: "Count of extreme cold events"
    }
  }
  stat_var_spec {
    key: "cold_area"
    value {
      stat_var: "Area_ColdTemperatureEvent"
      name: "Area affected by extreme cold events"
    }
  }
}<|MERGE_RESOLUTION|>--- conflicted
+++ resolved
@@ -42,9 +42,9 @@
       event_type_dcids: "FloodEvent"
       color: "#3cbad1"
       default_severity_filter: {
-        prop: "area",
-        unit: "SquareKilometer",
-        upper_limit: 1000,
+        prop: "area"
+        unit: "SquareKilometer"
+        upper_limit: 1000
         lower_limit: 25
       }
     }
@@ -59,9 +59,9 @@
       event_type_dcids: "FireEvent"
       color: "#f9c532"
       default_severity_filter: {
-        prop: "area",
-        unit: "SquareKilometer",
-        upper_limit: 1000,
+        prop: "area"
+        unit: "SquareKilometer"
+        upper_limit: 1000
         lower_limit: 25
       }
     }
@@ -74,9 +74,9 @@
       color: "#2e7d32"
       event_type_dcids: "CycloneEvent"
       default_severity_filter: {
-        prop: "maxWindSpeed",
-        unit: "Knot",
-        upper_limit: 100000,
+        prop: "maxWindSpeed"
+        unit: "Knot"
+        upper_limit: 100000
         lower_limit: 64
       }
     }
@@ -90,9 +90,9 @@
       event_type_dcids: "TornadoEvent"
       color: "#004d40"
       default_severity_filter: {
-        prop: "maxClassification",
-        unit: "TornadoIntensityEF",
-        upper_limit: 5,
+        prop: "maxClassification"
+        unit: "TornadoIntensityEF"
+        upper_limit: 5
         lower_limit: 3
       }
     }
@@ -106,7 +106,7 @@
       color: "#ff5dd6"
       default_severity_filter: {
         prop: "area",
-        unit: "SquareKilometer",
+        unit: "SquareKilometer"
         upper_limit: 100000,
         lower_limit: 10
       }
@@ -120,7 +120,7 @@
       event_type_dcids: "WetBulbTemperatureEvent"
       color: "#7700e6"
       default_severity_filter: {
-        prop: "wetBulbTemperature",
+        prop: "wetBulbTemperature"
         unit: "Celsius",
         upper_limit: 37,
         lower_limit: 31
@@ -135,10 +135,10 @@
       event_type_dcids: "HeatTemperatureEvent"
       color: "#f01212"
       default_severity_filter: {
-        prop: "differenceTemperature",
+        prop: "differenceTemperature"
         unit: "Celsius"
         # If updating the lower_limit, also update the Extreme Heat event description (below, in this file).
-        upper_limit: 35,
+        upper_limit: 35
         lower_limit: 18
       }
     }
@@ -151,14 +151,10 @@
       event_type_dcids: "ColdTemperatureEvent"
       color: "#304ffe"
       default_severity_filter: {
-        prop: "differenceTemperature",
-<<<<<<< HEAD
+        prop: "differenceTemperature"
         unit: "Celsius"
-=======
-        unit: "Celsius",
->>>>>>> 8f3643e6
         # If updating the upper_limit, also update the Extreme Cold event description (below, in this file).
-        upper_limit: -18,
+        upper_limit: -18
         lower_limit: -35
       }
     }
