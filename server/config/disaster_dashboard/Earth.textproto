# Copyright 2022 Google LLC
#
# Licensed under the Apache License, Version 2.0 (the "License");
# you may not use this file except in compliance with the License.
# You may obtain a copy of the License at
#
#      http://www.apache.org/licenses/LICENSE-2.0
#
# Unless required by applicable law or agreed to in writing, software
# distributed under the License is distributed on an "AS IS" BASIS,
# WITHOUT WARRANTIES OR CONDITIONS OF ANY KIND, either express or implied.
# See the License for the specific language governing permissions and
# limitations under the License.

## This file specifies the disaster dashboard config for Earth.

metadata {
  topic_id: "disaster_dashboard"
  topic_name: "Disaster Dashboard"
  place_dcid: "Earth"
  contained_place_types {
    key: "Planet"
    value: "Country"
  }
  contained_place_types {
    key: "Continent"
    value: "Country"
  }
  contained_place_types {
    key: "Country"
    value: "AdministrativeArea1"
  }
  contained_place_types {
    key: "AdministrativeArea1"
    value: "AdministrativeArea2"
  }
  event_type_spec {
    key: "flood"
    value {
      id: "flood"
      name: "Flood"
      event_type_dcids: "FloodEvent"
      color: "#3cbad1"
      default_severity_filter: {
        prop: "area"
        display_name: "Area"
        unit: "SquareKilometer"
        upper_limit: 1000
        lower_limit: 100
      }
    }
  }
  event_type_spec {
    key: "fire"
    value {
      id: "fire"
      name: "Fire"
      event_type_dcids: "WildlandFireEvent"
      event_type_dcids: "WildfireEvent"
      event_type_dcids: "FireEvent"
      color: "#f01212"
      default_severity_filter: {
        prop: "area"
        display_name: "Area"
        unit: "SquareKilometer"
        upper_limit: 1000
<<<<<<< HEAD
        lower_limit: 500
=======
        # This is overriden for Earth in routes/disaster.py
        lower_limit: 200
>>>>>>> a7ccacb2
      }
      end_date_prop: "endDate"
      end_date_prop: "containmentDate"
      end_date_prop: "controlledDate"
    }
  }
  event_type_spec {
    key: "storm"
    value {
      id: "storm"
      name: "Storm"
      color: "#2e7d32"
      event_type_dcids: "CycloneEvent"
      default_severity_filter: {
        prop: "maxWindSpeed"
        display_name: "Max Wind Speed"
        unit: "Knot"
        upper_limit: 100000
        lower_limit: 64
      }
      path_geo_json_prop: "geoJsonCoordinates"
    }
  }
  event_type_spec {
    # We should drop this eventually, but leaving this here if we want to plot some storms.
    key: "tornado"
    value {
      id: "tornado"
      name: "Tornado"
      event_type_dcids: "TornadoEvent"
      color: "#004d40"
      default_severity_filter: {
        prop: "maxClassification"
        unit: "TornadoIntensityEF"
        upper_limit: 5
        lower_limit: 3
      }
    }
  }
  event_type_spec {
    key: "drought"
    value {
      id: "drought"
      name: "Drought"
      event_type_dcids: "DroughtEvent"
      color: "#ffa000"
      default_severity_filter: {
        prop: "area",
        display_name: "Area"
        unit: "SquareKilometer"
        upper_limit: 100000,
        lower_limit: 10
      }
      polygon_geo_json_prop: "geoJsonCoordinatesDP1"
      end_date_prop: "endDate"
    }
  }
  event_type_spec {
    key: "wetbulb"
    value {
      id: "wetbulb"
      name: "Wet Bulb"
      event_type_dcids: "WetBulbTemperatureEvent"
      color: "#7700e6"
      default_severity_filter: {
        prop: "wetBulbTemperature"
        display_name: "Wet Bulb"
        unit: "Celsius",
        upper_limit: 37,
        lower_limit: 31
      }
      display_prop {
        prop: "humidity"
        display_name: "Humidity"
        unit: "Percent"
      }
      display_prop {
        prop: "temperature"
        display_name: "Temp"
        unit: "Celsius"
      }
    }
  }
  event_type_spec {
    key: "heat"
    value {
      id: "heat"
      name: "Extreme Heat"
      event_type_dcids: "HeatTemperatureEvent"
      color: "#ffa000"
      default_severity_filter: {
        prop: "differenceTemperature"
        display_name: "Difference"
        unit: "Celsius"
        # If updating the lower_limit, also update the Extreme Heat event description (below, in this file).
        upper_limit: 35
        lower_limit: 18
      }
      display_prop {
        prop: "referenceTemperature"
        display_name: "Reference"
        unit: "Celsius"
      }
    }
  }
  event_type_spec {
    key: "cold"
    value {
      id: "cold"
      name: "Extreme Cold"
      event_type_dcids: "ColdTemperatureEvent"
      color: "#304ffe"
      default_severity_filter: {
        prop: "differenceTemperature"
        display_name: "Difference"
        unit: "Celsius"
        # If updating the upper_limit, also update the Extreme Cold event description (below, in this file).
        upper_limit: -18
        lower_limit: -35
      }
      display_prop {
        prop: "referenceTemperature"
        display_name: "Reference"
        unit: "Celsius"
      }
    }
  }
}

categories {
  title: "Severe Weather and Natural Disasters"

  blocks {
    type: DISASTER_EVENT
    columns {
      tiles {
        type: DISASTER_EVENT_MAP
        disaster_event_map_tile_spec: {
          polygon_event_type_key: "drought"
          point_event_type_key: "fire"
          point_event_type_key: "flood"
          # point_event_type_key: "tornado"
          path_event_type_key: "storm"
          point_event_type_key: "wetbulb"
          # point_event_type_key: "heat"
          # point_event_type_key: "cold"
        }
      }
    }
  }
}

categories {
  title: "Drought"
  description:
    "Droughts are measured using the Standardized Precipitation Index (SPI), "
    "which quantifies the precipitation deficit at a given location for a set "
    "timescale. Places where the 9-month SPI was less than -1.5 are considered "
    "to be experiencing drought. We source drought data from "
    "[NOAA](https://www.drought.gov/data-maps-tools/global-precipitation-climatology-centre-gpcc-standardized-precipitation-index-spi)."
  blocks {
    type: DISASTER_EVENT
    columns {
      tiles {
        type: DISASTER_EVENT_MAP
        disaster_event_map_tile_spec: {
          polygon_event_type_key: "drought"
        }
      }
      tiles {
        type: HISTOGRAM
        title: "Number of droughts"
        histogram_tile_spec {
          event_type_key: "drought"
        }
      }
    }
    columns {
      tiles {
        type: TOP_EVENT
        title: "Most severe drought events"
        top_event_tile_spec {
          event_type_key: "drought"
          show_start_date: true
          show_end_date: true
        }
      }
    }
  }

  stat_var_spec {
    key: "spi_9"
    value {
      stat_var: "StandardizedPrecipitationIndex_Atmosphere_9MonthPeriod"
      name: "SPI 9 month"
    }
  }
}

categories {
  title: "Fires"
  description:
    "Fire detection is based on both dispatcher reporting and VIIRS active "
    "fire detection, which uses satellite imaging to identify fires based on "
    "thermal readings. We source fire data from [NASA](https://lpdaac.usgs.gov/products/vnp14a1v001/) "
    "and [WFIGS](https://data-nifc.opendata.arcgis.com/datasets/nifc::wfigs-wildland-fire-locations-full-history/about)."
  blocks {
    type: DISASTER_EVENT
    columns {
      tiles {
        type: DISASTER_EVENT_MAP
        disaster_event_map_tile_spec: {
          point_event_type_key: "fire"
        }
      }
      tiles {
        type: HISTOGRAM
        title: "Number of fires"
        histogram_tile_spec {
          event_type_key: "fire"
        }
      }
      # tiles {
      #   type: HISTOGRAM
      #   title: "Total area affected by fires last year"
      #   stat_var_key: "fire_area"
      # }
    }
    columns {
      tiles {
        type: TOP_EVENT
        title: "Most severe fires"
        top_event_tile_spec {
          event_type_key: "fire"
          show_start_date: true
        }
      }
    }
  }

  stat_var_spec {
    key: "fire_count"
    value {
      stat_var: "Count_FireEvent"
      name: "Count of fires (${date})"
    }
  }
  stat_var_spec {
    key: "fire_area"
    value {
      stat_var: "Area_FireEvent"
      name: "Area affected by fires (${date})"
    }
  }
}

categories {
  title: "Floods"
  description:
    "Flood detection is based on MODIS and Sentinel-2 L1C satellite imagery "
    "from the [Global Flood Database](https://developers.google.com/earth-engine/datasets/catalog/GLOBAL_FLOOD_DB_MODIS_EVENTS_V1) "
    "and [Dynamic World](https://developers.google.com/earth-engine/datasets/catalog/GOOGLE_DYNAMICWORLD_V1) respectively."
  blocks {
    type: DISASTER_EVENT
    columns {
      tiles {
        type: DISASTER_EVENT_MAP
        disaster_event_map_tile_spec: {
          point_event_type_key: "flood"
        }
      }
      tiles {
        type: HISTOGRAM
        title: "Number of floods"
        histogram_tile_spec {
          event_type_key: "flood"
        }
      }
      # tiles {
      #   type: HISTOGRAM
      #   title: "Total area affected by floods last year"
      #   stat_var_key: "flood_area"
      # }
    }
    columns {
      tiles {
        type: TOP_EVENT
        title: "Most severe floods"
        top_event_tile_spec {
          event_type_key: "flood"
          show_start_date: true
        }
      }
    }
  }

  stat_var_spec {
    key: "flood_count"
    value {
      stat_var: "Count_FloodEvent"
      name: "Count of floods"
    }
  }
  stat_var_spec {
    key: "flood_area"
    value {
      stat_var: "Area_FloodEvent"
      name: "Area affected by floods"
    }
  }
}

categories {
  title: "Storms"
  description:
    "Cyclones, hurricanes, and typhoons are different names for the same "
    "weather phenomenon: a rotating storm with extreme wind speeds and "
    "torrential rain. We source our storm data from "
    "[NOAA](https://www.ncei.noaa.gov/products/international-best-track-archive)."
  blocks {
    type: DISASTER_EVENT
    columns {
      tiles {
        type: DISASTER_EVENT_MAP
        disaster_event_map_tile_spec: {
          path_event_type_key: "storm"
        }
      }
      tiles {
        type: HISTOGRAM
        title: "Number of cyclones"
        histogram_tile_spec {
          event_type_key: "storm"
        }
      }
    }
    columns {
      tiles {
        type: TOP_EVENT
        title: "Most severe cyclones"
        top_event_tile_spec {
          event_type_key: "storm"
          show_start_date: true
        }
      }
    }
  }

  stat_var_spec {
    key: "cyclone_all"
    value {
      stat_var: "Count_CycloneEvent"
      name: "All cyclones"
    }
  }
}

categories {
  title: "Wet bulb"
  description:
    "Wet-bulb temperature is the lowest temperature to which an object can cool "
    "down when moisture evaporates from it. It measures how well our bodies cool "
    "down by sweating when it’s hot and humid. The theoretical limit to human "
    "survival for more than a few hours in the shade, even with unlimited water, "
    "is a wet-bulb temperature of 35 °C."
  blocks {
    type: DISASTER_EVENT
    columns {
      tiles {
        type: DISASTER_EVENT_MAP
        disaster_event_map_tile_spec: {
          point_event_type_key: "wetbulb"
        }
      }
      tiles {
        type: HISTOGRAM
        title: "Number of wet bulb temperature events"
        histogram_tile_spec {
          event_type_key: "wetbulb"
        }
      }
      # tiles {
      #   type: HISTOGRAM
      #   title: "Total area affected by wet bulb events last year"
      #   stat_var_key: "wetbulb_area"
      # }
    }
    columns {
      tiles {
        type: TOP_EVENT
        title: "Most severe wet bulb events"
        top_event_tile_spec {
          event_type_key: "wetbulb"
          show_start_date: true
          display_prop: "humidity"
          display_prop: "temperature"
        }
      }
    }
  }

  stat_var_spec {
    key: "wetbulb_count"
    value {
      stat_var: "Count_WetBulbTemperatureEvent"
      name: "Count of wet bulb temperature events"
    }
  }
  stat_var_spec {
    key: "wetbulb_area"
    value {
      stat_var: "Area_WetBulbTemperatureEvent"
      name: "Area affected by wet bulb temperature events"
    }
  }
}

# categories {
#   title: "Extreme Heat"
#   description: "Heat events for a place are defined by a large ( > 18 degree Celsius) difference between maximum temperatures and the average of monthly maximum temperatures over 1980-2010."
#   blocks {
#     type: DISASTER_EVENT
#     columns {
#       tiles {
#         type: DISASTER_EVENT_MAP
#         disaster_event_map_tile_spec {
#           point_event_type_key: "heat"
#         }
#       }
#       tiles {
#         type: HISTOGRAM
#         title: "Number of extreme heat events"
#         histogram_tile_spec {
#           event_type_key: "heat"
#         }
#       }
#       # tiles {
#       #   type: HISTOGRAM
#       #   title: "Total area affected by extreme heat events last year"
#       #   stat_var_key: "heat_area"
#       # }
#     }
#     columns {
#       tiles {
#         type: TOP_EVENT
#         title: "Most severe heat events"
#         top_event_tile_spec {
#           event_type_key: "heat"
#           display_prop: "referenceTemperature"
#           show_start_date: true
#         }
#       }
#     }
#   }
#   stat_var_spec {
#     key: "heat_count"
#     value {
#       stat_var: "Count_HeatTemperatureEvent"
#       name: "Count of extreme heat events"
#     }
#   }
#   stat_var_spec {
#     key: "heat_area"
#     value {
#       stat_var: "Area_HeatTemperatureEvent"
#       name: "Area affected by extreme heat events"
#     }
#   }
# }

# categories {
#   title: "Extreme Cold"
#   description: "Cold events for a place are defined by a large ( < -18 degree Celsius) difference between minimum temperatures and the average of monthly minimum temperatures over 1980-2010."
#   blocks {
#     type: DISASTER_EVENT
#     columns {
#       tiles {
#         type: DISASTER_EVENT_MAP
#         disaster_event_map_tile_spec: {
#           point_event_type_key: "cold"
#         }
#       }
#       tiles {
#         type: HISTOGRAM
#         title: "Number of extreme cold events"
#         histogram_tile_spec {
#           event_type_key: "cold"
#         }
#       }
#       # tiles {
#       #   type: HISTOGRAM
#       #   title: "Total area affected by extreme cold events last year"
#       #   stat_var_key: "cold_area"
#       # }
#     }
#     columns {
#       tiles {
#         type: TOP_EVENT
#         title: "Most severe cold events"
#         top_event_tile_spec {
#           event_type_key: "cold"
#           display_prop: "referenceTemperature"
#           show_start_date: true
#           reverse_sort: true
#         }
#       }
#     }
#   }

#   stat_var_spec {
#     key: "cold_count"
#     value {
#       stat_var: "Count_ColdTemperatureEvent"
#       name: "Count of extreme cold events"
#     }
#   }
#   stat_var_spec {
#     key: "cold_area"
#     value {
#       stat_var: "Area_ColdTemperatureEvent"
#       name: "Area affected by extreme cold events"
#     }
#   }
# }<|MERGE_RESOLUTION|>--- conflicted
+++ resolved
@@ -64,12 +64,8 @@
         display_name: "Area"
         unit: "SquareKilometer"
         upper_limit: 1000
-<<<<<<< HEAD
-        lower_limit: 500
-=======
         # This is overriden for Earth in routes/disaster.py
         lower_limit: 200
->>>>>>> a7ccacb2
       }
       end_date_prop: "endDate"
       end_date_prop: "containmentDate"
