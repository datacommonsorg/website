--- conflicted
+++ resolved
@@ -16,26 +16,16 @@
 import os
 import unittest
 
-<<<<<<< HEAD
 import server.lib.range as lib_range
-
-_root_dir = os.path.dirname(os.path.dirname(os.path.abspath(__file__)))
-=======
-import lib.range as lib_range
-import lib.util as lib_util
->>>>>>> 44df40a8
+import server.lib.util as lib_util
 
 
 class TestChart(unittest.TestCase):
 
   def setUp(self):
     self.charts = []
-<<<<<<< HEAD
-    chart_config_dir = os.path.join(_root_dir, "config", "chart_config")
-=======
     chart_config_dir = os.path.join(lib_util.get_repo_root(), "config",
                                     "chart_config")
->>>>>>> 44df40a8
     for filename in os.listdir(chart_config_dir):
       if filename.endswith(".json"):
         with open(os.path.join(chart_config_dir, filename),
