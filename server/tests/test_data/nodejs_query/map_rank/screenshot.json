--- conflicted
+++ resolved
@@ -49,13 +49,10 @@
     },
     {
       "data_csv": "rank,place,\"Prevalence: Female, Obesity\"\r\n1,San Bernardino County,39\r\n2,Fresno County,37\r\n3,Stanislaus County,34.8\r\n4,San Joaquin County,34.8\r\n5,Riverside County,33.9\r\n6,Madera County,33.8\r\n7,Kern County,33.6\r\n8,Tulare County,33.2\r\n9,Imperial County,33\r\n10,Sacramento County,31.5",
-<<<<<<< HEAD
-=======
       "placeType": "County",
       "places": [
         "geoId/06"
       ],
->>>>>>> 4425ce30
       "srcs": [
         {
           "name": "gis.cdc.gov",
