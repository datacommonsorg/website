--- conflicted
+++ resolved
@@ -275,23 +275,6 @@
 
     place = utils.get_place_override(places)
     self.assertEqual(place.dcid, mock_data.ILE_DE_FRANCE.dcid)
-
-<<<<<<< HEAD
-  # def test_get_place_type_with_parent_places_links(self):
-  #   place_str = utils.get_place_type_with_parent_places_links(CALIFORNIA.dcid)
-  #   self.assertEqual(
-  #       place_str,
-  #       'State in <a href="/place/geoId/US">United States</a>, <a href="/place/northamerica">North America</a>, <a href="/place/Earth">Earth</a>'
-  #   )
-=======
-  def test_get_place_type_with_parent_places_links(self):
-    place_str = utils.get_place_type_with_parent_places_links(
-        mock_data.CALIFORNIA.dcid)
-    self.assertEqual(
-        place_str,
-        'State in <a href="/place/geoId/US">United States</a>, <a href="/place/northamerica">North America</a>, <a href="/place/Earth">Earth</a>'
-    )
->>>>>>> bc1043e4
 
   def test_place_type_to_highlight(self):
     self.assertEqual(utils.place_type_to_highlight(["City", "State"]), "City")
