--- conflicted
+++ resolved
@@ -297,18 +297,9 @@
 
     def event_side_effect(event_type, affected_place, date, filter_prop,
                           filter_unit, filter_upper_limit, filter_lower_limit):
-<<<<<<< HEAD
       if (event_type != TEST_EVENT_TYPE or affected_place != TEST_PLACE_DCID or
           filter_prop != "" or filter_unit != "" or
-          filter_upper_limit != float("0") or filter_lower_limit != float("0")):
-=======
-      if (event_type == TEST_EVENT_TYPE and
-          affected_place == TEST_PLACE_DCID and date == TEST_DATE and
-          filter_prop == "" and filter_unit == "" and
-          filter_upper_limit == None and filter_lower_limit == None):
-        return {}
-      else:
->>>>>>> b7107be1
+          filter_upper_limit != None or filter_lower_limit != None):
         return None
       return {}
 
