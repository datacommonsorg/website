--- conflicted
+++ resolved
@@ -257,13 +257,8 @@
   # This follows up on test_simple().  It relies on topic as well.
   # Example: [what are the most grown agricultural things?]
   @patch.object(variable, 'extend_svs')
-<<<<<<< HEAD
-  @patch.object(utils, 'ranked_svs_for_place')
+  @patch.object(utils, 'rank_svs_by_latest_value')
   @patch.object(base, '_build_chart_vars')
-=======
-  @patch.object(utils, 'rank_svs_by_latest_value')
-  @patch.object(base, '_svg_or_topic_to_svs')
->>>>>>> 3e1bf14f
   @patch.object(utils, 'sv_existence_for_places')
   def test_ranking_across_svs(self, mock_sv_existence, mock_topic_to_svs,
                               mock_rank_svs, mock_extend_svs):
