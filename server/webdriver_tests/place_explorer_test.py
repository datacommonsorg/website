--- conflicted
+++ resolved
@@ -31,11 +31,7 @@
         """Test the place explorer page for USA can be loaded successfullly."""
         self.driver.get(self.url_ + USA_URL)
         # Wait for the XHR's to complete.
-<<<<<<< HEAD
         time.sleep(SLEEP_SEC)
-=======
-        time.sleep(10)
->>>>>>> c905def0
         req = urllib.request.Request(self.driver.current_url)
         with urllib.request.urlopen(req) as response:
             self.assertEqual(response.getcode(), 200)
@@ -53,11 +49,7 @@
     def test_page_serve_mtv(self):
         """Test the place explorer page for MTV can be loaded successfullly."""
         self.driver.get(self.url_ + MTV_URL)
-<<<<<<< HEAD
         time.sleep(SLEEP_SEC)
-=======
-        time.sleep(10)
->>>>>>> c905def0
         self.assertEqual("Mountain View - Place Explorer - Data Commons",
                          self.driver.title)
         title = self.driver.find_element_by_id("place-name")
@@ -87,17 +79,10 @@
         Test the demographics link can work correctly.
         """
         self.driver.get(self.url_ + CA_URL)
-<<<<<<< HEAD
         time.sleep(SLEEP_SEC)
         demographics = self.driver.find_element_by_id("Demographics")
         demographics.find_element_by_tag_name('a').click()
         time.sleep(SLEEP_SEC)
-=======
-        time.sleep(10)
-        demographics = self.driver.find_element_by_id("Demographics")
-        demographics.find_element_by_tag_name('a').click()
-        time.sleep(10)
->>>>>>> c905def0
         self.assertTrue("Demographics" in self.driver.current_url)
         subtopics = self.driver.find_elements_by_class_name("subtopic")
         age_topic = subtopics[3]
