--- conflicted
+++ resolved
@@ -144,12 +144,7 @@
   {
     "category": "Economics",
     "title": "Government Expenditures on Education (% of GDP)",
-<<<<<<< HEAD
-    "isOverview": true,
     "statsVars": ["WorldBank_SE_XPD_TOTL_GD_ZS"],
-=======
-    "statsVars": ["WorldBank/SE_XPD_TOTL_GD_ZS"],
->>>>>>> a1fb4993
     "unit": "%",
     "relatedChart": {
       "scale": false
@@ -348,12 +343,8 @@
   {
     "category": "Health",
     "title": "Infant Mortality Rate",
-<<<<<<< HEAD
     "statsVars": ["WorldBank_SP_DYN_IMRT_IN"],
-=======
-    "statsVars": ["WorldBank/SP_DYN_IMRT_IN"],
     "scaling": 0.1,
->>>>>>> a1fb4993
     "unit": "%",
     "isOverview": true,
     "relatedChart": {
@@ -363,12 +354,8 @@
   {
     "category": "Health",
     "title": "Infant Mortality Rate by Gender",
-<<<<<<< HEAD
     "statsVars": ["WorldBank_SP_DYN_IMRT_MA_IN", "WorldBank_SP_DYN_IMRT_FE_IN"],
-=======
-    "statsVars": ["WorldBank/SP_DYN_IMRT_MA_IN", "WorldBank/SP_DYN_IMRT_FE_IN"],
     "scaling": 0.1,
->>>>>>> a1fb4993
     "unit": "%",
     "relatedChart": {
       "scale": false
