[
  {
    "category": "Economics",
    "title": "Number of people employed",
    "statsVars": ["Count_Person_Employed"],
    "isOverview": true,
    "relatedChart": {
      "title": "Percentage of people employed",
      "scale": true,
      "denominator": "Count_Person",
      "scaling": 100,
      "unit": "%"
    }
  },
  {
    "category": "Economics",
    "title": "Labor force",
    "statsVars": ["Count_Person_InLaborForce"],
    "relatedChart": {
      "title": "labor force participation rate",
      "scale": true,
      "denominator": "Count_Person_16OrMoreYears",
      "scaling": 100,
      "unit": "%"
    }
  },
  {
    "category": "Economics",
    "title": "Labor force participation rate",
    "statsVars": [
      "Count_Person_15To64Years_InLaborForce_AsFractionOf_Count_Person_15To64Years"
    ],
    "isOverview": true,
    "unit": "%",
    "scaling": 100,
    "relatedChart": {
      "scale": false
    }
  },
  {
    "category": "Economics",
    "title": "Unemployment rate",
    "statsVars": ["UnemploymentRate_Person"],
    "unit": "%",
    "isOverview": true,
    "isChoropleth": true
  },
  {
    "category": "Economics",
    "title": "State unemployment insurance claims",
    "statsVars": [
      "Count_UnemploymentInsuranceClaim_StateUnemploymentInsurance"
    ],
    "isOverview": true,
    "relatedChart": {
      "title": "State unemployment insurance claims rate",
      "scale": true,
      "denominator": "Count_Person_InLaborForce",
      "scaling": 100,
      "unit": "%"
    }
  },
  {
    "category": "Economics",
    "title": "Children in employment",
    "statsVars": [
      "Count_Person_7To14Years_Employed_AsFractionOf_Count_Person_7To14Years"
    ],
    "unit": "%",
    "isOverview": true,
    "relatedChart": {
      "scale": false
    }
  },
  {
    "category": "Economics",
    "title": "Children in employment by gender",
    "statsVars": [
      "Count_Person_7To14Years_Female_Employed_AsFractionOf_Count_Person_7To14Years_Female",
      "Count_Person_7To14Years_Male_Employed_AsFractionOf_Count_Person_7To14Years_Male"
    ],
    "unit": "%",
    "relatedChart": {
      "scale": false
    }
  },
  {
    "category": "Economics",
    "title": "Unemployment rate by gender",
    "statsVars": [
      "UnemploymentRate_Person_Male",
      "UnemploymentRate_Person_Female"
    ],
    "unit": "%",
    "relatedChart": {
      "scale": false
    }
  },
  {
    "category": "Economics",
    "title": "Gross domestic product per capita",
    "statsVars": [
      "Amount_EconomicActivity_GrossDomesticProduction_Nominal_PerCapita"
    ],
    "unit": "$",
    "isOverview": true,
    "relatedChart": {
      "scale": false
    }
  },
  {
    "category": "Economics",
    "title": "Gross domestic product growth rate",
    "statsVars": ["GrowthRate_Amount_EconomicActivity_GrossDomesticProduction"],
    "unit": "%",
    "relatedChart": {
      "scale": false
    }
  },
  {
    "category": "Economics",
    "title": "Gross national income per capita (purchasing power parity)",
    "statsVars": [
      "Amount_EconomicActivity_GrossNationalIncome_PurchasingPowerParity_PerCapita"
    ],
    "unit": "$",
    "relatedChart": {
      "scale": false
    }
  },
  {
    "category": "Economics",
    "title": "Gross national income (purchasing power parity)",
    "statsVars": [
      "Amount_EconomicActivity_GrossNationalIncome_PurchasingPowerParity"
    ],
    "unit": "$",
    "relatedChart": {
      "scale": false
    }
  },
  {
    "category": "Economics",
    "title": "Government debt",
    "statsVars": ["Amount_Debt_Government"],
    "isOverview": true,
    "unit": "$",
    "relatedChart": {
      "title": "Government debt per capita",
      "scale": true,
      "denominator": "Count_Person"
    }
  },
  {
    "category": "Economics",
    "title": "Government expenditures on education (% of government expenditure)",
    "statsVars": [
      "Amount_EconomicActivity_ExpenditureActivity_EducationExpenditure_Government_AsFractionOf_Amount_EconomicActivity_ExpenditureActivity_Government"
    ],
    "unit": "%",
    "relatedChart": {
      "scale": false
    }
  },
  {
    "category": "Economics",
    "title": "Government expenditures on education (% of GDP)",
    "statsVars": [
      "Amount_EconomicActivity_ExpenditureActivity_EducationExpenditure_Government_AsFractionOf_Amount_EconomicActivity_GrossDomesticProduction_Nominal"
    ],
    "unit": "%",
    "relatedChart": {
      "scale": false
    }
  },
  {
    "category": "Economics",
    "title": "Government expenditures on military",
    "statsVars": [
      "Amount_EconomicActivity_ExpenditureActivity_MilitaryExpenditure_Government"
    ],
    "unit": "$",
    "relatedChart": {
      "scale": false
    }
  },
  {
    "category": "Economics",
    "title": "Government expenditures on military (% of GDP)",
    "statsVars": [
      "Amount_EconomicActivity_ExpenditureActivity_MilitaryExpenditure_Government_AsFractionOf_Amount_EconomicActivity_GrossDomesticProduction_Nominal"
    ],
    "unit": "%",
    "relatedChart": {
      "scale": false
    }
  },
  {
    "category": "Economics",
    "title": "Market capitalization of domestic companies",
    "statsVars": ["Amount_Stock"],
    "unit": "$",
    "isOverview": true,
    "relatedChart": {
      "scale": false
    }
  },
  {
    "category": "Economics",
    "title": "Market capitalization of domestic companies (% of GDP)",
    "statsVars": [
      "Amount_Stock_AsFractionOf_Amount_EconomicActivity_GrossDomesticProduction_Nominal"
    ],
    "unit": "%",
    "relatedChart": {
      "scale": false
    }
  },
  {
    "category": "Economics",
    "title": "Inward remittance",
    "statsVars": ["Amount_Remittance_InwardRemittance"],
    "unit": "$",
    "relatedChart": {
      "scale": false
    }
  },
  {
    "category": "Economics",
    "title": "Inward remittance (% of GDP)",
    "statsVars": [
      "Amount_Remittance_InwardRemittance_AsFractionOf_Amount_EconomicActivity_GrossDomesticProduction_Nominal"
    ],
    "unit": "%",
    "relatedChart": {
      "scale": false
    }
  },
  {
    "category": "Economics",
    "title": "Outward remittance",
    "statsVars": ["Amount_Remittance_OutwardRemittance"],
    "unit": "$",
    "relatedChart": {
      "scale": false
    }
  },
  {
    "category": "Economics",
    "title": "Median individual income",
    "statsVars": ["Median_Income_Person"],
    "unit": "$",
    "isOverview": true,
    "relatedChart": {
      "scale": false
    },
    "isChoropleth": true
  },
  {
    "category": "Economics",
    "title": "Individual income",
    "statsVars": [
      "Count_Person_IncomeOfUpto9999USDollar",
      "Count_Person_IncomeOf10000To14999USDollar",
      "Count_Person_IncomeOf15000To24999USDollar",
      "Count_Person_IncomeOf25000To34999USDollar",
      "Count_Person_IncomeOf35000To49999USDollar",
      "Count_Person_IncomeOf50000To64999USDollar",
      "Count_Person_IncomeOf65000To74999USDollar",
      "Count_Person_IncomeOf75000OrMoreUSDollar"
    ],
    "relatedChart": {
      "title": "Percentage of individuals by income brackets",
      "scale": true,
      "denominator": "Count_Person_15OrMoreYears",
      "unit": "%",
      "scaling": 100
    }
  },
  {
    "category": "Economics",
    "title": "Median household income",
    "statsVars": ["Median_Income_Household"],
    "unit": "$",
    "relatedChart": {
      "scale": false
    },
    "isChoropleth": true
  },
  {
    "category": "Economics",
    "title": "Household income",
    "statsVars": [
      "Count_Household_IncomeOfUpto10000USDollar",
      "Count_Household_IncomeOf10000To14999USDollar",
      "Count_Household_IncomeOf20000To24999USDollar",
      "Count_Household_IncomeOf40000To44999USDollar",
      "Count_Household_IncomeOf50000To59999USDollar",
      "Count_Household_IncomeOf60000To74999USDollar",
      "Count_Household_IncomeOf75000To99999USDollar",
      "Count_Household_IncomeOf100000To124999USDollar",
      "Count_Household_IncomeOf125000To149999USDollar",
      "Count_Household_IncomeOf150000To199999USDollar",
      "Count_Household_IncomeOf200000OrMoreUSDollar"
    ],
    "relatedChart": {
      "title": "Percentage of households by income brackets",
      "scale": true,
      "denominator": "Count_Household",
      "unit": "%",
      "scaling": 100
    }
  },
  {
    "category": "Health",
    "title": "Life expectancy (years)",
    "statsVars": ["LifeExpectancy_Person"],
    "isOverview": true,
    "relatedChart": {
      "scale": false
    }
  },
  {
    "category": "Health",
    "title": "COVID-19 cumulative cases",
    "statsVars": [
      "CumulativeCount_MedicalConditionIncident_COVID_19_ConfirmedOrProbableCase"
    ],
    "isOverview": true,
    "relatedChart": {
      "title": "COVID-19 cumulative cases per capita",
      "scale": true,
      "denominator": "Count_Person",
      "unit": "%",
      "scaling": 100
    },
    "isChoropleth": true
  },
  {
    "category": "Health",
    "title": "COVID-19 cumulative deaths",
    "statsVars": [
      "CumulativeCount_MedicalConditionIncident_COVID_19_PatientDeceased"
    ],
    "isOverview": true,
    "relatedChart": {
      "title": "COVID-19 cumulative deaths per capita",
      "scale": true,
      "denominator": "Count_Person",
      "unit": "%",
      "scaling": 100
    },
    "isChoropleth": true
  },
  {
    "category": "Health",
    "title": "Mortality events",
    "statsVars": [
      "Count_Death_DiseasesOfTheCirculatorySystem",
      "Count_Death_Neoplasms",
      "Count_Death_DiseasesOfTheRespiratorySystem",
      "Count_Death_ExternalCauses",
      "Count_Death_DiseasesOfTheNervousSystem"
    ],
    "isOverview": true,
    "relatedChart": {
      "title": "Mortality events per capita",
      "scale": true,
      "denominator": "Count_Person",
      "unit": "%",
      "scaling": 100
    }
  },
  {
    "category": "Health",
    "title": "Infant mortality rate",
    "statsVars": ["Count_Death_0Years_AsFractionOf_Count_BirthEvent_LiveBirth"],
    "scaling": 0.1,
    "unit": "%",
    "isOverview": true,
    "relatedChart": {
      "scale": false
    }
  },
  {
    "category": "Health",
    "title": "Infant mortality rate by gender",
    "statsVars": [
      "Count_Death_0Years_Male_AsFractionOf_Count_BirthEvent_LiveBirth_Male",
      "Count_Death_0Years_Female_AsFractionOf_Count_BirthEvent_LiveBirth_Female"
    ],
    "scaling": 0.1,
    "unit": "%",
    "relatedChart": {
      "scale": false
    }
  },
  {
    "category": "Health",
    "title": "Wasting among children under 5",
    "statsVars": [
      "Count_Person_Upto4Years_Wasting_AsFractionOf_Count_Person_Upto4Years"
    ],
    "unit": "%",
    "isOverview": true,
    "relatedChart": {
      "scale": false
    }
  },
  {
    "category": "Health",
    "title": "Wasting among children under 5 by gender",
    "statsVars": [
      "Count_Person_Upto4Years_Male_Wasting_AsFractionOf_Count_Person_Upto4Years_Male",
      "Count_Person_Upto4Years_Female_Wasting_AsFractionOf_Count_Person_Upto4Years_Female"
    ],
    "unit": "%",
    "relatedChart": {
      "scale": false
    }
  },
  {
    "category": "Health",
    "title": "Severe wasting among children under 5",
    "statsVars": [
      "Count_Person_Upto4Years_SevereWasting_AsFractionOf_Count_Person_Upto4Years"
    ],
    "unit": "%",
    "isOverview": true,
    "relatedChart": {
      "scale": false
    }
  },
  {
    "category": "Health",
    "title": "Severe wasting among children under 5 by gender",
    "statsVars": [
      "Count_Person_Upto4Years_Male_SevereWasting_AsFractionOf_Count_Person_Upto4Years_Male",
      "Count_Person_Upto4Years_Female_SevereWasting_AsFractionOf_Count_Person_Upto4Years_Female"
    ],
    "unit": "%",
    "relatedChart": {
      "scale": false
    }
  },
  {
    "category": "Health",
    "title": "Health outcomes",
    "statsVars": [
      "Percent_Person_WithHighCholesterol",
      "Percent_Person_WithHighBloodPressure",
      "Percent_Person_WithArthritis",
      "Percent_Person_WithMentalHealthNotGood",
      "Percent_Person_WithPhysicalHealthNotGood"
    ],
    "unit": "%",
    "isOverview": true,
    "relatedChart": {
      "scale": false
    }
  },
  {
    "category": "Health",
    "title": "Health behaviors",
    "statsVars": [
      "Percent_Person_SleepLessThan7Hours",
      "Percent_Person_Obesity",
      "Percent_Person_BingeDrinking",
      "Percent_Person_PhysicalInactivity",
      "Percent_Person_Smoking"
    ],
    "unit": "%",
    "isOverview": true,
    "relatedChart": {
      "scale": false
    }
  },
  {
    "category": "Health",
    "title": "Prescribed drugs (quarterly)",
    "statsVars": [
      "RetailDrugDistribution_DrugDistribution_Oxycodone",
      "RetailDrugDistribution_DrugDistribution_Hydrocodone",
      "RetailDrugDistribution_DrugDistribution_Codeine",
      "RetailDrugDistribution_DrugDistribution_Amphetamine",
      "RetailDrugDistribution_DrugDistribution_Morphine"
    ],
    "isOverview": true,
    "unit": "g",
    "relatedChart": {
      "title": "Prescribed drugs per capita (quarterly)",
      "scale": true,
      "denominator": "Count_Person",
      "unit": "g"
    }
  },
  {
    "category": "Health",
    "title": "Alcohol consumption per capita (annual)",
    "statsVars": [
      "Amount_Consumption_Alcohol_15OrMoreYears_AsFractionOf_Count_Person_15OrMoreYears"
    ],
    "unit": "L",
    "isOverview": true,
    "relatedChart": {
      "scale": false
    }
  },
  {
    "category": "Equity",
<<<<<<< HEAD
    "title": "Gini index",
    "statsVars": ["GiniIndex_EcconomicActivity"],
=======
    "title": "Gini Index",
    "statsVars": ["GiniIndex_EconomicActivity"],
>>>>>>> 2804825b
    "isOverview": true,
    "relatedChart": {
      "scale": false
    }
  },
  {
    "category": "Equity",
    "title": "Median household income by race",
    "statsVars": [
      "Median_Income_Household_HouseholderRaceAmericanIndianOrAlaskaNativeAlone",
      "Median_Income_Household_HouseholderRaceAsianAlone",
      "Median_Income_Household_HouseholderRaceBlackOrAfricanAmericanAlone",
      "Median_Income_Household_HouseholderRaceHispanicOrLatino",
      "Median_Income_Household_HouseholderRaceNativeHawaiianOrOtherPacificIslanderAlone",
      "Median_Income_Household_HouseholderRaceWhiteAlone"
    ],
    "unit": "$",
    "isOverview": true,
    "relatedChart": {
      "scale": false
    }
  },
  {
    "category": "Equity",
    "title": "Median income by gender",
    "statsVars": [
      "Median_Income_Person_15OrMoreYears_Female_WithIncome",
      "Median_Income_Person_15OrMoreYears_Male_WithIncome"
    ],
    "unit": "$",
    "isOverview": true,
    "relatedChart": {
      "scale": false
    }
  },
  {
    "category": "Equity",
    "title": "Poverty rate by race",
    "statsVars": [
      "Count_Person_BelowPovertyLevelInThePast12Months_AmericanIndianOrAlaskaNativeAlone",
      "Count_Person_BelowPovertyLevelInThePast12Months_AsianAlone",
      "Count_Person_BelowPovertyLevelInThePast12Months_BlackOrAfricanAmericanAlone",
      "Count_Person_BelowPovertyLevelInThePast12Months_HispanicOrLatino",
      "Count_Person_BelowPovertyLevelInThePast12Months_NativeHawaiianOrOtherPacificIslanderAlone",
      "Count_Person_BelowPovertyLevelInThePast12Months_WhiteAlone"
    ],
    "denominator": [
      "Count_Person_AmericanIndianOrAlaskaNativeAlone",
      "Count_Person_AsianAlone",
      "Count_Person_BlackOrAfricanAmericanAlone",
      "Count_Person_HispanicOrLatino",
      "Count_Person_NativeHawaiianOrOtherPacificIslanderAlone",
      "Count_Person_WhiteAlone"
    ],
    "scaling": 100,
    "unit": "%",
    "relatedChart": {
      "scale": false
    }
  },
  {
    "category": "Equity",
    "title": "Poverty rate by gender",
    "statsVars": [
      "Count_Person_Female_BelowPovertyLevelInThePast12Months",
      "Count_Person_Male_BelowPovertyLevelInThePast12Months"
    ],
    "denominator": ["Count_Person_Female", "Count_Person_Male"],
    "scaling": 100,
    "unit": "%",
    "relatedChart": {
      "scale": false
    }
  },
  {
    "category": "Equity",
    "title": "Unemployment rate by gender",
    "statsVars": [
      "UnemploymentRate_Person_Female",
      "UnemploymentRate_Person_Male"
    ],
    "unit": "%",
    "isOverview": true,
    "relatedChart": {
      "scale": false
    }
  },
  {
    "category": "Equity",
    "title": "Percentage of people without health insurance by race",
    "statsVars": [
      "Percent_Person_18To64Years_NoHealthInsurance_BlackOrAfricanAmericanAlone",
      "Percent_Person_18To64Years_NoHealthInsurance_HispanicOrLatino",
      "Percent_Person_18To64Years_NoHealthInsurance_WhiteAlone"
    ],
    "unit": "%",
    "isOverview": true,
    "relatedChart": {
      "scale": false
    }
  },
  {
    "category": "Equity",
    "title": "Percentage of people without health insurance by gender",
    "statsVars": [
      "Percent_Person_18To64Years_Female_NoHealthInsurance",
      "Percent_Person_18To64Years_Male_NoHealthInsurance"
    ],
    "unit": "%",
    "isOverview": true,
    "relatedChart": {
      "scale": false
    }
  },
  {
    "category": "Equity",
    "title": "Rate of associate degree attainment by gender",
    "statsVars": [
      "Count_Person_25To34Years_EducationalAttainmentAssociatesDegree_Female",
      "Count_Person_25To34Years_EducationalAttainmentAssociatesDegree_Male"
    ],
    "denominator": [
      "Count_Person_25To34Years_Female",
      "Count_Person_25To34Years_Male"
    ],
    "scaling": 100,
    "unit": "%",
    "relatedChart": {
      "scale": false
    }
  },
  {
    "category": "Equity",
    "title": "Rate of bachelor's degree attainment by gender",
    "statsVars": [
      "Count_Person_25To34Years_EducationalAttainmentBachelorsDegree_Female",
      "Count_Person_25To34Years_EducationalAttainmentBachelorsDegree_Male"
    ],
    "denominator": [
      "Count_Person_25To34Years_Female",
      "Count_Person_25To34Years_Male"
    ],
    "scaling": 100,
    "unit": "%",
    "relatedChart": {
      "scale": false
    }
  },
  {
    "category": "Equity",
    "title": "Rate of graduate or professional degree attainment by gender",
    "statsVars": [
      "Count_Person_25To34Years_EducationalAttainmentGraduateOrProfessionalDegree_Female",
      "Count_Person_25To34Years_EducationalAttainmentGraduateOrProfessionalDegree_Male"
    ],
    "denominator": [
      "Count_Person_25To34Years_Female",
      "Count_Person_25To34Years_Male"
    ],
    "scaling": 100,
    "unit": "%",
    "relatedChart": {
      "scale": false
    }
  },
  {
    "category": "Crime",
    "title": "Total crime",
    "statsVars": ["Count_CriminalActivities_CombinedCrime"],
    "isOverview": true,
    "relatedChart": {
      "title": "Crimes per 100,000 people",
      "scale": true,
      "denominator": "Count_Person",
      "scaling": 100000
    }
  },
  {
    "category": "Crime",
    "title": "Violent crime",
    "statsVars": ["Count_CriminalActivities_ViolentCrime"],
    "isOverview": true,
    "relatedChart": {
      "title": "Violent crimes per 100,000 people",
      "scale": true,
      "denominator": "Count_Person",
      "scaling": 100000
    }
  },
  {
    "category": "Crime",
    "title": "Property crime",
    "statsVars": ["Count_CriminalActivities_PropertyCrime"],
    "isOverview": true,
    "relatedChart": {
      "title": "Property crimes per 100,000 people",
      "scale": true,
      "denominator": "Count_Person",
      "scaling": 100000
    }
  },
  {
    "category": "Crime",
    "title": "Arson",
    "statsVars": ["Count_CriminalActivities_Arson"],
    "isOverview": true,
    "relatedChart": {
      "title": "Arsons per 100,000 people",
      "scale": true,
      "denominator": "Count_Person",
      "scaling": 100000
    }
  },
  {
    "category": "Education",
    "title": "Education attainment",
    "statsVars": [
      "Count_Person_EducationalAttainmentNoSchoolingCompleted",
      "Count_Person_EducationalAttainmentRegularHighSchoolDiploma",
      "Count_Person_EducationalAttainmentBachelorsDegree",
      "Count_Person_EducationalAttainmentMastersDegree",
      "Count_Person_EducationalAttainmentDoctorateDegree"
    ],
    "isOverview": true,
    "relatedChart": {
      "title": "Education attainment rate",
      "scale": true,
      "denominator": "Count_Person_25OrMoreYears",
      "scaling": 100,
      "unit": "%"
    }
  },
  {
    "category": "Education",
    "title": "School enrollment",
    "statsVars": [
      "Count_Person_EnrolledInSchool",
      "Count_Person_NotEnrolledInSchool"
    ],
    "isOverview": true,
    "relatedChart": {
      "title": "School enrollment rate",
      "scale": true,
      "denominator": "Count_Person_3OrMoreYears",
      "scaling": 100,
      "unit": "%"
    }
  },
  {
    "category": "Demographics",
    "title": "Population",
    "statsVars": ["Count_Person"],
    "isOverview": true,
    "relatedChart": {
      "scale": false
    },
    "isChoropleth": true
  },
  {
    "category": "Demographics",
    "title": "Population growth rate",
    "statsVars": ["GrowthRate_Count_Person"],
    "isOverview": true,
    "unit": "%",
    "relatedChart": {
      "scale": false
    }
  },
  {
    "category": "Demographics",
    "title": "Population density (people per km²)",
    "statsVars": ["Count_Person_PerArea"],
    "nonDividable": true,
    "isOverview": true
  },
  {
    "category": "Demographics",
    "title": "Urban and rural population",
    "statsVars": ["Count_Person_Urban", "Count_Person_Rural"],
    "isOverview": true,
    "relatedChart": {
      "scale": false
    }
  },
  {
    "category": "Demographics",
    "title": "Population by age",
    "statsVars": [
      "Count_Person_Upto4Years",
      "Count_Person_5To9Years",
      "Count_Person_5To17Years",
      "Count_Person_10To14Years",
      "Count_Person_15To19Years",
      "Count_Person_18To24Years",
      "Count_Person_20To24Years",
      "Count_Person_25To29Years",
      "Count_Person_25To34Years",
      "Count_Person_30To34Years",
      "Count_Person_35To39Years",
      "Count_Person_35To44Years",
      "Count_Person_40To44Years",
      "Count_Person_45To49Years",
      "Count_Person_45To54Years",
      "Count_Person_50To54Years",
      "Count_Person_55To59Years",
      "Count_Person_60To61Years",
      "Count_Person_60To64Years",
      "Count_Person_62To64Years",
      "Count_Person_65To69Years",
      "Count_Person_65To74Years",
      "Count_Person_70To74Years",
      "Count_Person_75To79Years",
      "Count_Person_75OrMoreYears",
      "Count_Person_80OrMoreYears"
    ],
    "aggregate": "age",
    "relatedChart": {
      "title": "Age distribution",
      "scale": true,
      "denominator": "Count_Person",
      "scaling": 100,
      "unit": "%"
    }
  },
  {
    "category": "Demographics",
    "title": "Population by gender",
    "statsVars": ["Count_Person_Female", "Count_Person_Male"],
    "relatedChart": {
      "title": "Gender distribution",
      "scale": true,
      "denominator": "Count_Person",
      "scaling": 100,
      "unit": "%"
    }
  },
  {
    "category": "Demographics",
    "title": "Population by race",
    "statsVars": [
      "Count_Person_AmericanIndianOrAlaskaNativeAlone",
      "Count_Person_AsianAlone",
      "Count_Person_BlackOrAfricanAmericanAlone",
      "Count_Person_HispanicOrLatino",
      "Count_Person_NativeHawaiianAndOtherPacificIslanderAlone",
      "Count_Person_SomeOtherRaceAlone",
      "Count_Person_TwoOrMoreRaces",
      "Count_Person_WhiteAlone"
    ],
    "relatedChart": {
      "title": "Racial distribution",
      "scale": true,
      "denominator": "Count_Person",
      "scaling": 100,
      "unit": "%"
    }
  },
  {
    "category": "Demographics",
    "title": "Median Age",
    "statsVars": ["Median_Age_Person"],
    "isOverview": true,
    "relatedChart": {
      "scale": false
    },
    "isChoropleth": true
  },
  {
    "category": "Demographics",
    "title": "Median age by gender",
    "statsVars": ["Median_Age_Person_Female", "Median_Age_Person_Male"],
    "relatedChart": {
      "scale": false
    }
  },
  {
    "category": "Demographics",
    "title": "Median age by race",
    "statsVars": [
      "Median_Age_Person_AmericanIndianOrAlaskaNativeAlone",
      "Median_Age_Person_AsianAlone",
      "Median_Age_Person_BlackOrAfricanAmericanAlone",
      "Median_Age_Person_HispanicOrLatino",
      "Median_Age_Person_NativeHawaiianOrOtherPacificIslanderAlone",
      "Median_Age_Person_SomeOtherRaceAlone",
      "Median_Age_Person_TwoOrMoreRaces",
      "Median_Age_Person_WhiteAlone"
    ],
    "relatedChart": {
      "scale": false
    }
  },
  {
    "category": "Demographics",
    "title": "Citizenship status",
    "statsVars": [
      "Count_Person_USCitizenBornInTheUnitedStates",
      "Count_Person_USCitizenByNaturalization",
      "Count_Person_NotAUSCitizen",
      "Count_Person_USCitizenBornAbroadOfAmericanParents"
    ],
    "isOverview": true,
    "relatedChart": {
      "title": "Distribution of population by citizenship status",
      "scale": true,
      "denominator": "Count_Person",
      "scaling": 100,
      "unit": "%"
    }
  },
  {
    "category": "Demographics",
    "title": "Marital status",
    "statsVars": [
      "Count_Person_MarriedAndNotSeparated",
      "Count_Person_Divorced",
      "Count_Person_NeverMarried",
      "Count_Person_Widowed",
      "Count_Person_Separated"
    ],
    "isOverview": true,
    "relatedChart": {
      "title": "Marital status distribution",
      "scale": true,
      "denominator": "Count_Person_15OrMoreYears",
      "scaling": 100,
      "unit": "%"
    }
  },
  {
    "category": "Demographics",
    "title": "Fertility rate",
    "statsVars": ["FertilityRate_Person_Female"],
    "isOverview": true,
    "relatedChart": {
      "scale": false
    }
  },
  {
    "category": "Housing",
    "title": "Housing units",
    "statsVars": ["Count_HousingUnit"],
    "isOverview": true,
    "relatedChart": {
      "title": "Housing units per capita",
      "scale": true,
      "denominator": "Count_Person"
    }
  },
  {
    "category": "Housing",
    "title": "Housing units by householder race",
    "statsVars": [
      "Count_HousingUnit_HouseholderRaceAmericanIndianOrAlaskaNativeAlone",
      "Count_HousingUnit_HouseholderRaceAsianAlone",
      "Count_HousingUnit_HouseholderRaceBlackOrAfricanAmericanAlone",
      "Count_HousingUnit_HouseholderRaceHispanicOrLatino",
      "Count_HousingUnit_HouseholderRaceNativeHawaiianAndOtherPacificIslanderAlone",
      "Count_HousingUnit_HouseholderRaceSomeOtherRaceAlone",
      "Count_HousingUnit_HouseholderRaceTwoOrMoreRaces",
      "Count_HousingUnit_HouseholderRaceWhiteAlone"
    ],
    "isOverview": true,
    "relatedChart": {
      "title": "Distribution of housing units by householder race",
      "scale": true,
      "denominator": "Count_HousingUnit",
      "scaling": 100,
      "unit": "%"
    }
  },
  {
    "category": "Housing",
    "title": "Housing units by price",
    "statsVars": [
      "Count_HousingUnit_HomeValueUpto10000USDollar",
      "Count_HousingUnit_HomeValue10000To14999USDollar",
      "Count_HousingUnit_HomeValue15000To19999USDollar",
      "Count_HousingUnit_HomeValue20000To24999USDollar",
      "Count_HousingUnit_HomeValue25000To29999USDollar",
      "Count_HousingUnit_HomeValue30000To34999USDollar",
      "Count_HousingUnit_HomeValue35000To39999USDollar",
      "Count_HousingUnit_HomeValue40000To49999USDollar",
      "Count_HousingUnit_HomeValue50000To59999USDollar",
      "Count_HousingUnit_HomeValue60000To69999USDollar",
      "Count_HousingUnit_HomeValue70000To79999USDollar",
      "Count_HousingUnit_HomeValue80000To89999USDollar",
      "Count_HousingUnit_HomeValue90000To99999USDollar",
      "Count_HousingUnit_HomeValue100000To124999USDollar",
      "Count_HousingUnit_HomeValue125000To149999USDollar",
      "Count_HousingUnit_HomeValue150000To174999USDollar",
      "Count_HousingUnit_HomeValue175000To199999USDollar",
      "Count_HousingUnit_HomeValue200000To249999USDollar",
      "Count_HousingUnit_HomeValue250000To299999USDollar",
      "Count_HousingUnit_HomeValue300000To399999USDollar",
      "Count_HousingUnit_HomeValue400000To499999USDollar",
      "Count_HousingUnit_HomeValue500000To749999USDollar",
      "Count_HousingUnit_HomeValue750000To999999USDollar",
      "Count_HousingUnit_HomeValue1000000To1499999USDollar",
      "Count_HousingUnit_HomeValue1500000To1999999USDollar",
      "Count_HousingUnit_HomeValue2000000OrMoreUSDollar"
    ],
    "aggregate": "homeValue",
    "relatedChart": {
      "title": "Distribution of housing units by price",
      "scale": true,
      "denominator": "Count_HousingUnit",
      "scaling": 100,
      "unit": "%"
    }
  },
  {
    "category": "Housing",
    "title": "Housing units by date built",
    "statsVars": [
      "Count_HousingUnit_Before1939DateBuilt",
      "Count_HousingUnit_1940To1949DateBuilt",
      "Count_HousingUnit_1950To1959DateBuilt",
      "Count_HousingUnit_1960To1969DateBuilt",
      "Count_HousingUnit_1970To1979DateBuilt",
      "Count_HousingUnit_1980To1989DateBuilt",
      "Count_HousingUnit_1990To1999DateBuilt",
      "Count_HousingUnit_2000To2009DateBuilt",
      "Count_HousingUnit_2010OrLaterDateBuilt"
    ],
    "relatedChart": {
      "title": "Distribution of housing units by date built",
      "scale": true,
      "denominator": "Count_HousingUnit",
      "scaling": 100,
      "unit": "%"
    }
  },
  {
    "category": "Housing",
    "title": "Housing units by rental status",
    "statsVars": [
      "Count_HousingUnit_OwnerOccupied",
      "Count_HousingUnit_RenterOccupied"
    ],
    "relatedChart": {
      "title": "Distribution of housing units by rental status",
      "scale": true,
      "denominator": "Count_HousingUnit",
      "scaling": 100,
      "unit": "%"
    }
  },
  {
    "category": "Environment",
    "title": "Energy use (kg of oil equivalent per capita)",
    "statsVars": ["Amount_Consumption_Energy_PerCapita"],
    "unit": "kg",
    "isOverview": true,
    "relatedChart": {
      "scale": false
    }
  },
  {
    "category": "Environment",
    "title": "CO2 emissions per capita",
    "statsVars": ["Amount_Emissions_CarbonDioxide_PerCapita"],
    "unit": "t",
    "isOverview": true,
    "relatedChart": {
      "scale": false
    }
  },
  {
    "category": "Environment",
    "title": "Electricity consumption per capita",
    "statsVars": ["Amount_Consumption_Electricity_PerCapita"],
    "unit": "kWh",
    "nonDividable": true,
    "relatedChart": {
      "scale": false
    }
  },
  {
    "category": "Environment",
    "title": "Disasters",
    "statsVars": [
      "Count_CycloneEvent",
      "Count_DroughtEvent",
      "Count_EarthquakeEvent",
      "Count_FloodEvent",
      "Count_StormSurgeTideEvent",
      "Count_ThunderstormWindEvent",
      "Count_TornadoEvent",
      "Count_WildlandFireEvent"
    ],
    "isOverview": true,
    "relatedChart": {
      "scale": false
    }
  },
  {
    "category": "Environment",
    "title": "Earthquakes",
    "statsVars": ["Count_EarthquakeEvent"],
    "relatedChart": {
      "scale": false
    }
  },
  {
    "category": "Environment",
    "title": "Cyclones",
    "statsVars": ["Count_CycloneEvent"],
    "relatedChart": {
      "scale": false
    }
  }
]<|MERGE_RESOLUTION|>--- conflicted
+++ resolved
@@ -508,13 +508,8 @@
   },
   {
     "category": "Equity",
-<<<<<<< HEAD
-    "title": "Gini index",
-    "statsVars": ["GiniIndex_EcconomicActivity"],
-=======
     "title": "Gini Index",
     "statsVars": ["GiniIndex_EconomicActivity"],
->>>>>>> 2804825b
     "isOverview": true,
     "relatedChart": {
       "scale": false
