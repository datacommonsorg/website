# Copyright 2023 Google LLC
#
# Licensed under the Apache License, Version 2.0 (the "License");
# you may not use this file except in compliance with the License.
# You may obtain a copy of the License at
#
#      http://www.apache.org/licenses/LICENSE-2.0
#
# Unless required by applicable law or agreed to in writing, software
# distributed under the License is distributed on an "AS IS" BASIS,
# WITHOUT WARRANTIES OR CONDITIONS OF ANY KIND, either express or implied.
# See the License for the specific language governing permissions and
# limitations under the License.
"""NL Model manager client."""

from collections import OrderedDict
import logging
import re
from typing import Dict, List, Union

import lib.nl.constants as constants
from lib.nl.detection import ClassificationType
from lib.nl.detection import ClusteringClassificationAttributes
from lib.nl.detection import ComparisonClassificationAttributes
from lib.nl.detection import ContainedInClassificationAttributes
from lib.nl.detection import ContainedInPlaceType
from lib.nl.detection import CorrelationClassificationAttributes
from lib.nl.detection import EventClassificationAttributes
from lib.nl.detection import EventType
from lib.nl.detection import NLClassifier
from lib.nl.detection import PeriodType
from lib.nl.detection import RankingClassificationAttributes
from lib.nl.detection import RankingType
from lib.nl.detection import TemporalClassificationAttributes
from lib.nl.detection import TimeDeltaClassificationAttributes
from lib.nl.detection import TimeDeltaType
from lib.nl.place_detection import NLPlaceDetector
from lib.nl.training import NLQueryClassificationData
from lib.nl.training import NLQueryClassificationModel
from lib.nl.training import NLQueryClusteringDetectionModel
import lib.nl.utils as utils
import numpy as np
import pandas as pd
from services import datacommons as dc

ALL_STOP_WORDS = utils.combine_stop_words()


def pick_best(probs):
  """Whether to pick the most probable label or not."""
  sorted_probs = sorted(probs, reverse=True)

  # If the top two labels only differ by about 10%, we cannot be sure.
  if (sorted_probs[0] - sorted_probs[1]) > 0.1 * sorted_probs[0]:
    return True
  return False


def pick_option(class_model, q, categories):
  """Return the assigned label or Inconclusive."""
  if not q:
    return "Inconclusive"

  probs = class_model.predict_proba([q])[0]
  if pick_best(probs):
    return categories[class_model.predict([q])[0]]
  else:
    return "Inconclusive."


def _prefix_length(s1, s2):
  if not s1 or not s2:
    return 0
  short_str = min([s1, s2], key=len)
  for i, char in enumerate(short_str):
    for other in [s1, s2]:
      if other[i] != char:
        return i + 1
  return len(short_str)


class Model:
  """Holds clients for the language model"""

  def __init__(self, app,
               query_classification_data: Dict[str, NLQueryClassificationData],
               classification_types_supported: List[str]):
    self.place_detector: NLPlaceDetector = NLPlaceDetector()
    self.query_classification_data = query_classification_data
    self.classification_types_supported = classification_types_supported

    # Classification models.
    self.classification_models_trained = False
    self.classification_models: Dict[str, NLQueryClassificationModel] = {}

    # Set the Correlations Detection Model.
    self._clustering_detection = NLQueryClusteringDetectionModel()
    with app.app_context():
      self._train_classifiers()

  def _train_classifiers(self):
    # Classification models and training. This cannot happen as part of __init__() because
    # Model() is initialized before the app context is created and dc API calls fail without
    # getting the app context.
    if not self.classification_models_trained:
      logging.info("Training classification models.")
      self._classification_data_to_models(self.query_classification_data,
                                          self.classification_types_supported)
      self.classification_models_trained = True

  def _train_classifier(self, categories, input_sentences):
    """Encode each sentence to get "features" and associated "labels"."""
    sentences = []
    labels = []
    for cat in categories:
      for s in input_sentences[cat]:
        sentences.append(s)
        labels.append(str(cat))

    embeddings = []
    for s in sentences:
      # Making an API call to the NL models server for the sentence string.
      embeddings.append(dc.nl_embeddings_vector(s))

    embeddings = pd.DataFrame(embeddings)
    features = embeddings.values

    return (features, labels)

  def _classification_data_to_models(
      self, query_classification_data: Dict[str, NLQueryClassificationData],
      supported_types: List[str]):
    """Train the classification models and retain info for predictions."""
    for key in query_classification_data:
      if key not in supported_types:
        continue
      data = query_classification_data[key]
      classification_model = NLQueryClassificationModel(
          classification_type=data.classification_type)
      try:
        (features,
         labels) = self._train_classifier(data.classification_type.categories,
                                          data.training_sentences)
        classification_model.classification_model.fit(features, labels)
        self.classification_models.update({key: classification_model})
        logging.info(f'Classification Model {key} trained.')
        logging.info(self.classification_models[key].classification_type.name)
        logging.info(
            self.classification_models[key].classification_type.categories)
      except Exception as e:
        # Log the exception and raise it.
        logging.error(
            f'Classification Model {key} could not be trained. Error: {e}')
        raise Exception(e)
<<<<<<< HEAD
=======

  # TODO (juliawu): This function shares a lot of structure with the ranking
  #                 and time_delta classifiers. Need to refactor for DRYness.
  def heuristic_event_classification(self, query) -> Union[NLClassifier, None]:
    """Determine if query is a event type.

    Determine if query is referring to fires, floods, droughts, storms, or other
    event type nodes/SVs. Uses heuristics instead of ML-based classification.

    Args:
      query (str): the user's input

    Returns:
      NLClassifier with EventClassificationAttributes
    """
    # make query lowercase for string matching
    query = query.lower()

    # heuristics
    subtype_map = {
        "ExtremeCold": EventType.COLD,
        "Cyclone": EventType.CYCLONE,
        "Earthquake": EventType.EARTHQUAKE,
        "Drought": EventType.DROUGHT,
        "Fire": EventType.FIRE,
        "Flood": EventType.FLOOD,
        "ExtremeHeat": EventType.HEAT,
        "WetBulb": EventType.WETBULB,
    }
    event_heuristics = constants.QUERY_CLASSIFICATION_HEURISTICS["Event"]
    event_subtypes = event_heuristics.keys()

    event_types = []
    all_trigger_words = []

    for subtype in event_subtypes:
      subtype_trigger_words = []

      for keyword in event_heuristics[subtype]:
        # look for keyword surrounded by spaces or start/end delimiters
        regex = r"(^|\W)" + keyword + r"($|\W)"
        subtype_trigger_words += [w.group() for w in re.finditer(regex, query)]

      if len(subtype_trigger_words) > 0:
        event_types.append(subtype_map[subtype])
      all_trigger_words += subtype_trigger_words

    # If no matches, this query is not an event query
    if len(all_trigger_words) == 0:
      return None

    attributes = EventClassificationAttributes(
        event_types=event_types, event_trigger_words=all_trigger_words)
    return NLClassifier(type=ClassificationType.EVENT, attributes=attributes)
>>>>>>> b1c5b598

  def heuristic_ranking_classification(self,
                                       query) -> Union[NLClassifier, None]:
    """Determine if query is a ranking type.

    Uses heuristics instead of ML-based classification.

    Args:
      query - the user's input as a string

    Returns:
      NLClassifier with RankingClassificationAttributes
    """
    subtype_map = {
        "High": RankingType.HIGH,
        "Low": RankingType.LOW,
        "Best": RankingType.BEST,
        "Worst": RankingType.WORST,
    }

    # make query lowercase for string matching
    query = query.lower()

    ranking_types = []
    all_trigger_words = []

    for subtype in constants.QUERY_CLASSIFICATION_HEURISTICS["Ranking"].keys():
      type_trigger_words = []

      for keyword in constants.QUERY_CLASSIFICATION_HEURISTICS["Ranking"][
          subtype]:
        regex = r"(^|\W)" + keyword + r"($|\W)"
        type_trigger_words += [w.group() for w in re.finditer(regex, query)]

      if len(type_trigger_words) > 0:
        ranking_types.append(subtype_map[subtype])
      all_trigger_words += type_trigger_words

    # If no matches, this query is not a ranking query
    if len(all_trigger_words) == 0:
      return None

    attributes = RankingClassificationAttributes(
        ranking_type=ranking_types, ranking_trigger_words=all_trigger_words)
    return NLClassifier(type=ClassificationType.RANKING, attributes=attributes)

  # TODO(juliawu): This code is similar to the ranking classifier. Extract out
  #                helper functions to make more DRY.
  # TODO(juliawu): Add unit-tests.
  def heuristic_time_delta_classification(
      self, query: str) -> Union[NLClassifier, None]:
    """Determine if query is a 'Time-Delta' type.

    Uses heuristics instead of ML-based classification.

    Args:
      query (str): the user's input

    Returns:
      NLClassifier with TimeDeltaClassificationAttributes
    """
    subtype_map = {
        "Increase": TimeDeltaType.INCREASE,
        "Decrease": TimeDeltaType.DECREASE,
    }
    time_delta_heuristics = constants.QUERY_CLASSIFICATION_HEURISTICS[
        "TimeDelta"]
    time_delta_subtypes = time_delta_heuristics.keys()
    query = query.lower()
    subtypes_matched = []
    trigger_words = []
    for subtype in time_delta_subtypes:
      type_trigger_words = []

      for keyword in time_delta_heuristics[subtype]:
        # look for keyword surrounded by spaces or start/end delimiters
        regex = r"(^|\W)" + keyword + r"($|\W)"
        type_trigger_words += [w.group() for w in re.finditer(regex, query)]

      if len(type_trigger_words) > 0:
        subtypes_matched.append(subtype_map[subtype])
      trigger_words += type_trigger_words

    # If no matches, this query is not a time-delta query
    if len(trigger_words) == 0:
      return None

    attributes = TimeDeltaClassificationAttributes(
        time_delta_types=subtypes_matched,
        time_delta_trigger_words=trigger_words)
    return NLClassifier(type=ClassificationType.TIME_DELTA,
                        attributes=attributes)

  def heuristic_comparison_classification(self,
                                          query) -> Union[NLClassifier, None]:
    # make query lowercase for string matching
    query = query.lower()
    comparison_heuristics = constants.QUERY_CLASSIFICATION_HEURISTICS[
        "Comparison"]
    trigger_words = []
    for keyword in comparison_heuristics:
      # look for keyword surrounded by spaces or start/end delimiters
      regex = r"(^|\W)" + keyword + r"($|\W)"
      trigger_words += [w.group() for w in re.finditer(regex, query)]

    # If no matches, this query is not a comparison query
    if not trigger_words:
      return None

    attributes = ComparisonClassificationAttributes(
        comparison_trigger_words=trigger_words)
    return NLClassifier(type=ClassificationType.COMPARISON,
                        attributes=attributes)

  def _ranking_classification(self, prediction) -> Union[NLClassifier, None]:
    ranking_type = RankingType.NONE
    if prediction == "Rankings-High":
      ranking_type = RankingType.HIGH
    elif prediction == "Rankings-Low":
      RankingType.LOW

    if ranking_type == RankingType.NONE:
      return None

    # TODO: need to detect trigger words.
    attributes = RankingClassificationAttributes(ranking_type=ranking_type,
                                                 ranking_trigger_words=[])
    return NLClassifier(type=ClassificationType.RANKING, attributes=attributes)

  def _temporal_classification(self, prediction) -> Union[NLClassifier, None]:
    if prediction != "Temporal":
      return None

    # TODO: need to detect the date and type.
    attributes = TemporalClassificationAttributes(date_str="",
                                                  date_type=PeriodType.NONE)
    return NLClassifier(type=ClassificationType.TEMPORAL, attributes=attributes)

  def _containedin_classification(self, prediction,
                                  query: str) -> Union[NLClassifier, None]:
    if prediction != "Contained In":
      return None

    contained_in_place_type = ContainedInPlaceType.PLACE
    place_type_to_enum = OrderedDict({
        "county": ContainedInPlaceType.COUNTY,
        "state": ContainedInPlaceType.STATE,
        "country": ContainedInPlaceType.COUNTRY,
        "city": ContainedInPlaceType.CITY,
        "district": ContainedInPlaceType.DISTRICT,
        "province": ContainedInPlaceType.PROVINCE,
        "town": ContainedInPlaceType.TOWN,
        "zip": ContainedInPlaceType.ZIP
    })
    query = query.lower()
    for place_type, place_enum in place_type_to_enum.items():
      if place_type in query:
        contained_in_place_type = place_enum
        break

      if place_type in constants.PLACE_TYPE_TO_PLURALS and \
        constants.PLACE_TYPE_TO_PLURALS[place_type] in query:
        contained_in_place_type = place_enum
        break

    # If place_type is just PLACE, that means no actual type was detected.
    if contained_in_place_type == ContainedInPlaceType.PLACE:
      return None

    # TODO: need to detect the type of place for this contained in.
    attributes = ContainedInClassificationAttributes(
        contained_in_place_type=contained_in_place_type)
    return NLClassifier(type=ClassificationType.CONTAINED_IN,
                        attributes=attributes)

  def _clustering_classification(
      self, clusters: List[Dict[str, float]]) -> Union[NLClassifier, None]:
    if not clusters:
      return None

    # TODO: need to fill in the details.
    attributes = ClusteringClassificationAttributes(
        sv_dcid_1="",
        sv_dcid_2="",
        is_using_clusters=False,
        correlation_trigger_words="",
        cluster_1_svs=[],
        cluster_2_svs=[])
    return NLClassifier(type=ClassificationType.CONTAINED_IN,
                        attributes=attributes)

  # TODO (juliawu): add unit testing
  def heuristic_correlation_classification(
      self, query: str) -> Union[NLClassifier, None]:
    """Determine if query is asking for a correlation.

    Uses heuristics instead of ML-model for classification.

    Args:
      query: user's input, given as a string

    Returns:
      NLClassifier with CorrelationClassificationAttributes
    """
    query = query.lower()
    matches = []
    for keyword in constants.QUERY_CLASSIFICATION_HEURISTICS["Correlation"]:
      regex = r"(?:^|\W)" + keyword + r"(?:$|\W)"
      matches += [w.group() for w in re.finditer(regex, query)]
    if len(matches) == 0:
      return None
    attributes = CorrelationClassificationAttributes(
        correlation_trigger_words=matches)
    return NLClassifier(type=ClassificationType.CORRELATION,
                        attributes=attributes)

  def query_clustering_detection(
      self,
      embeddings_build,
      query,
      svs_list,
      svs_scores,
      sv_embedding_indices,
      cosine_similarity_cutoff=0.4,
      sv_matching_score_cutoff=0.35,
      prefix_length_cutoff=8) -> Union[NLClassifier, None]:
    """Correlation detection based on clustering. Assumes all input lists are ordered and same length."""
    # Figure out the score cutoff so that clustering only considers high scoring SV matches.
    cutoff_index = 0
    for i in range(len(svs_scores)):
      if svs_scores[i] > sv_matching_score_cutoff:
        cutoff_index = i

    if cutoff_index == 0:
      logging.info(
          f"Not clustering. No SV matching score was > {sv_matching_score_cutoff}"
      )
      return None

    embedding_vectors = []
    for i in range(0, cutoff_index):
      vec_index = sv_embedding_indices[i]
      # Making an API call to the NL models server to get the embedding at index i.
      vec = dc.nl_embeddings_vector_at_index(vec_index)

      if not vec:
        logging.info(
            f"Clustering could not proceed. No embeddings vector found at index = {vec_index}"
        )
        return None
      embedding_vectors.append(np.array(vec))

    # Cluster the embedding vectors.
    self._clustering_detection.clustering_model.fit(embedding_vectors)
    labels = self._clustering_detection.clustering_model.labels_
    logging.info("Clustering in to two clusters done.")

    cluster_zero_indices = [ind for ind, x in enumerate(labels) if x == 0]
    cluster_one_indices = [ind for ind, x in enumerate(labels) if x == 1]

    # Pick the highest scoring SVs in the two clusters.
    def _index_with_max_score(cluster_indices):
      max_s = -1.0
      max_index = -1
      for ci in cluster_indices:
        if svs_scores[ci] > max_s:
          max_s = svs_scores[ci]
          max_index = ci
      return max_index

    cluster_zero_best_sv_index = _index_with_max_score(cluster_zero_indices)
    cluster_one_best_sv_index = _index_with_max_score(cluster_one_indices)

    # Cosine Score between the two.
    def cos_sim(a, b):
      return np.dot(a, b) / (np.linalg.norm(a) * np.linalg.norm(b))

    # If this score is high, it means that the two highest scored (matched) SVs
    # are similar and we cannot be sure that this is a correlation query based
    # on how different the two clusters are.
    sim_score = cos_sim(embedding_vectors[cluster_zero_best_sv_index],
                        embedding_vectors[cluster_one_best_sv_index])

    if sim_score < cosine_similarity_cutoff:
      logging.info(
          f"Best SVs in the two clusters were far apart. Cosine Score = {sim_score}"
      )
      sv_dcid_1 = svs_list[cluster_zero_best_sv_index]
      sv_dcid_2 = svs_list[cluster_one_best_sv_index]

      # Check in case the two SVs have long prefix matching.
      if _prefix_length(sv_dcid_1, sv_dcid_2) >= prefix_length_cutoff:
        logging.info(
            f"Best SVs ({sv_dcid_1, sv_dcid_2}) have prefix match > {prefix_length_cutoff}. Not a Correlation Query."
        )
        return None

      logging.info(
          f"Treating as a Correlation Query. Cosine Score and Prefix Match Length are both LOW."
      )
      attributes = ClusteringClassificationAttributes(
          sv_dcid_1=sv_dcid_1,
          sv_dcid_2=sv_dcid_2,
          is_using_clusters=True,
          # TODO: also look at trigger words.
          correlation_trigger_words="",
          cluster_1_svs=[svs_list[i] for i in cluster_zero_indices],
          cluster_2_svs=[svs_list[i] for i in cluster_one_indices],
      )
      return NLClassifier(type=ClassificationType.CLUSTERING,
                          attributes=attributes)
    else:
      logging.info(
          f"Not Correlation Query. Best SVs in the two clusters were too similar. Cosine Score > {sim_score}"
      )
    return None

  def query_classification(self, type_string: str,
                           query: str) -> Union[NLClassifier, None]:
    """Check if query can be classified according to 'type_string' model.

    Args:
      type_string: (str) This is the sentence classification type, e.g.
        "ranking", "temporal", "contained_in". Full list is in lib.nl_training.py
      query: (str) The query string supplied.

    Returns:
      The NLClassifier object or None.
    """
    if not f'{type_string}' in self.classification_models:
      logging.info(f'{type_string} Classifier not built.')
      return None

    # Making an API call to the NL models server for get the embedding for the query.
    query_encoded = dc.nl_embeddings_vector(query)
    if not query_encoded:
      return None

    # TODO: when the correlation classifier is ready, remove this following conditional.
    if type_string in ["ranking", "temporal", "contained_in"]:
      classification_model: NLQueryClassificationModel = self.classification_models[
          type_string]
      logging.info(
          f'Getting predictions from model: {classification_model.classification_type.name}'
      )
      logging.info(
          f'Getting predictions from model: {classification_model.classification_type.categories}'
      )
      prediction = pick_option(
          classification_model.classification_model, query_encoded,
          classification_model.classification_type.categories)

      if type_string == "ranking":
        return self._ranking_classification(prediction)
      elif type_string == "temporal":
        return self._temporal_classification(prediction)
      elif type_string == "contained_in":
        return self._containedin_classification(prediction, query)

    if type_string == "clustering":
      # TODO: implement.
      return self._clustering_classification([])
    return None

  def detect_svs(self, query) -> Dict[str, Union[Dict, List]]:
    # Remove stop words.
    logging.info(f"SV Detection: Query provided to SV Detection: {query}")
    query = utils.remove_stop_words(query, ALL_STOP_WORDS)
    logging.info(f"SV Detection: Query used after removing stop words: {query}")

    # Make API call to the NL models/embeddings server.
    return dc.nl_search_sv(query)

  def detect_place(self, query):
    return self.place_detector.detect_places_heuristics(query)<|MERGE_RESOLUTION|>--- conflicted
+++ resolved
@@ -152,8 +152,6 @@
         logging.error(
             f'Classification Model {key} could not be trained. Error: {e}')
         raise Exception(e)
-<<<<<<< HEAD
-=======
 
   # TODO (juliawu): This function shares a lot of structure with the ranking
   #                 and time_delta classifiers. Need to refactor for DRYness.
@@ -208,7 +206,6 @@
     attributes = EventClassificationAttributes(
         event_types=event_types, event_trigger_words=all_trigger_words)
     return NLClassifier(type=ClassificationType.EVENT, attributes=attributes)
->>>>>>> b1c5b598
 
   def heuristic_ranking_classification(self,
                                        query) -> Union[NLClassifier, None]:
