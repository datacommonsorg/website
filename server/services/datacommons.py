--- conflicted
+++ resolved
@@ -331,11 +331,7 @@
 def get_statvar_groups(dcids):
     url = API_ROOT + API_ENDPOINTS['get_statvar_groups']
     req_json = {
-<<<<<<< HEAD
-        'places': dcid,
-=======
         'places': dcids,
->>>>>>> ea277e5a
     }
     response = send_request(url, req_json, has_payload=False)
     return response.get('statVarGroups', {})
