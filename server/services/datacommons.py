# Copyright 2024 Google LLC
#
# Licensed under the Apache License, Version 2.0 (the "License");
# you may not use this file except in compliance with the License.
# You may obtain a copy of the License at
#
#      http://www.apache.org/licenses/LICENSE-2.0
#
# Unless required by applicable law or agreed to in writing, software
# distributed under the License is distributed on an "AS IS" BASIS,
# WITHOUT WARRANTIES OR CONDITIONS OF ANY KIND, either express or implied.
# See the License for the specific language governing permissions and
# limitations under the License.
"""Copy of Data Commons Python Client API Core without pandas dependency."""

from concurrent.futures import ThreadPoolExecutor
import json
import logging
from typing import Dict, List
import urllib.parse

from flask import current_app, request
import requests

from server.lib import log
from server.lib.cache import cache
from server.lib.cache import should_skip_cache
import server.lib.config as libconfig
from server.routes import TIMEOUT
from server.services.discovery import get_health_check_urls
from server.services.discovery import get_service_url

cfg = libconfig.get_config()
logger = logging.getLogger(__name__)


@cache.memoize(timeout=TIMEOUT, unless=should_skip_cache)
def get(url: str):
  headers = {"Content-Type": "application/json"}
  dc_api_key = current_app.config.get("DC_API_KEY", "")
  if dc_api_key:
<<<<<<< HEAD
    headers['x-api-key'] = dc_api_key
  xs = request.headers.get('x-surface')
  if xs:
    headers['x-surface'] = xs
=======
    headers["x-api-key"] = dc_api_key
>>>>>>> 62575f55
  # Send the request and verify the request succeeded
  call_logger = log.ExtremeCallLogger()
  response = requests.get(url, headers=headers)
  call_logger.finish(response)
  if response.status_code != 200:
    raise ValueError(
        "An HTTP {} code ({}) was returned by the mixer:\n{}".format(
            response.status_code, response.reason,
            response.json()["message"]))
  return response.json()


def post(url: str,
         req: Dict,
         api_key: str | None = None,
         log_extreme_calls: bool = True):
  # Get json string so the request can be flask cached.
  # Also to have deterministic req string, the repeated fields in request
  # are sorted.
  req_str = json.dumps(req, sort_keys=True)
  key_to_use = api_key
  if key_to_use is None:
    key_to_use = current_app.config.get("DC_API_KEY", "")
  return post_wrapper(url, req_str, key_to_use, log_extreme_calls)


@cache.memoize(timeout=TIMEOUT, unless=should_skip_cache)
def post_wrapper(url, req_str: str, dc_api_key: str, log_extreme_calls: bool):
  req = json.loads(req_str)
  headers = {"Content-Type": "application/json"}
  if dc_api_key:
    headers["x-api-key"] = dc_api_key
  # Send the request and verify the request succeeded
  call_logger = log.ExtremeCallLogger(req, url=url)
  response = requests.post(url, json=req, headers=headers)
  if log_extreme_calls:
    call_logger.finish(response)
  if response.status_code != 200:
    raise ValueError(
        "An HTTP {} code ({}) was returned by the mixer:\n{}".format(
            response.status_code, response.reason,
            response.json()["message"]))
  return response.json()


def obs_point(entities, variables, date="LATEST"):
  """Gets the observation point for the given entities of the given variable.

    Args:
        entities: A list of entities DCIDs.
        variables: A list of statistical variables.
        date (optional): The date of the observation. If not set, the latest
            observation is returned.
    """
  url = get_service_url("/v2/observation")
  return post(
      url,
      {
          "select": ["date", "value", "variable", "entity"],
          "entity": {
              "dcids": sorted(entities)
          },
          "variable": {
              "dcids": sorted(variables)
          },
          "date": date,
      },
  )


def obs_point_within(parent_entity,
                     child_type,
                     variables,
                     date="LATEST",
                     facet_ids=None):
  """Gets the statistical variable values for child places of a certain place
      type contained in a parent place at a given date.

    Args:
        parent_entity: Parent place DCID as a string.
        child_type: Type of child places as a string.
        variables: List of statistical variable DCIDs each as a string.
        date (optional): Date as a string of the form YYYY-MM-DD where MM and DD are optional.

    Returns:
        Dict with a key "facets" and a key "byVariable".
        The value for "facets" is a dict keyed by facet ids, with dicts as values
        (See "StatMetadata" in https://github.com/datacommonsorg/mixer/blob/master/proto/stat.proto for the definition of the inner dicts)
        The value for "byVariable" is a list of dicts containing observations.

    """
  url = get_service_url("/v2/observation")
  req = {
      "select": ["date", "value", "variable", "entity"],
      "entity": {
          "expression":
              "{0}<-containedInPlace+{{typeOf:{1}}}".format(
                  parent_entity, child_type)
      },
      "variable": {
          "dcids": sorted(variables)
      },
      "date": date,
  }
  if facet_ids:
    req["filter"] = {"facetIds": facet_ids}
  return post(url, req)


def obs_series(entities, variables, facet_ids=None):
  """Gets the observation time series for the given entities of the given
    variable.

    Args:
        entities: A list of entities DCIDs.
        variables: A list of statistical variables.
    """
  url = get_service_url("/v2/observation")
  req = {
      "select": ["date", "value", "variable", "entity"],
      "entity": {
          "dcids": sorted(entities)
      },
      "variable": {
          "dcids": sorted(variables)
      },
  }
  if facet_ids:
    req["filter"] = {"facetIds": facet_ids}
  return post(url, req)


def obs_series_within(parent_entity, child_type, variables, facet_ids=None):
  """Gets the statistical variable series for child places of a certain place
      type contained in a parent place.

    Args:
        parent_entity: Parent entity DCID as a string.
        child_type: Type of child places as a string.
        variables: List of statistical variable DCIDs each as a string.
    """
  url = get_service_url("/v2/observation")
  req = {
      "select": ["date", "value", "variable", "entity"],
      "entity": {
          "expression":
              "{0}<-containedInPlace+{{typeOf:{1}}}".format(
                  parent_entity, child_type)
      },
      "variable": {
          "dcids": sorted(variables)
      },
  }
  if facet_ids:
    req["filter"] = {"facetIds": facet_ids}
  return post(url, req)


def series_facet(entities, variables):
  """Gets facet of time series for the given entities and variables.

    Args:
        entities: A list of entity DCIDs.
        variables: A list of statistical variable DCIDs.
    """
  url = get_service_url("/v2/observation")
  return post(
      url,
      {
          "select": ["variable", "entity", "facet"],
          "entity": {
              "dcids": sorted(entities)
          },
          "variable": {
              "dcids": sorted(variables)
          },
      },
  )


def point_within_facet(parent_entity, child_type, variables, date):
  """Gets facet of for child places of a certain place type contained in a
    parent place at a given date.
    """
  url = get_service_url("/v2/observation")
  return post(
      url,
      {
          "select": ["variable", "entity", "facet"],
          "entity": {
              "expression":
                  "{0}<-containedInPlace+{{typeOf:{1}}}".format(
                      parent_entity, child_type)
          },
          "variable": {
              "dcids": sorted(variables)
          },
          "date": date,
      },
  )


def v2observation(select, entity, variable):
  """
    Args:
      select: A list of select props.
      entity: A dict in the form of {'dcids':, 'expression':}
      variable: A dict in the form of {'dcids':, 'expression':}

    """
  # Remove None from dcids and sort them. Note do not sort in place to avoid
  # changing the original input.
  if "dcids" in entity:
    entity["dcids"] = sorted([x for x in entity["dcids"] if x])
  if "dcids" in variable:
    variable["dcids"] = sorted([x for x in variable["dcids"] if x])
  url = get_service_url("/v2/observation")
  return post(
      url,
      {
          "select": select,
          "entity": entity,
          "variable": variable,
      },
  )


def v2node(nodes, prop):
  """Wrapper to call V2 Node REST API.

    Args:
        nodes: A list of node dcids.
        prop: The property to query for.
    """
  return post(
      get_service_url("/v2/node"),
      {
          "nodes": sorted(nodes),
          "property": prop,
      },
  )


def _merge_v2node_response(result, paged_response):
  if not result:
    result.update(paged_response)
    return

  for dcid in paged_response.get("data", {}):
    # Initialize dcid in data even when no arcs or properties are returned
    merged_result_for_dcid = result.setdefault("data", {}).setdefault(dcid, {})

    for prop in paged_response["data"][dcid].get("arcs", {}):
      merged_property_values_for_dcid = (merged_result_for_dcid.setdefault(
          "arcs", {}).setdefault(prop, {}).setdefault("nodes", []))
      merged_property_values_for_dcid.extend(
          paged_response["data"][dcid]["arcs"][prop].get("nodes", []))

    if "properties" in paged_response["data"][dcid]:
      merged_properties_for_dcid = merged_result_for_dcid.setdefault(
          "properties", [])
      merged_properties_for_dcid.extend(paged_response["data"][dcid].get(
          "properties", []))

  result["nextToken"] = paged_response.get("nextToken", "")
  if not result["nextToken"]:
    del result["nextToken"]


def v2node_paginated(nodes, prop, max_pages=1):
  """Wrapper to call V2 Node REST API.

    Args:
        nodes: A list of node dcids.
        prop: The property to query for.
        max_pages: The maximum number of pages to fetch. If None, v2node is
          queried until nextToken is not in the response.
    """
  fetched_pages = 0
  result = {}
  next_token = ""
  url = get_service_url("/v2/node")
  while True:
    response = post(url, {
        "nodes": sorted(nodes),
        "property": prop,
        "nextToken": next_token
    })
    _merge_v2node_response(result, response)
    fetched_pages += 1
    next_token = response.get("nextToken", "")
    if not next_token or (max_pages and fetched_pages >= max_pages):
      break
  return result


def v2event(node, prop):
  """Wrapper to call V2 Event REST API.

    Args:
        node: The node dcid of which event data is queried.
        prop: Property expression to filter the event.
    """
  url = get_service_url("/v2/event")
  return post(url, {"node": node, "property": prop})


def get_place_info(dcids: List[str]) -> Dict:
  """Retrieves Place Info given a list of DCIDs."""
  url = get_service_url("/v1/bulk/info/place")
  return post(f"{url}", {"nodes": sorted(set(dcids))})


def get_variable_group_info(nodes: List[str],
                            entities: List[str],
                            numEntitiesExistence=1) -> Dict:
  """Gets the stat var group node information."""
  url = get_service_url("/v1/bulk/info/variable-group")
  req_dict = {
      "nodes": nodes,
      "constrained_entities": entities,
      "num_entities_existence": numEntitiesExistence,
  }
  return post(url, req_dict)


def variable_info(nodes: List[str]) -> Dict:
  """Gets the stat var node information."""
  url = get_service_url("/v1/bulk/info/variable")
  req_dict = {"nodes": nodes}
  return post(url, req_dict)


def get_variable_ancestors(dcid: str):
  """Gets the path of a stat var to the root of the stat var hierarchy."""
  url = get_service_url("/v1/variable/ancestors")
  url = f"{url}/{dcid}"
  return get(url).get("ancestors", [])


def get_series_dates(parent_entity, child_type, variables):
  """Get series dates."""
  url = get_service_url("/v1/bulk/observation-dates/linked")
  return post(
      url,
      {
          "linked_property": "containedInPlace",
          "linked_entity": parent_entity,
          "entity_type": child_type,
          "variables": variables,
      },
  )


def bio(entity):
  """Fetch biology subgraph linking to the given entity"""
  url = get_service_url("/v1/internal/page/bio")
  return get(url + "/" + entity)


def resolve(nodes, prop):
  """Resolves nodes based on the given property.

    Args:
        nodes: A list of node dcids.
        prop: Property expression indicating the property to resolve.
    """
  url = get_service_url("/v2/resolve")
  return post(url, {"nodes": nodes, "property": prop})


def nl_search_vars(
    queries,
    index_types: List[str],
    reranker="",
    skip_topics="",
    nl_root=None,
    api_key=None,
):
  """Search sv from NL server."""
  idx_params = ",".join(index_types)
  root = nl_root
  if root is None:
    root = current_app.config["NL_ROOT"]
  url = f"{root}/api/search_vars?idx={idx_params}"
  if reranker:
    url = f"{url}&reranker={reranker}"
  if skip_topics:
    url = f"{url}&skip_topics={skip_topics}"
  return post(url, {"queries": queries},
              api_key=api_key,
              log_extreme_calls=False)


def nl_search_vars_in_parallel(queries: list[str],
                               index_types: list[str],
                               skip_topics: bool = False) -> dict[str, dict]:
  """Search sv from NL server in parallel for multiple indexes.

    Args:
        queries: A list of query strings.
        index_types: A list of index names to query.
        skip_topics: A boolean to skip topic-based SVs.

    Returns:
        A dictionary mapping from index name to the search result from that index.
    """
  # Get config from application context before starting threads.
  nl_root = current_app.config["NL_ROOT"]
  api_key = current_app.config.get("DC_API_KEY", "")

  def search_for_index(index):
    return index, nl_search_vars(queries, [index],
                                 skip_topics="true" if skip_topics else "",
                                 nl_root=nl_root,
                                 api_key=api_key)

  with ThreadPoolExecutor() as executor:
    return {
        index: result
        for index, result in executor.map(search_for_index, index_types)
    }


def nl_detect_verbs(query):
  """Detect verbs from NL server."""
  url = f"{current_app.config['NL_ROOT']}/api/detect_verbs?q={query}"
  return get(url)


def nl_encode(model, queries):
  """Encode queries from NL server."""
  url = f"{current_app.config['NL_ROOT']}/api/encode"
  return post(url, {"model": model, "queries": queries})


def nl_server_config():
  return get(f"{current_app.config['NL_ROOT']}/api/server_config")


# =======================   V0 V0 V0 ================================
def search(query_text, max_results):
  url = get_service_url("/search")
  query_text = urllib.parse.quote(query_text.replace(",", " "))
  url = f"{url}?query={query_text}&max_results={max_results}"
  response = requests.get(url)
  if response.status_code != 200:
    raise ValueError(
        "Response error: An HTTP {} code was returned by the mixer. "
        "Printing response\n{}".format(response.status_code, response.reason))
  return response.json()


def translate(sparql, mapping):
  url = get_service_url("/translate")
  return post(url, {"schema_mapping": mapping, "sparql": sparql})


def version():
  """Returns the version of mixer.

    Currently all service groups must have the same version.
    """
  url = get_health_check_urls()[0]
  return get(url)


def place_ranking(variable, descendent_type, ancestor=None, per_capita=False):
  url = get_service_url("/v1/place/ranking")
  return post(
      url,
      {
          "stat_var_dcids": [variable],
          "place_type": descendent_type,
          "within_place": ancestor,
          "is_per_capita": per_capita,
      },
  )


def query(query_string):
  # Get the API Key and perform the POST request.
  logging.info("[ Mixer Request ]: \n" + query_string)
  url = get_service_url("/v1/query")
  resp = post(url, {"sparql": query_string})
  return resp["header"], resp.get("rows", [])


def related_place(dcid, variables, ancestor=None, per_capita=False):
  url = get_service_url("/v1/place/related")
  req_json = {"dcid": dcid, "stat_var_dcids": sorted(variables)}
  if ancestor:
    req_json["within_place"] = ancestor
  if per_capita:
    req_json["is_per_capita"] = per_capita
  return post(url, req_json)


def recognize_places(query):
  url = get_service_url("/v1/recognize/places")
  resp = post(url, {"queries": [query]})
  return resp.get("queryItems", {}).get(query, {}).get("items", [])


def recognize_entities(query):
  url = get_service_url("/v1/recognize/entities")
  resp = post(url, {"queries": [query]})
  return resp.get("queryItems", {}).get(query.lower(), {}).get("items", [])


def find_entities(places):
  url = get_service_url("/v1/bulk/find/entities")
  entities = [{"description": p} for p in places]
  resp = post(url, {"entities": entities})
  retval = {p: [] for p in places}
  for ent in resp.get("entities", []):
    if not ent.get("description") or not ent.get("dcids"):
      continue
    retval[ent["description"]] = ent["dcids"]
  return retval


def search_statvar(query, places, sv_only):
  url = get_service_url("/v1/variable/search")
  return post(
      url,
      {
          "query": query,
          "places": places,
          "sv_only": sv_only,
      },
  )


def filter_statvars(stat_vars, entities):
  url = get_service_url("/v2/variable/filter")
  return post(
      url,
      {
          "stat_vars": stat_vars,
          "entities": entities,
      },
  )


def get_landing_page_data(dcid, category: str, new_stat_vars: List, seed=0):
  req = {"node": dcid, "category": category, "seed": seed}
  if new_stat_vars:
    req["newStatVars"] = new_stat_vars
  url = get_service_url("/v1/internal/page/place")
  return post(url, req)


def safe_obs_point(entities, variables, date='LATEST'):
  """
    Calls obs_point with error handling.
    If an error occurs, returns a dict with an empty byVariable key.
    """
  try:
    return obs_point(entities, variables, date)
  except Exception as e:
    logger.error(f"Error in obs_point call: {str(e)}", exc_info=True)
    return {"byVariable": {}}


def safe_obs_point_within(parent_entity,
                          child_type,
                          variables,
                          date='LATEST',
                          facet_ids=None):
  """
  Calls obs_point_within with error handling.
  If an error occurs, returns a dict with an empty byVariable key.
  """
  try:
    return obs_point_within(parent_entity, child_type, variables, date,
                            facet_ids)
  except Exception as e:
    logger.error(f"Error in obs_point_within call: {str(e)}", exc_info=True)
    return {"byVariable": {}}<|MERGE_RESOLUTION|>--- conflicted
+++ resolved
@@ -39,14 +39,10 @@
   headers = {"Content-Type": "application/json"}
   dc_api_key = current_app.config.get("DC_API_KEY", "")
   if dc_api_key:
-<<<<<<< HEAD
     headers['x-api-key'] = dc_api_key
   xs = request.headers.get('x-surface')
   if xs:
     headers['x-surface'] = xs
-=======
-    headers["x-api-key"] = dc_api_key
->>>>>>> 62575f55
   # Send the request and verify the request succeeded
   call_logger = log.ExtremeCallLogger()
   response = requests.get(url, headers=headers)
