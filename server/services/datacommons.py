# Copyright 2024 Google LLC
#
# Licensed under the Apache License, Version 2.0 (the "License");
# you may not use this file except in compliance with the License.
# You may obtain a copy of the License at
#
#      http://www.apache.org/licenses/LICENSE-2.0
#
# Unless required by applicable law or agreed to in writing, software
# distributed under the License is distributed on an "AS IS" BASIS,
# WITHOUT WARRANTIES OR CONDITIONS OF ANY KIND, either express or implied.
# See the License for the specific language governing permissions and
# limitations under the License.
"""Copy of Data Commons Python Client API Core without pandas dependency."""

import asyncio
import json
import logging
from typing import Dict, List
import urllib.parse

from flask import current_app
from flask import has_app_context
from flask import has_request_context
from flask import request
import requests

from server.lib import log
<<<<<<< HEAD
=======
from server.lib.cache import memoize_and_log_request_id
>>>>>>> 837ea9c8
from server.lib.cache import should_skip_cache
import server.lib.config as libconfig
from server.lib.cache import memoize_and_log
from server.routes import TIMEOUT
from server.services.discovery import get_health_check_urls
from server.services.discovery import get_service_url
from shared.lib.constants import SURFACE_HEADER_NAME
from shared.lib.constants import UNKNOWN_SURFACE

cfg = libconfig.get_config()
logger = logging.getLogger(__name__)


def get_basic_request_headers() -> dict:
  headers = {
      "Content-Type": "application/json",
      SURFACE_HEADER_NAME: UNKNOWN_SURFACE
  }

  if has_app_context():
    headers["x-api-key"] = current_app.config.get("DC_API_KEY", "")

  if has_request_context():
    # Represents the DC surface (website, web components, etc.) where the call originates
    # Used in mixer's usage logs
    headers[SURFACE_HEADER_NAME] = request.headers.get(SURFACE_HEADER_NAME,
                                                       UNKNOWN_SURFACE)

  return headers


<<<<<<< HEAD
# TODO: add 'unless' and memoize handling
@memoize_and_log(timeout=TIMEOUT, unless=should_skip_cache)
=======
@memoize_and_log_request_id(timeout=TIMEOUT, unless=should_skip_cache)
>>>>>>> 837ea9c8
def get(url: str):
  headers = get_basic_request_headers()
  # Send the request and verify the request succeeded
  call_logger = log.ExtremeCallLogger()
  response = requests.get(url, headers=headers)
  call_logger.finish(response)
  if response.status_code != 200:
    raise ValueError(
        "An HTTP {} code ({}) was returned by the mixer:\n{}".format(
            response.status_code, response.reason,
            response.json()["message"]))
  return response.json()


def post(url: str, req: Dict):

  # Get json string so the request can be flask cached.
  # Also to have deterministic req string, the repeated fields in request
  # are sorted.
  req_str = json.dumps(req, sort_keys=True)
  return post_wrapper(url, req_str)


<<<<<<< HEAD
# TODO: add 'unless' and memoize handling
@memoize_and_log(timeout=TIMEOUT, unless=should_skip_cache)
def post_wrapper(url, req_str: str, headers_str: str | None = None):
  #
  # CRITICAL: This function is called from synchronous and asynchronous contexts
  # (including background threads via asyncio.to_thread).
  # It MUST NOT access the global flask.request context or app context without checking if they are available first.
  # All required request data (headers, etc.) MUST be passed via the `headers` argument or
  # available via flask's request context. See `get_basic_request_headers` for an example
  # of how to check whether app and/or request context is available.
  #
=======
@memoize_and_log_request_id(timeout=TIMEOUT, unless=should_skip_cache)
def post_wrapper(url, req_str: str, headers_str: str | None = None):

>>>>>>> 837ea9c8
  req = json.loads(req_str)
  headers = get_basic_request_headers()

  # Send the request and verify the request succeeded
  call_logger = log.ExtremeCallLogger(req, url=url)
  response = requests.post(url, json=req, headers=headers)
  call_logger.finish(response)

  if response.status_code != 200:
    raise ValueError(
        "An HTTP {} code ({}) was returned by the mixer:\n{}".format(
            response.status_code, response.reason,
            response.json()["message"]))
  return response.json()


def obs_point(entities, variables, date="LATEST"):
  """Gets the observation point for the given entities of the given variable.

    Args:
        entities: A list of entities DCIDs.
        variables: A list of statistical variables.
        date (optional): The date of the observation. If not set, the latest
            observation is returned.
    """
  url = get_service_url("/v2/observation")
  return post(
      url, {
          "select": ["date", "value", "variable", "entity"],
          "entity": {
              "dcids": sorted(entities)
          },
          "variable": {
              "dcids": sorted(variables)
          },
          "date": date,
      })


def obs_point_within(parent_entity,
                     child_type,
                     variables,
                     date="LATEST",
                     facet_ids=None):
  """Gets the statistical variable values for child places of a certain place
      type contained in a parent place at a given date.

    Args:
        parent_entity: Parent place DCID as a string.
        child_type: Type of child places as a string.
        variables: List of statistical variable DCIDs each as a string.
        date (optional): Date as a string of the form YYYY-MM-DD where MM and DD are optional.

    Returns:
        Dict with a key "facets" and a key "byVariable".
        The value for "facets" is a dict keyed by facet ids, with dicts as values
        (See "StatMetadata" in https://github.com/datacommonsorg/mixer/blob/master/proto/stat.proto for the definition of the inner dicts)
        The value for "byVariable" is a list of dicts containing observations.

    """
  url = get_service_url("/v2/observation")
  req = {
      "select": ["date", "value", "variable", "entity"],
      "entity": {
          "expression":
              "{0}<-containedInPlace+{{typeOf:{1}}}".format(
                  parent_entity, child_type)
      },
      "variable": {
          "dcids": sorted(variables)
      },
      "date": date,
  }
  if facet_ids:
    req["filter"] = {"facetIds": facet_ids}
  return post(url, req)


def obs_series(entities, variables, facet_ids=None):
  """Gets the observation time series for the given entities of the given
    variable.

    Args:
        entities: A list of entities DCIDs.
        variables: A list of statistical variables.
    """
  url = get_service_url("/v2/observation")
  req = {
      "select": ["date", "value", "variable", "entity"],
      "entity": {
          "dcids": sorted(entities)
      },
      "variable": {
          "dcids": sorted(variables)
      },
  }
  if facet_ids:
    req["filter"] = {"facetIds": facet_ids}
  return post(url, req)


def obs_series_within(parent_entity, child_type, variables, facet_ids=None):
  """Gets the statistical variable series for child places of a certain place
      type contained in a parent place.

    Args:
        parent_entity: Parent entity DCID as a string.
        child_type: Type of child places as a string.
        variables: List of statistical variable DCIDs each as a string.
    """
  url = get_service_url("/v2/observation")
  req = {
      "select": ["date", "value", "variable", "entity"],
      "entity": {
          "expression":
              "{0}<-containedInPlace+{{typeOf:{1}}}".format(
                  parent_entity, child_type)
      },
      "variable": {
          "dcids": sorted(variables)
      },
  }
  if facet_ids:
    req["filter"] = {"facetIds": facet_ids}

  return post(url, req)


def series_facet(entities, variables):
  """Gets facet of time series for the given entities and variables.

    Args:
        entities: A list of entity DCIDs.
        variables: A list of statistical variable DCIDs.
    """
  url = get_service_url("/v2/observation")
  return post(
      url, {
          "select": ["variable", "entity", "facet"],
          "entity": {
              "dcids": sorted(entities)
          },
          "variable": {
              "dcids": sorted(variables)
          },
      })


def point_within_facet(parent_entity, child_type, variables, date):
  """Gets facet of for child places of a certain place type contained in a
    parent place at a given date.
  """
  url = get_service_url("/v2/observation")
  return post(
      url, {
          "select": ["variable", "entity", "facet"],
          "entity": {
              "expression":
                  "{0}<-containedInPlace+{{typeOf:{1}}}".format(
                      parent_entity, child_type)
          },
          "variable": {
              "dcids": sorted(variables)
          },
          "date": date,
      })


def v2observation(select, entity, variable):
  """
    Args:
      select: A list of select props.
      entity: A dict in the form of {'dcids':, 'expression':}
      variable: A dict in the form of {'dcids':, 'expression':}

    """
  # Remove None from dcids and sort them. Note do not sort in place to avoid
  # changing the original input.
  if "dcids" in entity:
    entity["dcids"] = sorted([x for x in entity["dcids"] if x])
  if "dcids" in variable:
    variable["dcids"] = sorted([x for x in variable["dcids"] if x])
  url = get_service_url("/v2/observation")
  return post(url, {
      "select": select,
      "entity": entity,
      "variable": variable,
  })


def v2node(nodes, prop):
  """Wrapper to call V2 Node REST API.

    Args:
        nodes: A list of node dcids.
        prop: The property to query for.
    """
  return post(
      get_service_url("/v2/node"),
      {
          "nodes": sorted(nodes),
          "property": prop,
      },
  )


def _merge_v2node_response(result, paged_response):
  if not result:
    result.update(paged_response)
    return

  for dcid in paged_response.get("data", {}):
    # Initialize dcid in data even when no arcs or properties are returned
    merged_result_for_dcid = result.setdefault("data", {}).setdefault(dcid, {})

    for prop in paged_response["data"][dcid].get("arcs", {}):
      merged_property_values_for_dcid = (merged_result_for_dcid.setdefault(
          "arcs", {}).setdefault(prop, {}).setdefault("nodes", []))
      merged_property_values_for_dcid.extend(
          paged_response["data"][dcid]["arcs"][prop].get("nodes", []))

    if "properties" in paged_response["data"][dcid]:
      merged_properties_for_dcid = merged_result_for_dcid.setdefault(
          "properties", [])
      merged_properties_for_dcid.extend(paged_response["data"][dcid].get(
          "properties", []))

  result["nextToken"] = paged_response.get("nextToken", "")
  if not result["nextToken"]:
    del result["nextToken"]


def v2node_paginated(nodes, prop, max_pages=1):
  """Wrapper to call V2 Node REST API.

    Args:
        nodes: A list of node dcids.
        prop: The property to query for.
        max_pages: The maximum number of pages to fetch. If None, v2node is
          queried until nextToken is not in the response.
    """
  fetched_pages = 0
  result = {}
  next_token = ""
  url = get_service_url("/v2/node")
  while True:
    response = post(url, {
        "nodes": sorted(nodes),
        "property": prop,
        "nextToken": next_token
    })
    _merge_v2node_response(result, response)
    fetched_pages += 1
    next_token = response.get("nextToken", "")
    if not next_token or (max_pages and fetched_pages >= max_pages):
      break
  return result


def v2event(node, prop):
  """Wrapper to call V2 Event REST API.

    Args:
        node: The node dcid of which event data is queried.
        prop: Property expression to filter the event.
    """
  url = get_service_url("/v2/event")
  return post(url, {"node": node, "property": prop})


def get_place_info(dcids: List[str]) -> Dict:
  """Retrieves Place Info given a list of DCIDs."""
  url = get_service_url("/v1/bulk/info/place")
  return post(f"{url}", {"nodes": sorted(set(dcids))})


def get_variable_group_info(nodes: List[str],
                            entities: List[str],
                            numEntitiesExistence=1) -> Dict:
  """Gets the stat var group node information."""
  url = get_service_url("/v1/bulk/info/variable-group")
  req_dict = {
      "nodes": nodes,
      "constrained_entities": entities,
      "num_entities_existence": numEntitiesExistence,
  }
  return post(url, req_dict)


def variable_info(nodes: List[str]) -> Dict:
  """Gets the stat var node information."""
  url = get_service_url("/v1/bulk/info/variable")
  req_dict = {"nodes": nodes}
  return post(url, req_dict)


def get_variable_ancestors(dcid: str):
  """Gets the path of a stat var to the root of the stat var hierarchy."""
  url = get_service_url("/v1/variable/ancestors")
  url = f"{url}/{dcid}"
  return get(url).get("ancestors", [])


def get_series_dates(parent_entity, child_type, variables):
  """Get series dates."""
  url = get_service_url("/v1/bulk/observation-dates/linked")
  return post(
      url, {
          "linked_property": "containedInPlace",
          "linked_entity": parent_entity,
          "entity_type": child_type,
          "variables": variables,
      })


def bio(entity):
  """Fetch biology subgraph linking to the given entity"""
  url = get_service_url("/v1/internal/page/bio")
  return get(url + "/" + entity)


def resolve(nodes, prop):
  """Resolves nodes based on the given property.

    Args:
        nodes: A list of node dcids.
        prop: Property expression indicating the property to resolve.
    """
  url = get_service_url("/v2/resolve")
  return post(url, {"nodes": nodes, "property": prop})


def nl_search_vars(
    queries,
    index_types: List[str],
    reranker="",
    skip_topics="",
):
  """Search sv from NL server."""
  idx_params = ",".join(index_types)
  nl_root = current_app.config["NL_ROOT"]
  url = f"{nl_root}/api/search_vars?idx={idx_params}"
  if reranker:
    url = f"{url}&reranker={reranker}"
  if skip_topics:
    url = f"{url}&skip_topics={skip_topics}"
  return post(url, {"queries": queries})


async def nl_search_vars_in_parallel(
    queries: list[str],
    index_types: list[str],
    skip_topics: bool = False) -> dict[str, dict]:
  """Search sv from NL server in parallel for multiple indexes.

    Args:
        queries: A list of query strings.
        index_types: A list of index names to query.
        skip_topics: A boolean to skip topic-based SVs.

    Returns:
        A dictionary mapping from index name to the search result from that index.
    """

  async def search_for_index(index):
    result = await asyncio.to_thread(
        nl_search_vars,
        queries=queries,
        index_types=[index],
        skip_topics="true" if skip_topics else "",
    )
    return index, result

  tasks = [search_for_index(index) for index in index_types]
  results = await asyncio.gather(*tasks)
  return {index: result for index, result in results}


def nl_detect_verbs(query):
  """Detect verbs from NL server."""
  url = f"{current_app.config['NL_ROOT']}/api/detect_verbs?q={query}"
  return get(url)


def nl_encode(model, queries):
  """Encode queries from NL server."""
  url = f"{current_app.config['NL_ROOT']}/api/encode"
  return post(url, {"model": model, "queries": queries})


def nl_server_config():
  return get(f"{current_app.config['NL_ROOT']}/api/server_config")


# =======================   V0 V0 V0 ================================
def search(query_text, max_results):
  url = get_service_url("/search")
  query_text = urllib.parse.quote(query_text.replace(",", " "))
  url = f"{url}?query={query_text}&max_results={max_results}"
  response = requests.get(url)
  if response.status_code != 200:
    raise ValueError(
        "Response error: An HTTP {} code was returned by the mixer. "
        "Printing response\n{}".format(response.status_code, response.reason))
  return response.json()


def translate(sparql, mapping):
  url = get_service_url("/translate")
  return post(url, {"schema_mapping": mapping, "sparql": sparql})


def version():
  """Returns the version of mixer.

    Currently all service groups must have the same version.
    """
  url = get_health_check_urls()[0]
  return get(url)


def place_ranking(variable, descendent_type, ancestor=None, per_capita=False):
  url = get_service_url("/v1/place/ranking")
  return post(
      url,
      {
          "stat_var_dcids": [variable],
          "place_type": descendent_type,
          "within_place": ancestor,
          "is_per_capita": per_capita,
      },
  )


def query(query_string):
  # Get the API Key and perform the POST request.
  logging.info("[ Mixer Request ]: \n" + query_string)
  url = get_service_url("/v1/query")
  resp = post(url, {"sparql": query_string})
  return resp["header"], resp.get("rows", [])


def related_place(dcid, variables, ancestor=None, per_capita=False):
  url = get_service_url("/v1/place/related")
  req_json = {"dcid": dcid, "stat_var_dcids": sorted(variables)}
  if ancestor:
    req_json["within_place"] = ancestor
  if per_capita:
    req_json["is_per_capita"] = per_capita
  return post(url, req_json)


def recognize_places(query):
  url = get_service_url("/v1/recognize/places")
  resp = post(url, {"queries": [query]})
  return resp.get("queryItems", {}).get(query, {}).get("items", [])


def recognize_entities(query):
  url = get_service_url("/v1/recognize/entities")
  resp = post(url, {"queries": [query]})
  return resp.get("queryItems", {}).get(query.lower(), {}).get("items", [])


def find_entities(places):
  url = get_service_url("/v1/bulk/find/entities")
  entities = [{"description": p} for p in places]
  resp = post(url, {"entities": entities})
  retval = {p: [] for p in places}
  for ent in resp.get("entities", []):
    if not ent.get("description") or not ent.get("dcids"):
      continue
    retval[ent["description"]] = ent["dcids"]
  return retval


def search_statvar(query, places, sv_only):
  url = get_service_url("/v1/variable/search")
  return post(
      url,
      {
          "query": query,
          "places": places,
          "sv_only": sv_only,
      },
  )


def filter_statvars(stat_vars, entities):
  url = get_service_url("/v2/variable/filter")
  return post(
      url,
      {
          "stat_vars": stat_vars,
          "entities": entities,
      },
  )


def get_landing_page_data(dcid, category: str, new_stat_vars: List, seed=0):
  req = {"node": dcid, "category": category, "seed": seed}
  if new_stat_vars:
    req["newStatVars"] = new_stat_vars
  url = get_service_url("/v1/internal/page/place")
  return post(url, req)


def safe_obs_point(entities, variables, date='LATEST'):
  """
    Calls obs_point with error handling.
    If an error occurs, returns a dict with an empty byVariable key.
    """
  try:
    return obs_point(entities, variables, date)
  except Exception as e:
    logger.error(f"Error in obs_point call: {str(e)}", exc_info=True)
    return {"byVariable": {}}


def safe_obs_point_within(parent_entity,
                          child_type,
                          variables,
                          date='LATEST',
                          facet_ids=None):
  """
  Calls obs_point_within with error handling.
  If an error occurs, returns a dict with an empty byVariable key.
  """
  try:
    return obs_point_within(parent_entity, child_type, variables, date,
                            facet_ids)
  except Exception as e:
    logger.error(f"Error in obs_point_within call: {str(e)}", exc_info=True)
    return {"byVariable": {}}<|MERGE_RESOLUTION|>--- conflicted
+++ resolved
@@ -26,10 +26,7 @@
 import requests
 
 from server.lib import log
-<<<<<<< HEAD
-=======
 from server.lib.cache import memoize_and_log_request_id
->>>>>>> 837ea9c8
 from server.lib.cache import should_skip_cache
 import server.lib.config as libconfig
 from server.lib.cache import memoize_and_log
@@ -61,12 +58,7 @@
   return headers
 
 
-<<<<<<< HEAD
-# TODO: add 'unless' and memoize handling
-@memoize_and_log(timeout=TIMEOUT, unless=should_skip_cache)
-=======
 @memoize_and_log_request_id(timeout=TIMEOUT, unless=should_skip_cache)
->>>>>>> 837ea9c8
 def get(url: str):
   headers = get_basic_request_headers()
   # Send the request and verify the request succeeded
@@ -90,23 +82,9 @@
   return post_wrapper(url, req_str)
 
 
-<<<<<<< HEAD
-# TODO: add 'unless' and memoize handling
-@memoize_and_log(timeout=TIMEOUT, unless=should_skip_cache)
-def post_wrapper(url, req_str: str, headers_str: str | None = None):
-  #
-  # CRITICAL: This function is called from synchronous and asynchronous contexts
-  # (including background threads via asyncio.to_thread).
-  # It MUST NOT access the global flask.request context or app context without checking if they are available first.
-  # All required request data (headers, etc.) MUST be passed via the `headers` argument or
-  # available via flask's request context. See `get_basic_request_headers` for an example
-  # of how to check whether app and/or request context is available.
-  #
-=======
 @memoize_and_log_request_id(timeout=TIMEOUT, unless=should_skip_cache)
 def post_wrapper(url, req_str: str, headers_str: str | None = None):
 
->>>>>>> 837ea9c8
   req = json.loads(req_str)
   headers = get_basic_request_headers()
 
