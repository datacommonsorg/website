# Copyright 2024 Google LLC
#
# Licensed under the Apache License, Version 2.0 (the "License");
# you may not use this file except in compliance with the License.
# You may obtain a copy of the License at
#
#      http://www.apache.org/licenses/LICENSE-2.0
#
# Unless required by applicable law or agreed to in writing, software
# distributed under the License is distributed on an "AS IS" BASIS,
# WITHOUT WARRANTIES OR CONDITIONS OF ANY KIND, either express or implied.
# See the License for the specific language governing permissions and
# limitations under the License.
"""Copy of Data Commons Python Client API Core without pandas dependency."""

from concurrent.futures import ThreadPoolExecutor
import json
import logging
from typing import Dict, List
import urllib.parse

from flask import current_app
import requests

from server.lib import log
from server.lib.cache import cache
from server.lib.cache import should_skip_cache
import server.lib.config as libconfig
from server.routes import TIMEOUT
from server.services.discovery import get_health_check_urls
from server.services.discovery import get_service_url

cfg = libconfig.get_config()
logger = logging.getLogger(__name__)


@cache.memoize(timeout=TIMEOUT, unless=should_skip_cache)
def get(url: str):
  headers = {"Content-Type": "application/json"}
  dc_api_key = current_app.config.get("DC_API_KEY", "")
  if dc_api_key:
    headers["x-api-key"] = dc_api_key
  # Send the request and verify the request succeeded
  call_logger = log.ExtremeCallLogger()
  response = requests.get(url, headers=headers)
  call_logger.finish(response)
  if response.status_code != 200:
    raise ValueError(
        "An HTTP {} code ({}) was returned by the mixer:\n{}".format(
            response.status_code, response.reason,
            response.json()["message"]))
  return response.json()


def post(url: str,
         req: Dict,
         api_key: str | None = None,
         log_extreme_calls: bool = True):
  # Get json string so the request can be flask cached.
  # Also to have deterministic req string, the repeated fields in request
  # are sorted.
  req_str = json.dumps(req, sort_keys=True)
  key_to_use = api_key
  if key_to_use is None:
    key_to_use = current_app.config.get("DC_API_KEY", "")
  return post_wrapper(url, req_str, key_to_use, log_extreme_calls)


@cache.memoize(timeout=TIMEOUT, unless=should_skip_cache)
def post_wrapper(url, req_str: str, dc_api_key: str, log_extreme_calls: bool):
  req = json.loads(req_str)
  headers = {"Content-Type": "application/json"}
  if dc_api_key:
    headers["x-api-key"] = dc_api_key
  # Send the request and verify the request succeeded
  call_logger = log.ExtremeCallLogger(req, url=url)
  response = requests.post(url, json=req, headers=headers)
  if log_extreme_calls:
    call_logger.finish(response)
  if response.status_code != 200:
    raise ValueError(
        "An HTTP {} code ({}) was returned by the mixer:\n{}".format(
            response.status_code, response.reason,
            response.json()["message"]))
  return response.json()


def obs_point(entities, variables, date="LATEST"):
  """Gets the observation point for the given entities of the given variable.

    Args:
        entities: A list of entities DCIDs.
        variables: A list of statistical variables.
        date (optional): The date of the observation. If not set, the latest
            observation is returned.
    """
  url = get_service_url("/v2/observation")
  return post(
      url,
      {
          "select": ["date", "value", "variable", "entity"],
          "entity": {
              "dcids": sorted(entities)
          },
          "variable": {
              "dcids": sorted(variables)
          },
          "date": date,
      },
  )


def obs_point_within(parent_entity,
                     child_type,
                     variables,
                     date="LATEST",
                     facet_ids=None):
  """Gets the statistical variable values for child places of a certain place
      type contained in a parent place at a given date.

    Args:
        parent_entity: Parent place DCID as a string.
        child_type: Type of child places as a string.
        variables: List of statistical variable DCIDs each as a string.
        date (optional): Date as a string of the form YYYY-MM-DD where MM and DD are optional.

    Returns:
        Dict with a key "facets" and a key "byVariable".
        The value for "facets" is a dict keyed by facet ids, with dicts as values
        (See "StatMetadata" in https://github.com/datacommonsorg/mixer/blob/master/proto/stat.proto for the definition of the inner dicts)
        The value for "byVariable" is a list of dicts containing observations.

    """
  url = get_service_url("/v2/observation")
  req = {
      "select": ["date", "value", "variable", "entity"],
      "entity": {
          "expression":
              "{0}<-containedInPlace+{{typeOf:{1}}}".format(
                  parent_entity, child_type)
      },
      "variable": {
          "dcids": sorted(variables)
      },
      "date": date,
  }
  if facet_ids:
    req["filter"] = {"facetIds": facet_ids}
  return post(url, req)


def obs_series(entities, variables, facet_ids=None):
  """Gets the observation time series for the given entities of the given
    variable.

    Args:
        entities: A list of entities DCIDs.
        variables: A list of statistical variables.
    """
  url = get_service_url("/v2/observation")
  req = {
      "select": ["date", "value", "variable", "entity"],
      "entity": {
          "dcids": sorted(entities)
      },
      "variable": {
          "dcids": sorted(variables)
      },
  }
  if facet_ids:
    req["filter"] = {"facetIds": facet_ids}
  return post(url, req)


def obs_series_within(parent_entity, child_type, variables, facet_ids=None):
  """Gets the statistical variable series for child places of a certain place
      type contained in a parent place.

    Args:
        parent_entity: Parent entity DCID as a string.
        child_type: Type of child places as a string.
        variables: List of statistical variable DCIDs each as a string.
    """
  url = get_service_url("/v2/observation")
  req = {
      "select": ["date", "value", "variable", "entity"],
      "entity": {
          "expression":
              "{0}<-containedInPlace+{{typeOf:{1}}}".format(
                  parent_entity, child_type)
      },
      "variable": {
          "dcids": sorted(variables)
      },
  }
  if facet_ids:
    req["filter"] = {"facetIds": facet_ids}
  return post(url, req)


def series_facet(entities, variables):
  """Gets facet of time series for the given entities and variables.

    Args:
        entities: A list of entity DCIDs.
        variables: A list of statistical variable DCIDs.
    """
  url = get_service_url("/v2/observation")
  return post(
      url,
      {
          "select": ["variable", "entity", "facet"],
          "entity": {
              "dcids": sorted(entities)
          },
          "variable": {
              "dcids": sorted(variables)
          },
      },
  )


def point_within_facet(parent_entity, child_type, variables, date):
  """Gets facet of for child places of a certain place type contained in a
    parent place at a given date.
    """
  url = get_service_url("/v2/observation")
  return post(
      url,
      {
          "select": ["variable", "entity", "facet"],
          "entity": {
              "expression":
                  "{0}<-containedInPlace+{{typeOf:{1}}}".format(
                      parent_entity, child_type)
          },
          "variable": {
              "dcids": sorted(variables)
          },
          "date": date,
      },
  )


def v2observation(select, entity, variable):
  """
    Args:
      select: A list of select props.
      entity: A dict in the form of {'dcids':, 'expression':}
      variable: A dict in the form of {'dcids':, 'expression':}

    """
  # Remove None from dcids and sort them. Note do not sort in place to avoid
  # changing the original input.
  if "dcids" in entity:
    entity["dcids"] = sorted([x for x in entity["dcids"] if x])
  if "dcids" in variable:
    variable["dcids"] = sorted([x for x in variable["dcids"] if x])
  url = get_service_url("/v2/observation")
  return post(
      url,
      {
          "select": select,
          "entity": entity,
          "variable": variable,
      },
  )


def v2node(nodes, prop):
  """Wrapper to call V2 Node REST API.

    Args:
        nodes: A list of node dcids.
        prop: The property to query for.
    """
  return post(
      get_service_url("/v2/node"),
      {
          "nodes": sorted(nodes),
          "property": prop,
      },
  )


def _merge_v2node_response(result, paged_response):
  if not result:
    result.update(paged_response)
    return

  for dcid in paged_response.get("data", {}):
    # Initialize dcid in data even when no arcs or properties are returned
    merged_result_for_dcid = result.setdefault("data", {}).setdefault(dcid, {})

    for prop in paged_response["data"][dcid].get("arcs", {}):
      merged_property_values_for_dcid = (merged_result_for_dcid.setdefault(
          "arcs", {}).setdefault(prop, {}).setdefault("nodes", []))
      merged_property_values_for_dcid.extend(
          paged_response["data"][dcid]["arcs"][prop].get("nodes", []))

    if "properties" in paged_response["data"][dcid]:
      merged_properties_for_dcid = merged_result_for_dcid.setdefault(
          "properties", [])
      merged_properties_for_dcid.extend(paged_response["data"][dcid].get(
          "properties", []))

  result["nextToken"] = paged_response.get("nextToken", "")
  if not result["nextToken"]:
    del result["nextToken"]


def v2node_paginated(nodes, prop, max_pages=1):
  """Wrapper to call V2 Node REST API.

    Args:
        nodes: A list of node dcids.
        prop: The property to query for.
        max_pages: The maximum number of pages to fetch. If None, v2node is
          queried until nextToken is not in the response.
    """
  fetched_pages = 0
  result = {}
  next_token = ""
  url = get_service_url("/v2/node")
  while True:
    response = post(url, {
        "nodes": sorted(nodes),
        "property": prop,
        "nextToken": next_token
    })
    _merge_v2node_response(result, response)
    fetched_pages += 1
    next_token = response.get("nextToken", "")
    if not next_token or (max_pages and fetched_pages >= max_pages):
      break
  return result


def v2event(node, prop):
  """Wrapper to call V2 Event REST API.

    Args:
        node: The node dcid of which event data is queried.
        prop: Property expression to filter the event.
    """
  url = get_service_url("/v2/event")
  return post(url, {"node": node, "property": prop})


def get_place_info(dcids: List[str]) -> Dict:
  """Retrieves Place Info given a list of DCIDs."""
  url = get_service_url("/v1/bulk/info/place")
  return post(f"{url}", {"nodes": sorted(set(dcids))})


def get_variable_group_info(nodes: List[str],
                            entities: List[str],
                            numEntitiesExistence=1) -> Dict:
  """Gets the stat var group node information."""
  url = get_service_url("/v1/bulk/info/variable-group")
  req_dict = {
      "nodes": nodes,
      "constrained_entities": entities,
      "num_entities_existence": numEntitiesExistence,
  }
  return post(url, req_dict)


def variable_info(nodes: List[str]) -> Dict:
  """Gets the stat var node information."""
  url = get_service_url("/v1/bulk/info/variable")
  req_dict = {"nodes": nodes}
  return post(url, req_dict)


def get_variable_ancestors(dcid: str):
  """Gets the path of a stat var to the root of the stat var hierarchy."""
  url = get_service_url("/v1/variable/ancestors")
  url = f"{url}/{dcid}"
  return get(url).get("ancestors", [])


def get_series_dates(parent_entity, child_type, variables):
  """Get series dates."""
  url = get_service_url("/v1/bulk/observation-dates/linked")
  return post(
      url,
      {
          "linked_property": "containedInPlace",
          "linked_entity": parent_entity,
          "entity_type": child_type,
          "variables": variables,
      },
  )


def bio(entity):
  """Fetch biology subgraph linking to the given entity"""
  url = get_service_url("/v1/internal/page/bio")
  return get(url + "/" + entity)


def resolve(nodes, prop):
  """Resolves nodes based on the given property.

    Args:
        nodes: A list of node dcids.
        prop: Property expression indicating the property to resolve.
    """
  url = get_service_url("/v2/resolve")
  return post(url, {"nodes": nodes, "property": prop})


def nl_search_vars(
    queries,
    index_types: List[str],
    reranker="",
    skip_topics="",
    nl_root=None,
    api_key=None,
):
  """Search sv from NL server."""
  idx_params = ",".join(index_types)
  root = nl_root
  if root is None:
    root = current_app.config["NL_ROOT"]
  url = f"{root}/api/search_vars?idx={idx_params}"
  if reranker:
    url = f"{url}&reranker={reranker}"
  if skip_topics:
    url = f"{url}&skip_topics={skip_topics}"
  return post(url, {"queries": queries},
              api_key=api_key,
              log_extreme_calls=False)


def nl_search_vars_in_parallel(queries: list[str],
                               index_types: list[str],
                               skip_topics: bool = False) -> dict[str, dict]:
  """Search sv from NL server in parallel for multiple indexes.

    Args:
        queries: A list of query strings.
        index_types: A list of index names to query.
        skip_topics: A boolean to skip topic-based SVs.

    Returns:
        A dictionary mapping from index name to the search result from that index.
    """
  # Get config from application context before starting threads.
  nl_root = current_app.config["NL_ROOT"]
  api_key = current_app.config.get("DC_API_KEY", "")

  def search_for_index(index):
    return index, nl_search_vars(queries, [index],
                                 skip_topics="true" if skip_topics else "",
                                 nl_root=nl_root,
                                 api_key=api_key)

  with ThreadPoolExecutor() as executor:
    return {
        index: result
        for index, result in executor.map(search_for_index, index_types)
    }


def nl_detect_verbs(query):
  """Detect verbs from NL server."""
  url = f"{current_app.config['NL_ROOT']}/api/detect_verbs?q={query}"
  return get(url)


def nl_encode(model, queries):
  """Encode queries from NL server."""
  url = f"{current_app.config['NL_ROOT']}/api/encode"
  return post(url, {"model": model, "queries": queries})


def nl_server_config():
  return get(f"{current_app.config['NL_ROOT']}/api/server_config")


# =======================   V0 V0 V0 ================================
def search(query_text, max_results):
  url = get_service_url("/search")
  query_text = urllib.parse.quote(query_text.replace(",", " "))
  url = f"{url}?query={query_text}&max_results={max_results}"
  response = requests.get(url)
  if response.status_code != 200:
    raise ValueError(
        "Response error: An HTTP {} code was returned by the mixer. "
        "Printing response\n{}".format(response.status_code, response.reason))
  return response.json()


def translate(sparql, mapping):
  url = get_service_url("/translate")
  return post(url, {"schema_mapping": mapping, "sparql": sparql})


def version():
  """Returns the version of mixer.

    Currently all service groups must have the same version.
    """
  url = get_health_check_urls()[0]
  return get(url)


def place_ranking(variable, descendent_type, ancestor=None, per_capita=False):
  url = get_service_url("/v1/place/ranking")
  return post(
      url,
      {
          "stat_var_dcids": [variable],
          "place_type": descendent_type,
          "within_place": ancestor,
          "is_per_capita": per_capita,
      },
  )


def query(query_string):
  # Get the API Key and perform the POST request.
  logging.info("[ Mixer Request ]: \n" + query_string)
  url = get_service_url("/v1/query")
  resp = post(url, {"sparql": query_string})
  return resp["header"], resp.get("rows", [])


def related_place(dcid, variables, ancestor=None, per_capita=False):
  url = get_service_url("/v1/place/related")
  req_json = {"dcid": dcid, "stat_var_dcids": sorted(variables)}
  if ancestor:
    req_json["within_place"] = ancestor
  if per_capita:
    req_json["is_per_capita"] = per_capita
  return post(url, req_json)


def recognize_places(query):
  url = get_service_url("/v1/recognize/places")
  resp = post(url, {"queries": [query]})
  return resp.get("queryItems", {}).get(query, {}).get("items", [])


def recognize_entities(query):
  url = get_service_url("/v1/recognize/entities")
  resp = post(url, {"queries": [query]})
  return resp.get("queryItems", {}).get(query.lower(), {}).get("items", [])


def find_entities(places):
  url = get_service_url("/v1/bulk/find/entities")
  entities = [{"description": p} for p in places]
  resp = post(url, {"entities": entities})
  retval = {p: [] for p in places}
  for ent in resp.get("entities", []):
    if not ent.get("description") or not ent.get("dcids"):
      continue
    retval[ent["description"]] = ent["dcids"]
  return retval


def search_statvar(query, places, sv_only):
  url = get_service_url("/v1/variable/search")
  return post(
      url,
      {
          "query": query,
          "places": places,
          "sv_only": sv_only,
      },
  )


def filter_statvars(stat_vars, entities):
  url = get_service_url("/v2/variable/filter")
  return post(
      url,
      {
          "stat_vars": stat_vars,
          "entities": entities,
      },
  )


def get_landing_page_data(dcid, category: str, new_stat_vars: List, seed=0):
  req = {"node": dcid, "category": category, "seed": seed}
  if new_stat_vars:
<<<<<<< HEAD
    req["newStatVars"] = new_stat_vars
  url = get_service_url("/v1/internal/page/place")
  return post(url, req)
=======
    req['newStatVars'] = new_stat_vars
  url = get_service_url('/v1/internal/page/place')
  return post(url, req)


def safe_obs_point(entities, variables, date='LATEST'):
  """
    Calls obs_point with error handling.
    If an error occurs, returns a dict with an empty byVariable key.
    """
  try:
    return obs_point(entities, variables, date)
  except Exception as e:
    logger.error(f"Error in obs_point call: {str(e)}", exc_info=True)
    return {"byVariable": {}}


def safe_obs_point_within(parent_entity,
                          child_type,
                          variables,
                          date='LATEST',
                          facet_ids=None):
  """
  Calls obs_point_within with error handling.
  If an error occurs, returns a dict with an empty byVariable key.
  """
  try:
    return obs_point_within(parent_entity, child_type, variables, date,
                            facet_ids)
  except Exception as e:
    logger.error(f"Error in obs_point_within call: {str(e)}", exc_info=True)
    return {"byVariable": {}}
>>>>>>> 6a655e5b
<|MERGE_RESOLUTION|>--- conflicted
+++ resolved
@@ -588,13 +588,8 @@
 def get_landing_page_data(dcid, category: str, new_stat_vars: List, seed=0):
   req = {"node": dcid, "category": category, "seed": seed}
   if new_stat_vars:
-<<<<<<< HEAD
     req["newStatVars"] = new_stat_vars
   url = get_service_url("/v1/internal/page/place")
-  return post(url, req)
-=======
-    req['newStatVars'] = new_stat_vars
-  url = get_service_url('/v1/internal/page/place')
   return post(url, req)
 
 
@@ -624,5 +619,4 @@
                             facet_ids)
   except Exception as e:
     logger.error(f"Error in obs_point_within call: {str(e)}", exc_info=True)
-    return {"byVariable": {}}
->>>>>>> 6a655e5b
+    return {"byVariable": {}}