--- conflicted
+++ resolved
@@ -80,7 +80,6 @@
   return post_wrapper(url, req_str)
 
 
-<<<<<<< HEAD
 @memoize_and_log_request_id(timeout=TIMEOUT, unless=should_skip_cache)
 def post_wrapper(url, req_str: str, headers_str: str | None = None):
   #
@@ -91,12 +90,6 @@
   # available via flask's request context. See `get_basic_request_headers` for an example
   # of how to check whether app and/or request context is available.
   #
-  req = json.loads(req_str)
-=======
-@cache.memoize(timeout=TIMEOUT, unless=should_skip_cache)
-def post_wrapper(url, req_str: str):
->>>>>>> 75e01f4f
-
   req = json.loads(req_str)
   headers = get_basic_request_headers()
 
