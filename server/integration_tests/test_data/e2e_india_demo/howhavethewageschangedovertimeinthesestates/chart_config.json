--- conflicted
+++ resolved
@@ -231,8 +231,6 @@
                 "tiles": [
                   {
                     "placeDcidOverride": "wikidataId/Q1195",
-<<<<<<< HEAD
-=======
                     "statVarKey": [
                       "Mean_WagesMonthly_Worker_growth_pct"
                     ],
@@ -244,20 +242,6 @@
               {
                 "tiles": [
                   {
-                    "placeDcidOverride": "wikidataId/Q1184",
->>>>>>> dbf12efa
-                    "statVarKey": [
-                      "Mean_WagesMonthly_Worker_growth_pct"
-                    ],
-                    "title": "Meghalaya",
-                    "type": "LINE"
-                  }
-                ]
-              },
-              {
-                "tiles": [
-                  {
-<<<<<<< HEAD
                     "placeDcidOverride": "wikidataId/Q1184",
                     "statVarKey": [
                       "Mean_WagesMonthly_Worker_growth_pct"
@@ -276,8 +260,6 @@
               {
                 "tiles": [
                   {
-=======
->>>>>>> dbf12efa
                     "placeDcidOverride": "wikidataId/Q1193",
                     "statVarKey": [
                       "Mean_WagesMonthly_Worker_growth_pc"
@@ -428,11 +410,7 @@
   "place": {
     "dcid": "wikidataId/Q1165",
     "name": "Bihar",
-<<<<<<< HEAD
-    "place_type": "State"
-=======
     "place_type": "AdministrativeArea1"
->>>>>>> dbf12efa
   },
   "placeFallback": {},
   "placeSource": "PAST_ANSWER",
@@ -440,11 +418,7 @@
     {
       "dcid": "wikidataId/Q1165",
       "name": "Bihar",
-<<<<<<< HEAD
-      "place_type": "State"
-=======
-      "place_type": "AdministrativeArea1"
->>>>>>> dbf12efa
+      "place_type": "AdministrativeArea1"
     },
     {
       "dcid": "wikidataId/Q1184",
@@ -454,74 +428,42 @@
     {
       "dcid": "wikidataId/Q1168",
       "name": "Chhattisgarh",
-<<<<<<< HEAD
-      "place_type": "State"
-=======
-      "place_type": "AdministrativeArea1"
->>>>>>> dbf12efa
+      "place_type": "AdministrativeArea1"
     },
     {
       "dcid": "wikidataId/Q1498",
       "name": "Uttar Pradesh",
-<<<<<<< HEAD
-      "place_type": "State"
-=======
-      "place_type": "AdministrativeArea1"
->>>>>>> dbf12efa
+      "place_type": "AdministrativeArea1"
     },
     {
       "dcid": "wikidataId/Q1193",
       "name": "Manipur",
-<<<<<<< HEAD
-      "place_type": "State"
-=======
-      "place_type": "AdministrativeArea1"
->>>>>>> dbf12efa
+      "place_type": "AdministrativeArea1"
     },
     {
       "dcid": "wikidataId/Q1188",
       "name": "Madhya Pradesh",
-<<<<<<< HEAD
-      "place_type": "State"
-=======
-      "place_type": "AdministrativeArea1"
->>>>>>> dbf12efa
+      "place_type": "AdministrativeArea1"
     },
     {
       "dcid": "wikidataId/Q1195",
       "name": "Meghalaya",
-<<<<<<< HEAD
-      "place_type": "State"
-=======
-      "place_type": "AdministrativeArea1"
->>>>>>> dbf12efa
+      "place_type": "AdministrativeArea1"
     },
     {
       "dcid": "wikidataId/Q1164",
       "name": "Assam",
-<<<<<<< HEAD
-      "place_type": "State"
-=======
-      "place_type": "AdministrativeArea1"
->>>>>>> dbf12efa
+      "place_type": "AdministrativeArea1"
     },
     {
       "dcid": "wikidataId/Q1437",
       "name": "Rajasthan",
-<<<<<<< HEAD
-      "place_type": "State"
-=======
-      "place_type": "AdministrativeArea1"
->>>>>>> dbf12efa
+      "place_type": "AdministrativeArea1"
     },
     {
       "dcid": "wikidataId/Q22048",
       "name": "Odisha",
-<<<<<<< HEAD
-      "place_type": "State"
-=======
-      "place_type": "AdministrativeArea1"
->>>>>>> dbf12efa
+      "place_type": "AdministrativeArea1"
     }
   ],
   "relatedThings": {
