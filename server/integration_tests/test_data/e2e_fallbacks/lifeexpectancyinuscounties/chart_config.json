{
  "client": "test_detect-and-fulfill",
  "config": {
    "categories": [
      {
        "blocks": [
          {
            "columns": [
              {
                "tiles": [
                  {
                    "statVarKey": [
                      "LifeExpectancy_Person"
                    ],
                    "title": "Life Expectancy in United States",
                    "type": "LINE"
                  }
                ]
              },
              {
                "tiles": [
                  {
                    "description": "Life Expectancy in United States",
                    "statVarKey": [
                      "LifeExpectancy_Person"
                    ],
                    "title": "Life Expectancy in United States",
                    "type": "HIGHLIGHT"
                  }
                ]
              }
            ],
            "title": "Life Expectancy"
          },
          {
            "columns": [
              {
                "tiles": [
                  {
                    "statVarKey": [
                      "LifeExpectancy_Person_Female",
                      "LifeExpectancy_Person_Male"
                    ],
                    "title": "Life Expectancy by Gender in United States",
                    "type": "LINE"
                  }
                ]
              }
            ],
            "title": "Life Expectancy by Gender"
          },
          {
            "columns": [
              {
                "tiles": [
                  {
                    "statVarKey": [
                      "Count_Death"
                    ],
                    "title": "Number of Deaths in Counties of United States (${date})",
                    "type": "MAP"
                  }
                ]
              },
              {
                "tiles": [
                  {
                    "rankingTileSpec": {
                      "rankingCount": 5,
                      "showHighestLowest": true
                    },
                    "statVarKey": [
                      "Count_Death"
                    ],
                    "title": "Number of Deaths in Counties of United States (${date})",
                    "type": "RANKING"
                  }
                ]
              }
            ],
            "denom": "Count_Person",
            "title": "Number of Deaths in Counties of United States"
          },
          {
            "columns": [
              {
                "tiles": [
                  {
                    "statVarKey": [
                      "Count_Death"
                    ],
                    "title": "Number of Deaths in United States",
                    "type": "LINE"
                  }
                ]
              },
              {
                "tiles": [
                  {
                    "description": "Number of Deaths in United States",
                    "statVarKey": [
                      "Count_Death"
                    ],
                    "title": "Number of Deaths in United States",
                    "type": "HIGHLIGHT"
                  }
                ]
              }
            ],
            "denom": "Count_Person",
            "title": "Number of Deaths"
          },
          {
            "columns": [
              {
                "tiles": [
                  {
                    "statVarKey": [
                      "Count_Death_AsAFractionOfCount_Person"
                    ],
                    "title": "Deaths Per Capita in United States",
                    "type": "LINE"
                  }
                ]
              },
              {
                "tiles": [
                  {
                    "description": "Deaths Per Capita in United States",
                    "statVarKey": [
                      "Count_Death_AsAFractionOfCount_Person"
                    ],
                    "title": "Deaths Per Capita in United States",
                    "type": "HIGHLIGHT"
                  }
                ]
              }
            ],
            "title": "Deaths Per Capita"
          },
          {
            "columns": [
              {
                "tiles": [
                  {
                    "statVarKey": [
                      "Count_Death_DiseasesOfTheNervousSystem"
                    ],
                    "title": "Deaths From Diseases of the Nervous System in Counties of United States (${date})",
                    "type": "MAP"
                  }
                ]
              },
              {
                "tiles": [
                  {
                    "rankingTileSpec": {
                      "rankingCount": 5,
                      "showHighestLowest": true
                    },
                    "statVarKey": [
                      "Count_Death_DiseasesOfTheNervousSystem"
                    ],
                    "title": "Deaths From Diseases of the Nervous System in Counties of United States (${date})",
                    "type": "RANKING"
                  }
                ]
              }
            ],
            "denom": "Count_Person",
            "title": "Deaths From Diseases of the Nervous System in Counties of United States"
          },
          {
            "columns": [
              {
                "tiles": [
                  {
                    "statVarKey": [
                      "Count_Death_DiseasesOfTheRespiratorySystem"
                    ],
                    "title": "Deaths From Diseases of the Respiratory System in Counties of United States (${date})",
                    "type": "MAP"
                  }
                ]
              },
              {
                "tiles": [
                  {
                    "rankingTileSpec": {
                      "rankingCount": 5,
                      "showHighestLowest": true
                    },
                    "statVarKey": [
                      "Count_Death_DiseasesOfTheRespiratorySystem"
                    ],
                    "title": "Deaths From Diseases of the Respiratory System in Counties of United States (${date})",
                    "type": "RANKING"
                  }
                ]
              }
            ],
            "denom": "Count_Person",
            "title": "Deaths From Diseases of the Respiratory System in Counties of United States"
          },
          {
            "columns": [
              {
                "tiles": [
                  {
                    "barTileSpec": {
                      "maxPlaces": 15,
                      "maxVariables": 15,
                      "sort": "DESCENDING"
                    },
                    "comparisonPlaces": [
                      "country/USA"
                    ],
                    "statVarKey": [
                      "Count_Death_DiseasesOfTheCirculatorySystem_multiple_place_bar_block",
                      "Count_Death_IntentionalSelfHarm_AsFractionOf_Count_Person_multiple_place_bar_block",
                      "Count_Death_CertainConditionsOriginatingInThePerinatalPeriod_multiple_place_bar_block",
                      "Count_Death_CertainInfectiousParasiticDiseases_multiple_place_bar_block",
                      "Count_Death_Neoplasms_multiple_place_bar_block",
                      "Count_Death_AbnormalNotClassfied_multiple_place_bar_block",
                      "Count_Death_CongenitalMalformationsDeformationsChromosomalAbnormalities_multiple_place_bar_block",
                      "Count_Death_DiseasesOfBloodAndBloodFormingOrgansAndImmuneDisorders_multiple_place_bar_block",
                      "Count_MortalityEvent_Assault(Homicide)_multiple_place_bar_block",
                      "Count_MortalityEvent_Suicide_multiple_place_bar_block"
                    ],
                    "title": "Causes of Death in United States (${date})",
                    "type": "BAR"
                  }
                ]
              }
            ],
            "title": "Causes of Death"
          },
          {
            "columns": [
              {
                "tiles": [
                  {
                    "statVarKey": [
                      "Count_Death_Female"
                    ],
                    "title": "Count of Mortality Event: Female in Counties of United States (${date})",
                    "type": "MAP"
                  }
                ]
              },
              {
                "tiles": [
                  {
                    "rankingTileSpec": {
                      "rankingCount": 5,
                      "showHighestLowest": true
                    },
                    "statVarKey": [
                      "Count_Death_Female"
                    ],
                    "title": "Count of Mortality Event: Female in Counties of United States (${date})",
                    "type": "RANKING"
                  }
                ]
              }
            ],
            "denom": "Count_Person",
            "title": "Count of Mortality Event: Female in Counties of United States"
          },
          {
            "columns": [
              {
                "tiles": [
                  {
                    "statVarKey": [
                      "Count_Death_Female"
                    ],
                    "title": "Count of Mortality Event: Female in United States",
                    "type": "LINE"
                  }
                ]
              },
              {
                "tiles": [
                  {
                    "description": "Count of Mortality Event: Female in United States",
                    "statVarKey": [
                      "Count_Death_Female"
                    ],
                    "title": "Count of Mortality Event: Female in United States",
                    "type": "HIGHLIGHT"
                  }
                ]
              }
            ],
            "denom": "Count_Person",
            "title": "Count of Mortality Event: Female"
          },
          {
            "columns": [
              {
                "tiles": [
                  {
                    "statVarKey": [
                      "Count_Death_AbnormalNotClassfied_Female"
                    ],
                    "title": "Female Deaths Due to Symptoms, Signs and Abnormal Clinical and Laboratory Findings, Not Elsewhere Classified in Counties of United States (${date})",
                    "type": "MAP"
                  }
                ]
              },
              {
                "tiles": [
                  {
                    "rankingTileSpec": {
                      "rankingCount": 5,
                      "showHighestLowest": true
                    },
                    "statVarKey": [
                      "Count_Death_AbnormalNotClassfied_Female"
                    ],
                    "title": "Female Deaths Due to Symptoms, Signs and Abnormal Clinical and Laboratory Findings, Not Elsewhere Classified in Counties of United States (${date})",
                    "type": "RANKING"
                  }
                ]
              }
            ],
            "denom": "Count_Person",
            "title": "Female Deaths Due to Symptoms, Signs and Abnormal Clinical and Laboratory Findings, Not Elsewhere Classified in Counties of United States"
          },
          {
            "columns": [
              {
                "tiles": [
                  {
                    "barTileSpec": {
                      "maxPlaces": 15,
                      "maxVariables": 15,
                      "sort": "DESCENDING"
                    },
                    "comparisonPlaces": [
                      "country/USA"
                    ],
                    "statVarKey": [
                      "Count_Death_AbnormalNotClassfied_Female_multiple_place_bar_block",
                      "Count_Death_CertainConditionsOriginatingInThePerinatalPeriod_Female_multiple_place_bar_block",
                      "Count_Death_CertainInfectiousParasiticDiseases_Female_multiple_place_bar_block",
                      "Count_Death_CongenitalMalformationsDeformationsChromosomalAbnormalities_Female_multiple_place_bar_block",
                      "Count_Death_DiseasesOfBloodAndBloodFormingOrgansAndImmuneDisorders_Female_multiple_place_bar_block",
                      "Count_Death_DiseasesOfTheCirculatorySystem_Female_multiple_place_bar_block",
                      "Count_Death_Neoplasms_Female_multiple_place_bar_block",
                      "Count_MortalityEvent_Assault(Homicide)_Female_multiple_place_bar_block"
                    ],
                    "title": "Causes of Female Mortality in United States (${date})",
                    "type": "BAR"
                  }
                ]
              }
            ],
            "denom": "Count_Person",
            "title": "Causes of Female Mortality"
          },
          {
            "columns": [
              {
                "tiles": [
                  {
                    "statVarKey": [
                      "sdg/SH_DYN_NMRT.AGE--M0"
                    ],
                    "title": "Neonatal Mortality Rate in United States",
                    "type": "LINE"
                  }
                ]
              },
              {
                "tiles": [
                  {
                    "description": "Neonatal Mortality Rate in United States",
                    "statVarKey": [
                      "sdg/SH_DYN_NMRT.AGE--M0"
                    ],
                    "title": "Neonatal Mortality Rate in United States",
                    "type": "HIGHLIGHT"
                  }
                ]
              }
            ],
            "footnote": "Includes data from the following sources: united nations Inter-agency group for child mortality estimation (UN IGME), 2024.",
            "title": "Neonatal Mortality Rate"
          },
          {
            "columns": [
              {
                "tiles": [
                  {
                    "statVarKey": [
                      "Count_Death_Upto1Years"
                    ],
                    "title": "Count of Mortality Event: 1 Years or Less in Counties of United States (${date})",
                    "type": "MAP"
                  }
                ]
              },
              {
                "tiles": [
                  {
                    "rankingTileSpec": {
                      "rankingCount": 5,
                      "showHighestLowest": true
                    },
                    "statVarKey": [
                      "Count_Death_Upto1Years"
                    ],
                    "title": "Count of Mortality Event: 1 Years or Less in Counties of United States (${date})",
                    "type": "RANKING"
                  }
                ]
              }
            ],
            "denom": "Count_Person",
            "title": "Count of Mortality Event: 1 Years or Less in Counties of United States"
          },
          {
            "columns": [
              {
                "tiles": [
                  {
                    "statVarKey": [
                      "Count_Death_Upto1Years_CertainConditionsOriginatingInThePerinatalPeriod"
                    ],
                    "title": "Mortality Events (1 Years or Less): Certain Conditions Originating in the Perinatal Period) in Counties of United States (${date})",
                    "type": "MAP"
                  }
                ]
              },
              {
                "tiles": [
                  {
                    "rankingTileSpec": {
                      "rankingCount": 5,
                      "showHighestLowest": true
                    },
                    "statVarKey": [
                      "Count_Death_Upto1Years_CertainConditionsOriginatingInThePerinatalPeriod"
                    ],
                    "title": "Mortality Events (1 Years or Less): Certain Conditions Originating in the Perinatal Period) in Counties of United States (${date})",
                    "type": "RANKING"
                  }
                ]
              }
            ],
            "denom": "Count_Person",
            "title": "Mortality Events (1 Years or Less): Certain Conditions Originating in the Perinatal Period) in Counties of United States"
          },
          {
            "columns": [
              {
                "tiles": [
                  {
                    "barTileSpec": {
                      "maxPlaces": 15,
                      "maxVariables": 15,
                      "sort": "DESCENDING"
                    },
                    "comparisonPlaces": [
                      "country/USA"
                    ],
                    "statVarKey": [
                      "Count_Death_Upto1Years_AbnormalNotClassfied_multiple_place_bar_block",
                      "Count_Death_Upto1Years_CertainConditionsOriginatingInThePerinatalPeriod_multiple_place_bar_block",
                      "Count_Death_Upto1Years_CertainInfectiousParasiticDiseases_multiple_place_bar_block",
                      "Count_Death_Upto1Years_CongenitalMalformationsDeformationsChromosomalAbnormalities_multiple_place_bar_block",
                      "Count_Death_Upto1Years_DiseasesOfTheCirculatorySystem_multiple_place_bar_block",
                      "Count_Death_Upto1Years_Neoplasms_multiple_place_bar_block"
                    ],
                    "title": "Causes of Infant Mortality in United States (${date})",
                    "type": "BAR"
                  }
                ]
              }
            ],
            "denom": "Count_Person",
            "title": "Causes of Infant Mortality"
          },
          {
            "columns": [
              {
                "tiles": [
                  {
                    "statVarKey": [
                      "sdg/SH_DYN_IMRT.AGE--Y0__SEX--F",
                      "sdg/SH_DYN_IMRT.AGE--Y0__SEX--M"
                    ],
                    "title": "Infant Mortality Rate by Gender in United States",
                    "type": "LINE"
                  }
                ]
              }
            ],
            "title": "Infant Mortality Rate by Gender"
          },
          {
            "columns": [
              {
                "tiles": [
                  {
                    "statVarKey": [
                      "Count_Death_AgeAdjusted_AsAFractionOf_Count_Person"
                    ],
                    "title": "Mortality Rate (Age Adjusted, Per Capita) in United States",
                    "type": "LINE"
                  }
                ]
              },
              {
                "tiles": [
                  {
                    "description": "Mortality Rate (Age Adjusted, Per Capita) in United States",
                    "statVarKey": [
                      "Count_Death_AgeAdjusted_AsAFractionOf_Count_Person"
                    ],
                    "title": "Mortality Rate (Age Adjusted, Per Capita) in United States",
                    "type": "HIGHLIGHT"
                  }
                ]
              }
            ],
            "title": "Mortality Rate (Age Adjusted, Per Capita)"
          },
          {
            "columns": [
              {
                "tiles": [
                  {
                    "statVarKey": [
                      "Mean_IntervalSinceLastBirth_BirthEvent_LiveBirth"
                    ],
                    "title": "Average Interval in Months Since Last Live Birth in Counties of United States (${date})",
                    "type": "MAP"
                  }
                ]
              },
              {
                "tiles": [
                  {
                    "rankingTileSpec": {
                      "rankingCount": 5,
                      "showHighestLowest": true
                    },
                    "statVarKey": [
                      "Mean_IntervalSinceLastBirth_BirthEvent_LiveBirth"
                    ],
                    "title": "Average Interval in Months Since Last Live Birth in Counties of United States (${date})",
                    "type": "RANKING"
                  }
                ]
              }
            ],
            "title": "Average Interval in Months Since Last Live Birth in Counties of United States"
          },
          {
            "columns": [
              {
                "tiles": [
                  {
                    "statVarKey": [
                      "Count_Death_Male_AgeAdjusted_AsAFractionOf_Count_Person_Male"
                    ],
                    "title": "Male Mortality Rate (Age Adjusted) in United States",
                    "type": "LINE"
                  }
                ]
              },
              {
                "tiles": [
                  {
                    "description": "Male Mortality Rate (Age Adjusted) in United States",
                    "statVarKey": [
                      "Count_Death_Male_AgeAdjusted_AsAFractionOf_Count_Person_Male"
                    ],
                    "title": "Male Mortality Rate (Age Adjusted) in United States",
                    "type": "HIGHLIGHT"
                  }
                ]
              }
            ],
            "title": "Male Mortality Rate (Age Adjusted)"
          },
          {
            "columns": [
              {
                "tiles": [
                  {
                    "description": "Diabetes Mellitus, Per 100,000 in United States",
                    "statVarKey": [
                      "WHO/SA_0000001421"
                    ],
                    "title": "Diabetes Mellitus, Per 100,000 in United States",
                    "type": "HIGHLIGHT"
                  }
                ]
              }
            ],
            "title": "Diabetes Mellitus, Per 100,000"
          },
          {
            "columns": [
              {
                "tiles": [
                  {
                    "statVarKey": [
                      "Count_Death_0Years_AsFractionOf_Count_BirthEvent_LiveBirth"
                    ],
                    "title": "Infant Mortality Rate in United States",
                    "type": "LINE"
                  }
                ]
              },
              {
                "tiles": [
                  {
                    "description": "Infant Mortality Rate in United States",
                    "statVarKey": [
                      "Count_Death_0Years_AsFractionOf_Count_BirthEvent_LiveBirth"
                    ],
                    "title": "Infant Mortality Rate in United States",
                    "type": "HIGHLIGHT"
                  }
                ]
              }
            ],
            "description": "Infant mortality rate is the number of infants dying before reaching one year of age, per 1,000 live births in a given year. Estimates developed by the UN Inter-agency group for child mortality estimation (UNICEF, WHO, world bank, UN DESA population division) at www.Childmortality.Org.",
            "title": "Infant Mortality Rate"
          },
          {
            "columns": [
              {
                "tiles": [
                  {
                    "statVarKey": [
                      "Count_Death_LessThan1Year_AsAFractionOf_Count_BirthEvent"
                    ],
                    "title": "Count of Mortality Event: 1 Years or Less (As Fraction of Count Birth Event) in United States",
                    "type": "LINE"
                  }
                ]
              },
              {
                "tiles": [
                  {
                    "description": "Count of Mortality Event: 1 Years or Less (As Fraction of Count Birth Event) in United States",
                    "statVarKey": [
                      "Count_Death_LessThan1Year_AsAFractionOf_Count_BirthEvent"
                    ],
                    "title": "Count of Mortality Event: 1 Years or Less (As Fraction of Count Birth Event) in United States",
                    "type": "HIGHLIGHT"
                  }
                ]
              }
            ],
            "title": "Count of Mortality Event: 1 Years or Less (As Fraction of Count Birth Event)"
          }
        ],
        "statVarSpec": {
          "Count_Death": {
            "name": "Number of Deaths",
            "statVar": "Count_Death"
          },
          "Count_Death_0Years_AsFractionOf_Count_BirthEvent_LiveBirth": {
            "name": "Infant Mortality Rate",
            "statVar": "Count_Death_0Years_AsFractionOf_Count_BirthEvent_LiveBirth"
          },
          "Count_Death_AbnormalNotClassfied_Female": {
            "name": "Female Deaths Due To Symptoms, Signs And Abnormal Clinical And Laboratory Findings, Not Elsewhere Classified",
            "statVar": "Count_Death_AbnormalNotClassfied_Female"
          },
          "Count_Death_AbnormalNotClassfied_Female_multiple_place_bar_block": {
            "name": "Female Deaths Due To Symptoms, Signs And Abnormal Clinical And Laboratory Findings, Not Elsewhere Classified",
            "statVar": "Count_Death_AbnormalNotClassfied_Female"
          },
          "Count_Death_AbnormalNotClassfied_multiple_place_bar_block": {
            "name": "Deaths Due To Abnormal Symptoms, Signs And Clinical And Laboratory Findings",
            "statVar": "Count_Death_AbnormalNotClassfied"
          },
          "Count_Death_AgeAdjusted_AsAFractionOf_Count_Person": {
            "name": "Mortality Rate (Age Adjusted, Per Capita)",
            "statVar": "Count_Death_AgeAdjusted_AsAFractionOf_Count_Person"
          },
          "Count_Death_AsAFractionOfCount_Person": {
            "name": "Deaths Per Capita",
            "statVar": "Count_Death_AsAFractionOfCount_Person"
          },
          "Count_Death_CertainConditionsOriginatingInThePerinatalPeriod_Female_multiple_place_bar_block": {
            "name": "Female Deaths Due To Certain Conditions Originating in The Perinatal Period",
            "statVar": "Count_Death_CertainConditionsOriginatingInThePerinatalPeriod_Female"
          },
          "Count_Death_CertainConditionsOriginatingInThePerinatalPeriod_multiple_place_bar_block": {
            "name": "Deaths Due To Certain Conditions Originating in The Perinatal Period",
            "statVar": "Count_Death_CertainConditionsOriginatingInThePerinatalPeriod"
          },
          "Count_Death_CertainInfectiousParasiticDiseases_Female_multiple_place_bar_block": {
            "name": "Female Deaths Due To Certain Infectious And Parasitic Diseases",
            "statVar": "Count_Death_CertainInfectiousParasiticDiseases_Female"
          },
          "Count_Death_CertainInfectiousParasiticDiseases_multiple_place_bar_block": {
            "name": "Deaths Due To Certain Infectious And Parasitic Diseases",
            "statVar": "Count_Death_CertainInfectiousParasiticDiseases"
          },
          "Count_Death_CongenitalMalformationsDeformationsChromosomalAbnormalities_Female_multiple_place_bar_block": {
            "name": "Female Deaths Due To Congenital Malformations, Deformations And Chromosomal Abnormalities",
            "statVar": "Count_Death_CongenitalMalformationsDeformationsChromosomalAbnormalities_Female"
          },
          "Count_Death_CongenitalMalformationsDeformationsChromosomalAbnormalities_multiple_place_bar_block": {
            "name": "Deaths Due To Congenital Malformations, Deformations And Chromosomal Abnormalities",
            "statVar": "Count_Death_CongenitalMalformationsDeformationsChromosomalAbnormalities"
          },
          "Count_Death_DiseasesOfBloodAndBloodFormingOrgansAndImmuneDisorders_Female_multiple_place_bar_block": {
            "name": "Female Deaths Due To Diseases of The Blood And Blood-forming Organs And Certain Disorders Involving The Immune Mechanism",
            "statVar": "Count_Death_DiseasesOfBloodAndBloodFormingOrgansAndImmuneDisorders_Female"
          },
          "Count_Death_DiseasesOfBloodAndBloodFormingOrgansAndImmuneDisorders_multiple_place_bar_block": {
            "name": "Deaths Due To Diseases of The Blood And Blood-forming Organs And Certain Disorders Involving The Immune Mechanism",
            "statVar": "Count_Death_DiseasesOfBloodAndBloodFormingOrgansAndImmuneDisorders"
          },
          "Count_Death_DiseasesOfTheCirculatorySystem_Female_multiple_place_bar_block": {
            "name": "Female Deaths Due To Diseases of The Circulatory System",
            "statVar": "Count_Death_DiseasesOfTheCirculatorySystem_Female"
          },
          "Count_Death_DiseasesOfTheCirculatorySystem_multiple_place_bar_block": {
            "name": "Deaths From Diseases of the Circulatory System",
            "statVar": "Count_Death_DiseasesOfTheCirculatorySystem"
          },
          "Count_Death_DiseasesOfTheNervousSystem": {
            "name": "Deaths From Diseases of the Nervous System",
            "statVar": "Count_Death_DiseasesOfTheNervousSystem"
          },
          "Count_Death_DiseasesOfTheRespiratorySystem": {
            "name": "Deaths From Diseases of the Respiratory System",
            "statVar": "Count_Death_DiseasesOfTheRespiratorySystem"
          },
          "Count_Death_Female": {
            "name": "Count of Mortality Event: Female",
            "statVar": "Count_Death_Female"
          },
          "Count_Death_IntentionalSelfHarm_AsFractionOf_Count_Person_multiple_place_bar_block": {
            "name": "% of Suicide Events",
            "statVar": "Count_Death_IntentionalSelfHarm_AsFractionOf_Count_Person"
          },
          "Count_Death_LessThan1Year_AsAFractionOf_Count_BirthEvent": {
            "name": "Count of Mortality Event: 1 Years or Less (As Fraction of Count Birth Event)",
            "statVar": "Count_Death_LessThan1Year_AsAFractionOf_Count_BirthEvent"
          },
          "Count_Death_Male_AgeAdjusted_AsAFractionOf_Count_Person_Male": {
            "name": "Male Mortality Rate (Age Adjusted)",
            "statVar": "Count_Death_Male_AgeAdjusted_AsAFractionOf_Count_Person_Male"
          },
          "Count_Death_Neoplasms_Female_multiple_place_bar_block": {
            "name": "Female Deaths Due To Neoplasms",
            "statVar": "Count_Death_Neoplasms_Female"
          },
          "Count_Death_Neoplasms_multiple_place_bar_block": {
            "name": "Deaths From Neoplasms (Tumors or Abnormal Growths)",
            "statVar": "Count_Death_Neoplasms"
          },
          "Count_Death_Upto1Years": {
            "name": "Count of Mortality Event: 1 Years or Less",
            "statVar": "Count_Death_Upto1Years"
          },
          "Count_Death_Upto1Years_AbnormalNotClassfied_multiple_place_bar_block": {
            "name": "Mortality Events (1 Years or Less): Symptoms, Signs And Abnormal Clinical And Laboratory Findings, Not Elsewhere Classified)",
            "statVar": "Count_Death_Upto1Years_AbnormalNotClassfied"
          },
          "Count_Death_Upto1Years_CertainConditionsOriginatingInThePerinatalPeriod": {
            "name": "Mortality Events (1 Years or Less): Certain Conditions Originating in The Perinatal Period)",
            "statVar": "Count_Death_Upto1Years_CertainConditionsOriginatingInThePerinatalPeriod"
          },
          "Count_Death_Upto1Years_CertainConditionsOriginatingInThePerinatalPeriod_multiple_place_bar_block": {
            "name": "Mortality Events (1 Years or Less): Certain Conditions Originating in The Perinatal Period)",
            "statVar": "Count_Death_Upto1Years_CertainConditionsOriginatingInThePerinatalPeriod"
          },
          "Count_Death_Upto1Years_CertainInfectiousParasiticDiseases_multiple_place_bar_block": {
            "name": "Mortality Events (1 Years or Less): Certain Infectious And Parasitic Diseases)",
            "statVar": "Count_Death_Upto1Years_CertainInfectiousParasiticDiseases"
          },
          "Count_Death_Upto1Years_CongenitalMalformationsDeformationsChromosomalAbnormalities_multiple_place_bar_block": {
            "name": "Mortality Events (1 Years or Less): Q00-Q99 ( Congenital Malformations, Deformations And Chromosomal Abnormalities)",
            "statVar": "Count_Death_Upto1Years_CongenitalMalformationsDeformationsChromosomalAbnormalities"
          },
          "Count_Death_Upto1Years_DiseasesOfTheCirculatorySystem_multiple_place_bar_block": {
            "name": "Mortality Events (1 Years or Less): Diseases of The Circulatory System",
            "statVar": "Count_Death_Upto1Years_DiseasesOfTheCirculatorySystem"
          },
          "Count_Death_Upto1Years_Neoplasms_multiple_place_bar_block": {
            "name": "Neoplasms Deaths Among Infants",
            "statVar": "Count_Death_Upto1Years_Neoplasms"
          },
          "Count_MortalityEvent_Assault(Homicide)_Female_multiple_place_bar_block": {
            "name": "Count of Mortality Event: Assault(Homicide), Female",
            "statVar": "Count_MortalityEvent_Assault(Homicide)_Female"
          },
          "Count_MortalityEvent_Assault(Homicide)_multiple_place_bar_block": {
            "name": "Count of Mortality Event: Assault(Homicide)",
            "statVar": "Count_MortalityEvent_Assault(Homicide)"
          },
          "Count_MortalityEvent_Suicide_multiple_place_bar_block": {
            "name": "Count of Mortality Event: Suicide",
            "statVar": "Count_MortalityEvent_Suicide"
          },
          "LifeExpectancy_Person": {
            "name": "Life Expectancy",
            "statVar": "LifeExpectancy_Person"
          },
          "LifeExpectancy_Person_Female": {
            "name": "Female Life Expectancy",
            "statVar": "LifeExpectancy_Person_Female"
          },
          "LifeExpectancy_Person_Male": {
            "name": "Male Life Expectancy",
            "statVar": "LifeExpectancy_Person_Male"
          },
          "Mean_IntervalSinceLastBirth_BirthEvent_LiveBirth": {
            "name": "Average interval in months since last live birth",
            "statVar": "Mean_IntervalSinceLastBirth_BirthEvent_LiveBirth"
          },
          "WHO/SA_0000001421": {
            "name": "Diabetes Mellitus, Per 100,000",
            "statVar": "WHO/SA_0000001421"
          },
          "sdg/SH_DYN_IMRT.AGE--Y0__SEX--F": {
            "name": "Infant mortality rate",
            "statVar": "sdg/SH_DYN_IMRT.AGE--Y0__SEX--F"
          },
          "sdg/SH_DYN_IMRT.AGE--Y0__SEX--M": {
            "name": "Infant mortality rate [under 1 year old, Male]",
            "statVar": "sdg/SH_DYN_IMRT.AGE--Y0__SEX--M"
          },
          "sdg/SH_DYN_NMRT.AGE--M0": {
            "name": "Neonatal mortality rate",
            "statVar": "sdg/SH_DYN_NMRT.AGE--M0"
          }
        }
      }
    ],
    "metadata": {
      "containedPlaceTypes": {
        "Country": "County"
      },
      "placeDcid": [
        "country/USA"
      ]
    }
  },
  "context": {},
  "debug": {},
  "entities": [],
  "pastSourceContext": "",
  "place": {
    "dcid": "country/USA",
    "name": "United States",
    "place_type": "Country"
  },
  "placeFallback": {},
  "placeSource": "CURRENT_QUERY",
  "places": [
    {
      "dcid": "country/USA",
      "name": "United States",
      "place_type": "Country"
    }
  ],
  "relatedThings": {
    "childPlaces": {
      "County": [
        {
          "dcid": "geoId/01001",
          "name": "Autauga",
          "types": [
            "County"
          ]
        },
        {
          "dcid": "geoId/01003",
          "name": "Baldwin",
          "types": [
            "County"
          ]
        },
        {
          "dcid": "geoId/01005",
          "name": "Barbour",
          "types": [
            "County"
          ]
        },
        {
          "dcid": "geoId/01007",
          "name": "Bibb",
          "types": [
            "County"
          ]
        },
        {
          "dcid": "geoId/01009",
          "name": "Blount",
          "types": [
            "County"
          ]
        },
        {
          "dcid": "geoId/01011",
          "name": "Bullock",
          "types": [
            "County"
          ]
        },
        {
          "dcid": "geoId/01013",
          "name": "Butler",
          "types": [
            "County"
          ]
        },
        {
          "dcid": "geoId/01015",
          "name": "Calhoun",
          "types": [
            "County"
          ]
        },
        {
          "dcid": "geoId/01017",
          "name": "Chambers",
          "types": [
            "County"
          ]
        },
        {
          "dcid": "geoId/01019",
          "name": "Cherokee",
          "types": [
            "County"
          ]
        },
        {
          "dcid": "geoId/01021",
          "name": "Chilton",
          "types": [
            "County"
          ]
        },
        {
          "dcid": "geoId/01023",
          "name": "Choctaw",
          "types": [
            "County"
          ]
        },
        {
          "dcid": "geoId/01025",
          "name": "Clarke",
          "types": [
            "County"
          ]
        },
        {
          "dcid": "geoId/01027",
          "name": "Clay",
          "types": [
            "County"
          ]
        },
        {
          "dcid": "geoId/01029",
          "name": "Cleburne",
          "types": [
            "County"
          ]
        },
        {
          "dcid": "geoId/01031",
          "name": "Coffee",
          "types": [
            "County"
          ]
        },
        {
          "dcid": "geoId/01033",
          "name": "Colbert",
          "types": [
            "County"
          ]
        },
        {
          "dcid": "geoId/01035",
          "name": "Conecuh",
          "types": [
            "County"
          ]
        },
        {
          "dcid": "geoId/01037",
          "name": "Coosa",
          "types": [
            "County"
          ]
        },
        {
          "dcid": "geoId/01039",
          "name": "Covington",
          "types": [
            "County"
          ]
        },
        {
          "dcid": "geoId/01041",
          "name": "Crenshaw",
          "types": [
            "County"
          ]
        },
        {
          "dcid": "geoId/01043",
          "name": "Cullman",
          "types": [
            "County"
          ]
        },
        {
          "dcid": "geoId/01045",
          "name": "Dale",
          "types": [
            "County"
          ]
        },
        {
          "dcid": "geoId/01047",
          "name": "Dallas",
          "types": [
            "County"
          ]
        },
        {
          "dcid": "geoId/01049",
          "name": "DeKalb",
          "types": [
            "County"
          ]
        },
        {
          "dcid": "geoId/01051",
          "name": "Elmore",
          "types": [
            "County"
          ]
        },
        {
          "dcid": "geoId/01053",
          "name": "Escambia",
          "types": [
            "County"
          ]
        },
        {
          "dcid": "geoId/01055",
          "name": "Etowah",
          "types": [
            "County"
          ]
        },
        {
          "dcid": "geoId/01057",
          "name": "Fayette",
          "types": [
            "County"
          ]
        },
        {
          "dcid": "geoId/01059",
          "name": "Franklin",
          "types": [
            "County"
          ]
        },
        {
          "dcid": "geoId/01061",
          "name": "Geneva",
          "types": [
            "County"
          ]
        },
        {
          "dcid": "geoId/01063",
          "name": "Greene",
          "types": [
            "County"
          ]
        },
        {
          "dcid": "geoId/01065",
          "name": "Hale",
          "types": [
            "County"
          ]
        },
        {
          "dcid": "geoId/01067",
          "name": "Henry",
          "types": [
            "County"
          ]
        },
        {
          "dcid": "geoId/01069",
          "name": "Houston",
          "types": [
            "County"
          ]
        },
        {
          "dcid": "geoId/01071",
          "name": "Jackson",
          "types": [
            "County"
          ]
        },
        {
          "dcid": "geoId/01073",
          "name": "Jefferson",
          "types": [
            "County"
          ]
        },
        {
          "dcid": "geoId/01075",
          "name": "Lamar",
          "types": [
            "County"
          ]
        },
        {
          "dcid": "geoId/01077",
          "name": "Lauderdale",
          "types": [
            "County"
          ]
        },
        {
          "dcid": "geoId/01079",
          "name": "Lawrence",
          "types": [
            "County"
          ]
        },
        {
          "dcid": "geoId/01081",
          "name": "Lee",
          "types": [
            "County"
          ]
        },
        {
          "dcid": "geoId/01083",
          "name": "Limestone",
          "types": [
            "County"
          ]
        },
        {
          "dcid": "geoId/01085",
          "name": "Lowndes",
          "types": [
            "County"
          ]
        },
        {
          "dcid": "geoId/01087",
          "name": "Macon",
          "types": [
            "County"
          ]
        },
        {
          "dcid": "geoId/01089",
          "name": "Madison",
          "types": [
            "County"
          ]
        },
        {
          "dcid": "geoId/01091",
          "name": "Marengo",
          "types": [
            "County"
          ]
        },
        {
          "dcid": "geoId/01093",
          "name": "Marion",
          "types": [
            "County"
          ]
        },
        {
          "dcid": "geoId/01095",
          "name": "Marshall",
          "types": [
            "County"
          ]
        },
        {
          "dcid": "geoId/01097",
          "name": "Mobile",
          "types": [
            "County"
          ]
        },
        {
          "dcid": "geoId/01099",
          "name": "Monroe",
          "types": [
            "County"
          ]
        }
      ]
    },
    "childTopics": [],
    "exploreMore": {
      "Count_Death": {
        "causeOfDeath": [
          "Count_Death_AbnormalNotClassfied",
          "Count_Death_CertainConditionsOriginatingInThePerinatalPeriod",
          "Count_Death_CertainInfectiousParasiticDiseases",
          "Count_Death_CongenitalMalformationsDeformationsChromosomalAbnormalities",
          "Count_Death_DiseasesOfBloodAndBloodFormingOrgansAndImmuneDisorders",
          "Count_Death_DiseasesOfTheCirculatorySystem",
          "Count_Death_Neoplasms",
          "Count_MortalityEvent_Assault(Homicide)",
          "Count_MortalityEvent_Suicide"
        ],
        "gender": [
          "Count_Death_Female",
          "Count_Death_Male"
        ]
      },
      "Count_Death_AsAFractionOfCount_Person": {
        "causeOfDeath": [
          "Count_Death_IntentionalSelfHarm_AsFractionOf_Count_Person",
          "Count_MortalityEvent_Assault(Homicide)_AsAFractionOf_Count_Person",
          "Count_MortalityEvent_ICD10/A00-B99_AsAFractionOf_Count_Person",
          "Count_MortalityEvent_ICD10/C00-D48_AsAFractionOf_Count_Person",
          "Count_MortalityEvent_ICD10/D50-D89_AsAFractionOf_Count_Person",
          "Count_MortalityEvent_ICD10/I00-I99_AsAFractionOf_Count_Person",
          "Count_MortalityEvent_ICD10/P00-P96_AsAFractionOf_Count_Person",
          "Count_MortalityEvent_ICD10/Q00-Q99_AsAFractionOf_Count_Person",
          "Count_MortalityEvent_ICD10/R00-R99_AsAFractionOf_Count_Person",
          "Count_MortalityEvent_Suicide_AsAFractionOf_Count_Person"
        ]
      },
      "Count_Death_Female": {
        "causeOfDeath": [
          "Count_Death_AbnormalNotClassfied_Female",
          "Count_Death_CertainConditionsOriginatingInThePerinatalPeriod_Female",
          "Count_Death_CertainInfectiousParasiticDiseases_Female",
          "Count_Death_CongenitalMalformationsDeformationsChromosomalAbnormalities_Female",
          "Count_Death_DiseasesOfBloodAndBloodFormingOrgansAndImmuneDisorders_Female",
          "Count_Death_DiseasesOfTheCirculatorySystem_Female",
          "Count_Death_Neoplasms_Female",
          "Count_MortalityEvent_Assault(Homicide)_Female"
        ]
      },
      "LifeExpectancy_Person": {
        "gender": [
          "LifeExpectancy_Person_Female",
          "LifeExpectancy_Person_Male"
        ]
      }
    },
    "mainTopics": [
      {
        "dcid": "dc/topic/LifeExpectancy",
        "name": "Life Expectancy",
        "types": [
          "Topic"
        ]
      }
    ],
    "parentPlaces": [],
    "parentTopics": [
      {
        "dcid": "dc/topic/Mortality",
        "name": "Mortality",
        "types": [
          "Topic"
        ]
      }
    ],
    "peerPlaces": [
      {
        "dcid": "country/BRA",
        "name": "Brazil",
        "types": [
          "Country"
        ]
      },
      {
        "dcid": "country/CAN",
        "name": "Canada",
        "types": [
          "Country"
        ]
      },
      {
        "dcid": "country/CHN",
        "name": "China",
        "types": [
          "Country"
        ]
      },
      {
        "dcid": "country/EGY",
        "name": "Egypt",
        "types": [
          "Country"
        ]
      },
      {
        "dcid": "country/FRA",
        "name": "France",
        "types": [
          "Country"
        ]
      },
      {
        "dcid": "country/DEU",
        "name": "Germany",
        "types": [
          "Country"
        ]
      },
      {
        "dcid": "country/IND",
        "name": "India",
        "types": [
          "Country"
        ]
      },
      {
        "dcid": "country/JPN",
        "name": "Japan",
        "types": [
          "Country"
        ]
      },
      {
        "dcid": "country/MYS",
        "name": "Malaysia",
        "types": [
          "Country"
        ]
      },
      {
        "dcid": "country/NZL",
        "name": "New Zealand",
        "types": [
          "Country"
        ]
      },
      {
        "dcid": "country/NGA",
        "name": "Nigeria",
        "types": [
          "Country"
        ]
      },
      {
        "dcid": "country/PER",
        "name": "Peru",
        "types": [
          "Country"
        ]
      },
      {
        "dcid": "country/RUS",
        "name": "Russia",
        "types": [
          "Country"
        ]
      },
      {
        "dcid": "country/GBR",
        "name": "United Kingdom",
        "types": [
          "Country"
        ]
      }
    ],
    "peerTopics": [
      {
        "dcid": "dc/topic/CausesOfDeath",
        "name": "Causes of Death",
        "types": [
          "Topic"
        ]
      },
      {
        "dcid": "dc/topic/FemaleMortality",
        "name": "Female Mortality",
        "types": [
          "Topic"
        ]
      },
      {
        "dcid": "dc/topic/InfantMortality",
        "name": "Infant Mortality",
        "types": [
          "Topic"
        ]
      }
    ]
  },
  "svSource": "CURRENT_QUERY",
<<<<<<< HEAD
  "userMessages": [
    "Sorry, there were no relevant statistics for counties in United States. See results for states in United States."
  ]
=======
  "userMessage": "",
  "userMessages": []
>>>>>>> 8c741510
}<|MERGE_RESOLUTION|>--- conflicted
+++ resolved
@@ -1420,12 +1420,7 @@
     ]
   },
   "svSource": "CURRENT_QUERY",
-<<<<<<< HEAD
   "userMessages": [
     "Sorry, there were no relevant statistics for counties in United States. See results for states in United States."
   ]
-=======
-  "userMessage": "",
-  "userMessages": []
->>>>>>> 8c741510
 }