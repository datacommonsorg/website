--- conflicted
+++ resolved
@@ -15,11 +15,7 @@
                       "dc/0gettc3bc60cb_scatter",
                       "Percent_Person_Children_WithAsthma_scatter"
                     ],
-<<<<<<< HEAD
-                    "title": "Drive Alone Per Capita (${yDate}) Vs. Percent of Children That Have Asthma (${xDate}) in Counties of California",
-=======
-                    "title": "Drive alone (${yDate}) vs. Percent of Children That Have Asthma (${xDate}) in Counties of California",
->>>>>>> b599b611
+                    "title": "Drive Alone (${yDate}) Vs. Percent of Children That Have Asthma (${xDate}) in Counties of California",
                     "type": "SCATTER"
                   }
                 ]
@@ -102,11 +98,7 @@
                       "dc/6rltk4kf75612_scatter",
                       "Percent_Person_WithAsthma_scatter"
                     ],
-<<<<<<< HEAD
-                    "title": "Work At Home Per Capita (${yDate}) Vs. Asthma (${xDate}) in Counties of California",
-=======
-                    "title": "Work at home (${yDate}) vs. Asthma (${xDate}) in Counties of California",
->>>>>>> b599b611
+                    "title": "Work at Home (${yDate}) Vs. Asthma (${xDate}) in Counties of California",
                     "type": "SCATTER"
                   }
                 ]
@@ -123,7 +115,7 @@
                     "statVarKey": [
                       "dc/6rltk4kf75612"
                     ],
-                    "title": "Work At Home in Counties of California (${date})",
+                    "title": "Work at Home in Counties of California (${date})",
                     "type": "MAP"
                   }
                 ]
@@ -138,13 +130,13 @@
                     "statVarKey": [
                       "dc/6rltk4kf75612"
                     ],
-                    "title": "Work At Home in Counties of California (${date})",
+                    "title": "Work at Home in Counties of California (${date})",
                     "type": "RANKING"
                   }
                 ]
               }
             ],
-            "title": "Work At Home in Counties of California"
+            "title": "Work at Home in Counties of California"
           },
           {
             "columns": [
@@ -189,11 +181,7 @@
                       "dc/hbkh95kc7pkb6_scatter",
                       "Percent_Person_Children_WithAsthma_scatter"
                     ],
-<<<<<<< HEAD
-                    "title": "Public Transit Per Capita (${yDate}) Vs. Percent of Children That Have Asthma (${xDate}) in Counties of California",
-=======
-                    "title": "Public Transit (${yDate}) vs. Percent of Children That Have Asthma (${xDate}) in Counties of California",
->>>>>>> b599b611
+                    "title": "Public Transit (${yDate}) Vs. Percent of Children That Have Asthma (${xDate}) in Counties of California",
                     "type": "SCATTER"
                   }
                 ]
@@ -245,11 +233,7 @@
                       "dc/vp8cbt6k79t94_scatter",
                       "Percent_Person_Children_WithAsthma_scatter"
                     ],
-<<<<<<< HEAD
-                    "title": "Walk to Work Per Capita (${yDate}) Vs. Percent of Children That Have Asthma (${xDate}) in Counties of California",
-=======
-                    "title": "Walk to work (${yDate}) vs. Percent of Children That Have Asthma (${xDate}) in Counties of California",
->>>>>>> b599b611
+                    "title": "Walk to Work (${yDate}) Vs. Percent of Children That Have Asthma (${xDate}) in Counties of California",
                     "type": "SCATTER"
                   }
                 ]
