{
  "config": {
    "categories": [
      {
        "blocks": [
          {
            "columns": [
              {
                "tiles": [
                  {
                    "scatterTileSpec": {
                      "highlightTopRight": true
                    },
                    "statVarKey": [
                      "Count_Person_BelowPovertyLevelInThePast12Months_scatter",
                      "Percent_Person_Obesity_scatter"
                    ],
<<<<<<< HEAD
                    "title": "Population Below Poverty Level Per Capita (${yDate}) Vs. Prevalence of Obesity (${xDate}) in Counties of California",
=======
                    "title": "Population Below Poverty Level (${yDate}) vs. Prevalence of Obesity (${xDate}) in Counties of California",
>>>>>>> b599b611
                    "type": "SCATTER"
                  }
                ]
              }
            ],
            "denom": "Count_Person",
            "title": "Population Below Poverty Level vs. Prevalence of Obesity"
          },
          {
            "columns": [
              {
                "tiles": [
                  {
                    "statVarKey": [
                      "Count_Person_BelowPovertyLevelInThePast12Months"
                    ],
                    "title": "Population Below Poverty Level in Counties of California (${date})",
                    "type": "MAP"
                  }
                ]
              },
              {
                "tiles": [
                  {
                    "rankingTileSpec": {
                      "rankingCount": 5,
                      "showHighestLowest": true
                    },
                    "statVarKey": [
                      "Count_Person_BelowPovertyLevelInThePast12Months"
                    ],
                    "title": "Population Below Poverty Level in Counties of California (${date})",
                    "type": "RANKING"
                  }
                ]
              }
            ],
            "title": "Population Below Poverty Level in Counties of California"
          },
          {
            "columns": [
              {
                "tiles": [
                  {
                    "statVarKey": [
                      "Percent_Person_Obesity"
                    ],
                    "title": "Prevalence of Obesity in Counties of California (${date})",
                    "type": "MAP"
                  }
                ]
              },
              {
                "tiles": [
                  {
                    "rankingTileSpec": {
                      "rankingCount": 5,
                      "showHighestLowest": true
                    },
                    "statVarKey": [
                      "Percent_Person_Obesity"
                    ],
                    "title": "Prevalence of Obesity in Counties of California (${date})",
                    "type": "RANKING"
                  }
                ]
              }
            ],
            "title": "Prevalence of Obesity in Counties of California"
          },
          {
            "columns": [
              {
                "tiles": [
                  {
                    "scatterTileSpec": {
                      "highlightTopRight": true
                    },
                    "statVarKey": [
                      "Count_Person_Female_BelowPovertyLevelInThePast12Months_scatter",
                      "Percent_Person_Obesity_scatter"
                    ],
<<<<<<< HEAD
                    "title": "Women Below Poverty Line Per Capita (${yDate}) Vs. Prevalence of Obesity (${xDate}) in Counties of California",
=======
                    "title": "Women below Poverty Line (${yDate}) vs. Prevalence of Obesity (${xDate}) in Counties of California",
>>>>>>> b599b611
                    "type": "SCATTER"
                  }
                ]
              }
            ],
            "denom": "Count_Person",
            "title": "Women below Poverty Line vs. Prevalence of Obesity"
          },
          {
            "columns": [
              {
                "tiles": [
                  {
                    "statVarKey": [
                      "Count_Person_Female_BelowPovertyLevelInThePast12Months"
                    ],
                    "title": "Women Below Poverty Line in Counties of California (${date})",
                    "type": "MAP"
                  }
                ]
              },
              {
                "tiles": [
                  {
                    "rankingTileSpec": {
                      "rankingCount": 5,
                      "showHighestLowest": true
                    },
                    "statVarKey": [
                      "Count_Person_Female_BelowPovertyLevelInThePast12Months"
                    ],
                    "title": "Women Below Poverty Line in Counties of California (${date})",
                    "type": "RANKING"
                  }
                ]
              }
            ],
            "title": "Women Below Poverty Line in Counties of California"
          },
          {
            "columns": [
              {
                "tiles": [
                  {
                    "scatterTileSpec": {
                      "highlightTopRight": true
                    },
                    "statVarKey": [
                      "Count_Person_Male_BelowPovertyLevelInThePast12Months_scatter",
                      "Percent_Person_Obesity_scatter"
                    ],
<<<<<<< HEAD
                    "title": "Males in Poverty (In Last Year) Per Capita (${yDate}) Vs. Prevalence of Obesity (${xDate}) in Counties of California",
=======
                    "title": "Males in Poverty (in last year) (${yDate}) vs. Prevalence of Obesity (${xDate}) in Counties of California",
>>>>>>> b599b611
                    "type": "SCATTER"
                  }
                ]
              }
            ],
            "denom": "Count_Person",
            "title": "Males in Poverty (in last year) vs. Prevalence of Obesity"
          },
          {
            "columns": [
              {
                "tiles": [
                  {
                    "statVarKey": [
                      "Count_Person_Male_BelowPovertyLevelInThePast12Months"
                    ],
                    "title": "Males in Poverty (In Last Year) in Counties of California (${date})",
                    "type": "MAP"
                  }
                ]
              },
              {
                "tiles": [
                  {
                    "rankingTileSpec": {
                      "rankingCount": 5,
                      "showHighestLowest": true
                    },
                    "statVarKey": [
                      "Count_Person_Male_BelowPovertyLevelInThePast12Months"
                    ],
                    "title": "Males in Poverty (In Last Year) in Counties of California (${date})",
                    "type": "RANKING"
                  }
                ]
              }
            ],
            "title": "Males in Poverty (In Last Year) in Counties of California"
          },
          {
            "columns": [
              {
                "tiles": [
                  {
                    "scatterTileSpec": {
                      "highlightTopRight": true
                    },
                    "statVarKey": [
                      "Count_Person_BelowPovertyLevelInThePast12Months_AsianAlone_scatter",
                      "Percent_Person_Obesity_scatter"
                    ],
<<<<<<< HEAD
                    "title": "Asians Below Poverty Level Status in Past Year Per Capita (${yDate}) Vs. Prevalence of Obesity (${xDate}) in Counties of California",
=======
                    "title": "Asians Below Poverty Level Status in Past Year (${yDate}) vs. Prevalence of Obesity (${xDate}) in Counties of California",
>>>>>>> b599b611
                    "type": "SCATTER"
                  }
                ]
              }
            ],
            "denom": "Count_Person",
            "title": "Asians Below Poverty Level Status in Past Year vs. Prevalence of Obesity"
          },
          {
            "columns": [
              {
                "tiles": [
                  {
                    "statVarKey": [
                      "Count_Person_BelowPovertyLevelInThePast12Months_AsianAlone"
                    ],
                    "title": "Asians Below Poverty Level Status in Past Year in Counties of California (${date})",
                    "type": "MAP"
                  }
                ]
              },
              {
                "tiles": [
                  {
                    "rankingTileSpec": {
                      "rankingCount": 5,
                      "showHighestLowest": true
                    },
                    "statVarKey": [
                      "Count_Person_BelowPovertyLevelInThePast12Months_AsianAlone"
                    ],
                    "title": "Asians Below Poverty Level Status in Past Year in Counties of California (${date})",
                    "type": "RANKING"
                  }
                ]
              }
            ],
            "title": "Asians Below Poverty Level Status in Past Year in Counties of California"
          }
        ],
        "statVarSpec": {
          "Count_Person_BelowPovertyLevelInThePast12Months": {
            "name": "Population Below Poverty Level",
            "statVar": "Count_Person_BelowPovertyLevelInThePast12Months"
          },
          "Count_Person_BelowPovertyLevelInThePast12Months_AsianAlone": {
            "name": "Asians Below Poverty Level Status in Past Year",
            "statVar": "Count_Person_BelowPovertyLevelInThePast12Months_AsianAlone"
          },
          "Count_Person_BelowPovertyLevelInThePast12Months_AsianAlone_scatter": {
            "name": "Asians Below Poverty Level Status in Past Year",
            "statVar": "Count_Person_BelowPovertyLevelInThePast12Months_AsianAlone"
          },
          "Count_Person_BelowPovertyLevelInThePast12Months_scatter": {
            "name": "Population Below Poverty Level",
            "statVar": "Count_Person_BelowPovertyLevelInThePast12Months"
          },
          "Count_Person_Female_BelowPovertyLevelInThePast12Months": {
            "name": "Women below Poverty Line",
            "statVar": "Count_Person_Female_BelowPovertyLevelInThePast12Months"
          },
          "Count_Person_Female_BelowPovertyLevelInThePast12Months_scatter": {
            "name": "Women below Poverty Line",
            "statVar": "Count_Person_Female_BelowPovertyLevelInThePast12Months"
          },
          "Count_Person_Male_BelowPovertyLevelInThePast12Months": {
            "name": "Males in Poverty (in last year)",
            "statVar": "Count_Person_Male_BelowPovertyLevelInThePast12Months"
          },
          "Count_Person_Male_BelowPovertyLevelInThePast12Months_scatter": {
            "name": "Males in Poverty (in last year)",
            "statVar": "Count_Person_Male_BelowPovertyLevelInThePast12Months"
          },
          "Percent_Person_Obesity": {
            "name": "Prevalence of Obesity",
            "statVar": "Percent_Person_Obesity",
            "unit": "%"
          },
          "Percent_Person_Obesity_scatter": {
            "name": "Prevalence of Obesity",
            "noPerCapita": true,
            "statVar": "Percent_Person_Obesity",
            "unit": "%"
          }
        }
      }
    ],
    "metadata": {
      "containedPlaceTypes": {
        "State": "County"
      },
      "placeDcid": [
        "geoId/06"
      ]
    }
  },
  "context": {},
  "debug": {},
  "pastSourceContext": "",
  "place": {
    "dcid": "geoId/06",
    "name": "California",
    "place_type": "State"
  },
  "placeFallback": {},
  "placeSource": "CURRENT_QUERY",
  "places": [
    {
      "dcid": "geoId/06",
      "name": "California",
      "place_type": "State"
    }
  ],
  "relatedThings": {},
  "svSource": "CURRENT_QUERY",
  "userMessage": ""
}<|MERGE_RESOLUTION|>--- conflicted
+++ resolved
@@ -15,11 +15,7 @@
                       "Count_Person_BelowPovertyLevelInThePast12Months_scatter",
                       "Percent_Person_Obesity_scatter"
                     ],
-<<<<<<< HEAD
-                    "title": "Population Below Poverty Level Per Capita (${yDate}) Vs. Prevalence of Obesity (${xDate}) in Counties of California",
-=======
-                    "title": "Population Below Poverty Level (${yDate}) vs. Prevalence of Obesity (${xDate}) in Counties of California",
->>>>>>> b599b611
+                    "title": "Population Below Poverty Level (${yDate}) Vs. Prevalence of Obesity (${xDate}) in Counties of California",
                     "type": "SCATTER"
                   }
                 ]
@@ -102,11 +98,7 @@
                       "Count_Person_Female_BelowPovertyLevelInThePast12Months_scatter",
                       "Percent_Person_Obesity_scatter"
                     ],
-<<<<<<< HEAD
-                    "title": "Women Below Poverty Line Per Capita (${yDate}) Vs. Prevalence of Obesity (${xDate}) in Counties of California",
-=======
-                    "title": "Women below Poverty Line (${yDate}) vs. Prevalence of Obesity (${xDate}) in Counties of California",
->>>>>>> b599b611
+                    "title": "Women Below Poverty Line (${yDate}) Vs. Prevalence of Obesity (${xDate}) in Counties of California",
                     "type": "SCATTER"
                   }
                 ]
@@ -158,11 +150,7 @@
                       "Count_Person_Male_BelowPovertyLevelInThePast12Months_scatter",
                       "Percent_Person_Obesity_scatter"
                     ],
-<<<<<<< HEAD
-                    "title": "Males in Poverty (In Last Year) Per Capita (${yDate}) Vs. Prevalence of Obesity (${xDate}) in Counties of California",
-=======
-                    "title": "Males in Poverty (in last year) (${yDate}) vs. Prevalence of Obesity (${xDate}) in Counties of California",
->>>>>>> b599b611
+                    "title": "Males in Poverty (In Last Year) (${yDate}) Vs. Prevalence of Obesity (${xDate}) in Counties of California",
                     "type": "SCATTER"
                   }
                 ]
@@ -214,11 +202,7 @@
                       "Count_Person_BelowPovertyLevelInThePast12Months_AsianAlone_scatter",
                       "Percent_Person_Obesity_scatter"
                     ],
-<<<<<<< HEAD
-                    "title": "Asians Below Poverty Level Status in Past Year Per Capita (${yDate}) Vs. Prevalence of Obesity (${xDate}) in Counties of California",
-=======
-                    "title": "Asians Below Poverty Level Status in Past Year (${yDate}) vs. Prevalence of Obesity (${xDate}) in Counties of California",
->>>>>>> b599b611
+                    "title": "Asians Below Poverty Level Status in Past Year (${yDate}) Vs. Prevalence of Obesity (${xDate}) in Counties of California",
                     "type": "SCATTER"
                   }
                 ]
