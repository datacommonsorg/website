{
  "client": "test",
  "config": {
    "categories": [
      {
        "blocks": [
          {
            "columns": [
              {
                "tiles": [
                  {
                    "barTileSpec": {
                      "maxPlaces": 15,
                      "maxVariables": 15,
                      "sort": "DESCENDING"
                    },
                    "comparisonPlaces": [
                      "geoId/0644000",
                      "geoId/0666000",
                      "geoId/0668000",
                      "geoId/0627000",
                      "geoId/0669000",
                      "geoId/0603526",
                      "geoId/0643000"
                    ],
                    "statVarKey": [
                      "Count_Person_HispanicOrLatino_multiple_place_bar_block"
                    ],
                    "title": "Hispanic Population (${date}) - Top 7 of 289",
                    "type": "BAR"
                  }
                ]
              }
            ],
            "denom": "Count_Person",
            "title": "Hispanic Population"
          }
        ],
        "statVarSpec": {
          "Count_Person_HispanicOrLatino_multiple_place_bar_block": {
            "name": "Hispanic Population",
            "statVar": "Count_Person_HispanicOrLatino"
          }
        }
      }
    ],
    "metadata": {
      "placeDcid": [
        "geoId/0644000"
      ]
    }
  },
  "context": {},
  "debug": {},
  "entities": [],
  "pastSourceContext": "",
  "place": {
    "dcid": "geoId/06",
    "name": "California",
    "place_type": "State"
  },
  "placeFallback": {},
  "placeSource": "CURRENT_QUERY",
  "places": [
    {
      "dcid": "geoId/06",
      "name": "California",
      "place_type": "State"
    }
  ],
  "relatedThings": {
    "childPlaces": {
      "City": [
        {
          "dcid": "geoId/0600135",
          "name": "Acalanes Ridge",
          "types": [
            "City"
          ]
        },
        {
          "dcid": "geoId/0600156",
          "name": "Acampo",
          "types": [
            "City"
          ]
        },
        {
          "dcid": "geoId/0600212",
          "name": "Acton",
          "types": [
            "City"
          ]
        },
        {
          "dcid": "geoId/0600296",
          "name": "Adelanto",
          "types": [
            "City"
          ]
        },
        {
          "dcid": "geoId/0600310",
          "name": "Adin",
          "types": [
            "City"
          ]
        },
        {
          "dcid": "geoId/0600394",
          "name": "Agoura Hills",
          "types": [
            "City"
          ]
        },
        {
          "dcid": "geoId/0600450",
          "name": "Agua Dulce",
          "types": [
            "City"
          ]
        },
        {
          "dcid": "geoId/0600464",
          "name": "Aguanga",
          "types": [
            "City"
          ]
        },
        {
          "dcid": "geoId/0600478",
          "name": "Ahwahnee",
          "types": [
            "City"
          ]
        },
        {
          "dcid": "geoId/0600535",
          "name": "Airport",
          "types": [
            "City"
          ]
        },
        {
          "dcid": "geoId/0600562",
          "name": "Alameda",
          "types": [
            "City"
          ]
        },
        {
          "dcid": "geoId/0600618",
          "name": "Alamo",
          "types": [
            "City"
          ]
        },
        {
          "dcid": "geoId/0600674",
          "name": "Albany",
          "types": [
            "City"
          ]
        },
        {
          "dcid": "geoId/0600716",
          "name": "Albion",
          "types": [
            "City"
          ]
        },
        {
          "dcid": "geoId/0600786",
          "name": "Alderpoint",
          "types": [
            "City"
          ]
        },
        {
          "dcid": "geoId/0600884",
          "name": "Alhambra",
          "types": [
            "City"
          ]
        },
        {
          "dcid": "geoId/0600898",
          "name": "Alhambra Valley",
          "types": [
            "City"
          ]
        },
        {
          "dcid": "geoId/0600947",
          "name": "Aliso Viejo",
          "types": [
            "City"
          ]
        },
        {
          "dcid": "geoId/0600982",
          "name": "Alleghany",
          "types": [
            "City"
          ]
        },
        {
          "dcid": "geoId/0600996",
          "name": "Allendale",
          "types": [
            "City"
          ]
        },
        {
          "dcid": "geoId/0601010",
          "name": "Allensworth",
          "types": [
            "City"
          ]
        },
        {
          "dcid": "geoId/0601094",
          "name": "Almanor",
          "types": [
            "City"
          ]
        },
        {
          "dcid": "geoId/0601150",
          "name": "Alondra Park",
          "types": [
            "City"
          ]
        },
        {
          "dcid": "geoId/0601164",
          "name": "Alpaugh",
          "types": [
            "City"
          ]
        },
        {
          "dcid": "geoId/0601192",
          "name": "Alpine",
          "types": [
            "City"
          ]
        },
        {
          "dcid": "geoId/0601228",
          "name": "Alpine Village",
          "types": [
            "City"
          ]
        },
        {
          "dcid": "geoId/0601276",
          "name": "Alta",
          "types": [
            "City"
          ]
        },
        {
          "dcid": "geoId/0601290",
          "name": "Altadena",
          "types": [
            "City"
          ]
        },
        {
          "dcid": "geoId/0601358",
          "name": "Alta Sierra",
          "types": [
            "City"
          ]
        },
        {
          "dcid": "geoId/0601360",
          "name": "Alta Sierra",
          "types": [
            "City"
          ]
        },
        {
          "dcid": "geoId/0601416",
          "name": "Alto",
          "types": [
            "City"
          ]
        },
        {
          "dcid": "geoId/0601444",
          "name": "Alturas",
          "types": [
            "City"
          ]
        },
        {
          "dcid": "geoId/0601458",
          "name": "Alum Rock",
          "types": [
            "City"
          ]
        },
        {
          "dcid": "geoId/0601486",
          "name": "Alviso",
          "types": [
            "City"
          ]
        },
        {
          "dcid": "geoId/0601514",
          "name": "Amador City",
          "types": [
            "City"
          ]
        },
        {
          "dcid": "geoId/0601518",
          "name": "Amador Pines",
          "types": [
            "City"
          ]
        },
        {
          "dcid": "geoId/0601598",
          "name": "Amboy",
          "types": [
            "City"
          ]
        },
        {
          "dcid": "geoId/0601640",
          "name": "American Canyon",
          "types": [
            "City"
          ]
        },
        {
          "dcid": "geoId/0601651",
          "name": "Amesti",
          "types": [
            "City"
          ]
        },
        {
          "dcid": "geoId/0602000",
          "name": "Anaheim",
          "types": [
            "City"
          ]
        },
        {
          "dcid": "geoId/0602028",
          "name": "Anchor Bay",
          "types": [
            "City"
          ]
        },
        {
          "dcid": "geoId/0602042",
          "name": "Anderson",
          "types": [
            "City"
          ]
        },
        {
          "dcid": "geoId/0602112",
          "name": "Angels",
          "types": [
            "City"
          ]
        },
        {
          "dcid": "geoId/0602126",
          "name": "Angels Camp",
          "types": [
            "City"
          ]
        },
        {
          "dcid": "geoId/0602168",
          "name": "Angwin",
          "types": [
            "City"
          ]
        },
        {
          "dcid": "geoId/0602210",
          "name": "Antelope",
          "types": [
            "City"
          ]
        },
        {
          "dcid": "geoId/0602252",
          "name": "Antioch",
          "types": [
            "City"
          ]
        },
        {
          "dcid": "geoId/0602294",
          "name": "Anza",
          "types": [
            "City"
          ]
        },
        {
          "dcid": "geoId/0602364",
          "name": "Apple Valley",
          "types": [
            "City"
          ]
        },
        {
          "dcid": "geoId/0602378",
          "name": "Aptos",
          "types": [
            "City"
          ]
        }
      ]
    },
    "childTopics": [],
    "exploreMore": {
      "Count_Person_HispanicOrLatino": {
        "age": [
          "Count_Person_0To4Years_HispanicOrLatino",
          "Count_Person_0Years_HispanicOrLatino",
          "Count_Person_10To14Years_HispanicOrLatino",
          "Count_Person_10Years_HispanicOrLatino",
          "Count_Person_11Years_HispanicOrLatino",
          "Count_Person_12Years_HispanicOrLatino",
          "Count_Person_13Years_HispanicOrLatino",
          "Count_Person_14Years_HispanicOrLatino",
          "Count_Person_15OrMoreYears_HispanicOrLatino",
          "Count_Person_15To19Years_HispanicOrLatino",
          "Count_Person_15Years_HispanicOrLatino",
          "Count_Person_16OrMoreYears_HispanicOrLatino",
          "Count_Person_16To19Years_HispanicOrLatino",
          "Count_Person_16Years_HispanicOrLatino",
          "Count_Person_17Years_HispanicOrLatino",
          "Count_Person_18To64Years_HispanicOrLatino",
          "Count_Person_18Years_HispanicOrLatino",
          "Count_Person_19Years_HispanicOrLatino",
          "Count_Person_1OrMoreYears_HispanicOrLatino",
          "Count_Person_1Years_HispanicOrLatino",
          "Count_Person_20To24Years_HispanicOrLatino",
          "Count_Person_20Years_HispanicOrLatino",
          "Count_Person_21To64Years_HispanicOrLatino",
          "Count_Person_21Years_HispanicOrLatino",
          "Count_Person_22Years_HispanicOrLatino",
          "Count_Person_23Years_HispanicOrLatino",
          "Count_Person_24Years_HispanicOrLatino",
          "Count_Person_25OrMoreYears_HispanicOrLatino",
          "Count_Person_25To29Years_HispanicOrLatino",
          "Count_Person_25Years_HispanicOrLatino",
          "Count_Person_26Years_HispanicOrLatino",
          "Count_Person_27Years_HispanicOrLatino",
          "Count_Person_28Years_HispanicOrLatino",
          "Count_Person_29Years_HispanicOrLatino",
          "Count_Person_2Years_HispanicOrLatino",
          "Count_Person_30To34Years_HispanicOrLatino",
          "Count_Person_30Years_HispanicOrLatino",
          "Count_Person_3OrMoreYears_HispanicOrLatino",
          "Count_Person_5OrMoreYears_HispanicOrLatino"
        ],
        "detailedLevelOfSchool": [
          "dc/0jtctjm33mgh1",
          "dc/1v84c9j8gg1g6",
          "dc/1wynb0rv84jy9",
          "dc/3kex5wnwcehj6",
          "dc/3s0q1pjxf4d56",
          "dc/5rk9h9zvbyz5",
          "dc/68cg2z97cpl7d",
          "dc/6m11q7bk4qge",
          "dc/7g77dy8hfb1rg",
          "dc/9cqv67nn7pn1b",
          "dc/cc8wk2n0ywd9",
          "dc/gcsgte71jdvl2",
          "dc/m18kt4h10rhv9",
          "dc/rrp56w0hvs6x6",
          "dc/sdc1bw2pxc46g",
          "dc/w0empn05hck9",
          "dc/w56by78w2crr2",
          "dc/xnmh7xgwghej",
          "dc/zvr6djt1p9gj3"
        ],
        "residenceType": [
          "Count_Person_HispanicOrLatino_ResidesInAdultCorrectionalFacilities",
          "Count_Person_HispanicOrLatino_ResidesInCollegeOrUniversityStudentHousing",
          "Count_Person_HispanicOrLatino_ResidesInGroupQuarters",
          "Count_Person_HispanicOrLatino_ResidesInInstitutionalizedGroupQuarters",
          "Count_Person_HispanicOrLatino_ResidesInNoninstitutionalizedGroupQuarters",
          "Count_Person_HispanicOrLatino_ResidesInNursingFacilities"
        ]
      }
    },
    "mainTopics": [
      {
        "dcid": "dc/topic/Race",
        "name": "Population by Race",
        "types": [
          "Topic"
        ]
      }
    ],
    "parentPlaces": [],
    "parentTopics": [
      {
        "dcid": "dc/topic/Demographics",
        "name": "Demographics",
        "types": [
          "Topic"
        ]
      }
    ],
    "peerPlaces": [
      {
        "dcid": "geoId/01",
        "name": "Alabama",
        "types": [
          "AdministrativeArea1"
        ]
      },
      {
        "dcid": "geoId/02",
        "name": "Alaska",
        "types": [
          "AdministrativeArea1"
        ]
      },
      {
        "dcid": "geoId/04",
        "name": "Arizona",
        "types": [
          "AdministrativeArea1"
        ]
      },
      {
        "dcid": "geoId/05",
        "name": "Arkansas",
        "types": [
          "AdministrativeArea1"
        ]
      },
      {
        "dcid": "geoId/08",
        "name": "Colorado",
        "types": [
          "AdministrativeArea1"
        ]
      },
      {
        "dcid": "geoId/09",
        "name": "Connecticut",
        "types": [
          "AdministrativeArea1"
        ]
      },
      {
        "dcid": "geoId/10",
        "name": "Delaware",
        "types": [
          "AdministrativeArea1"
        ]
      },
      {
        "dcid": "geoId/11",
        "name": "District of Columbia",
        "types": [
          "AdministrativeArea1"
        ]
      },
      {
        "dcid": "geoId/12",
        "name": "Florida",
        "types": [
          "AdministrativeArea1"
        ]
      },
      {
        "dcid": "geoId/13",
        "name": "Georgia",
        "types": [
          "AdministrativeArea1"
        ]
      },
      {
        "dcid": "geoId/15",
        "name": "Hawaii",
        "types": [
          "AdministrativeArea1"
        ]
      },
      {
        "dcid": "geoId/16",
        "name": "Idaho",
        "types": [
          "AdministrativeArea1"
        ]
      },
      {
        "dcid": "geoId/17",
        "name": "Illinois",
        "types": [
          "AdministrativeArea1"
        ]
      },
      {
        "dcid": "geoId/18",
        "name": "Indiana",
        "types": [
          "AdministrativeArea1"
        ]
      },
      {
        "dcid": "geoId/19",
        "name": "Iowa",
        "types": [
          "AdministrativeArea1"
        ]
      },
      {
        "dcid": "geoId/20",
        "name": "Kansas",
        "types": [
          "AdministrativeArea1"
        ]
      },
      {
        "dcid": "geoId/21",
        "name": "Kentucky",
        "types": [
          "AdministrativeArea1"
        ]
      },
      {
        "dcid": "geoId/22",
        "name": "Louisiana",
        "types": [
          "AdministrativeArea1"
        ]
      },
      {
        "dcid": "geoId/23",
        "name": "Maine",
        "types": [
          "AdministrativeArea1"
        ]
      },
      {
        "dcid": "geoId/24",
        "name": "Maryland",
        "types": [
          "AdministrativeArea1"
        ]
      },
      {
        "dcid": "geoId/25",
        "name": "Massachusetts",
        "types": [
          "AdministrativeArea1"
        ]
      },
      {
        "dcid": "geoId/26",
        "name": "Michigan",
        "types": [
          "AdministrativeArea1"
        ]
      },
      {
        "dcid": "geoId/27",
        "name": "Minnesota",
        "types": [
          "AdministrativeArea1"
        ]
      },
      {
        "dcid": "geoId/28",
        "name": "Mississippi",
        "types": [
          "AdministrativeArea1"
        ]
      },
      {
        "dcid": "geoId/29",
        "name": "Missouri",
        "types": [
          "AdministrativeArea1"
        ]
      },
      {
        "dcid": "geoId/30",
        "name": "Montana",
        "types": [
          "AdministrativeArea1"
        ]
      },
      {
        "dcid": "geoId/31",
        "name": "Nebraska",
        "types": [
          "AdministrativeArea1"
        ]
      },
      {
        "dcid": "geoId/32",
        "name": "Nevada",
        "types": [
          "AdministrativeArea1"
        ]
      },
      {
        "dcid": "geoId/33",
        "name": "New Hampshire",
        "types": [
          "AdministrativeArea1"
        ]
      },
      {
        "dcid": "geoId/34",
        "name": "New Jersey",
        "types": [
          "AdministrativeArea1"
        ]
      },
      {
        "dcid": "geoId/35",
        "name": "New Mexico",
        "types": [
          "AdministrativeArea1"
        ]
      },
      {
        "dcid": "geoId/36",
        "name": "New York",
        "types": [
          "AdministrativeArea1"
        ]
      },
      {
        "dcid": "geoId/37",
        "name": "North Carolina",
        "types": [
          "AdministrativeArea1"
        ]
      },
      {
        "dcid": "geoId/38",
        "name": "North Dakota",
        "types": [
          "AdministrativeArea1"
        ]
      },
      {
        "dcid": "geoId/39",
        "name": "Ohio",
        "types": [
          "AdministrativeArea1"
        ]
      },
      {
        "dcid": "geoId/40",
        "name": "Oklahoma",
        "types": [
          "AdministrativeArea1"
        ]
      },
      {
        "dcid": "geoId/41",
        "name": "Oregon",
        "types": [
          "AdministrativeArea1"
        ]
      },
      {
        "dcid": "geoId/42",
        "name": "Pennsylvania",
        "types": [
          "AdministrativeArea1"
        ]
      },
      {
        "dcid": "geoId/72",
        "name": "Puerto Rico",
        "types": [
          "AdministrativeArea1"
        ]
      },
      {
        "dcid": "geoId/44",
        "name": "Rhode Island",
        "types": [
          "AdministrativeArea1"
        ]
      },
      {
        "dcid": "geoId/45",
        "name": "South Carolina",
        "types": [
          "AdministrativeArea1"
        ]
      },
      {
        "dcid": "geoId/46",
        "name": "South Dakota",
        "types": [
          "AdministrativeArea1"
        ]
      },
      {
        "dcid": "geoId/47",
        "name": "Tennessee",
        "types": [
          "AdministrativeArea1"
        ]
      },
      {
        "dcid": "geoId/48",
        "name": "Texas",
        "types": [
          "AdministrativeArea1"
        ]
      },
      {
        "dcid": "geoId/49",
        "name": "Utah",
        "types": [
          "AdministrativeArea1"
        ]
      },
      {
        "dcid": "geoId/50",
        "name": "Vermont",
        "types": [
          "AdministrativeArea1"
        ]
      },
      {
        "dcid": "geoId/51",
        "name": "Virginia",
        "types": [
          "AdministrativeArea1"
        ]
      },
      {
        "dcid": "geoId/53",
        "name": "Washington",
        "types": [
          "AdministrativeArea1"
        ]
      },
      {
        "dcid": "geoId/54",
        "name": "West Virginia",
        "types": [
          "AdministrativeArea1"
        ]
      },
      {
        "dcid": "geoId/55",
        "name": "Wisconsin",
        "types": [
          "AdministrativeArea1"
        ]
      }
    ],
    "peerTopics": [
      {
        "dcid": "dc/topic/Age",
        "name": "Age",
        "types": [
          "Topic"
        ]
      },
      {
        "dcid": "dc/topic/Gender",
        "name": "Gender",
        "types": [
          "Topic"
        ]
      },
      {
        "dcid": "dc/topic/Language",
        "name": "Language Spoken At Home",
        "types": [
          "Topic"
        ]
      },
      {
        "dcid": "dc/topic/MaritalStatus",
        "name": "Marital Status",
        "types": [
          "Topic"
        ]
      },
      {
        "dcid": "dc/topic/Nationality",
        "name": "Nationality",
        "types": [
          "Topic"
        ]
      },
      {
        "dcid": "dc/topic/Veterans",
        "name": "Veterans",
        "types": [
          "Topic"
        ]
      }
    ]
  },
  "svSource": "CURRENT_QUERY",
<<<<<<< HEAD
=======
  "test": "filter_test",
  "userMessage": "",
>>>>>>> 8c741510
  "userMessages": []
}<|MERGE_RESOLUTION|>--- conflicted
+++ resolved
@@ -915,10 +915,5 @@
     ]
   },
   "svSource": "CURRENT_QUERY",
-<<<<<<< HEAD
-=======
-  "test": "filter_test",
-  "userMessage": "",
->>>>>>> 8c741510
   "userMessages": []
 }