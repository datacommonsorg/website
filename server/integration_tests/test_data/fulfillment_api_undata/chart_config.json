--- conflicted
+++ resolved
@@ -97,425 +97,7 @@
             ],
             "denom": "Count_Person",
             "description": "Mean hemoglobin level of women of reproductive age (aged 15-49 years).",
-<<<<<<< HEAD
-            "title": "Mean Hemoglobin Level of Women of Reproductive Age"
-          },
-          {
-            "columns": [
-              {
-                "tiles": [
-                  {
-                    "description": "Population Pushed Further Below a Relative Poverty Line by Household Health Expenditures - 60% of Median Daily Per Capita Consumption or Income in United States of America",
-                    "statVarKey": [
-                      "who/FINPROTECTION_IMP_PRELPL_POP"
-                    ],
-                    "title": "Population Pushed Further Below a Relative Poverty Line by Household Health Expenditures - 60% of Median Daily Per Capita Consumption or Income in United States of America",
-                    "type": "HIGHLIGHT"
-                  }
-                ]
-              }
-            ],
-            "denom": "Count_Person",
-            "description": "Population pushed further below a relative poverty line by household health expenditures - 60% of median daily per capita consumption or income (%, national, rural, urban).",
-            "footnote": "Includes data from the following sources: FPAFG2007; FPAFG2013; FPAFG2016; FPAFG2020; FPAGO2008; FPAGO2018; FPALB1996; FPALB2002; FPALB2005; FPALB2008; FPALB2012; FPALB2017; FPARG1996; FPARG2004; FPARM1999; FPARM2001; FPARM2002; FPARM2003; FPARM2004; FPARM2005; FPARM2006; FPARM2007; FPARM2008; FPARM2009; FPARM2010; FPARM2011; FPARM2012; FPARM2013; FPARM2014; FPARM2015; FPARM2016; FPARM2017; FPARM2019; FPARM2020; FPARM2021; FPAUS2009; FPAUS2015; FPAUT1999; FPAZE2002; FPAZE2003; FPAZE2004; FPAZE20...9761 more chars",
-            "title": "Population Pushed Further Below a Relative Poverty Line by Household Health Expenditures - 60% of Median Daily Per Capita Consumption or Income"
-          },
-          {
-            "columns": [
-              {
-                "tiles": [
-                  {
-                    "description": "Population Pushed Further Below the $1.90 a Day Poverty Line by Household Health Expenditures in United States of America",
-                    "statVarKey": [
-                      "who/FINPROTECTION_IMP_P190_POP"
-                    ],
-                    "title": "Population Pushed Further Below the $1.90 a Day Poverty Line by Household Health Expenditures in United States of America",
-                    "type": "HIGHLIGHT"
-                  }
-                ]
-              }
-            ],
-            "denom": "Count_Person",
-            "description": "Population pushed further below the $1.90 a day poverty line by household health expenditures (%, national, rural, urban).",
-            "footnote": "Includes data from the following sources: FPAFG2007; FPAFG2013; FPAFG2020; FPAGO2008; FPAGO2018; FPALB1996; FPALB2002; FPALB2005; FPALB2008; FPALB2012; FPALB2017; FPARM1999; FPARM2001; FPARM2002; FPARM2003; FPARM2004; FPARM2005; FPARM2006; FPARM2007; FPARM2008; FPARM2009; FPARM2010; FPARM2011; FPARM2012; FPARM2013; FPARM2014; FPARM2015; FPARM2016; FPARM2017; FPARM2019; FPARM2020; FPARM2021; FPAUS2009; FPAUS2015; FPAUT1999; FPAZE2002; FPAZE2003; FPAZE2004; FPAZE2005; FPBDI1998; FPBDI2006; FPBDI20...8659 more chars",
-            "title": "Population Pushed Further Below the $1.90 a Day Poverty Line by Household Health Expenditures"
-          },
-          {
-            "columns": [
-              {
-                "tiles": [
-                  {
-                    "description": "Population Pushed Further Below the $2.15 a Day Poverty Line by Household Health Expenditures in United States of America",
-                    "statVarKey": [
-                      "who/FINPROTECTION_IMP_P215_POP"
-                    ],
-                    "title": "Population Pushed Further Below the $2.15 a Day Poverty Line by Household Health Expenditures in United States of America",
-                    "type": "HIGHLIGHT"
-                  }
-                ]
-              }
-            ],
-            "denom": "Count_Person",
-            "description": "Population pushed further below the $2.15 a day poverty line by household health expenditures (%, national, rural, urban).",
-            "footnote": "Includes data from the following sources: FPAFG2007; FPAFG2013; FPAFG2020; FPAGO2008; FPAGO2018; FPALB1996; FPALB2002; FPALB2005; FPALB2008; FPALB2012; FPALB2017; FPARM1999; FPARM2001; FPARM2002; FPARM2003; FPARM2004; FPARM2005; FPARM2006; FPARM2007; FPARM2008; FPARM2009; FPARM2010; FPARM2011; FPARM2012; FPARM2013; FPARM2014; FPARM2015; FPARM2016; FPARM2017; FPARM2019; FPARM2020; FPARM2021; FPAUS2009; FPAUS2015; FPAUT1999; FPAZE2002; FPAZE2003; FPAZE2004; FPAZE2005; FPBDI1998; FPBDI2006; FPBDI20...9054 more chars",
-            "title": "Population Pushed Further Below the $2.15 a Day Poverty Line by Household Health Expenditures"
-          },
-          {
-            "columns": [
-              {
-                "tiles": [
-                  {
-                    "description": "Population With Household Spending on Health Greater Than 10% of Total Household Budget in United States of America",
-                    "statVarKey": [
-                      "who/FINPROTECTION_CATA_TOT_10_POP"
-                    ],
-                    "title": "Population With Household Spending on Health Greater Than 10% of Total Household Budget in United States of America",
-                    "type": "HIGHLIGHT"
-                  }
-                ]
-              }
-            ],
-            "denom": "Count_Person",
-            "description": "Population with household expenditures on health greater than 10% of total household expenditure or income (SDG 3.8.2) (%).",
-            "footnote": "Includes data from the following sources: FPAFG2007; FPAFG2013; FPAFG2016; FPAFG2020; FPAGO2008; FPAGO2018; FPALB1996; FPALB2002; FPALB2005; FPALB2008; FPALB2012; FPALB2017; FPARE2019; FPARG1996; FPARG2004; FPARG2017; FPARM1999; FPARM2001; FPARM2002; FPARM2003; FPARM2004; FPARM2005; FPARM2006; FPARM2007; FPARM2008; FPARM2009; FPARM2010; FPARM2011; FPARM2012; FPARM2013; FPARM2014; FPARM2015; FPARM2016; FPARM2017; FPARM2019; FPARM2020; FPARM2021; FPAUS2009; FPAUS2015; FPAUT1999; FPAZE2002; FPAZE20...10310 more chars",
-            "title": "Population With Household Spending on Health Greater Than 10% of Total Household Budget"
-          },
-          {
-            "columns": [
-              {
-                "tiles": [
-                  {
-                    "description": "Increase in Poverty Gap Due to Household Health Expenditures, Expressed as a Proportion of a Relative Poverty Line - 60% of Median Daily Per Capita Consumption or Income in United States of America",
-                    "statVarKey": [
-                      "who/FINPROTECTION_IMP_PG_RELPL_STD"
-                    ],
-                    "title": "Increase in Poverty Gap Due to Household Health Expenditures, Expressed as a Proportion of a Relative Poverty Line - 60% of Median Daily Per Capita Consumption or Income in United States of America",
-                    "type": "HIGHLIGHT"
-                  }
-                ]
-              }
-            ],
-            "denom": "Count_Person",
-            "title": "Increase in Poverty Gap Due to Household Health Expenditures, Expressed as a Proportion of a Relative Poverty Line - 60% of Median Daily Per Capita Consumption or Income (%)"
-          },
-          {
-            "columns": [
-              {
-                "tiles": [
-                  {
-                    "description": "Increase in Poverty Gap Due to Household Health Expenditures, Expressed as a Proportion of the $ 3.20 A-Day Poverty Line in United States of America",
-                    "statVarKey": [
-                      "who/FINPROTECTION_IMP_PG_310_STD"
-                    ],
-                    "title": "Increase in Poverty Gap Due to Household Health Expenditures, Expressed as a Proportion of the $ 3.20 A-Day Poverty Line in United States of America",
-                    "type": "HIGHLIGHT"
-                  }
-                ]
-              }
-            ],
-            "denom": "Count_Person",
-            "title": "Increase in Poverty Gap Due to Household Health Expenditures, Expressed as a Proportion of the $ 3.20 A-Day Poverty Line (%)"
-          },
-          {
-            "columns": [
-              {
-                "tiles": [
-                  {
-                    "description": "Increase in Poverty Gap Due to Household Health Expenditures, Expressed as a Proportion of the $1.90 A-Day Poverty Line in United States of America",
-                    "statVarKey": [
-                      "who/FINPROTECTION_IMP_PG_190_STD"
-                    ],
-                    "title": "Increase in Poverty Gap Due to Household Health Expenditures, Expressed as a Proportion of the $1.90 A-Day Poverty Line in United States of America",
-                    "type": "HIGHLIGHT"
-                  }
-                ]
-              }
-            ],
-            "denom": "Count_Person",
-            "title": "Increase in Poverty Gap Due to Household Health Expenditures, Expressed as a Proportion of the $1.90 A-Day Poverty Line (%)"
-          },
-          {
-            "columns": [
-              {
-                "tiles": [
-                  {
-                    "description": "Increase in Poverty Gap Due to Household Health Expenditures, Expressed as a Proportion of the $2.15 A-Day Poverty Line in United States of America",
-                    "statVarKey": [
-                      "who/FINPROTECTION_IMP_PG_215_STD"
-                    ],
-                    "title": "Increase in Poverty Gap Due to Household Health Expenditures, Expressed as a Proportion of the $2.15 A-Day Poverty Line in United States of America",
-                    "type": "HIGHLIGHT"
-                  }
-                ]
-              }
-            ],
-            "denom": "Count_Person",
-            "title": "Increase in Poverty Gap Due to Household Health Expenditures, Expressed as a Proportion of the $2.15 A-Day Poverty Line (%)"
-          },
-          {
-            "columns": [
-              {
-                "tiles": [
-                  {
-                    "description": "Increase in Poverty Gap Due to Household Health Expenditures, Expressed as a Proportion of the $3.65 A-Day Poverty Line in United States of America",
-                    "statVarKey": [
-                      "who/FINPROTECTION_IMP_PG_365_STD"
-                    ],
-                    "title": "Increase in Poverty Gap Due to Household Health Expenditures, Expressed as a Proportion of the $3.65 A-Day Poverty Line in United States of America",
-                    "type": "HIGHLIGHT"
-                  }
-                ]
-              }
-            ],
-            "denom": "Count_Person",
-            "title": "Increase in Poverty Gap Due to Household Health Expenditures, Expressed as a Proportion of the $3.65 A-Day Poverty Line (%)"
-          },
-          {
-            "columns": [
-              {
-                "tiles": [
-                  {
-                    "description": "Population Pushed Below a Relative Poverty Line by Household Health Expenditures - 60% of Median Daily Per Capita Consumption or Income in United States of America",
-                    "statVarKey": [
-                      "who/FINPROTECTION_IMP_NPRELPL_POP"
-                    ],
-                    "title": "Population Pushed Below a Relative Poverty Line by Household Health Expenditures - 60% of Median Daily Per Capita Consumption or Income in United States of America",
-                    "type": "HIGHLIGHT"
-                  }
-                ]
-              }
-            ],
-            "denom": "Count_Person",
-            "title": "Population Pushed Below a Relative Poverty Line by Household Health Expenditures - 60% of Median Daily Per Capita Consumption or Income (%)"
-          },
-          {
-            "columns": [
-              {
-                "tiles": [
-                  {
-                    "description": "Population Pushed Below the $1.90 a Day Poverty Line by Household Health Expenditures in United States of America",
-                    "statVarKey": [
-                      "who/FINPROTECTION_IMP_NP190_POP"
-                    ],
-                    "title": "Population Pushed Below the $1.90 a Day Poverty Line by Household Health Expenditures in United States of America",
-                    "type": "HIGHLIGHT"
-                  }
-                ]
-              }
-            ],
-            "denom": "Count_Person",
-            "title": "Population Pushed Below the $1.90 a Day Poverty Line by Household Health Expenditures (%)"
-          },
-          {
-            "columns": [
-              {
-                "tiles": [
-                  {
-                    "description": "Population Pushed Below the $2.15 a Day Poverty Line by Household Health Expenditures in United States of America",
-                    "statVarKey": [
-                      "who/FINPROTECTION_IMP_NP215_POP"
-                    ],
-                    "title": "Population Pushed Below the $2.15 a Day Poverty Line by Household Health Expenditures in United States of America",
-                    "type": "HIGHLIGHT"
-                  }
-                ]
-              }
-            ],
-            "denom": "Count_Person",
-            "title": "Population Pushed Below the $2.15 a Day Poverty Line by Household Health Expenditures (%)"
-          },
-          {
-            "columns": [
-              {
-                "tiles": [
-                  {
-                    "description": "Population Pushed Below the $3.20 a Day Poverty Line by Household Health Expenditures in United States of America",
-                    "statVarKey": [
-                      "who/FINPROTECTION_IMP_NP310_POP"
-                    ],
-                    "title": "Population Pushed Below the $3.20 a Day Poverty Line by Household Health Expenditures in United States of America",
-                    "type": "HIGHLIGHT"
-                  }
-                ]
-              }
-            ],
-            "denom": "Count_Person",
-            "title": "Population Pushed Below the $3.10 a Day Poverty Line by Household Health Expenditures (%)"
-          },
-          {
-            "columns": [
-              {
-                "tiles": [
-                  {
-                    "description": "Population Pushed Below the $3.65 a Day Poverty Line by Household Health Expenditures in United States of America",
-                    "statVarKey": [
-                      "who/FINPROTECTION_IMP_NP365_POP"
-                    ],
-                    "title": "Population Pushed Below the $3.65 a Day Poverty Line by Household Health Expenditures in United States of America",
-                    "type": "HIGHLIGHT"
-                  }
-                ]
-              }
-            ],
-            "denom": "Count_Person",
-            "title": "Population Pushed Below the $3.65 a Day Poverty Line by Household Health Expenditures (%)"
-          },
-          {
-            "columns": [
-              {
-                "tiles": [
-                  {
-                    "barTileSpec": {
-                      "maxPlaces": 15,
-                      "maxVariables": 15
-                    },
-                    "comparisonPlaces": [
-                      "country/USA"
-                    ],
-                    "statVarKey": [
-                      "who/FINPROTECTION_IMP_PRELPL_POP.AGE--Y_GE60__POP_TYPE--POP_TYPE_HOUSEHOLD_HEAD_multiple_place_bar_block",
-                      "who/FINPROTECTION_IMP_PRELPL_POP.AGE--Y0T59__POP_TYPE--POP_TYPE_HOUSEHOLD_HEAD_multiple_place_bar_block"
-                    ],
-                    "title": "Population Pushed Further Below a Relative Poverty Line by Household Health Expenditures - 60% of Median Daily Per Capita Consumption or Income (%), by Age of Head of the Household in United States of America (${date})",
-                    "type": "BAR"
-                  }
-                ]
-              }
-            ],
-            "denom": "Count_Person",
-            "title": "Population Pushed Further Below a Relative Poverty Line by Household Health Expenditures - 60% of Median Daily Per Capita Consumption or Income (%), by Age of Head of the Household"
-          },
-          {
-            "columns": [
-              {
-                "tiles": [
-                  {
-                    "barTileSpec": {
-                      "maxPlaces": 15,
-                      "maxVariables": 15
-                    },
-                    "comparisonPlaces": [
-                      "country/USA"
-                    ],
-                    "statVarKey": [
-                      "who/FINPROTECTION_IMP_PRELPL_POP.POP_TYPE--POP_TYPE_HOUSEHOLD_HEAD__SEX--F_multiple_place_bar_block",
-                      "who/FINPROTECTION_IMP_PRELPL_POP.POP_TYPE--POP_TYPE_HOUSEHOLD_HEAD__SEX--M_multiple_place_bar_block"
-                    ],
-                    "title": "Population Pushed Further Below a Relative Poverty Line by Household Health Expenditures - 60% of Median Daily Per Capita Consumption or Income (%), by Sex of Head of the Household in United States of America (${date})",
-                    "type": "BAR"
-                  }
-                ]
-              }
-            ],
-            "denom": "Count_Person",
-            "title": "Population Pushed Further Below a Relative Poverty Line by Household Health Expenditures - 60% of Median Daily Per Capita Consumption or Income (%), by Sex of Head of the Household"
-          },
-          {
-            "columns": [
-              {
-                "tiles": [
-                  {
-                    "description": "Population Pushed Further Below the $3.20 a Day Poverty Line by Household Health Expenditures in United States of America",
-                    "statVarKey": [
-                      "who/FINPROTECTION_IMP_P310_POP"
-                    ],
-                    "title": "Population Pushed Further Below the $3.20 a Day Poverty Line by Household Health Expenditures in United States of America",
-                    "type": "HIGHLIGHT"
-                  }
-                ]
-              }
-            ],
-            "denom": "Count_Person",
-            "title": "Population Pushed Further Below the $3.20 a Day Poverty Line by Household Health Expenditures (%), by Rural/Urban Location"
-          },
-          {
-            "columns": [
-              {
-                "tiles": [
-                  {
-                    "description": "Population Pushed Further Below the $3.65 a Day Poverty Line by Household Health Expenditures in United States of America",
-                    "statVarKey": [
-                      "who/FINPROTECTION_IMP_P365_POP"
-                    ],
-                    "title": "Population Pushed Further Below the $3.65 a Day Poverty Line by Household Health Expenditures in United States of America",
-                    "type": "HIGHLIGHT"
-                  }
-                ]
-              }
-            ],
-            "denom": "Count_Person",
-            "title": "Population Pushed Further Below the $3.65 a Day Poverty Line by Household Health Expenditures (%), by Rural/Urban Location"
-          },
-          {
-            "columns": [
-              {
-                "tiles": [
-                  {
-                    "barTileSpec": {
-                      "maxPlaces": 15,
-                      "maxVariables": 15
-                    },
-                    "comparisonPlaces": [
-                      "country/USA"
-                    ],
-                    "statVarKey": [
-                      "who/FINPROTECTION_CATA_TOT_10_POP.AGE--Y_GE60__POP_TYPE--POP_TYPE_HOUSEHOLD_HEAD_multiple_place_bar_block",
-                      "who/FINPROTECTION_CATA_TOT_10_POP.AGE--Y0T59__POP_TYPE--POP_TYPE_HOUSEHOLD_HEAD_multiple_place_bar_block"
-                    ],
-                    "title": "Population With Household Spending on Health Greater Than 10% of Total Household Budget (SDG 3.8.2, Reported Data) (%), by Age of the Head of the Household in United States of America (${date})",
-                    "type": "BAR"
-                  }
-                ]
-              }
-            ],
-            "denom": "Count_Person",
-            "title": "Population With Household Spending on Health Greater Than 10% of Total Household Budget (SDG 3.8.2, Reported Data) (%), by Age of the Head of the Household"
-          },
-          {
-            "columns": [
-              {
-                "tiles": [
-                  {
-                    "barTileSpec": {
-                      "maxPlaces": 15,
-                      "maxVariables": 15
-                    },
-                    "comparisonPlaces": [
-                      "country/USA"
-                    ],
-                    "statVarKey": [
-                      "who/FINPROTECTION_CATA_TOT_10_POP.POP_TYPE--POP_TYPE_HOUSEHOLD_HEAD__SEX--F_multiple_place_bar_block",
-                      "who/FINPROTECTION_CATA_TOT_10_POP.POP_TYPE--POP_TYPE_HOUSEHOLD_HEAD__SEX--M_multiple_place_bar_block"
-                    ],
-                    "title": "Population With Household Spending on Health Greater Than 10% of Total Household Budget (SDG 3.8.2, Reported Data) (%), by Sex of Head of the Household in United States of America (${date})",
-                    "type": "BAR"
-                  }
-                ]
-              }
-            ],
-            "denom": "Count_Person",
-            "title": "Population With Household Spending on Health Greater Than 10% of Total Household Budget (SDG 3.8.2, Reported Data) (%), by Sex of Head of the Household"
-          },
-          {
-            "columns": [
-              {
-                "tiles": [
-                  {
-                    "description": "Population With Household Spending on Health Greater Than 25% of Total Household Budget in United States of America",
-                    "statVarKey": [
-                      "who/FINPROTECTION_CATA_TOT_25_POP"
-                    ],
-                    "title": "Population With Household Spending on Health Greater Than 25% of Total Household Budget in United States of America",
-                    "type": "HIGHLIGHT"
-                  }
-                ]
-              }
-            ],
-            "denom": "Count_Person",
-            "title": "Population With Household Spending on Health Greater Than 25% of Total Household Budget (SDG 3.8.2, Reported Data) (%)"
-=======
             "title": "Mean Hemoglobin Level of Women of Reproductive Age (Aged 15-49 Years)"
->>>>>>> 6bfa1ae3
           }
         ],
         "statVarSpec": {
@@ -523,109 +105,6 @@
             "name": "Human development index rank",
             "statVar": "who/CCO_2"
           },
-<<<<<<< HEAD
-          "who/FINPROTECTION_CATA_TOT_10_POP": {
-            "name": "Population with household spending on health greater than 10% of total household budget",
-            "statVar": "who/FINPROTECTION_CATA_TOT_10_POP"
-          },
-          "who/FINPROTECTION_CATA_TOT_10_POP.AGE--Y0T59__POP_TYPE--POP_TYPE_HOUSEHOLD_HEAD_multiple_place_bar_block": {
-            "name": "Population with household spending on health greater than 10% of total household budget [Below 60 years old, Head of the household]",
-            "statVar": "who/FINPROTECTION_CATA_TOT_10_POP.AGE--Y0T59__POP_TYPE--POP_TYPE_HOUSEHOLD_HEAD"
-          },
-          "who/FINPROTECTION_CATA_TOT_10_POP.AGE--Y_GE60__POP_TYPE--POP_TYPE_HOUSEHOLD_HEAD_multiple_place_bar_block": {
-            "name": "Population with household spending on health greater than 10% of total household budget [60+ years, Head of the household]",
-            "statVar": "who/FINPROTECTION_CATA_TOT_10_POP.AGE--Y_GE60__POP_TYPE--POP_TYPE_HOUSEHOLD_HEAD"
-          },
-          "who/FINPROTECTION_CATA_TOT_10_POP.POP_TYPE--POP_TYPE_HOUSEHOLD_HEAD__SEX--F_multiple_place_bar_block": {
-            "name": "Population with household spending on health greater than 10% of total household budget [Head of the household, Female]",
-            "statVar": "who/FINPROTECTION_CATA_TOT_10_POP.POP_TYPE--POP_TYPE_HOUSEHOLD_HEAD__SEX--F"
-          },
-          "who/FINPROTECTION_CATA_TOT_10_POP.POP_TYPE--POP_TYPE_HOUSEHOLD_HEAD__SEX--M_multiple_place_bar_block": {
-            "name": "Population with household spending on health greater than 10% of total household budget [Head of the household, Male]",
-            "statVar": "who/FINPROTECTION_CATA_TOT_10_POP.POP_TYPE--POP_TYPE_HOUSEHOLD_HEAD__SEX--M"
-          },
-          "who/FINPROTECTION_CATA_TOT_25_POP": {
-            "name": "Population with household spending on health greater than 25% of total household budget",
-            "statVar": "who/FINPROTECTION_CATA_TOT_25_POP"
-          },
-          "who/FINPROTECTION_IMP_NP190_POP": {
-            "name": "Population pushed below the $1.90 a day poverty line by household health expenditures",
-            "statVar": "who/FINPROTECTION_IMP_NP190_POP"
-          },
-          "who/FINPROTECTION_IMP_NP215_POP": {
-            "name": "Population pushed below the $2.15 a day poverty line by household health expenditures",
-            "statVar": "who/FINPROTECTION_IMP_NP215_POP"
-          },
-          "who/FINPROTECTION_IMP_NP310_POP": {
-            "name": "Population pushed below the $3.20 a day poverty line by household health expenditures",
-            "statVar": "who/FINPROTECTION_IMP_NP310_POP"
-          },
-          "who/FINPROTECTION_IMP_NP365_POP": {
-            "name": "Population pushed below the $3.65 a day poverty line by household health expenditures",
-            "statVar": "who/FINPROTECTION_IMP_NP365_POP"
-          },
-          "who/FINPROTECTION_IMP_NPRELPL_POP": {
-            "name": "Population pushed below a relative poverty line by household health expenditures - 60% of median daily per capita consumption or income",
-            "statVar": "who/FINPROTECTION_IMP_NPRELPL_POP"
-          },
-          "who/FINPROTECTION_IMP_P190_POP": {
-            "name": "Population pushed further below the $1.90 a day poverty line by household health expenditures",
-            "statVar": "who/FINPROTECTION_IMP_P190_POP"
-          },
-          "who/FINPROTECTION_IMP_P215_POP": {
-            "name": "Population pushed further below the $2.15 a day poverty line by household health expenditures",
-            "statVar": "who/FINPROTECTION_IMP_P215_POP"
-          },
-          "who/FINPROTECTION_IMP_P310_POP": {
-            "name": "Population pushed further below the $3.20 a day poverty line by household health expenditures",
-            "statVar": "who/FINPROTECTION_IMP_P310_POP"
-          },
-          "who/FINPROTECTION_IMP_P365_POP": {
-            "name": "Population pushed further below the $3.65 a day poverty line by household health expenditures",
-            "statVar": "who/FINPROTECTION_IMP_P365_POP"
-          },
-          "who/FINPROTECTION_IMP_PG_190_STD": {
-            "name": "Increase in poverty gap due to household health expenditures, expressed as a proportion of the $1.90 a-day poverty line",
-            "statVar": "who/FINPROTECTION_IMP_PG_190_STD"
-          },
-          "who/FINPROTECTION_IMP_PG_215_STD": {
-            "name": "Increase in poverty gap due to household health expenditures, expressed as a proportion of the $2.15 a-day poverty line",
-            "statVar": "who/FINPROTECTION_IMP_PG_215_STD"
-          },
-          "who/FINPROTECTION_IMP_PG_310_STD": {
-            "name": "Increase in poverty gap due to household health expenditures, expressed as a proportion of the $ 3.20 a-day poverty line",
-            "statVar": "who/FINPROTECTION_IMP_PG_310_STD"
-          },
-          "who/FINPROTECTION_IMP_PG_365_STD": {
-            "name": "Increase in poverty gap due to household health expenditures, expressed as a proportion of the $3.65 a-day poverty line",
-            "statVar": "who/FINPROTECTION_IMP_PG_365_STD"
-          },
-          "who/FINPROTECTION_IMP_PG_RELPL_STD": {
-            "name": "Increase in poverty gap due to household health expenditures, expressed as a proportion of a relative poverty line - 60% of median daily per capita consumption or income",
-            "statVar": "who/FINPROTECTION_IMP_PG_RELPL_STD"
-          },
-          "who/FINPROTECTION_IMP_PRELPL_POP": {
-            "name": "Population pushed further below a relative poverty line by household health expenditures - 60% of median daily per capita consumption or income",
-            "statVar": "who/FINPROTECTION_IMP_PRELPL_POP"
-          },
-          "who/FINPROTECTION_IMP_PRELPL_POP.AGE--Y0T59__POP_TYPE--POP_TYPE_HOUSEHOLD_HEAD_multiple_place_bar_block": {
-            "name": "Population pushed further below a relative poverty line by household health expenditures - 60% of median daily per capita consumption or income [Below 60 years old, Head of the household]",
-            "statVar": "who/FINPROTECTION_IMP_PRELPL_POP.AGE--Y0T59__POP_TYPE--POP_TYPE_HOUSEHOLD_HEAD"
-          },
-          "who/FINPROTECTION_IMP_PRELPL_POP.AGE--Y_GE60__POP_TYPE--POP_TYPE_HOUSEHOLD_HEAD_multiple_place_bar_block": {
-            "name": "Population pushed further below a relative poverty line by household health expenditures - 60% of median daily per capita consumption or income [60+ years, Head of the household]",
-            "statVar": "who/FINPROTECTION_IMP_PRELPL_POP.AGE--Y_GE60__POP_TYPE--POP_TYPE_HOUSEHOLD_HEAD"
-          },
-          "who/FINPROTECTION_IMP_PRELPL_POP.POP_TYPE--POP_TYPE_HOUSEHOLD_HEAD__SEX--F_multiple_place_bar_block": {
-            "name": "Population pushed further below a relative poverty line by household health expenditures - 60% of median daily per capita consumption or income [Head of the household, Female]",
-            "statVar": "who/FINPROTECTION_IMP_PRELPL_POP.POP_TYPE--POP_TYPE_HOUSEHOLD_HEAD__SEX--F"
-          },
-          "who/FINPROTECTION_IMP_PRELPL_POP.POP_TYPE--POP_TYPE_HOUSEHOLD_HEAD__SEX--M_multiple_place_bar_block": {
-            "name": "Population pushed further below a relative poverty line by household health expenditures - 60% of median daily per capita consumption or income [Head of the household, Male]",
-            "statVar": "who/FINPROTECTION_IMP_PRELPL_POP.POP_TYPE--POP_TYPE_HOUSEHOLD_HEAD__SEX--M"
-          },
-=======
->>>>>>> 6bfa1ae3
           "who/HEMOGLOBINLEVEL_CHILDREN_MEAN": {
             "name": "Mean hemoglobin level of children aged 6-59 months",
             "statVar": "who/HEMOGLOBINLEVEL_CHILDREN_MEAN"
