--- conflicted
+++ resolved
@@ -766,15 +766,9 @@
       }
     ]
   },
-<<<<<<< HEAD
   "showForm": true,
   "svSource": "UNFULFILLED",
   "userMessages": [
     "Sorry, there were no relevant statistics about the topic for United States. See available topic categories with statistics for United States."
   ]
-=======
-  "svSource": "CURRENT_QUERY",
-  "userMessage": "",
-  "userMessages": []
->>>>>>> 8c741510
 }