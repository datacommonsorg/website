--- conflicted
+++ resolved
@@ -31,50 +31,16 @@
                 "tiles": [
                   {
                     "statVarKey": [
-<<<<<<< HEAD
-                      "dc/5gtp8jjdzczh8"
-                    ],
-                    "title": "Population: No Income, Born in State of Residence in Census Zip Code Tabulation Areas of Washington (${date})",
-=======
                       "Count_Person_AbovePovertyLevelInThePast12Months"
                     ],
                     "title": "Population Above Poverty Level Status in Past Year in Census Zip Code Tabulation Areas of Washington (${date})",
->>>>>>> 7fead4b9
                     "type": "MAP"
                   },
                   {
                     "statVarKey": [
-<<<<<<< HEAD
-                      "dc/5gtp8jjdzczh8_pc"
-                    ],
-                    "title": "Per Capita Population: No Income, Born in State of Residence in Census Zip Code Tabulation Areas of Washington (${date})",
-                    "type": "MAP"
-                  }
-                ]
-              }
-            ]
-          },
-          {
-            "columns": [
-              {
-                "tiles": [
-                  {
-                    "statVarKey": [
-                      "dc/dyhxtqe2pxhl5"
-                    ],
-                    "title": "Population: No Income, Foreign Born in Census Zip Code Tabulation Areas of Washington (${date})",
-                    "type": "MAP"
-                  },
-                  {
-                    "statVarKey": [
-                      "dc/dyhxtqe2pxhl5_pc"
-                    ],
-                    "title": "Per Capita Population: No Income, Foreign Born in Census Zip Code Tabulation Areas of Washington (${date})",
-=======
                       "Count_Person_AbovePovertyLevelInThePast12Months_pc"
                     ],
                     "title": "Per Capita Population Above Poverty Level Status in Past Year in Census Zip Code Tabulation Areas of Washington (${date})",
->>>>>>> 7fead4b9
                     "type": "MAP"
                   }
                 ]
@@ -92,25 +58,6 @@
             "name": "Population of Working Age With No Income",
             "statVar": "Count_Person_15OrMoreYears_NoIncome"
           },
-<<<<<<< HEAD
-          "dc/5gtp8jjdzczh8": {
-            "name": "Population: No Income, Born in State of Residence",
-            "statVar": "dc/5gtp8jjdzczh8"
-          },
-          "dc/5gtp8jjdzczh8_pc": {
-            "denom": "Count_Person",
-            "name": "Population: No Income, Born in State of Residence",
-            "statVar": "dc/5gtp8jjdzczh8"
-          },
-          "dc/dyhxtqe2pxhl5": {
-            "name": "Population: No Income, Foreign Born",
-            "statVar": "dc/dyhxtqe2pxhl5"
-          },
-          "dc/dyhxtqe2pxhl5_pc": {
-            "denom": "Count_Person",
-            "name": "Population: No Income, Foreign Born",
-            "statVar": "dc/dyhxtqe2pxhl5"
-=======
           "Count_Person_AbovePovertyLevelInThePast12Months": {
             "name": "Population Above Poverty Level Status in Past Year",
             "statVar": "Count_Person_AbovePovertyLevelInThePast12Months"
@@ -119,7 +66,6 @@
             "denom": "Count_Person",
             "name": "Population Above Poverty Level Status in Past Year",
             "statVar": "Count_Person_AbovePovertyLevelInThePast12Months"
->>>>>>> 7fead4b9
           }
         }
       }
