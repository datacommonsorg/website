{
  "client": "test_detect-and-fulfill",
  "config": {
    "categories": [
      {
        "blocks": [
          {
            "columns": [
              {
                "tiles": [
                  {
                    "statVarKey": [
                      "Count_CriminalActivities_CombinedCrime"
                    ],
                    "title": "Criminal Activities in United States",
                    "type": "LINE"
                  }
                ]
              },
              {
                "tiles": [
                  {
                    "description": "Criminal Activities in United States",
                    "statVarKey": [
                      "Count_CriminalActivities_CombinedCrime"
                    ],
                    "title": "Criminal Activities in United States",
                    "type": "HIGHLIGHT"
                  }
                ]
              }
            ],
            "denom": "Count_Person",
            "title": "Criminal Activities"
          },
          {
            "columns": [
              {
                "tiles": [
                  {
                    "statVarKey": [
                      "Count_CriminalActivities_CombinedCrime"
                    ],
                    "title": "Criminal Activities in States of United States (${date})",
                    "type": "MAP"
                  }
                ]
              },
              {
                "tiles": [
                  {
                    "rankingTileSpec": {
                      "rankingCount": 5,
                      "showHighestLowest": true
                    },
                    "statVarKey": [
                      "Count_CriminalActivities_CombinedCrime"
                    ],
                    "title": "Criminal Activities in States of United States (${date})",
                    "type": "RANKING"
                  }
                ]
              }
            ],
            "denom": "Count_Person",
            "title": "Criminal Activities in States of United States"
          },
          {
            "columns": [
              {
                "tiles": [
                  {
                    "statVarKey": [
                      "Count_CriminalActivities_MurderAndNonNegligentManslaughter_AsFractionOf_Count_Person"
                    ],
                    "title": "Murder and Non Negligent Manslaughter Cases Per Capita in United States",
                    "type": "LINE"
                  }
                ]
              },
              {
                "tiles": [
                  {
                    "description": "Murder and Non Negligent Manslaughter Cases Per Capita in United States",
                    "statVarKey": [
                      "Count_CriminalActivities_MurderAndNonNegligentManslaughter_AsFractionOf_Count_Person"
                    ],
                    "title": "Murder and Non Negligent Manslaughter Cases Per Capita in United States",
                    "type": "HIGHLIGHT"
                  }
                ]
              }
            ],
            "description": "Intentional homicides are estimates of unlawful homicides purposely inflicted as a result of domestic disputes, interpersonal violence, violent conflicts over land resources, intergang violence over turf or control, and predatory violence and killing by armed groups. Intentional homicide does not include all intentional killing; the difference is usually in the organization of the killing. Individuals or small groups usually commit homicide, whereas killing in armed conflict is usually committed by fairly cohesive groups of up to several hundred members and is thus usually excluded. UN office on drugs and Crime's international homicide statistics database.",
            "title": "Murder and Non Negligent Manslaughter Cases Per Capita"
          },
          {
            "columns": [
              {
                "tiles": [
                  {
                    "barTileSpec": {
                      "maxPlaces": 15,
                      "maxVariables": 15,
                      "sort": "DESCENDING"
                    },
                    "comparisonPlaces": [
                      "country/USA"
                    ],
                    "statVarKey": [
                      "Count_CriminalActivities_AggravatedAssault_multiple_place_bar_block",
                      "Count_CriminalActivities_Burglary_multiple_place_bar_block",
                      "Count_CriminalActivities_ForcibleRape_multiple_place_bar_block",
                      "Count_CriminalActivities_LarcenyTheft_multiple_place_bar_block",
                      "Count_CriminalActivities_MotorVehicleTheft_multiple_place_bar_block",
                      "Count_CriminalActivities_PropertyCrime_multiple_place_bar_block",
                      "Count_CriminalActivities_Robbery_multiple_place_bar_block",
                      "Count_CriminalActivities_ViolentCrime_multiple_place_bar_block"
                    ],
                    "title": "Crimes by Type in United States (${date})",
                    "type": "BAR"
                  }
                ]
              }
            ],
            "denom": "Count_Person",
            "title": "Crimes by Type"
          },
          {
            "columns": [
              {
                "tiles": [
                  {
                    "statVarKey": [
                      "Count_CriminalActivities_AggravatedAssault"
                    ],
                    "title": "Aggravated Assault Cases in States of United States (${date})",
                    "type": "MAP"
                  }
                ]
              },
              {
                "tiles": [
                  {
                    "rankingTileSpec": {
                      "rankingCount": 5,
                      "showHighestLowest": true
                    },
                    "statVarKey": [
                      "Count_CriminalActivities_AggravatedAssault"
                    ],
                    "title": "Aggravated Assault Cases in States of United States (${date})",
                    "type": "RANKING"
                  }
                ]
              }
            ],
            "denom": "Count_Person",
            "title": "Aggravated Assault Cases in States of United States"
          },
          {
            "columns": [
              {
                "tiles": [
                  {
                    "statVarKey": [
                      "Count_CriminalActivities_Burglary"
                    ],
                    "title": "Burglaries in States of United States (${date})",
                    "type": "MAP"
                  }
                ]
              },
              {
                "tiles": [
                  {
                    "rankingTileSpec": {
                      "rankingCount": 5,
                      "showHighestLowest": true
                    },
                    "statVarKey": [
                      "Count_CriminalActivities_Burglary"
                    ],
                    "title": "Burglaries in States of United States (${date})",
                    "type": "RANKING"
                  }
                ]
              }
            ],
            "denom": "Count_Person",
            "title": "Burglaries in States of United States"
          },
          {
            "columns": [
              {
                "tiles": [
                  {
                    "statVarKey": [
                      "Count_CriminalActivities_ForcibleRape"
                    ],
                    "title": "Forcible Rapes in States of United States (${date})",
                    "type": "MAP"
                  }
                ]
              },
              {
                "tiles": [
                  {
                    "rankingTileSpec": {
                      "rankingCount": 5,
                      "showHighestLowest": true
                    },
                    "statVarKey": [
                      "Count_CriminalActivities_ForcibleRape"
                    ],
                    "title": "Forcible Rapes in States of United States (${date})",
                    "type": "RANKING"
                  }
                ]
              }
            ],
            "denom": "Count_Person",
            "title": "Forcible Rapes in States of United States"
          },
          {
            "columns": [
              {
                "tiles": [
                  {
                    "statVarKey": [
                      "Count_CriminalActivities_LarcenyTheft"
                    ],
                    "title": "Larceny Theft Cases in States of United States (${date})",
                    "type": "MAP"
                  }
                ]
              },
              {
                "tiles": [
                  {
                    "rankingTileSpec": {
                      "rankingCount": 5,
                      "showHighestLowest": true
                    },
                    "statVarKey": [
                      "Count_CriminalActivities_LarcenyTheft"
                    ],
                    "title": "Larceny Theft Cases in States of United States (${date})",
                    "type": "RANKING"
                  }
                ]
              }
            ],
            "denom": "Count_Person",
            "title": "Larceny Theft Cases in States of United States"
          },
          {
            "columns": [
              {
                "tiles": [
                  {
                    "statVarKey": [
                      "Count_CriminalActivities_MotorVehicleTheft"
                    ],
                    "title": "Motor Vehicle Thefts in States of United States (${date})",
                    "type": "MAP"
                  }
                ]
              },
              {
                "tiles": [
                  {
                    "rankingTileSpec": {
                      "rankingCount": 5,
                      "showHighestLowest": true
                    },
                    "statVarKey": [
                      "Count_CriminalActivities_MotorVehicleTheft"
                    ],
                    "title": "Motor Vehicle Thefts in States of United States (${date})",
                    "type": "RANKING"
                  }
                ]
              }
            ],
            "denom": "Count_Person",
            "title": "Motor Vehicle Thefts in States of United States"
          },
          {
            "columns": [
              {
                "tiles": [
                  {
                    "statVarKey": [
                      "Count_CriminalActivities_PropertyCrime"
                    ],
                    "title": "Property Related Crimes in States of United States (${date})",
                    "type": "MAP"
                  }
                ]
              },
              {
                "tiles": [
                  {
                    "rankingTileSpec": {
                      "rankingCount": 5,
                      "showHighestLowest": true
                    },
                    "statVarKey": [
                      "Count_CriminalActivities_PropertyCrime"
                    ],
                    "title": "Property Related Crimes in States of United States (${date})",
                    "type": "RANKING"
                  }
                ]
              }
            ],
            "denom": "Count_Person",
            "title": "Property Related Crimes in States of United States"
          },
          {
            "columns": [
              {
                "tiles": [
                  {
                    "statVarKey": [
                      "Count_CriminalActivities_Robbery"
                    ],
                    "title": "Robberies in States of United States (${date})",
                    "type": "MAP"
                  }
                ]
              },
              {
                "tiles": [
                  {
                    "rankingTileSpec": {
                      "rankingCount": 5,
                      "showHighestLowest": true
                    },
                    "statVarKey": [
                      "Count_CriminalActivities_Robbery"
                    ],
                    "title": "Robberies in States of United States (${date})",
                    "type": "RANKING"
                  }
                ]
              }
            ],
            "denom": "Count_Person",
            "title": "Robberies in States of United States"
          },
          {
            "columns": [
              {
                "tiles": [
                  {
                    "statVarKey": [
                      "Count_CriminalActivities_ViolentCrime"
                    ],
                    "title": "Violent Crimes in States of United States (${date})",
                    "type": "MAP"
                  }
                ]
              },
              {
                "tiles": [
                  {
                    "rankingTileSpec": {
                      "rankingCount": 5,
                      "showHighestLowest": true
                    },
                    "statVarKey": [
                      "Count_CriminalActivities_ViolentCrime"
                    ],
                    "title": "Violent Crimes in States of United States (${date})",
                    "type": "RANKING"
                  }
                ]
              }
            ],
            "denom": "Count_Person",
            "title": "Violent Crimes in States of United States"
          }
        ],
        "statVarSpec": {
          "Count_CriminalActivities_AggravatedAssault": {
            "name": "Aggravated Assault Cases",
            "statVar": "Count_CriminalActivities_AggravatedAssault"
          },
          "Count_CriminalActivities_AggravatedAssault_multiple_place_bar_block": {
            "name": "Aggravated Assault Cases",
            "statVar": "Count_CriminalActivities_AggravatedAssault"
          },
          "Count_CriminalActivities_Burglary": {
            "name": "Burglaries",
            "statVar": "Count_CriminalActivities_Burglary"
          },
          "Count_CriminalActivities_Burglary_multiple_place_bar_block": {
            "name": "Burglaries",
            "statVar": "Count_CriminalActivities_Burglary"
          },
          "Count_CriminalActivities_CombinedCrime": {
            "name": "Criminal Activities",
            "statVar": "Count_CriminalActivities_CombinedCrime"
          },
          "Count_CriminalActivities_ForcibleRape": {
            "name": "Forcible Rapes",
            "statVar": "Count_CriminalActivities_ForcibleRape"
          },
          "Count_CriminalActivities_ForcibleRape_multiple_place_bar_block": {
            "name": "Forcible Rapes",
            "statVar": "Count_CriminalActivities_ForcibleRape"
          },
          "Count_CriminalActivities_LarcenyTheft": {
            "name": "Larceny Theft Cases",
            "statVar": "Count_CriminalActivities_LarcenyTheft"
          },
          "Count_CriminalActivities_LarcenyTheft_multiple_place_bar_block": {
            "name": "Larceny Theft Cases",
            "statVar": "Count_CriminalActivities_LarcenyTheft"
          },
          "Count_CriminalActivities_MotorVehicleTheft": {
            "name": "Motor Vehicle Thefts",
            "statVar": "Count_CriminalActivities_MotorVehicleTheft"
          },
          "Count_CriminalActivities_MotorVehicleTheft_multiple_place_bar_block": {
            "name": "Motor Vehicle Thefts",
            "statVar": "Count_CriminalActivities_MotorVehicleTheft"
          },
          "Count_CriminalActivities_MurderAndNonNegligentManslaughter_AsFractionOf_Count_Person": {
            "name": "Murder and Non Negligent Manslaughter Cases Per Capita",
            "statVar": "Count_CriminalActivities_MurderAndNonNegligentManslaughter_AsFractionOf_Count_Person"
          },
          "Count_CriminalActivities_PropertyCrime": {
            "name": "Property Related Crimes",
            "statVar": "Count_CriminalActivities_PropertyCrime"
          },
          "Count_CriminalActivities_PropertyCrime_multiple_place_bar_block": {
            "name": "Property Related Crimes",
            "statVar": "Count_CriminalActivities_PropertyCrime"
          },
          "Count_CriminalActivities_Robbery": {
            "name": "Robberies",
            "statVar": "Count_CriminalActivities_Robbery"
          },
          "Count_CriminalActivities_Robbery_multiple_place_bar_block": {
            "name": "Robberies",
            "statVar": "Count_CriminalActivities_Robbery"
          },
          "Count_CriminalActivities_ViolentCrime": {
            "name": "Violent Crimes",
            "statVar": "Count_CriminalActivities_ViolentCrime"
          },
          "Count_CriminalActivities_ViolentCrime_multiple_place_bar_block": {
            "name": "Violent Crimes",
            "statVar": "Count_CriminalActivities_ViolentCrime"
          }
        }
      }
    ],
    "metadata": {
      "containedPlaceTypes": {
        "Country": "State"
      },
      "placeDcid": [
        "country/USA"
      ]
    }
  },
  "context": {},
  "debug": {},
  "entities": [],
  "pastSourceContext": "",
  "place": {
    "dcid": "country/USA",
    "name": "United States",
    "place_type": "Country"
  },
  "placeFallback": {},
  "placeSource": "CURRENT_QUERY",
  "places": [
    {
      "dcid": "country/USA",
      "name": "United States",
      "place_type": "Country"
    }
  ],
  "relatedThings": {
    "childPlaces": {
      "State": [
        {
          "dcid": "geoId/01",
          "name": "Alabama",
          "types": [
            "State"
          ]
        },
        {
          "dcid": "geoId/02",
          "name": "Alaska",
          "types": [
            "State"
          ]
        },
        {
          "dcid": "geoId/04",
          "name": "Arizona",
          "types": [
            "State"
          ]
        },
        {
          "dcid": "geoId/05",
          "name": "Arkansas",
          "types": [
            "State"
          ]
        },
        {
          "dcid": "geoId/06",
          "name": "California",
          "types": [
            "State"
          ]
        },
        {
          "dcid": "geoId/08",
          "name": "Colorado",
          "types": [
            "State"
          ]
        },
        {
          "dcid": "geoId/09",
          "name": "Connecticut",
          "types": [
            "State"
          ]
        },
        {
          "dcid": "geoId/10",
          "name": "Delaware",
          "types": [
            "State"
          ]
        },
        {
          "dcid": "geoId/11",
          "name": "District of Columbia",
          "types": [
            "State"
          ]
        },
        {
          "dcid": "geoId/12",
          "name": "Florida",
          "types": [
            "State"
          ]
        },
        {
          "dcid": "geoId/13",
          "name": "Georgia",
          "types": [
            "State"
          ]
        },
        {
          "dcid": "geoId/15",
          "name": "Hawaii",
          "types": [
            "State"
          ]
        },
        {
          "dcid": "geoId/16",
          "name": "Idaho",
          "types": [
            "State"
          ]
        },
        {
          "dcid": "geoId/17",
          "name": "Illinois",
          "types": [
            "State"
          ]
        },
        {
          "dcid": "geoId/18",
          "name": "Indiana",
          "types": [
            "State"
          ]
        },
        {
          "dcid": "geoId/19",
          "name": "Iowa",
          "types": [
            "State"
          ]
        },
        {
          "dcid": "geoId/20",
          "name": "Kansas",
          "types": [
            "State"
          ]
        },
        {
          "dcid": "geoId/21",
          "name": "Kentucky",
          "types": [
            "State"
          ]
        },
        {
          "dcid": "geoId/22",
          "name": "Louisiana",
          "types": [
            "State"
          ]
        },
        {
          "dcid": "geoId/23",
          "name": "Maine",
          "types": [
            "State"
          ]
        },
        {
          "dcid": "geoId/24",
          "name": "Maryland",
          "types": [
            "State"
          ]
        },
        {
          "dcid": "geoId/25",
          "name": "Massachusetts",
          "types": [
            "State"
          ]
        },
        {
          "dcid": "geoId/26",
          "name": "Michigan",
          "types": [
            "State"
          ]
        },
        {
          "dcid": "geoId/27",
          "name": "Minnesota",
          "types": [
            "State"
          ]
        },
        {
          "dcid": "geoId/28",
          "name": "Mississippi",
          "types": [
            "State"
          ]
        },
        {
          "dcid": "geoId/29",
          "name": "Missouri",
          "types": [
            "State"
          ]
        },
        {
          "dcid": "geoId/30",
          "name": "Montana",
          "types": [
            "State"
          ]
        },
        {
          "dcid": "geoId/31",
          "name": "Nebraska",
          "types": [
            "State"
          ]
        },
        {
          "dcid": "geoId/32",
          "name": "Nevada",
          "types": [
            "State"
          ]
        },
        {
          "dcid": "geoId/33",
          "name": "New Hampshire",
          "types": [
            "State"
          ]
        },
        {
          "dcid": "geoId/34",
          "name": "New Jersey",
          "types": [
            "State"
          ]
        },
        {
          "dcid": "geoId/35",
          "name": "New Mexico",
          "types": [
            "State"
          ]
        },
        {
          "dcid": "geoId/36",
          "name": "New York",
          "types": [
            "State"
          ]
        },
        {
          "dcid": "geoId/37",
          "name": "North Carolina",
          "types": [
            "State"
          ]
        },
        {
          "dcid": "geoId/38",
          "name": "North Dakota",
          "types": [
            "State"
          ]
        },
        {
          "dcid": "geoId/39",
          "name": "Ohio",
          "types": [
            "State"
          ]
        },
        {
          "dcid": "geoId/40",
          "name": "Oklahoma",
          "types": [
            "State"
          ]
        },
        {
          "dcid": "geoId/41",
          "name": "Oregon",
          "types": [
            "State"
          ]
        },
        {
          "dcid": "geoId/42",
          "name": "Pennsylvania",
          "types": [
            "State"
          ]
        },
        {
          "dcid": "geoId/44",
          "name": "Rhode Island",
          "types": [
            "State"
          ]
        },
        {
          "dcid": "geoId/45",
          "name": "South Carolina",
          "types": [
            "State"
          ]
        },
        {
          "dcid": "geoId/46",
          "name": "South Dakota",
          "types": [
            "State"
          ]
        },
        {
          "dcid": "geoId/47",
          "name": "Tennessee",
          "types": [
            "State"
          ]
        },
        {
          "dcid": "geoId/48",
          "name": "Texas",
          "types": [
            "State"
          ]
        },
        {
          "dcid": "geoId/49",
          "name": "Utah",
          "types": [
            "State"
          ]
        },
        {
          "dcid": "geoId/50",
          "name": "Vermont",
          "types": [
            "State"
          ]
        },
        {
          "dcid": "geoId/51",
          "name": "Virginia",
          "types": [
            "State"
          ]
        },
        {
          "dcid": "geoId/53",
          "name": "Washington",
          "types": [
            "State"
          ]
        },
        {
          "dcid": "geoId/54",
          "name": "West Virginia",
          "types": [
            "State"
          ]
        },
        {
          "dcid": "geoId/55",
          "name": "Wisconsin",
          "types": [
            "State"
          ]
        }
      ]
    },
    "childTopics": [],
    "exploreMore": {
      "Count_CriminalActivities_CombinedCrime": {
        "crimeType": [
          "Count_CriminalActivities_AggravatedAssault",
          "Count_CriminalActivities_Burglary",
          "Count_CriminalActivities_ForcibleRape",
          "Count_CriminalActivities_LarcenyTheft",
          "Count_CriminalActivities_MotorVehicleTheft",
          "Count_CriminalActivities_MurderAndNonNegligentManslaughter",
          "Count_CriminalActivities_PropertyCrime",
          "Count_CriminalActivities_Robbery",
          "Count_CriminalActivities_ViolentCrime"
        ]
      }
    },
    "mainTopics": [
      {
        "dcid": "dc/topic/Crime",
        "name": "Crime",
        "types": [
          "Topic"
        ]
      }
    ],
    "parentPlaces": [],
    "parentTopics": [],
    "peerPlaces": [
      {
        "dcid": "country/BRA",
        "name": "Brazil",
        "types": [
          "Country"
        ]
      },
      {
        "dcid": "country/CAN",
        "name": "Canada",
        "types": [
          "Country"
        ]
      },
      {
        "dcid": "country/CHN",
        "name": "China",
        "types": [
          "Country"
        ]
      },
      {
        "dcid": "country/EGY",
        "name": "Egypt",
        "types": [
          "Country"
        ]
      },
      {
        "dcid": "country/FRA",
        "name": "France",
        "types": [
          "Country"
        ]
      },
      {
        "dcid": "country/DEU",
        "name": "Germany",
        "types": [
          "Country"
        ]
      },
      {
        "dcid": "country/IND",
        "name": "India",
        "types": [
          "Country"
        ]
      },
      {
        "dcid": "country/JPN",
        "name": "Japan",
        "types": [
          "Country"
        ]
      },
      {
        "dcid": "country/MYS",
        "name": "Malaysia",
        "types": [
          "Country"
        ]
      },
      {
        "dcid": "country/NZL",
        "name": "New Zealand",
        "types": [
          "Country"
        ]
      },
      {
        "dcid": "country/NGA",
        "name": "Nigeria",
        "types": [
          "Country"
        ]
      },
      {
        "dcid": "country/PER",
        "name": "Peru",
        "types": [
          "Country"
        ]
      },
      {
        "dcid": "country/RUS",
        "name": "Russia",
        "types": [
          "Country"
        ]
      },
      {
        "dcid": "country/GBR",
        "name": "United Kingdom",
        "types": [
          "Country"
        ]
      }
    ],
    "peerTopics": []
  },
  "svSource": "CURRENT_QUERY",
<<<<<<< HEAD
  "userMessages": [
    "Low confidence in understanding your query. Displaying the closest results."
  ]
=======
  "test": "filter_test",
  "userMessage": "",
  "userMessages": []
>>>>>>> 8c741510
}<|MERGE_RESOLUTION|>--- conflicted
+++ resolved
@@ -971,13 +971,7 @@
     "peerTopics": []
   },
   "svSource": "CURRENT_QUERY",
-<<<<<<< HEAD
   "userMessages": [
     "Low confidence in understanding your query. Displaying the closest results."
   ]
-=======
-  "test": "filter_test",
-  "userMessage": "",
-  "userMessages": []
->>>>>>> 8c741510
 }