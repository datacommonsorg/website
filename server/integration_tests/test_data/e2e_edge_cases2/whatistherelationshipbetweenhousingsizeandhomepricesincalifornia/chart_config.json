--- conflicted
+++ resolved
@@ -1596,15 +1596,8 @@
       }
     ]
   },
-<<<<<<< HEAD
   "svSource": "PARTIAL_PAST_QUERY",
   "userMessages": [
     "Low confidence in understanding your query. Displaying the closest results."
   ]
-=======
-  "svSource": "CURRENT_QUERY",
-  "test": "filter_test",
-  "userMessage": "",
-  "userMessages": []
->>>>>>> 8c741510
 }