{
  "client": "test_detect-and-fulfill",
  "config": {
    "categories": [
      {
        "blocks": [
          {
            "columns": [
              {
                "tiles": [
                  {
                    "statVarKey": [
                      "Count_Person_BelowPovertyLevelInThePast12Months"
                    ],
                    "title": "Population Below Poverty Line in Tamil Nadu",
                    "type": "LINE"
                  }
                ]
              },
              {
                "tiles": [
                  {
                    "description": "Population Below Poverty Line in Tamil Nadu",
                    "statVarKey": [
                      "Count_Person_BelowPovertyLevelInThePast12Months"
                    ],
                    "title": "Population Below Poverty Line in Tamil Nadu",
                    "type": "HIGHLIGHT"
                  }
                ]
              }
            ],
            "denom": "Count_Person",
            "title": "Population Below Poverty Line"
          },
          {
            "columns": [
              {
                "tiles": [
                  {
                    "statVarKey": [
                      "UnemploymentRate_Person"
                    ],
                    "title": "Unemployment Rate in Tamil Nadu",
                    "type": "LINE"
                  }
                ]
              },
              {
                "tiles": [
                  {
                    "description": "Unemployment Rate in Tamil Nadu",
                    "statVarKey": [
                      "UnemploymentRate_Person"
                    ],
                    "title": "Unemployment Rate in Tamil Nadu",
                    "type": "HIGHLIGHT"
                  }
                ]
              }
            ],
            "title": "Unemployment Rate"
          },
          {
            "columns": [
              {
                "tiles": [
                  {
                    "statVarKey": [
                      "Count_Person_BelowPovertyLevelInThePast12Months_AsFractionOf_Count_Person"
                    ],
                    "title": "Population Below Poverty Line (Per Capita) in Tamil Nadu",
                    "type": "LINE"
                  }
                ]
              },
              {
                "tiles": [
                  {
                    "description": "Population Below Poverty Line (Per Capita) in Tamil Nadu",
                    "statVarKey": [
                      "Count_Person_BelowPovertyLevelInThePast12Months_AsFractionOf_Count_Person"
                    ],
                    "title": "Population Below Poverty Line (Per Capita) in Tamil Nadu",
                    "type": "HIGHLIGHT"
                  }
                ]
              }
            ],
            "title": "Population Below Poverty Line (Per Capita)"
          }
        ],
        "statVarSpec": {
          "Count_Person_BelowPovertyLevelInThePast12Months": {
            "name": "Population Below poverty line",
            "statVar": "Count_Person_BelowPovertyLevelInThePast12Months"
          },
          "Count_Person_BelowPovertyLevelInThePast12Months_AsFractionOf_Count_Person": {
            "name": "Population Below poverty line (Per Capita)",
            "statVar": "Count_Person_BelowPovertyLevelInThePast12Months_AsFractionOf_Count_Person"
          },
          "UnemploymentRate_Person": {
            "name": "Unemployment Rate",
            "statVar": "UnemploymentRate_Person"
          }
        }
      }
    ],
    "metadata": {
      "placeDcid": [
        "wikidataId/Q1445"
      ]
    }
  },
  "context": {},
  "debug": {},
  "entities": [],
  "pastSourceContext": "",
  "place": {
    "dcid": "wikidataId/Q1445",
    "name": "Tamil Nadu",
    "place_type": "State"
  },
  "placeFallback": {
    "newPlace": {
      "country": "country/IND",
      "dcid": "wikidataId/Q1445",
      "name": "Tamil Nadu",
      "place_type": "State"
    },
    "newStr": "Tamil Nadu",
    "origPlace": {
      "country": "country/IND",
      "dcid": "wikidataId/Q1445",
      "name": "Tamil Nadu",
      "place_type": "State"
    },
    "origStr": "administrative area 2 places in Tamil Nadu",
    "origType": "AdministrativeArea2"
  },
  "placeSource": "CURRENT_QUERY",
  "places": [
    {
      "dcid": "wikidataId/Q1445",
      "name": "Tamil Nadu",
      "place_type": "State"
    }
  ],
  "relatedThings": {
    "childPlaces": {},
    "childTopics": [
      {
        "dcid": "dc/topic/PovertyByResidency",
        "name": "Poverty by Residency",
        "types": [
          "Topic"
        ]
      }
    ],
    "exploreMore": {},
    "mainTopics": [
      {
        "dcid": "dc/topic/Poverty",
        "name": "Poverty",
        "types": [
          "Topic"
        ]
      }
    ],
    "parentPlaces": [],
    "parentTopics": [
      {
        "dcid": "dc/topic/Economy",
        "name": "Economy",
        "types": [
          "Topic"
        ]
      }
    ],
    "peerPlaces": [],
    "peerTopics": [
      {
        "dcid": "dc/topic/Employment",
        "name": "Employment",
        "types": [
          "Topic"
        ]
      },
      {
        "dcid": "dc/topic/GlobalEconomicActivity",
        "name": "Global Economic Activity",
        "types": [
          "Topic"
        ]
      },
      {
        "dcid": "dc/topic/Income",
        "name": "Income",
        "types": [
          "Topic"
        ]
      },
      {
        "dcid": "dc/topic/Agriculture",
        "name": "Agriculture",
        "types": [
          "Topic"
        ]
      }
    ]
  },
  "svSource": "CURRENT_QUERY",
<<<<<<< HEAD
=======
  "test": "filter_test",
  "userMessage": "Sorry, there were no relevant statistics for administrative area 2 places in Tamil Nadu. See results for Tamil Nadu.",
>>>>>>> 8c741510
  "userMessages": [
    "Sorry, there were no relevant statistics for administrative area 2 places in Tamil Nadu. See results for Tamil Nadu."
  ]
}<|MERGE_RESOLUTION|>--- conflicted
+++ resolved
@@ -210,11 +210,6 @@
     ]
   },
   "svSource": "CURRENT_QUERY",
-<<<<<<< HEAD
-=======
-  "test": "filter_test",
-  "userMessage": "Sorry, there were no relevant statistics for administrative area 2 places in Tamil Nadu. See results for Tamil Nadu.",
->>>>>>> 8c741510
   "userMessages": [
     "Sorry, there were no relevant statistics for administrative area 2 places in Tamil Nadu. See results for Tamil Nadu."
   ]
