--- conflicted
+++ resolved
@@ -46,13 +46,7 @@
                   }
                 ]
               }
-<<<<<<< HEAD
-            ],
-            "denom": "Count_Person",
-            "title": "Median Incomes in Information industry"
-=======
             ]
->>>>>>> 64b90f4f
           },
           {
             "columns": [
