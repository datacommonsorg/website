{
  "config": {
    "categories": [
      {
        "blocks": [
          {
            "columns": [
              {
                "tiles": [
                  {
                    "description": "Moderate or Severe Stunting in Population Under 5 in the World",
                    "statVarKey": [
                      "sdg/SH_STA_STNT.AGE--Y0T4"
                    ],
                    "title": "Moderate or Severe Stunting in Population Under 5 in the World",
                    "type": "HIGHLIGHT"
                  }
                ]
              },
              {
                "tiles": [
                  {
                    "statVarKey": [
                      "sdg/SH_STA_STNT.AGE--Y0T4"
                    ],
                    "title": "Moderate or Severe Stunting in Population Under 5 in the World",
                    "type": "LINE"
                  }
                ]
              }
            ],
            "title": "Moderate or Severe Stunting in Population Under 5"
          },
          {
            "columns": [
              {
                "tiles": [
                  {
                    "statVarKey": [
                      "sdg/SH_STA_STNT.AGE--Y0T4"
                    ],
                    "title": "Moderate or Severe Stunting in Population Under 5 in the World (${date})",
                    "type": "MAP"
                  }
                ]
              }
            ],
            "title": "Moderate or Severe Stunting in Population Under 5 in the World"
          }
        ],
        "statVarSpec": {
          "sdg/SH_STA_STNT.AGE--Y0T4": {
            "name": "Moderate or Severe Stunting in Population Under 5",
            "statVar": "sdg/SH_STA_STNT.AGE--Y0T4"
          }
        }
      }
    ],
    "metadata": {
      "containedPlaceTypes": {
        "Place": "Country"
      },
      "placeDcid": [
        "Earth"
      ]
    }
  },
  "context": {},
  "debug": {},
  "pastSourceContext": "",
  "place": {
    "dcid": "Earth",
    "name": "World",
    "place_type": "Place"
  },
  "placeFallback": {},
  "placeSource": "UNKNOWN",
  "places": [
    {
      "dcid": "Earth",
      "name": "World",
      "place_type": "Place"
    }
  ],
  "relatedThings": {
    "childPlaces": {
      "Country": [
        {
          "dcid": "country/ABW",
          "name": "Aruba",
          "types": [
            "Country"
          ]
        },
        {
          "dcid": "country/AFG",
          "name": "Afghanistan",
          "types": [
            "Country"
          ]
        },
        {
          "dcid": "country/AGO",
          "name": "Angola",
          "types": [
            "Country"
          ]
        },
        {
          "dcid": "country/AIA",
          "name": "Anguilla",
          "types": [
            "Country"
          ]
        },
        {
          "dcid": "country/ALB",
          "name": "Albania",
          "types": [
            "Country"
          ]
        },
        {
          "dcid": "country/AND",
          "name": "Andorra",
          "types": [
            "Country"
          ]
        },
        {
          "dcid": "country/ANT",
          "name": "Netherlands Antilles",
          "types": [
            "Country"
          ]
        },
        {
          "dcid": "country/ARE",
          "name": "United Arab Emirates",
          "types": [
            "Country"
          ]
        },
        {
          "dcid": "country/ARG",
          "name": "Argentina",
          "types": [
            "Country"
          ]
        },
        {
          "dcid": "country/ARM",
          "name": "Armenia",
          "types": [
            "Country"
          ]
        },
        {
          "dcid": "country/ASM",
          "name": "American Samoa",
          "types": [
            "Country"
          ]
        },
        {
          "dcid": "country/ATA",
          "name": "Antarctica",
          "types": [
            "Country"
          ]
        },
        {
          "dcid": "country/ATB",
          "name": "British Antarctic Territory",
          "types": [
            "Country"
          ]
        },
        {
          "dcid": "country/ATF",
          "name": "French Southern Territories",
          "types": [
            "Country"
          ]
        },
        {
          "dcid": "country/ATG",
          "name": "Antigua and Barbuda",
          "types": [
            "Country"
          ]
        },
        {
          "dcid": "country/ATN",
          "name": "Dronning Maud Land",
          "types": [
            "Country"
          ]
        },
        {
          "dcid": "country/AUS",
          "name": "Australia",
          "types": [
            "Country"
          ]
        },
        {
          "dcid": "country/AUT",
          "name": "Austria",
          "types": [
            "Country"
          ]
        },
        {
          "dcid": "country/AZE",
          "name": "Azerbaijan",
          "types": [
            "Country"
          ]
        },
        {
          "dcid": "country/BDI",
          "name": "Burundi",
          "types": [
            "Country"
          ]
        },
        {
          "dcid": "country/BEL",
          "name": "Belgium",
          "types": [
            "Country"
          ]
        },
        {
          "dcid": "country/BEN",
          "name": "Benin",
          "types": [
            "Country"
          ]
        },
        {
          "dcid": "country/BES",
          "name": "Bonaire, Sint Eustatius and Saba",
          "types": [
            "Country"
          ]
        },
        {
          "dcid": "country/BFA",
          "name": "Burkina Faso",
          "types": [
            "Country"
          ]
        },
        {
          "dcid": "country/BGD",
          "name": "Bangladesh",
          "types": [
            "Country"
          ]
        },
        {
          "dcid": "country/BGR",
          "name": "Bulgaria",
          "types": [
            "Country"
          ]
        },
        {
          "dcid": "country/BHR",
          "name": "Bahrain",
          "types": [
            "Country"
          ]
        },
        {
          "dcid": "country/BHS",
          "name": "Bahamas",
          "types": [
            "Country"
          ]
        },
        {
          "dcid": "country/BIH",
          "name": "Bosnia and Herzegovina",
          "types": [
            "Country"
          ]
        },
        {
          "dcid": "country/BLM",
          "name": "Saint Barth\u00e9lemy",
          "types": [
            "Country"
          ]
        },
        {
          "dcid": "country/BLR",
          "name": "Belarus",
          "types": [
            "Country"
          ]
        },
        {
          "dcid": "country/BLZ",
          "name": "Belize",
          "types": [
            "Country"
          ]
        },
        {
          "dcid": "country/BMU",
          "name": "Bermuda",
          "types": [
            "Country"
          ]
        },
        {
          "dcid": "country/BOL",
          "name": "Bolivia",
          "types": [
            "Country"
          ]
        },
        {
          "dcid": "country/BRA",
          "name": "Brazil",
          "types": [
            "Country"
          ]
        },
        {
          "dcid": "country/BRB",
          "name": "Barbados",
          "types": [
            "Country"
          ]
        },
        {
          "dcid": "country/BRN",
          "name": "Brunei",
          "types": [
            "Country"
          ]
        },
        {
          "dcid": "country/BTN",
          "name": "Bhutan",
          "types": [
            "Country"
          ]
        },
        {
          "dcid": "country/BVT",
          "name": "Bouvet Island",
          "types": [
            "Country"
          ]
        },
        {
          "dcid": "country/BWA",
          "name": "Botswana",
          "types": [
            "Country"
          ]
        },
        {
          "dcid": "country/CAF",
          "name": "Central African Republic",
          "types": [
            "Country"
          ]
        },
        {
          "dcid": "country/CAN",
          "name": "Canada",
          "types": [
            "Country"
          ]
        },
        {
          "dcid": "country/CCK",
          "name": "Cocos (Keeling) Islands",
          "types": [
            "Country"
          ]
        },
        {
          "dcid": "country/CHE",
          "name": "Switzerland",
          "types": [
            "Country"
          ]
        },
        {
          "dcid": "country/CHL",
          "name": "Chile",
          "types": [
            "Country"
          ]
        },
        {
          "dcid": "country/CHN",
          "name": "China",
          "types": [
            "Country"
          ]
        },
        {
          "dcid": "country/CIV",
          "name": "C\u00f4te d'Ivoire",
          "types": [
            "Country"
          ]
        },
        {
          "dcid": "country/CMR",
          "name": "Cameroon",
          "types": [
            "Country"
          ]
        },
        {
          "dcid": "country/COD",
          "name": "Congo [DRC]",
          "types": [
            "Country"
          ]
        },
        {
          "dcid": "country/COG",
          "name": "Congo [Republic]",
          "types": [
            "Country"
          ]
        }
      ]
    },
    "childTopics": [],
    "exploreMore": {},
    "mainTopics": [
      {
        "dcid": "dc/topic/sdg_2.2.1",
        "name": "Height Stunting for Children Under 5",
        "types": [
          "Topic"
        ]
      }
    ],
    "parentPlaces": [],
    "parentTopics": [
      {
        "dcid": "dc/topic/sdg_2.2",
        "name": "End Malnutrition by 2030",
        "types": [
          "Topic"
        ]
      }
    ],
    "peerPlaces": [],
    "peerTopics": [
      {
        "dcid": "dc/topic/sdg_2.2.2",
        "name": "Malnutrition (wasting and overweight) for Children Under 5",
        "types": [
          "Topic"
        ]
      },
      {
        "dcid": "dc/topic/sdg_2.2.3",
        "name": "Aenemia",
        "types": [
          "Topic"
        ]
      }
    ],
<<<<<<< HEAD
    "varToTopic": {
      "sdg/SH_STA_STNT.AGE--Y0T4": {
        "dcid": "dc/topic/sdg_2.2.1",
        "name": "Height Stunting for Children Under 5",
        "types": [
          "Topic"
        ]
      }
=======
    "varToTopics": {
      "sdg/SH_STA_STNT.AGE--Y0T4": [
        {
          "dcid": "dc/topic/sdg_2.2.1",
          "name": "Height Stunting for Children Under 5",
          "types": [
            "Topic"
          ]
        }
      ],
      "sdg/SH_STA_STNTN.AGE--Y0T4": [
        {
          "dcid": "dc/topic/sdg_2.2.1",
          "name": "Height Stunting for Children Under 5",
          "types": [
            "Topic"
          ]
        }
      ]
>>>>>>> 4d7d1622
    }
  },
  "svSource": "UNKNOWN",
  "userMessage": ""
}<|MERGE_RESOLUTION|>--- conflicted
+++ resolved
@@ -475,16 +475,6 @@
         ]
       }
     ],
-<<<<<<< HEAD
-    "varToTopic": {
-      "sdg/SH_STA_STNT.AGE--Y0T4": {
-        "dcid": "dc/topic/sdg_2.2.1",
-        "name": "Height Stunting for Children Under 5",
-        "types": [
-          "Topic"
-        ]
-      }
-=======
     "varToTopics": {
       "sdg/SH_STA_STNT.AGE--Y0T4": [
         {
@@ -504,7 +494,6 @@
           ]
         }
       ]
->>>>>>> 4d7d1622
     }
   },
   "svSource": "UNKNOWN",
