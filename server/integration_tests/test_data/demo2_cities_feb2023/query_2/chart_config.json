{
  "config": {
    "categories": [
      {
        "blocks": [
          {
            "columns": [
              {
                "tiles": [
                  {
                    "statVarKey": [
                      "Percent_Person_WithAsthma"
                    ],
                    "title": "Asthma in Sunnyvale",
                    "type": "LINE"
                  }
                ]
              }
            ]
          },
          {
            "columns": [
              {
                "tiles": [
                  {
                    "statVarKey": [
                      "Percent_Person_WithChronicObstructivePulmonaryDisease"
                    ],
                    "title": "Chronic Obstructive Pulmonary Disease in Sunnyvale",
                    "type": "LINE"
                  }
                ]
              }
            ]
          },
          {
            "columns": [
              {
                "tiles": [
                  {
                    "comparisonPlaces": [
                      "geoId/0677000"
                    ],
                    "statVarKey": [
                      "Percent_Person_WithAsthma_multiple_place_bar_block",
                      "Percent_Person_WithAllTeethLoss_multiple_place_bar_block",
                      "Percent_Person_WithArthritis_multiple_place_bar_block",
                      "Percent_Person_WithCancerExcludingSkinCancer_multiple_place_bar_block",
                      "Percent_Person_WithChronicKidneyDisease_multiple_place_bar_block",
                      "Percent_Person_WithChronicObstructivePulmonaryDisease_multiple_place_bar_block",
                      "Percent_Person_WithCoronaryHeartDisease_multiple_place_bar_block",
                      "Percent_Person_WithDiabetes_multiple_place_bar_block",
                      "Percent_Person_WithHighBloodPressure_multiple_place_bar_block",
                      "Percent_Person_WithHighCholesterol_multiple_place_bar_block",
                      "Percent_Person_WithMentalHealthNotGood_multiple_place_bar_block",
                      "Percent_Person_WithPhysicalHealthNotGood_multiple_place_bar_block",
                      "Percent_Person_WithStroke_multiple_place_bar_block"
                    ],
                    "title": "Asthma compared with other variables in Sunnyvale (${date})",
                    "type": "BAR"
                  }
                ]
              }
            ]
<<<<<<< HEAD
=======
          },
          {
            "columns": [
              {
                "tiles": [
                  {
                    "statVarKey": [
                      "Percent_Person_Smoking",
                      "Percent_Person_BingeDrinking",
                      "Percent_Person_Obesity",
                      "Percent_Person_PhysicalInactivity",
                      "Percent_Person_SleepLessThan7Hours"
                    ],
                    "title": "Percentage of Population That Smokes compared with other variables in Sunnyvale",
                    "type": "LINE"
                  }
                ]
              }
            ]
>>>>>>> 7fead4b9
          }
        ],
        "statVarSpec": {
          "Percent_Person_WithAllTeethLoss_multiple_place_bar_block": {
            "name": "Prevalance of Complete Tooth Loss in the Population",
            "statVar": "Percent_Person_WithAllTeethLoss",
            "unit": "%"
          },
          "Percent_Person_WithArthritis_multiple_place_bar_block": {
            "name": "Arthritis",
            "statVar": "Percent_Person_WithArthritis",
            "unit": "%"
          },
          "Percent_Person_WithAsthma": {
            "name": "Asthma",
            "statVar": "Percent_Person_WithAsthma",
            "unit": "%"
          },
          "Percent_Person_WithAsthma_multiple_place_bar_block": {
            "name": "Asthma",
            "statVar": "Percent_Person_WithAsthma",
            "unit": "%"
          },
          "Percent_Person_WithCancerExcludingSkinCancer_multiple_place_bar_block": {
            "name": "Cancer (excluding skin cancer)",
            "statVar": "Percent_Person_WithCancerExcludingSkinCancer",
            "unit": "%"
          },
          "Percent_Person_WithChronicKidneyDisease_multiple_place_bar_block": {
            "name": "Chronic Kidney Disease",
            "statVar": "Percent_Person_WithChronicKidneyDisease",
            "unit": "%"
          },
          "Percent_Person_WithChronicObstructivePulmonaryDisease": {
            "name": "Chronic Obstructive Pulmonary Disease",
            "statVar": "Percent_Person_WithChronicObstructivePulmonaryDisease",
            "unit": "%"
          },
          "Percent_Person_WithChronicObstructivePulmonaryDisease_multiple_place_bar_block": {
            "name": "Chronic Obstructive Pulmonary Disease",
            "statVar": "Percent_Person_WithChronicObstructivePulmonaryDisease",
            "unit": "%"
          },
          "Percent_Person_WithCoronaryHeartDisease_multiple_place_bar_block": {
            "name": "Coronary Heart Disease",
            "statVar": "Percent_Person_WithCoronaryHeartDisease",
            "unit": "%"
          },
          "Percent_Person_WithDiabetes_multiple_place_bar_block": {
            "name": "Diabetes",
            "statVar": "Percent_Person_WithDiabetes",
            "unit": "%"
          },
          "Percent_Person_WithHighBloodPressure_multiple_place_bar_block": {
            "name": "High Bood Pressure",
            "statVar": "Percent_Person_WithHighBloodPressure",
            "unit": "%"
          },
          "Percent_Person_WithHighCholesterol_multiple_place_bar_block": {
            "name": "High Cholesterol",
            "statVar": "Percent_Person_WithHighCholesterol",
            "unit": "%"
          },
          "Percent_Person_WithMentalHealthNotGood_multiple_place_bar_block": {
            "name": "Mental Health Issues",
            "statVar": "Percent_Person_WithMentalHealthNotGood",
            "unit": "%"
          },
          "Percent_Person_WithPhysicalHealthNotGood_multiple_place_bar_block": {
            "name": "Physical Health Issues",
            "statVar": "Percent_Person_WithPhysicalHealthNotGood",
            "unit": "%"
          },
          "Percent_Person_WithStroke_multiple_place_bar_block": {
            "name": "Stroke",
            "statVar": "Percent_Person_WithStroke",
            "unit": "%"
          }
        }
      }
    ],
    "metadata": {
      "placeDcid": [
        "geoId/0677000"
      ]
    }
  },
  "context": {},
  "debug": {},
  "pastSourceContext": "Sunnyvale",
  "place": {
    "dcid": "geoId/0677000",
    "name": "Sunnyvale",
    "place_type": "City"
  },
  "placeFallback": {},
  "placeSource": "PAST_QUERY",
  "svSource": "CURRENT_QUERY"
}<|MERGE_RESOLUTION|>--- conflicted
+++ resolved
@@ -62,8 +62,6 @@
                 ]
               }
             ]
-<<<<<<< HEAD
-=======
           },
           {
             "columns": [
@@ -83,7 +81,6 @@
                 ]
               }
             ]
->>>>>>> 7fead4b9
           }
         ],
         "statVarSpec": {
