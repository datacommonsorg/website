--- conflicted
+++ resolved
@@ -10,7 +10,6 @@
     "name": "",
     "place_type": ""
   },
-<<<<<<< HEAD
   "placeFallback": {},
   "placeSource": "CURRENT_QUERY",
   "places": [
@@ -23,9 +22,6 @@
   "relatedThings": {},
   "showForm": true,
   "svSource": "UNRECOGNIZED",
-=======
-  "userMessage": "Sorry, could not complete your request.",
->>>>>>> 8c741510
   "userMessages": [
     "Sorry, could not complete your request."
   ]
