--- conflicted
+++ resolved
@@ -547,34 +547,22 @@
                     "statVarKey": [
                       "MaxTemp_Daily_Hist_5PctProb_Greater_Atleast1DayADecade_CMIP6_Ensemble_SSP245"
                     ],
-<<<<<<< HEAD
                     "title": "Max Temperature (\u00b0C) Once In Decade With 5% Chance: SSP245 in Counties of California (${date})",
-=======
-                    "title": "Max Temperature With 5% Chance Once In Decade: CMIP6 Ensemble, SSP245 in Counties of California (${date})",
->>>>>>> e4081613
                     "type": "RANKING"
                   },
                   {
                     "statVarKey": [
                       "MaxTemp_Daily_Hist_5PctProb_Greater_Atleast1DayADecade_CMIP6_Ensemble_SSP245"
                     ],
-<<<<<<< HEAD
                     "title": "Max Temperature (\u00b0C) Once In Decade With 5% Chance: SSP245 in Counties of California (${date})",
-=======
-                    "title": "Max Temperature With 5% Chance Once In Decade: CMIP6 Ensemble, SSP245 in Counties of California (${date})",
->>>>>>> e4081613
-                    "type": "MAP"
-                  }
-                ]
-              }
-            ],
-<<<<<<< HEAD
+                    "type": "MAP"
+                  }
+                ]
+              }
+            ],
             "description": "Predicted Max Temperature with 5% chance, at least once in the decade 2040-2050, according to a CMIP6 Ensemble model as per SSP 245 (intermediate) scenario.",
             "footnote": "SSP245 is a medium pathway. It is an update to RCP 4.5 with an additional radiative forcing of 4.5 W/m\u00b2. RCP 4.5 is more likely than not to result in global temperature rise between 2 \u00b0C and 3 \u00b0C by 2100.,",
             "title": "Max Temperature (\u00b0C) Once In Decade With 5% Chance: SSP245"
-=======
-            "title": "Max Temperature With 5% Chance Once In Decade: CMIP6 Ensemble, SSP245"
->>>>>>> e4081613
           },
           {
             "columns": [
@@ -588,34 +576,22 @@
                     "statVarKey": [
                       "MaxTemp_Daily_Hist_5PctProb_Greater_Atleast1DayADecade_CMIP6_Ensemble_SSP585"
                     ],
-<<<<<<< HEAD
                     "title": "Max Temperature (\u00b0C) Once In Decade With 5% Chance: SP585 in Counties of California (${date})",
-=======
-                    "title": "Max Temperature With 5% Chance Once In Decade: CMIP6 Ensemble, SSP585 in Counties of California (${date})",
->>>>>>> e4081613
                     "type": "RANKING"
                   },
                   {
                     "statVarKey": [
                       "MaxTemp_Daily_Hist_5PctProb_Greater_Atleast1DayADecade_CMIP6_Ensemble_SSP585"
                     ],
-<<<<<<< HEAD
                     "title": "Max Temperature (\u00b0C) Once In Decade With 5% Chance: SP585 in Counties of California (${date})",
-=======
-                    "title": "Max Temperature With 5% Chance Once In Decade: CMIP6 Ensemble, SSP585 in Counties of California (${date})",
->>>>>>> e4081613
-                    "type": "MAP"
-                  }
-                ]
-              }
-            ],
-<<<<<<< HEAD
+                    "type": "MAP"
+                  }
+                ]
+              }
+            ],
             "description": "Predicted Max Temperature with 5% chance, at least once in the decade 2040-2050, according to a CMIP6 Ensemble model as per SSP 585 (pessimistic) scenario.",
             "footnote": "SSP585 is a pessimistic pathway. It is an update to RCP 8.5 with an additional radiative forcing of 8.5 W/m\u00b2. RCP 8.5 is more likely than not to result in global temperature rise between 3 \u00b0C and 12.6 \u00b0C by 2100.",
             "title": "Max Temperature (\u00b0C) Once In Decade With 5% Chance: SP585"
-=======
-            "title": "Max Temperature With 5% Chance Once In Decade: CMIP6 Ensemble, SSP585"
->>>>>>> e4081613
           },
           {
             "columns": [
@@ -629,34 +605,22 @@
                     "statVarKey": [
                       "MinTemp_Daily_Hist_95PctProb_LessThan_Atleast1DayADecade_CMIP6_Ensemble_SSP245"
                     ],
-<<<<<<< HEAD
                     "title": "Min Temperature (\u00b0C) Once In Decade With 95% Chance: SSP245 in Counties of California (${date})",
-=======
-                    "title": "MinTemp Ensemble Hist 95PctProb LessThan Atleast1DayADecade CMIP6 SSP245 in Counties of California (${date})",
->>>>>>> e4081613
                     "type": "RANKING"
                   },
                   {
                     "statVarKey": [
                       "MinTemp_Daily_Hist_95PctProb_LessThan_Atleast1DayADecade_CMIP6_Ensemble_SSP245"
                     ],
-<<<<<<< HEAD
                     "title": "Min Temperature (\u00b0C) Once In Decade With 95% Chance: SSP245 in Counties of California (${date})",
-=======
-                    "title": "MinTemp Ensemble Hist 95PctProb LessThan Atleast1DayADecade CMIP6 SSP245 in Counties of California (${date})",
->>>>>>> e4081613
-                    "type": "MAP"
-                  }
-                ]
-              }
-            ],
-<<<<<<< HEAD
+                    "type": "MAP"
+                  }
+                ]
+              }
+            ],
             "description": "Predicted Min Temperature with 95% chance, at least once in the decade 2040-2050, according to a CMIP6 Ensemble model as per SSP 245 (intermediate) scenario.",
             "footnote": "SSP245 is a medium pathway. It is an update to RCP 4.5 with an additional radiative forcing of 4.5 W/m\u00b2. RCP 4.5 is more likely than not to result in global temperature rise between 2 \u00b0C and 3 \u00b0C by 2100.,",
             "title": "Min Temperature (\u00b0C) Once In Decade With 95% Chance: SSP245"
-=======
-            "title": "MinTemp Ensemble Hist 95PctProb LessThan Atleast1DayADecade CMIP6 SSP245"
->>>>>>> e4081613
           },
           {
             "columns": [
@@ -670,22 +634,14 @@
                     "statVarKey": [
                       "MinTemp_Daily_Hist_95PctProb_LessThan_Atleast1DayADecade_CMIP6_Ensemble_SSP245_pc"
                     ],
-<<<<<<< HEAD
                     "title": "Per Capita Min Temperature (\u00b0C) Once In Decade With 95% Chance: SSP245 in Counties of California (${date})",
-=======
-                    "title": "Per Capita MinTemp Ensemble Hist 95PctProb LessThan Atleast1DayADecade CMIP6 SSP245 in Counties of California (${date})",
->>>>>>> e4081613
                     "type": "RANKING"
                   },
                   {
                     "statVarKey": [
                       "MinTemp_Daily_Hist_95PctProb_LessThan_Atleast1DayADecade_CMIP6_Ensemble_SSP245_pc"
                     ],
-<<<<<<< HEAD
                     "title": "Per Capita Min Temperature (\u00b0C) Once In Decade With 95% Chance: SSP245 in Counties of California (${date})",
-=======
-                    "title": "Per Capita MinTemp Ensemble Hist 95PctProb LessThan Atleast1DayADecade CMIP6 SSP245 in Counties of California (${date})",
->>>>>>> e4081613
                     "type": "MAP"
                   }
                 ]
@@ -704,34 +660,22 @@
                     "statVarKey": [
                       "MinTemp_Daily_Hist_95PctProb_LessThan_Atleast1DayADecade_CMIP6_Ensemble_SSP585"
                     ],
-<<<<<<< HEAD
                     "title": "Min Temperature (\u00b0C) Once In Decade With 95% Chance: SP585 in Counties of California (${date})",
-=======
-                    "title": "MinTemp Ensemble Hist 95PctProb LessThan Atleast1DayADecade CMIP6 SSP585 in Counties of California (${date})",
->>>>>>> e4081613
                     "type": "RANKING"
                   },
                   {
                     "statVarKey": [
                       "MinTemp_Daily_Hist_95PctProb_LessThan_Atleast1DayADecade_CMIP6_Ensemble_SSP585"
                     ],
-<<<<<<< HEAD
                     "title": "Min Temperature (\u00b0C) Once In Decade With 95% Chance: SP585 in Counties of California (${date})",
-=======
-                    "title": "MinTemp Ensemble Hist 95PctProb LessThan Atleast1DayADecade CMIP6 SSP585 in Counties of California (${date})",
->>>>>>> e4081613
-                    "type": "MAP"
-                  }
-                ]
-              }
-            ],
-<<<<<<< HEAD
+                    "type": "MAP"
+                  }
+                ]
+              }
+            ],
             "description": "Predicted Min Temperature with 95% chance, at least once in the decade 2040-2050, according to a CMIP6 Ensemble model as per SSP 585 (pessimistic) scenario.",
             "footnote": "SSP585 is a pessimistic pathway. It is an update to RCP 8.5 with an additional radiative forcing of 8.5 W/m\u00b2. RCP 8.5 is more likely than not to result in global temperature rise between 3 \u00b0C and 12.6 \u00b0C by 2100.",
             "title": "Min Temperature (\u00b0C) Once In Decade With 95% Chance: SP585"
-=======
-            "title": "MinTemp Ensemble Hist 95PctProb LessThan Atleast1DayADecade CMIP6 SSP585"
->>>>>>> e4081613
           },
           {
             "columns": [
@@ -745,22 +689,14 @@
                     "statVarKey": [
                       "MinTemp_Daily_Hist_95PctProb_LessThan_Atleast1DayADecade_CMIP6_Ensemble_SSP585_pc"
                     ],
-<<<<<<< HEAD
                     "title": "Per Capita Min Temperature (\u00b0C) Once In Decade With 95% Chance: SP585 in Counties of California (${date})",
-=======
-                    "title": "Per Capita MinTemp Ensemble Hist 95PctProb LessThan Atleast1DayADecade CMIP6 SSP585 in Counties of California (${date})",
->>>>>>> e4081613
                     "type": "RANKING"
                   },
                   {
                     "statVarKey": [
                       "MinTemp_Daily_Hist_95PctProb_LessThan_Atleast1DayADecade_CMIP6_Ensemble_SSP585_pc"
                     ],
-<<<<<<< HEAD
                     "title": "Per Capita Min Temperature (\u00b0C) Once In Decade With 95% Chance: SP585 in Counties of California (${date})",
-=======
-                    "title": "Per Capita MinTemp Ensemble Hist 95PctProb LessThan Atleast1DayADecade CMIP6 SSP585 in Counties of California (${date})",
->>>>>>> e4081613
                     "type": "MAP"
                   }
                 ]
@@ -779,34 +715,22 @@
                     "statVarKey": [
                       "MinTemp_Daily_Hist_50PctProb_LessThan_Atleast1DayADecade_CMIP6_Ensemble_SSP245"
                     ],
-<<<<<<< HEAD
                     "title": "Min Temperature (\u00b0C) Once In Decade With 50% Chance: SSP245 in Counties of California (${date})",
-=======
-                    "title": "MinTemp Ensemble Hist 50PctProb LessThan Atleast1DayADecade CMIP6 SSP245 in Counties of California (${date})",
->>>>>>> e4081613
                     "type": "RANKING"
                   },
                   {
                     "statVarKey": [
                       "MinTemp_Daily_Hist_50PctProb_LessThan_Atleast1DayADecade_CMIP6_Ensemble_SSP245"
                     ],
-<<<<<<< HEAD
                     "title": "Min Temperature (\u00b0C) Once In Decade With 50% Chance: SSP245 in Counties of California (${date})",
-=======
-                    "title": "MinTemp Ensemble Hist 50PctProb LessThan Atleast1DayADecade CMIP6 SSP245 in Counties of California (${date})",
->>>>>>> e4081613
-                    "type": "MAP"
-                  }
-                ]
-              }
-            ],
-<<<<<<< HEAD
+                    "type": "MAP"
+                  }
+                ]
+              }
+            ],
             "description": "Predicted Min Temperature with 50% chance, at least once in the decade 2040-2050, according to a CMIP6 Ensemble model as per SSP 245 (intermediate) scenario.",
             "footnote": "SSP245 is a medium pathway. It is an update to RCP 4.5 with an additional radiative forcing of 4.5 W/m\u00b2. RCP 4.5 is more likely than not to result in global temperature rise between 2 \u00b0C and 3 \u00b0C by 2100.,",
             "title": "Min Temperature (\u00b0C) Once In Decade With 50% Chance: SSP245"
-=======
-            "title": "MinTemp Ensemble Hist 50PctProb LessThan Atleast1DayADecade CMIP6 SSP245"
->>>>>>> e4081613
           },
           {
             "columns": [
@@ -820,22 +744,14 @@
                     "statVarKey": [
                       "MinTemp_Daily_Hist_50PctProb_LessThan_Atleast1DayADecade_CMIP6_Ensemble_SSP245_pc"
                     ],
-<<<<<<< HEAD
                     "title": "Per Capita Min Temperature (\u00b0C) Once In Decade With 50% Chance: SSP245 in Counties of California (${date})",
-=======
-                    "title": "Per Capita MinTemp Ensemble Hist 50PctProb LessThan Atleast1DayADecade CMIP6 SSP245 in Counties of California (${date})",
->>>>>>> e4081613
                     "type": "RANKING"
                   },
                   {
                     "statVarKey": [
                       "MinTemp_Daily_Hist_50PctProb_LessThan_Atleast1DayADecade_CMIP6_Ensemble_SSP245_pc"
                     ],
-<<<<<<< HEAD
                     "title": "Per Capita Min Temperature (\u00b0C) Once In Decade With 50% Chance: SSP245 in Counties of California (${date})",
-=======
-                    "title": "Per Capita MinTemp Ensemble Hist 50PctProb LessThan Atleast1DayADecade CMIP6 SSP245 in Counties of California (${date})",
->>>>>>> e4081613
                     "type": "MAP"
                   }
                 ]
@@ -854,34 +770,234 @@
                     "statVarKey": [
                       "MinTemp_Daily_Hist_50PctProb_LessThan_Atleast1DayADecade_CMIP6_Ensemble_SSP585"
                     ],
-<<<<<<< HEAD
                     "title": "Min Temperature (\u00b0C) Once In Decade With 50% Chance: SP585 in Counties of California (${date})",
-=======
-                    "title": "MinTemp Ensemble Hist 50PctProb LessThan Atleast1DayADecade CMIP6 SSP585 in Counties of California (${date})",
->>>>>>> e4081613
                     "type": "RANKING"
                   },
                   {
                     "statVarKey": [
                       "MinTemp_Daily_Hist_50PctProb_LessThan_Atleast1DayADecade_CMIP6_Ensemble_SSP585"
                     ],
-<<<<<<< HEAD
                     "title": "Min Temperature (\u00b0C) Once In Decade With 50% Chance: SP585 in Counties of California (${date})",
-=======
-                    "title": "MinTemp Ensemble Hist 50PctProb LessThan Atleast1DayADecade CMIP6 SSP585 in Counties of California (${date})",
->>>>>>> e4081613
-                    "type": "MAP"
-                  }
-                ]
-              }
-            ],
-<<<<<<< HEAD
+                    "type": "MAP"
+                  }
+                ]
+              }
+            ],
             "description": "Predicted Min Temperature with 50% chance, at least once in the decade 2040-2050, according to a CMIP6 Ensemble model as per SSP 585 (pessimistic) scenario.",
             "footnote": "SSP585 is a pessimistic pathway. It is an update to RCP 8.5 with an additional radiative forcing of 8.5 W/m\u00b2. RCP 8.5 is more likely than not to result in global temperature rise between 3 \u00b0C and 12.6 \u00b0C by 2100.",
             "title": "Min Temperature (\u00b0C) Once In Decade With 50% Chance: SP585"
-=======
+          },
+          {
+            "columns": [
+              {
+                "tiles": [
+                  {
+                    "rankingTileSpec": {
+                      "rankingCount": 10,
+                      "showLowest": true
+                    },
+                    "statVarKey": [
+                      "MinTemp_Daily_Hist_50PctProb_LessThan_Atleast1DayADecade_CMIP6_Ensemble_SSP585_pc"
+                    ],
+                    "title": "Per Capita Min Temperature (\u00b0C) Once In Decade With 50% Chance: SP585 in Counties of California (${date})",
+                    "type": "RANKING"
+                  },
+                  {
+                    "statVarKey": [
+                      "MinTemp_Daily_Hist_50PctProb_LessThan_Atleast1DayADecade_CMIP6_Ensemble_SSP585_pc"
+                    ],
+                    "title": "Per Capita Min Temperature (\u00b0C) Once In Decade With 50% Chance: SP585 in Counties of California (${date})",
+                    "type": "MAP"
+                  }
+                ]
+              }
+            ]
+          },
+          {
+            "columns": [
+              {
+                "tiles": [
+                  {
+                    "rankingTileSpec": {
+                      "rankingCount": 10,
+                      "showLowest": true
+                    },
+                    "statVarKey": [
+                      "MinTemp_Daily_Hist_95PctProb_LessThan_Atleast1DayADecade_CMIP6_Ensemble_SSP245"
+                    ],
+                    "title": "MinTemp Ensemble Hist 95PctProb LessThan Atleast1DayADecade CMIP6 SSP245 in Counties of California (${date})",
+                    "type": "RANKING"
+                  },
+                  {
+                    "statVarKey": [
+                      "MinTemp_Daily_Hist_95PctProb_LessThan_Atleast1DayADecade_CMIP6_Ensemble_SSP245"
+                    ],
+                    "title": "MinTemp Ensemble Hist 95PctProb LessThan Atleast1DayADecade CMIP6 SSP245 in Counties of California (${date})",
+                    "type": "MAP"
+                  }
+                ]
+              }
+            ],
+            "title": "MinTemp Ensemble Hist 95PctProb LessThan Atleast1DayADecade CMIP6 SSP245"
+          },
+          {
+            "columns": [
+              {
+                "tiles": [
+                  {
+                    "rankingTileSpec": {
+                      "rankingCount": 10,
+                      "showLowest": true
+                    },
+                    "statVarKey": [
+                      "MinTemp_Daily_Hist_95PctProb_LessThan_Atleast1DayADecade_CMIP6_Ensemble_SSP245_pc"
+                    ],
+                    "title": "Per Capita MinTemp Ensemble Hist 95PctProb LessThan Atleast1DayADecade CMIP6 SSP245 in Counties of California (${date})",
+                    "type": "RANKING"
+                  },
+                  {
+                    "statVarKey": [
+                      "MinTemp_Daily_Hist_95PctProb_LessThan_Atleast1DayADecade_CMIP6_Ensemble_SSP245_pc"
+                    ],
+                    "title": "Per Capita MinTemp Ensemble Hist 95PctProb LessThan Atleast1DayADecade CMIP6 SSP245 in Counties of California (${date})",
+                    "type": "MAP"
+                  }
+                ]
+              }
+            ]
+          },
+          {
+            "columns": [
+              {
+                "tiles": [
+                  {
+                    "rankingTileSpec": {
+                      "rankingCount": 10,
+                      "showLowest": true
+                    },
+                    "statVarKey": [
+                      "MinTemp_Daily_Hist_95PctProb_LessThan_Atleast1DayADecade_CMIP6_Ensemble_SSP585"
+                    ],
+                    "title": "MinTemp Ensemble Hist 95PctProb LessThan Atleast1DayADecade CMIP6 SSP585 in Counties of California (${date})",
+                    "type": "RANKING"
+                  },
+                  {
+                    "statVarKey": [
+                      "MinTemp_Daily_Hist_95PctProb_LessThan_Atleast1DayADecade_CMIP6_Ensemble_SSP585"
+                    ],
+                    "title": "MinTemp Ensemble Hist 95PctProb LessThan Atleast1DayADecade CMIP6 SSP585 in Counties of California (${date})",
+                    "type": "MAP"
+                  }
+                ]
+              }
+            ],
+            "title": "MinTemp Ensemble Hist 95PctProb LessThan Atleast1DayADecade CMIP6 SSP585"
+          },
+          {
+            "columns": [
+              {
+                "tiles": [
+                  {
+                    "rankingTileSpec": {
+                      "rankingCount": 10,
+                      "showLowest": true
+                    },
+                    "statVarKey": [
+                      "MinTemp_Daily_Hist_95PctProb_LessThan_Atleast1DayADecade_CMIP6_Ensemble_SSP585_pc"
+                    ],
+                    "title": "Per Capita MinTemp Ensemble Hist 95PctProb LessThan Atleast1DayADecade CMIP6 SSP585 in Counties of California (${date})",
+                    "type": "RANKING"
+                  },
+                  {
+                    "statVarKey": [
+                      "MinTemp_Daily_Hist_95PctProb_LessThan_Atleast1DayADecade_CMIP6_Ensemble_SSP585_pc"
+                    ],
+                    "title": "Per Capita MinTemp Ensemble Hist 95PctProb LessThan Atleast1DayADecade CMIP6 SSP585 in Counties of California (${date})",
+                    "type": "MAP"
+                  }
+                ]
+              }
+            ]
+          },
+          {
+            "columns": [
+              {
+                "tiles": [
+                  {
+                    "rankingTileSpec": {
+                      "rankingCount": 10,
+                      "showLowest": true
+                    },
+                    "statVarKey": [
+                      "MinTemp_Daily_Hist_50PctProb_LessThan_Atleast1DayADecade_CMIP6_Ensemble_SSP245"
+                    ],
+                    "title": "MinTemp Ensemble Hist 50PctProb LessThan Atleast1DayADecade CMIP6 SSP245 in Counties of California (${date})",
+                    "type": "RANKING"
+                  },
+                  {
+                    "statVarKey": [
+                      "MinTemp_Daily_Hist_50PctProb_LessThan_Atleast1DayADecade_CMIP6_Ensemble_SSP245"
+                    ],
+                    "title": "MinTemp Ensemble Hist 50PctProb LessThan Atleast1DayADecade CMIP6 SSP245 in Counties of California (${date})",
+                    "type": "MAP"
+                  }
+                ]
+              }
+            ],
+            "title": "MinTemp Ensemble Hist 50PctProb LessThan Atleast1DayADecade CMIP6 SSP245"
+          },
+          {
+            "columns": [
+              {
+                "tiles": [
+                  {
+                    "rankingTileSpec": {
+                      "rankingCount": 10,
+                      "showLowest": true
+                    },
+                    "statVarKey": [
+                      "MinTemp_Daily_Hist_50PctProb_LessThan_Atleast1DayADecade_CMIP6_Ensemble_SSP245_pc"
+                    ],
+                    "title": "Per Capita MinTemp Ensemble Hist 50PctProb LessThan Atleast1DayADecade CMIP6 SSP245 in Counties of California (${date})",
+                    "type": "RANKING"
+                  },
+                  {
+                    "statVarKey": [
+                      "MinTemp_Daily_Hist_50PctProb_LessThan_Atleast1DayADecade_CMIP6_Ensemble_SSP245_pc"
+                    ],
+                    "title": "Per Capita MinTemp Ensemble Hist 50PctProb LessThan Atleast1DayADecade CMIP6 SSP245 in Counties of California (${date})",
+                    "type": "MAP"
+                  }
+                ]
+              }
+            ]
+          },
+          {
+            "columns": [
+              {
+                "tiles": [
+                  {
+                    "rankingTileSpec": {
+                      "rankingCount": 10,
+                      "showLowest": true
+                    },
+                    "statVarKey": [
+                      "MinTemp_Daily_Hist_50PctProb_LessThan_Atleast1DayADecade_CMIP6_Ensemble_SSP585"
+                    ],
+                    "title": "MinTemp Ensemble Hist 50PctProb LessThan Atleast1DayADecade CMIP6 SSP585 in Counties of California (${date})",
+                    "type": "RANKING"
+                  },
+                  {
+                    "statVarKey": [
+                      "MinTemp_Daily_Hist_50PctProb_LessThan_Atleast1DayADecade_CMIP6_Ensemble_SSP585"
+                    ],
+                    "title": "MinTemp Ensemble Hist 50PctProb LessThan Atleast1DayADecade CMIP6 SSP585 in Counties of California (${date})",
+                    "type": "MAP"
+                  }
+                ]
+              }
+            ],
             "title": "MinTemp Ensemble Hist 50PctProb LessThan Atleast1DayADecade CMIP6 SSP585"
->>>>>>> e4081613
           },
           {
             "columns": [
@@ -895,22 +1011,14 @@
                     "statVarKey": [
                       "MinTemp_Daily_Hist_50PctProb_LessThan_Atleast1DayADecade_CMIP6_Ensemble_SSP585_pc"
                     ],
-<<<<<<< HEAD
-                    "title": "Per Capita Min Temperature (\u00b0C) Once In Decade With 50% Chance: SP585 in Counties of California (${date})",
-=======
                     "title": "Per Capita MinTemp Ensemble Hist 50PctProb LessThan Atleast1DayADecade CMIP6 SSP585 in Counties of California (${date})",
->>>>>>> e4081613
                     "type": "RANKING"
                   },
                   {
                     "statVarKey": [
                       "MinTemp_Daily_Hist_50PctProb_LessThan_Atleast1DayADecade_CMIP6_Ensemble_SSP585_pc"
                     ],
-<<<<<<< HEAD
-                    "title": "Per Capita Min Temperature (\u00b0C) Once In Decade With 50% Chance: SP585 in Counties of California (${date})",
-=======
                     "title": "Per Capita MinTemp Ensemble Hist 50PctProb LessThan Atleast1DayADecade CMIP6 SSP585 in Counties of California (${date})",
->>>>>>> e4081613
                     "type": "MAP"
                   }
                 ]
@@ -1593,34 +1701,20 @@
                     "statVarKey": [
                       "MinTemp_Daily_Hist_95PctProb_LessThan_Atleast1DayAYear_CMIP6_Ensemble_SSP245"
                     ],
-<<<<<<< HEAD
-                    "title": "Min Temperature (\u00b0C) Once In Year With 95% Chance: SSP245 in Counties of California (${date})",
-=======
                     "title": "MinTemp Ensemble Hist 95PctProb LessThan Atleast1DayAYear CMIP6 SSP245 in Counties of California (${date})",
->>>>>>> e4081613
                     "type": "RANKING"
                   },
                   {
                     "statVarKey": [
                       "MinTemp_Daily_Hist_95PctProb_LessThan_Atleast1DayAYear_CMIP6_Ensemble_SSP245"
                     ],
-<<<<<<< HEAD
-                    "title": "Min Temperature (\u00b0C) Once In Year With 95% Chance: SSP245 in Counties of California (${date})",
-=======
                     "title": "MinTemp Ensemble Hist 95PctProb LessThan Atleast1DayAYear CMIP6 SSP245 in Counties of California (${date})",
->>>>>>> e4081613
-                    "type": "MAP"
-                  }
-                ]
-              }
-            ],
-<<<<<<< HEAD
-            "description": "Predicted Min Temperature with 95% chance, at least once in the year 2050, according to a CMIP6 Ensemble model as per SSP 245 (intermediate) scenario.",
-            "footnote": "SSP245 is a medium pathway. It is an update to RCP 4.5 with an additional radiative forcing of 4.5 W/m\u00b2. RCP 4.5 is more likely than not to result in global temperature rise between 2 \u00b0C and 3 \u00b0C by 2100.,",
-            "title": "Min Temperature (\u00b0C) Once In Year With 95% Chance: SSP245"
-=======
+                    "type": "MAP"
+                  }
+                ]
+              }
+            ],
             "title": "MinTemp Ensemble Hist 95PctProb LessThan Atleast1DayAYear CMIP6 SSP245"
->>>>>>> e4081613
           },
           {
             "columns": [
@@ -1634,22 +1728,14 @@
                     "statVarKey": [
                       "MinTemp_Daily_Hist_95PctProb_LessThan_Atleast1DayAYear_CMIP6_Ensemble_SSP245_pc"
                     ],
-<<<<<<< HEAD
-                    "title": "Per Capita Min Temperature (\u00b0C) Once In Year With 95% Chance: SSP245 in Counties of California (${date})",
-=======
                     "title": "Per Capita MinTemp Ensemble Hist 95PctProb LessThan Atleast1DayAYear CMIP6 SSP245 in Counties of California (${date})",
->>>>>>> e4081613
                     "type": "RANKING"
                   },
                   {
                     "statVarKey": [
                       "MinTemp_Daily_Hist_95PctProb_LessThan_Atleast1DayAYear_CMIP6_Ensemble_SSP245_pc"
                     ],
-<<<<<<< HEAD
-                    "title": "Per Capita Min Temperature (\u00b0C) Once In Year With 95% Chance: SSP245 in Counties of California (${date})",
-=======
                     "title": "Per Capita MinTemp Ensemble Hist 95PctProb LessThan Atleast1DayAYear CMIP6 SSP245 in Counties of California (${date})",
->>>>>>> e4081613
                     "type": "MAP"
                   }
                 ]
@@ -1668,34 +1754,20 @@
                     "statVarKey": [
                       "MinTemp_Daily_Hist_95PctProb_LessThan_Atleast1DayAYear_CMIP6_Ensemble_SSP585"
                     ],
-<<<<<<< HEAD
-                    "title": "Min Temperature (\u00b0C) Once In Year With 95% Chance: SP585 in Counties of California (${date})",
-=======
                     "title": "MinTemp Ensemble Hist 95PctProb LessThan Atleast1DayAYear CMIP6 SSP585 in Counties of California (${date})",
->>>>>>> e4081613
                     "type": "RANKING"
                   },
                   {
                     "statVarKey": [
                       "MinTemp_Daily_Hist_95PctProb_LessThan_Atleast1DayAYear_CMIP6_Ensemble_SSP585"
                     ],
-<<<<<<< HEAD
-                    "title": "Min Temperature (\u00b0C) Once In Year With 95% Chance: SP585 in Counties of California (${date})",
-=======
                     "title": "MinTemp Ensemble Hist 95PctProb LessThan Atleast1DayAYear CMIP6 SSP585 in Counties of California (${date})",
->>>>>>> e4081613
-                    "type": "MAP"
-                  }
-                ]
-              }
-            ],
-<<<<<<< HEAD
-            "description": "Predicted Min Temperature with 95% chance, at least once in the year 2050, according to a CMIP6 Ensemble model as per SSP 585 (pessimistic) scenario.",
-            "footnote": "SSP585 is a pessimistic pathway. It is an update to RCP 8.5 with an additional radiative forcing of 8.5 W/m\u00b2. RCP 8.5 is more likely than not to result in global temperature rise between 3 \u00b0C and 12.6 \u00b0C by 2100.",
-            "title": "Min Temperature (\u00b0C) Once In Year With 95% Chance: SP585"
-=======
+                    "type": "MAP"
+                  }
+                ]
+              }
+            ],
             "title": "MinTemp Ensemble Hist 95PctProb LessThan Atleast1DayAYear CMIP6 SSP585"
->>>>>>> e4081613
           },
           {
             "columns": [
@@ -1709,22 +1781,14 @@
                     "statVarKey": [
                       "MinTemp_Daily_Hist_95PctProb_LessThan_Atleast1DayAYear_CMIP6_Ensemble_SSP585_pc"
                     ],
-<<<<<<< HEAD
-                    "title": "Per Capita Min Temperature (\u00b0C) Once In Year With 95% Chance: SP585 in Counties of California (${date})",
-=======
                     "title": "Per Capita MinTemp Ensemble Hist 95PctProb LessThan Atleast1DayAYear CMIP6 SSP585 in Counties of California (${date})",
->>>>>>> e4081613
                     "type": "RANKING"
                   },
                   {
                     "statVarKey": [
                       "MinTemp_Daily_Hist_95PctProb_LessThan_Atleast1DayAYear_CMIP6_Ensemble_SSP585_pc"
                     ],
-<<<<<<< HEAD
-                    "title": "Per Capita Min Temperature (\u00b0C) Once In Year With 95% Chance: SP585 in Counties of California (${date})",
-=======
                     "title": "Per Capita MinTemp Ensemble Hist 95PctProb LessThan Atleast1DayAYear CMIP6 SSP585 in Counties of California (${date})",
->>>>>>> e4081613
                     "type": "MAP"
                   }
                 ]
@@ -1743,34 +1807,20 @@
                     "statVarKey": [
                       "MinTemp_Daily_Hist_50PctProb_LessThan_Atleast1DayAYear_CMIP6_Ensemble_SSP245"
                     ],
-<<<<<<< HEAD
-                    "title": "Min Temperature (\u00b0C) Once In Year With 50% Chance: SSP245 in Counties of California (${date})",
-=======
                     "title": "MinTemp Ensemble Hist 50PctProb LessThan Atleast1DayAYear CMIP6 SSP245 in Counties of California (${date})",
->>>>>>> e4081613
                     "type": "RANKING"
                   },
                   {
                     "statVarKey": [
                       "MinTemp_Daily_Hist_50PctProb_LessThan_Atleast1DayAYear_CMIP6_Ensemble_SSP245"
                     ],
-<<<<<<< HEAD
-                    "title": "Min Temperature (\u00b0C) Once In Year With 50% Chance: SSP245 in Counties of California (${date})",
-=======
                     "title": "MinTemp Ensemble Hist 50PctProb LessThan Atleast1DayAYear CMIP6 SSP245 in Counties of California (${date})",
->>>>>>> e4081613
-                    "type": "MAP"
-                  }
-                ]
-              }
-            ],
-<<<<<<< HEAD
-            "description": "Predicted Min Temperature with 50% chance, at least once in the year 2050, according to a CMIP6 Ensemble model as per SSP 245 (intermediate) scenario.",
-            "footnote": "SSP245 is a medium pathway. It is an update to RCP 4.5 with an additional radiative forcing of 4.5 W/m\u00b2. RCP 4.5 is more likely than not to result in global temperature rise between 2 \u00b0C and 3 \u00b0C by 2100.,",
-            "title": "Min Temperature (\u00b0C) Once In Year With 50% Chance: SSP245"
-=======
+                    "type": "MAP"
+                  }
+                ]
+              }
+            ],
             "title": "MinTemp Ensemble Hist 50PctProb LessThan Atleast1DayAYear CMIP6 SSP245"
->>>>>>> e4081613
           },
           {
             "columns": [
@@ -1784,22 +1834,14 @@
                     "statVarKey": [
                       "MinTemp_Daily_Hist_50PctProb_LessThan_Atleast1DayAYear_CMIP6_Ensemble_SSP245_pc"
                     ],
-<<<<<<< HEAD
-                    "title": "Per Capita Min Temperature (\u00b0C) Once In Year With 50% Chance: SSP245 in Counties of California (${date})",
-=======
                     "title": "Per Capita MinTemp Ensemble Hist 50PctProb LessThan Atleast1DayAYear CMIP6 SSP245 in Counties of California (${date})",
->>>>>>> e4081613
                     "type": "RANKING"
                   },
                   {
                     "statVarKey": [
                       "MinTemp_Daily_Hist_50PctProb_LessThan_Atleast1DayAYear_CMIP6_Ensemble_SSP245_pc"
                     ],
-<<<<<<< HEAD
-                    "title": "Per Capita Min Temperature (\u00b0C) Once In Year With 50% Chance: SSP245 in Counties of California (${date})",
-=======
                     "title": "Per Capita MinTemp Ensemble Hist 50PctProb LessThan Atleast1DayAYear CMIP6 SSP245 in Counties of California (${date})",
->>>>>>> e4081613
                     "type": "MAP"
                   }
                 ]
@@ -1818,34 +1860,20 @@
                     "statVarKey": [
                       "MinTemp_Daily_Hist_50PctProb_LessThan_Atleast1DayAYear_CMIP6_Ensemble_SSP585"
                     ],
-<<<<<<< HEAD
-                    "title": "Min Temperature (\u00b0C) Once In Year With 50% Chance: SP585 in Counties of California (${date})",
-=======
                     "title": "MinTemp Ensemble Hist 50PctProb LessThan Atleast1DayAYear CMIP6 SSP585 in Counties of California (${date})",
->>>>>>> e4081613
                     "type": "RANKING"
                   },
                   {
                     "statVarKey": [
                       "MinTemp_Daily_Hist_50PctProb_LessThan_Atleast1DayAYear_CMIP6_Ensemble_SSP585"
                     ],
-<<<<<<< HEAD
-                    "title": "Min Temperature (\u00b0C) Once In Year With 50% Chance: SP585 in Counties of California (${date})",
-=======
                     "title": "MinTemp Ensemble Hist 50PctProb LessThan Atleast1DayAYear CMIP6 SSP585 in Counties of California (${date})",
->>>>>>> e4081613
-                    "type": "MAP"
-                  }
-                ]
-              }
-            ],
-<<<<<<< HEAD
-            "description": "Predicted Min Temperature with 50% chance, at least once in the year 2050, according to a CMIP6 Ensemble model as per SSP 585 (pessimistic) scenario.",
-            "footnote": "SSP585 is a pessimistic pathway. It is an update to RCP 8.5 with an additional radiative forcing of 8.5 W/m\u00b2. RCP 8.5 is more likely than not to result in global temperature rise between 3 \u00b0C and 12.6 \u00b0C by 2100.",
-            "title": "Min Temperature (\u00b0C) Once In Year With 50% Chance: SP585"
-=======
+                    "type": "MAP"
+                  }
+                ]
+              }
+            ],
             "title": "MinTemp Ensemble Hist 50PctProb LessThan Atleast1DayAYear CMIP6 SSP585"
->>>>>>> e4081613
           },
           {
             "columns": [
@@ -1859,22 +1887,14 @@
                     "statVarKey": [
                       "MinTemp_Daily_Hist_50PctProb_LessThan_Atleast1DayAYear_CMIP6_Ensemble_SSP585_pc"
                     ],
-<<<<<<< HEAD
-                    "title": "Per Capita Min Temperature (\u00b0C) Once In Year With 50% Chance: SP585 in Counties of California (${date})",
-=======
                     "title": "Per Capita MinTemp Ensemble Hist 50PctProb LessThan Atleast1DayAYear CMIP6 SSP585 in Counties of California (${date})",
->>>>>>> e4081613
                     "type": "RANKING"
                   },
                   {
                     "statVarKey": [
                       "MinTemp_Daily_Hist_50PctProb_LessThan_Atleast1DayAYear_CMIP6_Ensemble_SSP585_pc"
                     ],
-<<<<<<< HEAD
-                    "title": "Per Capita Min Temperature (\u00b0C) Once In Year With 50% Chance: SP585 in Counties of California (${date})",
-=======
                     "title": "Per Capita MinTemp Ensemble Hist 50PctProb LessThan Atleast1DayAYear CMIP6 SSP585 in Counties of California (${date})",
->>>>>>> e4081613
                     "type": "MAP"
                   }
                 ]
@@ -1916,71 +1936,39 @@
             "statVar": "DiffRelativeToAvg_1980_2010_MinTemp_Daily_Hist_5PctProb_LessThan_Atleast1DayAYear_CMIP6_Ensemble_SSP585"
           },
           "MaxTemp_Daily_Hist_50PctProb_Greater_Atleast1DayADecade_CMIP6_Ensemble_SSP245": {
-<<<<<<< HEAD
-            "name": "Max Temperature (\u00b0C) Once In Decade With 50% Chance: SSP245",
-=======
             "name": "MaxTemp Ensemble Hist 50PctProb Greater Atleast1DayADecade CMIP6 SSP245",
->>>>>>> e4081613
             "statVar": "MaxTemp_Daily_Hist_50PctProb_Greater_Atleast1DayADecade_CMIP6_Ensemble_SSP245"
           },
           "MaxTemp_Daily_Hist_50PctProb_Greater_Atleast1DayADecade_CMIP6_Ensemble_SSP245_pc": {
             "denom": "Count_Person",
-<<<<<<< HEAD
-            "name": "Max Temperature (\u00b0C) Once In Decade With 50% Chance: SSP245",
-            "statVar": "MaxTemp_Daily_Hist_50PctProb_Greater_Atleast1DayADecade_CMIP6_Ensemble_SSP245"
-          },
-          "MaxTemp_Daily_Hist_50PctProb_Greater_Atleast1DayADecade_CMIP6_Ensemble_SSP585": {
-            "name": "Max Temperature (\u00b0C) Once In Decade With 50% Chance: SP585",
-=======
             "name": "MaxTemp Ensemble Hist 50PctProb Greater Atleast1DayADecade CMIP6 SSP245",
             "statVar": "MaxTemp_Daily_Hist_50PctProb_Greater_Atleast1DayADecade_CMIP6_Ensemble_SSP245"
           },
           "MaxTemp_Daily_Hist_50PctProb_Greater_Atleast1DayADecade_CMIP6_Ensemble_SSP585": {
             "name": "MaxTemp Ensemble Hist 50PctProb Greater Atleast1DayADecade CMIP6 SSP585",
->>>>>>> e4081613
             "statVar": "MaxTemp_Daily_Hist_50PctProb_Greater_Atleast1DayADecade_CMIP6_Ensemble_SSP585"
           },
           "MaxTemp_Daily_Hist_50PctProb_Greater_Atleast1DayADecade_CMIP6_Ensemble_SSP585_pc": {
             "denom": "Count_Person",
-<<<<<<< HEAD
-            "name": "Max Temperature (\u00b0C) Once In Decade With 50% Chance: SP585",
-            "statVar": "MaxTemp_Daily_Hist_50PctProb_Greater_Atleast1DayADecade_CMIP6_Ensemble_SSP585"
-          },
-          "MaxTemp_Daily_Hist_50PctProb_Greater_Atleast1DayAYear_CMIP6_Ensemble_SSP245": {
-            "name": "Max Temperature (\u00b0C) Once In Year With 50% Chance: SSP245",
-=======
             "name": "MaxTemp Ensemble Hist 50PctProb Greater Atleast1DayADecade CMIP6 SSP585",
             "statVar": "MaxTemp_Daily_Hist_50PctProb_Greater_Atleast1DayADecade_CMIP6_Ensemble_SSP585"
           },
           "MaxTemp_Daily_Hist_50PctProb_Greater_Atleast1DayAYear_CMIP6_Ensemble_SSP245": {
             "name": "MaxTemp Ensemble Hist 50PctProb Greater Atleast1DayAYear CMIP6 SSP245",
->>>>>>> e4081613
             "statVar": "MaxTemp_Daily_Hist_50PctProb_Greater_Atleast1DayAYear_CMIP6_Ensemble_SSP245"
           },
           "MaxTemp_Daily_Hist_50PctProb_Greater_Atleast1DayAYear_CMIP6_Ensemble_SSP245_pc": {
             "denom": "Count_Person",
-<<<<<<< HEAD
-            "name": "Max Temperature (\u00b0C) Once In Year With 50% Chance: SSP245",
-            "statVar": "MaxTemp_Daily_Hist_50PctProb_Greater_Atleast1DayAYear_CMIP6_Ensemble_SSP245"
-          },
-          "MaxTemp_Daily_Hist_50PctProb_Greater_Atleast1DayAYear_CMIP6_Ensemble_SSP585": {
-            "name": "Max Temperature (\u00b0C) Once In Year With 50% Chance: SP585",
-=======
             "name": "MaxTemp Ensemble Hist 50PctProb Greater Atleast1DayAYear CMIP6 SSP245",
             "statVar": "MaxTemp_Daily_Hist_50PctProb_Greater_Atleast1DayAYear_CMIP6_Ensemble_SSP245"
           },
           "MaxTemp_Daily_Hist_50PctProb_Greater_Atleast1DayAYear_CMIP6_Ensemble_SSP585": {
             "name": "MaxTemp Ensemble Hist 50PctProb Greater Atleast1DayAYear CMIP6 SSP585",
->>>>>>> e4081613
             "statVar": "MaxTemp_Daily_Hist_50PctProb_Greater_Atleast1DayAYear_CMIP6_Ensemble_SSP585"
           },
           "MaxTemp_Daily_Hist_50PctProb_Greater_Atleast1DayAYear_CMIP6_Ensemble_SSP585_pc": {
             "denom": "Count_Person",
-<<<<<<< HEAD
-            "name": "Max Temperature (\u00b0C) Once In Year With 50% Chance: SP585",
-=======
             "name": "MaxTemp Ensemble Hist 50PctProb Greater Atleast1DayAYear CMIP6 SSP585",
->>>>>>> e4081613
             "statVar": "MaxTemp_Daily_Hist_50PctProb_Greater_Atleast1DayAYear_CMIP6_Ensemble_SSP585"
           },
           "MaxTemp_Daily_Hist_5PctProb_Greater_Atleast1DayADecade_CMIP6_Ensemble_SSP245": {
@@ -2000,139 +1988,75 @@
             "statVar": "MaxTemp_Daily_Hist_5PctProb_Greater_Atleast1DayAYear_CMIP6_Ensemble_SSP585"
           },
           "MaxTemp_Daily_Hist_95PctProb_Greater_Atleast1DayADecade_CMIP6_Ensemble_SSP245": {
-<<<<<<< HEAD
-            "name": "Max Temperature (\u00b0C) Once In Decade With 95% Chance: SSP245",
-=======
             "name": "MaxTemp Ensemble Hist 95PctProb Greater Atleast1DayADecade CMIP6 SSP245",
->>>>>>> e4081613
             "statVar": "MaxTemp_Daily_Hist_95PctProb_Greater_Atleast1DayADecade_CMIP6_Ensemble_SSP245"
           },
           "MaxTemp_Daily_Hist_95PctProb_Greater_Atleast1DayADecade_CMIP6_Ensemble_SSP245_pc": {
             "denom": "Count_Person",
-<<<<<<< HEAD
-            "name": "Max Temperature (\u00b0C) Once In Decade With 95% Chance: SSP245",
-            "statVar": "MaxTemp_Daily_Hist_95PctProb_Greater_Atleast1DayADecade_CMIP6_Ensemble_SSP245"
-          },
-          "MaxTemp_Daily_Hist_95PctProb_Greater_Atleast1DayADecade_CMIP6_Ensemble_SSP585": {
-            "name": "Max Temperature (\u00b0C) Once In Decade With 95% Chance: SP585",
-=======
             "name": "MaxTemp Ensemble Hist 95PctProb Greater Atleast1DayADecade CMIP6 SSP245",
             "statVar": "MaxTemp_Daily_Hist_95PctProb_Greater_Atleast1DayADecade_CMIP6_Ensemble_SSP245"
           },
           "MaxTemp_Daily_Hist_95PctProb_Greater_Atleast1DayADecade_CMIP6_Ensemble_SSP585": {
             "name": "MaxTemp Ensemble Hist 95PctProb Greater Atleast1DayADecade CMIP6 SSP585",
->>>>>>> e4081613
             "statVar": "MaxTemp_Daily_Hist_95PctProb_Greater_Atleast1DayADecade_CMIP6_Ensemble_SSP585"
           },
           "MaxTemp_Daily_Hist_95PctProb_Greater_Atleast1DayADecade_CMIP6_Ensemble_SSP585_pc": {
             "denom": "Count_Person",
-<<<<<<< HEAD
-            "name": "Max Temperature (\u00b0C) Once In Decade With 95% Chance: SP585",
-            "statVar": "MaxTemp_Daily_Hist_95PctProb_Greater_Atleast1DayADecade_CMIP6_Ensemble_SSP585"
-          },
-          "MaxTemp_Daily_Hist_95PctProb_Greater_Atleast1DayAYear_CMIP6_Ensemble_SSP245": {
-            "name": "Max Temperature (\u00b0C) Once In Year With 95% Chance: SSP245",
-=======
             "name": "MaxTemp Ensemble Hist 95PctProb Greater Atleast1DayADecade CMIP6 SSP585",
             "statVar": "MaxTemp_Daily_Hist_95PctProb_Greater_Atleast1DayADecade_CMIP6_Ensemble_SSP585"
           },
           "MaxTemp_Daily_Hist_95PctProb_Greater_Atleast1DayAYear_CMIP6_Ensemble_SSP245": {
             "name": "MaxTemp Ensemble Hist 95PctProb Greater Atleast1DayAYear CMIP6 SSP245",
->>>>>>> e4081613
             "statVar": "MaxTemp_Daily_Hist_95PctProb_Greater_Atleast1DayAYear_CMIP6_Ensemble_SSP245"
           },
           "MaxTemp_Daily_Hist_95PctProb_Greater_Atleast1DayAYear_CMIP6_Ensemble_SSP245_pc": {
             "denom": "Count_Person",
-<<<<<<< HEAD
-            "name": "Max Temperature (\u00b0C) Once In Year With 95% Chance: SSP245",
-            "statVar": "MaxTemp_Daily_Hist_95PctProb_Greater_Atleast1DayAYear_CMIP6_Ensemble_SSP245"
-          },
-          "MaxTemp_Daily_Hist_95PctProb_Greater_Atleast1DayAYear_CMIP6_Ensemble_SSP585": {
-            "name": "Max Temperature (\u00b0C) Once In Year With 95% Chance: SP585",
-=======
             "name": "MaxTemp Ensemble Hist 95PctProb Greater Atleast1DayAYear CMIP6 SSP245",
             "statVar": "MaxTemp_Daily_Hist_95PctProb_Greater_Atleast1DayAYear_CMIP6_Ensemble_SSP245"
           },
           "MaxTemp_Daily_Hist_95PctProb_Greater_Atleast1DayAYear_CMIP6_Ensemble_SSP585": {
             "name": "MaxTemp Ensemble Hist 95PctProb Greater Atleast1DayAYear CMIP6 SSP585",
->>>>>>> e4081613
             "statVar": "MaxTemp_Daily_Hist_95PctProb_Greater_Atleast1DayAYear_CMIP6_Ensemble_SSP585"
           },
           "MaxTemp_Daily_Hist_95PctProb_Greater_Atleast1DayAYear_CMIP6_Ensemble_SSP585_pc": {
             "denom": "Count_Person",
-<<<<<<< HEAD
-            "name": "Max Temperature (\u00b0C) Once In Year With 95% Chance: SP585",
-            "statVar": "MaxTemp_Daily_Hist_95PctProb_Greater_Atleast1DayAYear_CMIP6_Ensemble_SSP585"
-          },
-          "MinTemp_Daily_Hist_50PctProb_LessThan_Atleast1DayADecade_CMIP6_Ensemble_SSP245": {
-            "name": "Min Temperature (\u00b0C) Once In Decade With 50% Chance: SSP245",
-=======
             "name": "MaxTemp Ensemble Hist 95PctProb Greater Atleast1DayAYear CMIP6 SSP585",
             "statVar": "MaxTemp_Daily_Hist_95PctProb_Greater_Atleast1DayAYear_CMIP6_Ensemble_SSP585"
           },
           "MinTemp_Daily_Hist_50PctProb_LessThan_Atleast1DayADecade_CMIP6_Ensemble_SSP245": {
             "name": "MinTemp Ensemble Hist 50PctProb LessThan Atleast1DayADecade CMIP6 SSP245",
->>>>>>> e4081613
             "statVar": "MinTemp_Daily_Hist_50PctProb_LessThan_Atleast1DayADecade_CMIP6_Ensemble_SSP245"
           },
           "MinTemp_Daily_Hist_50PctProb_LessThan_Atleast1DayADecade_CMIP6_Ensemble_SSP245_pc": {
             "denom": "Count_Person",
-<<<<<<< HEAD
-            "name": "Min Temperature (\u00b0C) Once In Decade With 50% Chance: SSP245",
-            "statVar": "MinTemp_Daily_Hist_50PctProb_LessThan_Atleast1DayADecade_CMIP6_Ensemble_SSP245"
-          },
-          "MinTemp_Daily_Hist_50PctProb_LessThan_Atleast1DayADecade_CMIP6_Ensemble_SSP585": {
-            "name": "Min Temperature (\u00b0C) Once In Decade With 50% Chance: SP585",
-=======
             "name": "MinTemp Ensemble Hist 50PctProb LessThan Atleast1DayADecade CMIP6 SSP245",
             "statVar": "MinTemp_Daily_Hist_50PctProb_LessThan_Atleast1DayADecade_CMIP6_Ensemble_SSP245"
           },
           "MinTemp_Daily_Hist_50PctProb_LessThan_Atleast1DayADecade_CMIP6_Ensemble_SSP585": {
             "name": "MinTemp Ensemble Hist 50PctProb LessThan Atleast1DayADecade CMIP6 SSP585",
->>>>>>> e4081613
             "statVar": "MinTemp_Daily_Hist_50PctProb_LessThan_Atleast1DayADecade_CMIP6_Ensemble_SSP585"
           },
           "MinTemp_Daily_Hist_50PctProb_LessThan_Atleast1DayADecade_CMIP6_Ensemble_SSP585_pc": {
             "denom": "Count_Person",
-<<<<<<< HEAD
-            "name": "Min Temperature (\u00b0C) Once In Decade With 50% Chance: SP585",
-            "statVar": "MinTemp_Daily_Hist_50PctProb_LessThan_Atleast1DayADecade_CMIP6_Ensemble_SSP585"
-          },
-          "MinTemp_Daily_Hist_50PctProb_LessThan_Atleast1DayAYear_CMIP6_Ensemble_SSP245": {
-            "name": "Min Temperature (\u00b0C) Once In Year With 50% Chance: SSP245",
-=======
             "name": "MinTemp Ensemble Hist 50PctProb LessThan Atleast1DayADecade CMIP6 SSP585",
             "statVar": "MinTemp_Daily_Hist_50PctProb_LessThan_Atleast1DayADecade_CMIP6_Ensemble_SSP585"
           },
           "MinTemp_Daily_Hist_50PctProb_LessThan_Atleast1DayAYear_CMIP6_Ensemble_SSP245": {
             "name": "MinTemp Ensemble Hist 50PctProb LessThan Atleast1DayAYear CMIP6 SSP245",
->>>>>>> e4081613
             "statVar": "MinTemp_Daily_Hist_50PctProb_LessThan_Atleast1DayAYear_CMIP6_Ensemble_SSP245"
           },
           "MinTemp_Daily_Hist_50PctProb_LessThan_Atleast1DayAYear_CMIP6_Ensemble_SSP245_pc": {
             "denom": "Count_Person",
-<<<<<<< HEAD
-            "name": "Min Temperature (\u00b0C) Once In Year With 50% Chance: SSP245",
-            "statVar": "MinTemp_Daily_Hist_50PctProb_LessThan_Atleast1DayAYear_CMIP6_Ensemble_SSP245"
-          },
-          "MinTemp_Daily_Hist_50PctProb_LessThan_Atleast1DayAYear_CMIP6_Ensemble_SSP585": {
-            "name": "Min Temperature (\u00b0C) Once In Year With 50% Chance: SP585",
-=======
             "name": "MinTemp Ensemble Hist 50PctProb LessThan Atleast1DayAYear CMIP6 SSP245",
             "statVar": "MinTemp_Daily_Hist_50PctProb_LessThan_Atleast1DayAYear_CMIP6_Ensemble_SSP245"
           },
           "MinTemp_Daily_Hist_50PctProb_LessThan_Atleast1DayAYear_CMIP6_Ensemble_SSP585": {
             "name": "MinTemp Ensemble Hist 50PctProb LessThan Atleast1DayAYear CMIP6 SSP585",
->>>>>>> e4081613
             "statVar": "MinTemp_Daily_Hist_50PctProb_LessThan_Atleast1DayAYear_CMIP6_Ensemble_SSP585"
           },
           "MinTemp_Daily_Hist_50PctProb_LessThan_Atleast1DayAYear_CMIP6_Ensemble_SSP585_pc": {
             "denom": "Count_Person",
-<<<<<<< HEAD
-            "name": "Min Temperature (\u00b0C) Once In Year With 50% Chance: SP585",
-=======
             "name": "MinTemp Ensemble Hist 50PctProb LessThan Atleast1DayAYear CMIP6 SSP585",
->>>>>>> e4081613
             "statVar": "MinTemp_Daily_Hist_50PctProb_LessThan_Atleast1DayAYear_CMIP6_Ensemble_SSP585"
           },
           "MinTemp_Daily_Hist_5PctProb_LessThan_Atleast1DayADecade_CMIP6_Ensemble_SSP245": {
@@ -2144,71 +2068,39 @@
             "statVar": "MinTemp_Daily_Hist_5PctProb_LessThan_Atleast1DayADecade_CMIP6_Ensemble_SSP585"
           },
           "MinTemp_Daily_Hist_95PctProb_LessThan_Atleast1DayADecade_CMIP6_Ensemble_SSP245": {
-<<<<<<< HEAD
-            "name": "Min Temperature (\u00b0C) Once In Decade With 95% Chance: SSP245",
-=======
             "name": "MinTemp Ensemble Hist 95PctProb LessThan Atleast1DayADecade CMIP6 SSP245",
->>>>>>> e4081613
             "statVar": "MinTemp_Daily_Hist_95PctProb_LessThan_Atleast1DayADecade_CMIP6_Ensemble_SSP245"
           },
           "MinTemp_Daily_Hist_95PctProb_LessThan_Atleast1DayADecade_CMIP6_Ensemble_SSP245_pc": {
             "denom": "Count_Person",
-<<<<<<< HEAD
-            "name": "Min Temperature (\u00b0C) Once In Decade With 95% Chance: SSP245",
-            "statVar": "MinTemp_Daily_Hist_95PctProb_LessThan_Atleast1DayADecade_CMIP6_Ensemble_SSP245"
-          },
-          "MinTemp_Daily_Hist_95PctProb_LessThan_Atleast1DayADecade_CMIP6_Ensemble_SSP585": {
-            "name": "Min Temperature (\u00b0C) Once In Decade With 95% Chance: SP585",
-=======
             "name": "MinTemp Ensemble Hist 95PctProb LessThan Atleast1DayADecade CMIP6 SSP245",
             "statVar": "MinTemp_Daily_Hist_95PctProb_LessThan_Atleast1DayADecade_CMIP6_Ensemble_SSP245"
           },
           "MinTemp_Daily_Hist_95PctProb_LessThan_Atleast1DayADecade_CMIP6_Ensemble_SSP585": {
             "name": "MinTemp Ensemble Hist 95PctProb LessThan Atleast1DayADecade CMIP6 SSP585",
->>>>>>> e4081613
             "statVar": "MinTemp_Daily_Hist_95PctProb_LessThan_Atleast1DayADecade_CMIP6_Ensemble_SSP585"
           },
           "MinTemp_Daily_Hist_95PctProb_LessThan_Atleast1DayADecade_CMIP6_Ensemble_SSP585_pc": {
             "denom": "Count_Person",
-<<<<<<< HEAD
-            "name": "Min Temperature (\u00b0C) Once In Decade With 95% Chance: SP585",
-            "statVar": "MinTemp_Daily_Hist_95PctProb_LessThan_Atleast1DayADecade_CMIP6_Ensemble_SSP585"
-          },
-          "MinTemp_Daily_Hist_95PctProb_LessThan_Atleast1DayAYear_CMIP6_Ensemble_SSP245": {
-            "name": "Min Temperature (\u00b0C) Once In Year With 95% Chance: SSP245",
-=======
             "name": "MinTemp Ensemble Hist 95PctProb LessThan Atleast1DayADecade CMIP6 SSP585",
             "statVar": "MinTemp_Daily_Hist_95PctProb_LessThan_Atleast1DayADecade_CMIP6_Ensemble_SSP585"
           },
           "MinTemp_Daily_Hist_95PctProb_LessThan_Atleast1DayAYear_CMIP6_Ensemble_SSP245": {
             "name": "MinTemp Ensemble Hist 95PctProb LessThan Atleast1DayAYear CMIP6 SSP245",
->>>>>>> e4081613
             "statVar": "MinTemp_Daily_Hist_95PctProb_LessThan_Atleast1DayAYear_CMIP6_Ensemble_SSP245"
           },
           "MinTemp_Daily_Hist_95PctProb_LessThan_Atleast1DayAYear_CMIP6_Ensemble_SSP245_pc": {
             "denom": "Count_Person",
-<<<<<<< HEAD
-            "name": "Min Temperature (\u00b0C) Once In Year With 95% Chance: SSP245",
-            "statVar": "MinTemp_Daily_Hist_95PctProb_LessThan_Atleast1DayAYear_CMIP6_Ensemble_SSP245"
-          },
-          "MinTemp_Daily_Hist_95PctProb_LessThan_Atleast1DayAYear_CMIP6_Ensemble_SSP585": {
-            "name": "Min Temperature (\u00b0C) Once In Year With 95% Chance: SP585",
-=======
             "name": "MinTemp Ensemble Hist 95PctProb LessThan Atleast1DayAYear CMIP6 SSP245",
             "statVar": "MinTemp_Daily_Hist_95PctProb_LessThan_Atleast1DayAYear_CMIP6_Ensemble_SSP245"
           },
           "MinTemp_Daily_Hist_95PctProb_LessThan_Atleast1DayAYear_CMIP6_Ensemble_SSP585": {
             "name": "MinTemp Ensemble Hist 95PctProb LessThan Atleast1DayAYear CMIP6 SSP585",
->>>>>>> e4081613
             "statVar": "MinTemp_Daily_Hist_95PctProb_LessThan_Atleast1DayAYear_CMIP6_Ensemble_SSP585"
           },
           "MinTemp_Daily_Hist_95PctProb_LessThan_Atleast1DayAYear_CMIP6_Ensemble_SSP585_pc": {
             "denom": "Count_Person",
-<<<<<<< HEAD
-            "name": "Min Temperature (\u00b0C) Once In Year With 95% Chance: SP585",
-=======
             "name": "MinTemp Ensemble Hist 95PctProb LessThan Atleast1DayAYear CMIP6 SSP585",
->>>>>>> e4081613
             "statVar": "MinTemp_Daily_Hist_95PctProb_LessThan_Atleast1DayAYear_CMIP6_Ensemble_SSP585"
           },
           "ranking-DiffRelativeToAvg_1980_2010_MaxTemp_Daily_Hist_5PctProb_Greater_Atleast1DayADecade_CMIP6_Ensemble_SSP245": {
