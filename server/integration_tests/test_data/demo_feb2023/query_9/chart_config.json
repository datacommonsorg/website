{
  "config": {
    "categories": [
      {
        "blocks": [
          {
            "columns": [
              {
                "tiles": [
                  {
                    "scatterTileSpec": {
                      "highlightTopRight": true
                    },
                    "statVarKey": [
                      "Median_Income_Person_scatter",
                      "Percent_Person_WithAsthma_scatter"
                    ],
                    "title": "Individual Median Income (${yDate}) vs. Asthma (${xDate}) in States of United States",
                    "type": "SCATTER"
                  }
                ]
              }
            ]
          },
          {
            "columns": [
              {
                "tiles": [
                  {
                    "scatterTileSpec": {
                      "highlightTopRight": true
                    },
                    "statVarKey": [
                      "Median_Earnings_Person_scatter",
                      "Percent_Person_WithAsthma_scatter"
                    ],
                    "title": "Individual Median Earnings (${yDate}) vs. Asthma (${xDate}) in States of United States",
                    "type": "SCATTER"
                  }
                ]
              }
            ]
          },
          {
            "columns": [
              {
                "tiles": [
                  {
                    "scatterTileSpec": {
                      "highlightTopRight": true
                    },
                    "statVarKey": [
                      "Median_Income_Household_scatter",
                      "Percent_Person_WithAsthma_scatter"
                    ],
                    "title": "Household Median Income (${yDate}) vs. Asthma (${xDate}) in States of United States",
                    "type": "SCATTER"
                  }
                ]
              }
            ]
          },
          {
            "columns": [
              {
                "tiles": [
                  {
                    "scatterTileSpec": {
                      "highlightTopRight": true
                    },
                    "statVarKey": [
                      "Median_Income_Household_FamilyHousehold_scatter",
                      "Percent_Person_WithAsthma_scatter"
                    ],
                    "title": "Median Income for Family Households (${yDate}) vs. Asthma (${xDate}) in States of United States",
                    "type": "SCATTER"
                  }
                ]
              }
            ]
          },
          {
            "columns": [
              {
                "tiles": [
                  {
                    "scatterTileSpec": {
                      "highlightTopRight": true
                    },
                    "statVarKey": [
                      "Mean_Income_Household_scatter",
                      "Percent_Person_WithAsthma_scatter"
                    ],
                    "title": "Average Income for Households (${yDate}) vs. Asthma (${xDate}) in States of United States",
                    "type": "SCATTER"
                  }
                ]
              }
            ]
          }
        ],
        "statVarSpec": {
          "Mean_Income_Household_scatter": {
            "name": "Average Income for Households",
            "statVar": "Mean_Income_Household"
          },
          "Median_Earnings_Person_scatter": {
            "name": "Individual Median Earnings",
            "statVar": "Median_Earnings_Person"
          },
          "Median_Income_Household_FamilyHousehold_scatter": {
            "name": "Median Income for Family Households",
            "statVar": "Median_Income_Household_FamilyHousehold"
          },
          "Median_Income_Household_scatter": {
            "name": "Household Median Income",
            "statVar": "Median_Income_Household"
          },
          "Median_Income_Person_scatter": {
            "name": "Individual Median Income",
            "statVar": "Median_Income_Person"
          },
          "Percent_Person_WithAsthma_scatter": {
            "name": "Asthma",
            "statVar": "Percent_Person_WithAsthma",
            "unit": "%"
          }
        }
      }
    ],
    "metadata": {
      "containedPlaceTypes": {
        "Country": "State"
      },
      "placeDcid": [
        "country/USA"
      ]
    }
  },
  "context": {},
  "debug": {},
  "pastSourceContext": "United States",
  "place": {
    "dcid": "country/USA",
    "name": "United States",
    "place_type": "Country"
  },
  "placeFallback": {},
<<<<<<< HEAD
  "placeSource": "CURRENT_QUERY",
=======
  "placeSource": "PAST_QUERY",
>>>>>>> 7ef54c3e
  "svSource": "CURRENT_QUERY"
}<|MERGE_RESOLUTION|>--- conflicted
+++ resolved
@@ -146,10 +146,6 @@
     "place_type": "Country"
   },
   "placeFallback": {},
-<<<<<<< HEAD
-  "placeSource": "CURRENT_QUERY",
-=======
   "placeSource": "PAST_QUERY",
->>>>>>> 7ef54c3e
   "svSource": "CURRENT_QUERY"
 }