--- conflicted
+++ resolved
@@ -931,14 +931,6 @@
             "name": "Count of Mortality Event: Female",
             "statVar": "Count_Death_Female"
           },
-<<<<<<< HEAD
-=======
-          "Count_Death_Female_2019": {
-            "date": "2019",
-            "name": "Count of Mortality Event: Female",
-            "statVar": "Count_Death_Female"
-          },
->>>>>>> 4ef8962c
           "Count_Person_25OrMoreYears_EducationalAttainmentBachelorsDegreeOrHigher_Female_1118952551": {
             "facetId": "1118952551",
             "name": "Population: Bachelors Degree or Higher, Female",
