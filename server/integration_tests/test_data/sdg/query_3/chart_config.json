--- conflicted
+++ resolved
@@ -11,13 +11,13 @@
                     "statVarKey": [
                       "LifeExpectancy_Person"
                     ],
-                    "title": "Life Expectancy in The World (${date})",
-                    "type": "MAP"
-                  }
-                ]
-              }
-            ],
-            "title": "Life Expectancy in The World"
+                    "title": "Life Expectancy in the World (${date})",
+                    "type": "MAP"
+                  }
+                ]
+              }
+            ],
+            "title": "Life Expectancy in the World"
           },
           {
             "columns": [
@@ -27,7 +27,7 @@
                     "statVarKey": [
                       "LifeExpectancy_Person_Female"
                     ],
-                    "title": "Female Life Expectancy in The World (${date})",
+                    "title": "Female Life Expectancy in the World (${date})",
                     "type": "MAP"
                   }
                 ]
@@ -38,13 +38,13 @@
                     "statVarKey": [
                       "LifeExpectancy_Person_Male"
                     ],
-                    "title": "Male Life Expectancy in The World (${date})",
-                    "type": "MAP"
-                  }
-                ]
-              }
-            ],
-            "title": "Life Expectancy by Gender in The World"
+                    "title": "Male Life Expectancy in the World (${date})",
+                    "type": "MAP"
+                  }
+                ]
+              }
+            ],
+            "title": "Life Expectancy by Gender in the World"
           },
           {
             "columns": [
@@ -54,17 +54,13 @@
                     "statVarKey": [
                       "Count_Death_IntentionalSelfHarm_AsFractionOf_Count_Person"
                     ],
-                    "title": "Count of Mortality Event: X60-X84 (Intentional Self-harm) (Per Capita) in The World (${date})",
-                    "type": "MAP"
-                  }
-                ]
-              }
-            ],
-<<<<<<< HEAD
-            "title": "Causes of Death in The World"
-=======
+                    "title": "Count of Mortality Event: X60-X84 (Intentional Self-harm) (Per Capita) in the World (${date})",
+                    "type": "MAP"
+                  }
+                ]
+              }
+            ],
             "title": "Causes of Death in the World"
->>>>>>> b3106688
           },
           {
             "columns": [
@@ -74,7 +70,7 @@
                     "statVarKey": [
                       "WHO/WHS4_117"
                     ],
-                    "title": "Hepatitis B (Hepb3) Immunization Coverage Among 1-Year-Olds (%) in The World (${date})",
+                    "title": "Hepatitis B (Hepb3) Immunization Coverage Among 1-Year-Olds (%) in the World (${date})",
                     "type": "MAP"
                   }
                 ]
@@ -85,7 +81,7 @@
                     "statVarKey": [
                       "WHO/WHS4_128"
                     ],
-                    "title": "Neonates Protected At Birth Against Neonatal Tetanus (Pab) (%) in The World (${date})",
+                    "title": "Neonates Protected At Birth Against Neonatal Tetanus (Pab) (%) in the World (${date})",
                     "type": "MAP"
                   }
                 ]
@@ -96,14 +92,14 @@
                     "statVarKey": [
                       "WHO/WHS4_129"
                     ],
-                    "title": "Hib (Hib3) Immunization Coverage Among 1-Year-Olds (%) in The World (${date})",
+                    "title": "Hib (Hib3) Immunization Coverage Among 1-Year-Olds (%) in the World (${date})",
                     "type": "MAP"
                   }
                 ]
               }
             ],
             "denom": "Count_Person",
-            "title": "Hepatitis B (Hepb3) Immunization Coverage Among 1-Year-Olds (%) and More in The World"
+            "title": "Hepatitis B (Hepb3) Immunization Coverage Among 1-Year-Olds (%) and More in the World"
           },
           {
             "columns": [
@@ -113,7 +109,7 @@
                     "statVarKey": [
                       "WHO/M_Est_smk_daily"
                     ],
-                    "title": "% Daily Tobacco Smokers (Estimate) in The World (${date})",
+                    "title": "% Daily Tobacco Smokers (Estimate) in the World (${date})",
                     "type": "MAP"
                   }
                 ]
@@ -124,7 +120,7 @@
                     "statVarKey": [
                       "WHO/NCD_BMI_18A"
                     ],
-                    "title": "% Underweight Among Adults, BMI < 18 in The World (${date})",
+                    "title": "% Underweight Among Adults, BMI < 18 in the World (${date})",
                     "type": "MAP"
                   }
                 ]
@@ -135,7 +131,7 @@
                     "statVarKey": [
                       "WHO/NCD_BMI_30A"
                     ],
-                    "title": "% Obesity Among Adults, BMI >= 30 in The World (${date})",
+                    "title": "% Obesity Among Adults, BMI >= 30 in the World (${date})",
                     "type": "MAP"
                   }
                 ]
@@ -146,14 +142,14 @@
                     "statVarKey": [
                       "WHO/NCD_PAC"
                     ],
-                    "title": "% Insufficient Physical Activity Among Adults Aged 18+ Years (Crude Estimate) in The World (${date})",
+                    "title": "% Insufficient Physical Activity Among Adults Aged 18+ Years (Crude Estimate) in the World (${date})",
                     "type": "MAP"
                   }
                 ]
               }
             ],
             "denom": "Count_Person",
-            "title": "Health Behaviors in The World"
+            "title": "Health Behaviors in the World"
           }
         ],
         "statVarSpec": {
