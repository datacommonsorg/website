--- conflicted
+++ resolved
@@ -13,11 +13,126 @@
                 ]
               }
             ],
-<<<<<<< HEAD
-            "title": "Earth"
-          }
-        ]
-=======
+            "title": "Women's health"
+          },
+          {
+            "columns": [
+              {
+                "tiles": [
+                  {
+                    "statVarKey": [
+                      "sdg/SH_DYN_IMRT_LT1Y"
+                    ],
+                    "title": "Infant mortality rate in the World (${date})",
+                    "type": "MAP"
+                  },
+                  {
+                    "statVarKey": [
+                      "sdg/SH_DYN_MORT_LT5Y"
+                    ],
+                    "title": "Mortality rate for children under 5 years in the World (${date})",
+                    "type": "MAP"
+                  },
+                  {
+                    "statVarKey": [
+                      "sdg/SH_DYN_NMRT_LT1M"
+                    ],
+                    "title": "Neonatal mortality rate in the World (${date})",
+                    "type": "MAP"
+                  }
+                ]
+              }
+            ],
+            "title": "Preventable newborn and children deaths"
+          },
+          {
+            "columns": [
+              {
+                "tiles": [
+                  {
+                    "statVarKey": [
+                      "sdg/SH_HIV_INCD"
+                    ],
+                    "title": "Incidence of HIV infections in the World (${date})",
+                    "type": "MAP"
+                  },
+                  {
+                    "statVarKey": [
+                      "sdg/SH_TBS_INCD"
+                    ],
+                    "title": "Incidence of Tuberculosis in the World (${date})",
+                    "type": "MAP"
+                  },
+                  {
+                    "statVarKey": [
+                      "sdg/SH_HAP_HBSAG_LT5Y"
+                    ],
+                    "title": "Prevalence of hepatitis B in children under 5 years in the World (${date})",
+                    "type": "MAP"
+                  },
+                  {
+                    "statVarKey": [
+                      "sdg/SH_TRP_INTVN"
+                    ],
+                    "title": "Need for intervention against neglected tropical diseases in the World (${date})",
+                    "type": "MAP"
+                  }
+                ]
+              }
+            ],
+            "title": "Ending epidemics"
+          },
+          {
+            "columns": [
+              {
+                "tiles": [
+                  {
+                    "statVarKey": [
+                      "sdg/SH_ACS_UNHC"
+                    ],
+                    "title": "Universal health coverage index in the World (${date})",
+                    "type": "MAP"
+                  },
+                  {
+                    "statVarKey": [
+                      "sdg/SH_XPD_EARN10"
+                    ],
+                    "title": "Population with health spending over 10% of household expenditure or income in the World (${date})",
+                    "type": "MAP"
+                  },
+                  {
+                    "statVarKey": [
+                      "sdg/SH_XPD_EARN25"
+                    ],
+                    "title": "Population with health spending over 25% of household expenditure or income in the World (${date})",
+                    "type": "MAP"
+                  }
+                ]
+              }
+            ],
+            "title": "Health coverage and financial risk"
+          },
+          {
+            "columns": [
+              {
+                "tiles": [
+                  {
+                    "statVarKey": [
+                      "sdg/SH_PRV_SMOK_15GEQ"
+                    ],
+                    "title": "Prevalence of tobacco use in the World (${date})",
+                    "type": "MAP"
+                  },
+                  {
+                    "statVarKey": [
+                      "sdg/SH_SUD_ALCOL_15GEQ"
+                    ],
+                    "title": "Prevalence of alcohol use disorder in the World (${date})",
+                    "type": "MAP"
+                  }
+                ]
+              }
+            ],
             "title": "Tobacco and alcohol"
           },
           {
@@ -159,7 +274,6 @@
             "statVar": "sdg/SP_DYN_ADKL_15-19_FEMALE"
           }
         }
->>>>>>> b01d006a
       }
     ],
     "metadata": {
