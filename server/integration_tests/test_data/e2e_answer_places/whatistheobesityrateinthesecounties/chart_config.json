{
  "client": "test_detect-and-fulfill",
  "config": {
    "categories": [
      {
        "blocks": [
          {
            "columns": [
              {
                "tiles": [
                  {
                    "barTileSpec": {
                      "maxPlaces": 15,
                      "maxVariables": 15,
                      "sort": "DESCENDING"
                    },
                    "comparisonPlaces": [
                      "geoId/06105",
                      "geoId/06093",
                      "geoId/06091",
                      "geoId/06063",
                      "geoId/06051",
                      "geoId/06049",
                      "geoId/06043",
                      "geoId/06027",
                      "geoId/06021",
                      "geoId/06011"
                    ],
                    "statVarKey": [
                      "Percent_Person_Obesity_multiple_place_bar_block"
                    ],
                    "title": "Prevalence of Obesity (${date})",
                    "type": "BAR"
                  }
                ]
              }
            ],
            "title": "Prevalence of Obesity"
          },
          {
            "columns": [
              {
                "tiles": [
                  {
                    "barTileSpec": {
                      "maxPlaces": 15,
                      "maxVariables": 15,
                      "sort": "DESCENDING"
                    },
                    "comparisonPlaces": [
                      "geoId/06105",
                      "geoId/06093",
                      "geoId/06091",
                      "geoId/06063",
                      "geoId/06051",
                      "geoId/06049",
                      "geoId/06043",
                      "geoId/06027",
                      "geoId/06021",
                      "geoId/06011"
                    ],
                    "statVarKey": [
                      "dc/x13tvt8jsgrm4_multiple_place_bar_block"
                    ],
                    "title": "Prevalence: Male, Obesity (${date})",
                    "type": "BAR"
                  }
                ]
              }
            ],
            "denom": "Count_Person",
            "startWithDenom": true,
            "title": "Prevalence: Male, Obesity"
          },
          {
            "columns": [
              {
                "tiles": [
                  {
                    "barTileSpec": {
                      "maxPlaces": 15,
                      "maxVariables": 15,
                      "sort": "DESCENDING"
                    },
                    "comparisonPlaces": [
                      "geoId/06105",
                      "geoId/06093",
                      "geoId/06091",
                      "geoId/06063",
                      "geoId/06051",
                      "geoId/06049",
                      "geoId/06043",
                      "geoId/06027",
                      "geoId/06021",
                      "geoId/06011"
                    ],
                    "statVarKey": [
                      "dc/4lvmzr1h1ylk1_multiple_place_bar_block"
                    ],
                    "title": "Prevalence: Female, Obesity (${date})",
                    "type": "BAR"
                  }
                ]
              }
            ],
            "title": "Prevalence: Female, Obesity"
          }
        ],
        "statVarSpec": {
          "Percent_Person_Obesity_multiple_place_bar_block": {
            "name": "Prevalence of Obesity",
            "statVar": "Percent_Person_Obesity",
            "unit": "%"
          },
          "dc/4lvmzr1h1ylk1_multiple_place_bar_block": {
            "name": "Prevalence: Female, Obesity",
            "statVar": "dc/4lvmzr1h1ylk1"
          },
          "dc/x13tvt8jsgrm4_multiple_place_bar_block": {
            "name": "Prevalence: Male, Obesity",
            "statVar": "dc/x13tvt8jsgrm4"
          }
        }
      }
    ],
    "metadata": {
      "placeDcid": [
        "geoId/06105"
      ]
    }
  },
  "context": {},
  "debug": {},
  "entities": [],
  "pastSourceContext": "",
  "place": {
    "dcid": "geoId/06105",
    "name": "Trinity County",
    "place_type": "County"
  },
  "placeFallback": {},
  "placeSource": "PAST_ANSWER",
  "places": [
    {
      "dcid": "geoId/06105",
      "name": "Trinity County",
      "place_type": "County"
    },
    {
      "dcid": "geoId/06093",
      "name": "Siskiyou County",
      "place_type": "County"
    },
    {
      "dcid": "geoId/06091",
      "name": "Sierra County",
      "place_type": "County"
    },
    {
      "dcid": "geoId/06063",
      "name": "Plumas County",
      "place_type": "County"
    },
    {
      "dcid": "geoId/06051",
      "name": "Mono County",
      "place_type": "County"
    },
    {
      "dcid": "geoId/06049",
      "name": "Modoc County",
      "place_type": "County"
    },
    {
      "dcid": "geoId/06043",
      "name": "Mariposa County",
      "place_type": "County"
    },
    {
      "dcid": "geoId/06027",
      "name": "Inyo County",
      "place_type": "County"
    },
    {
      "dcid": "geoId/06021",
      "name": "Glenn County",
      "place_type": "County"
    },
    {
      "dcid": "geoId/06011",
      "name": "Colusa County",
      "place_type": "County"
    }
  ],
  "relatedThings": {
    "childPlaces": {},
    "childTopics": [],
    "exploreMore": {
      "Percent_Person_Obesity": {
        "gender": [
          "dc/4lvmzr1h1ylk1",
          "dc/x13tvt8jsgrm4"
        ]
      }
    },
    "mainTopics": [
      {
        "dcid": "dc/topic/HealthBehavior",
        "name": "Health Behavior",
        "types": [
          "Topic"
        ]
      }
    ],
    "parentPlaces": [],
    "parentTopics": [
      {
        "dcid": "dc/topic/PreventativeHealthAndBehavior",
        "name": "Preventive Health and Behavior",
        "types": [
          "Topic"
        ]
      }
    ],
    "peerPlaces": [],
    "peerTopics": [
      {
        "dcid": "dc/topic/PreventativeHealth",
        "name": "Preventive Health",
        "types": [
          "Topic"
        ]
      }
    ]
  },
  "svSource": "CURRENT_QUERY",
<<<<<<< HEAD
=======
  "test": "filter_test",
  "userMessage": "See comparison based on places in the previous answer.",
>>>>>>> 8c741510
  "userMessages": [
    "See comparison based on places in the previous answer."
  ]
}<|MERGE_RESOLUTION|>--- conflicted
+++ resolved
@@ -234,11 +234,6 @@
     ]
   },
   "svSource": "CURRENT_QUERY",
-<<<<<<< HEAD
-=======
-  "test": "filter_test",
-  "userMessage": "See comparison based on places in the previous answer.",
->>>>>>> 8c741510
   "userMessages": [
     "See comparison based on places in the previous answer."
   ]
