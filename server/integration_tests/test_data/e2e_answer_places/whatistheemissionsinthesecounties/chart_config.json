{
  "client": "test_detect-and-fulfill",
  "config": {
    "categories": [
      {
        "blocks": [
          {
            "columns": [
              {
                "tiles": [
                  {
                    "statVarKey": [
                      "Annual_Emissions_GreenhouseGas_NonBiogenic"
                    ],
                    "title": "Annual Emissions of Non Biogenic Greenhouse Gases in Counties of California (${date})",
                    "type": "MAP"
                  }
                ]
              },
              {
                "tiles": [
                  {
                    "rankingTileSpec": {
                      "rankingCount": 5,
                      "showHighestLowest": true
                    },
                    "statVarKey": [
                      "Annual_Emissions_GreenhouseGas_NonBiogenic"
                    ],
                    "title": "Annual Emissions of Non Biogenic Greenhouse Gases in Counties of California (${date})",
                    "type": "RANKING"
                  }
                ]
              }
            ],
            "denom": "Count_Person",
            "title": "Annual Emissions of Non Biogenic Greenhouse Gases in Counties of California"
          },
          {
            "columns": [
              {
                "tiles": [
                  {
                    "statVarKey": [
                      "Annual_Emissions_GreenhouseGas_NonBiogenic"
                    ],
                    "title": "Annual Emissions of Non Biogenic Greenhouse Gases in California",
                    "type": "LINE"
                  }
                ]
              },
              {
                "tiles": [
                  {
                    "description": "Annual Emissions of Non Biogenic Greenhouse Gases in California",
                    "statVarKey": [
                      "Annual_Emissions_GreenhouseGas_NonBiogenic"
                    ],
                    "title": "Annual Emissions of Non Biogenic Greenhouse Gases in California",
                    "type": "HIGHLIGHT"
                  }
                ]
              }
            ],
            "denom": "Count_Person",
            "title": "Annual Emissions of Non Biogenic Greenhouse Gases"
          },
          {
            "columns": [
              {
                "tiles": [
                  {
                    "statVarKey": [
                      "Annual_Emissions_CarbonDioxide_NonBiogenic"
                    ],
                    "title": "Annual Emissions of Non Biogenic Carbon Dioxide in Counties of California (${date})",
                    "type": "MAP"
                  }
                ]
              },
              {
                "tiles": [
                  {
                    "rankingTileSpec": {
                      "rankingCount": 5,
                      "showHighestLowest": true
                    },
                    "statVarKey": [
                      "Annual_Emissions_CarbonDioxide_NonBiogenic"
                    ],
                    "title": "Annual Emissions of Non Biogenic Carbon Dioxide in Counties of California (${date})",
                    "type": "RANKING"
                  }
                ]
              }
            ],
            "denom": "Count_Person",
            "title": "Annual Emissions of Non Biogenic Carbon Dioxide in Counties of California"
          },
          {
            "columns": [
              {
                "tiles": [
                  {
                    "statVarKey": [
                      "Annual_Emissions_CarbonDioxide_NonBiogenic"
                    ],
                    "title": "Annual Emissions of Non Biogenic Carbon Dioxide in California",
                    "type": "LINE"
                  }
                ]
              },
              {
                "tiles": [
                  {
                    "description": "Annual Emissions of Non Biogenic Carbon Dioxide in California",
                    "statVarKey": [
                      "Annual_Emissions_CarbonDioxide_NonBiogenic"
                    ],
                    "title": "Annual Emissions of Non Biogenic Carbon Dioxide in California",
                    "type": "HIGHLIGHT"
                  }
                ]
              }
            ],
            "denom": "Count_Person",
            "title": "Annual Emissions of Non Biogenic Carbon Dioxide"
          },
          {
            "columns": [
              {
                "tiles": [
                  {
                    "barTileSpec": {
                      "maxPlaces": 15,
                      "maxVariables": 15,
                      "sort": "DESCENDING"
                    },
                    "comparisonPlaces": [
                      "geoId/06"
                    ],
                    "statVarKey": [
                      "Annual_Emissions_Hydrofluorocarbon_NonBiogenic_multiple_place_bar_block",
                      "Annual_Emissions_Hydrofluoroether_NonBiogenic_multiple_place_bar_block",
                      "Annual_Emissions_NitrogenTrifluoride_NonBiogenic_multiple_place_bar_block",
                      "Annual_Emissions_Perfluorocarbon_NonBiogenic_multiple_place_bar_block",
                      "Annual_Emissions_SulfurHexafluoride_NonBiogenic_multiple_place_bar_block",
                      "Annual_Emissions_EPA_OtherFullyFluorinatedCompound_NonBiogenic_multiple_place_bar_block"
                    ],
                    "title": "Flourinated Gas Emissions by Type in California (${date})",
                    "type": "BAR"
                  }
                ]
              }
            ],
            "denom": "Count_Person",
            "title": "Flourinated Gas Emissions by Type"
          },
          {
            "columns": [
              {
                "tiles": [
                  {
                    "statVarKey": [
                      "Annual_Emissions_Methane_NonBiogenic"
                    ],
                    "title": "Annual Emissions of Non Biogenic Methane in Counties of California (${date})",
                    "type": "MAP"
                  }
                ]
              },
              {
                "tiles": [
                  {
                    "rankingTileSpec": {
                      "rankingCount": 5,
                      "showHighestLowest": true
                    },
                    "statVarKey": [
                      "Annual_Emissions_Methane_NonBiogenic"
                    ],
                    "title": "Annual Emissions of Non Biogenic Methane in Counties of California (${date})",
                    "type": "RANKING"
                  }
                ]
              }
            ],
            "denom": "Count_Person",
            "title": "Annual Emissions of Non Biogenic Methane in Counties of California"
          },
          {
            "columns": [
              {
                "tiles": [
                  {
                    "statVarKey": [
                      "Annual_Emissions_Methane_NonBiogenic"
                    ],
                    "title": "Annual Emissions of Non Biogenic Methane in California",
                    "type": "LINE"
                  }
                ]
              },
              {
                "tiles": [
                  {
                    "description": "Annual Emissions of Non Biogenic Methane in California",
                    "statVarKey": [
                      "Annual_Emissions_Methane_NonBiogenic"
                    ],
                    "title": "Annual Emissions of Non Biogenic Methane in California",
                    "type": "HIGHLIGHT"
                  }
                ]
              }
            ],
            "denom": "Count_Person",
            "title": "Methane Emissions by Source"
          },
          {
            "columns": [
              {
                "tiles": [
                  {
                    "statVarKey": [
                      "Annual_Emissions_NitrousOxide_NonBiogenic"
                    ],
                    "title": "Annual Emissions of Non Biogenic Nitrous Oxide in Counties of California (${date})",
                    "type": "MAP"
                  }
                ]
              },
              {
                "tiles": [
                  {
                    "rankingTileSpec": {
                      "rankingCount": 5,
                      "showHighestLowest": true
                    },
                    "statVarKey": [
                      "Annual_Emissions_NitrousOxide_NonBiogenic"
                    ],
                    "title": "Annual Emissions of Non Biogenic Nitrous Oxide in Counties of California (${date})",
                    "type": "RANKING"
                  }
                ]
              }
            ],
            "denom": "Count_Person",
            "title": "Annual Emissions of Non Biogenic Nitrous Oxide in Counties of California"
          },
          {
            "columns": [
              {
                "tiles": [
                  {
                    "statVarKey": [
                      "Annual_Emissions_NitrousOxide_NonBiogenic"
                    ],
                    "title": "Annual Emissions of Non Biogenic Nitrous Oxide in California",
                    "type": "LINE"
                  }
                ]
              },
              {
                "tiles": [
                  {
                    "description": "Annual Emissions of Non Biogenic Nitrous Oxide in California",
                    "statVarKey": [
                      "Annual_Emissions_NitrousOxide_NonBiogenic"
                    ],
                    "title": "Annual Emissions of Non Biogenic Nitrous Oxide in California",
                    "type": "HIGHLIGHT"
                  }
                ]
              }
            ],
            "denom": "Count_Person",
            "title": "Nitrous Oxide Emissions by Source"
          },
          {
            "columns": [
              {
                "tiles": [
                  {
                    "statVarKey": [
                      "Annual_Amount_Emissions_PM2.5_SCC_1_ExternalCombustion"
                    ],
                    "title": "Annual Amount Emissions PM2.5, ExternalCombustion (1) in Counties of California (${date})",
                    "type": "MAP"
                  }
                ]
              },
              {
                "tiles": [
                  {
                    "rankingTileSpec": {
                      "rankingCount": 5,
                      "showHighestLowest": true
                    },
                    "statVarKey": [
                      "Annual_Amount_Emissions_PM2.5_SCC_1_ExternalCombustion"
                    ],
                    "title": "Annual Amount Emissions PM2.5, ExternalCombustion (1) in Counties of California (${date})",
                    "type": "RANKING"
                  }
                ]
              }
            ],
            "denom": "Count_Person",
            "title": "Annual Amount Emissions PM2.5, ExternalCombustion (1) in Counties of California"
          },
          {
            "columns": [
              {
                "tiles": [
                  {
                    "statVarKey": [
                      "Annual_Amount_Emissions_PM2.5_SCC_2_InternalCombustionEngines"
                    ],
                    "title": "Annual Emissions: PM 2.5, Internal Combustion Engine in Counties of California (${date})",
                    "type": "MAP"
                  }
                ]
              },
              {
                "tiles": [
                  {
                    "rankingTileSpec": {
                      "rankingCount": 5,
                      "showHighestLowest": true
                    },
                    "statVarKey": [
                      "Annual_Amount_Emissions_PM2.5_SCC_2_InternalCombustionEngines"
                    ],
                    "title": "Annual Emissions: PM 2.5, Internal Combustion Engine in Counties of California (${date})",
                    "type": "RANKING"
                  }
                ]
              }
            ],
            "denom": "Count_Person",
            "title": "Annual Emissions: PM 2.5, Internal Combustion Engine in Counties of California"
          },
          {
            "columns": [
              {
                "tiles": [
                  {
                    "statVarKey": [
                      "Annual_Amount_Emissions_SulfurDioxide_SCC_1_ExternalCombustion"
                    ],
                    "title": "Annual Emissions: Sulfur Dioxide, External Combustion in Counties of California (${date})",
                    "type": "MAP"
                  }
                ]
              },
              {
                "tiles": [
                  {
                    "rankingTileSpec": {
                      "rankingCount": 5,
                      "showHighestLowest": true
                    },
                    "statVarKey": [
                      "Annual_Amount_Emissions_SulfurDioxide_SCC_1_ExternalCombustion"
                    ],
                    "title": "Annual Emissions: Sulfur Dioxide, External Combustion in Counties of California (${date})",
                    "type": "RANKING"
                  }
                ]
              }
            ],
            "denom": "Count_Person",
            "title": "Annual Emissions: Sulfur Dioxide, External Combustion in Counties of California"
          },
          {
            "columns": [
              {
                "tiles": [
                  {
                    "statVarKey": [
                      "Annual_Amount_Emissions_SulfurDioxide_SCC_2_InternalCombustionEngines"
                    ],
                    "title": "Annual Emissions: Sulfur Dioxide, Internal Combustion Engine in Counties of California (${date})",
                    "type": "MAP"
                  }
                ]
              },
              {
                "tiles": [
                  {
                    "rankingTileSpec": {
                      "rankingCount": 5,
                      "showHighestLowest": true
                    },
                    "statVarKey": [
                      "Annual_Amount_Emissions_SulfurDioxide_SCC_2_InternalCombustionEngines"
                    ],
                    "title": "Annual Emissions: Sulfur Dioxide, Internal Combustion Engine in Counties of California (${date})",
                    "type": "RANKING"
                  }
                ]
              }
            ],
            "denom": "Count_Person",
            "title": "Annual Emissions: Sulfur Dioxide, Internal Combustion Engine in Counties of California"
          },
          {
            "columns": [
              {
                "tiles": [
                  {
                    "statVarKey": [
                      "Annual_Emissions_SulfurHexafluoride_NonBiogenic"
                    ],
                    "title": "Annual Amount of Emissions: Non Biogenic Emission Source, Sulfur Hexafluoride in California",
                    "type": "LINE"
                  }
                ]
              },
              {
                "tiles": [
                  {
                    "description": "Annual Amount of Emissions: Non Biogenic Emission Source, Sulfur Hexafluoride in California",
                    "statVarKey": [
                      "Annual_Emissions_SulfurHexafluoride_NonBiogenic"
                    ],
                    "title": "Annual Amount of Emissions: Non Biogenic Emission Source, Sulfur Hexafluoride in California",
                    "type": "HIGHLIGHT"
                  }
                ]
              }
            ],
            "denom": "Count_Person",
            "title": "Sulfur Dioxide Emissions by Source"
          },
          {
            "columns": [
              {
                "tiles": [
                  {
                    "statVarKey": [
                      "Annual_Amount_Emissions_SCC_27_NaturalSources"
                    ],
                    "title": "Annual Emissions: Natural Sources in Counties of California (${date})",
                    "type": "MAP"
                  }
                ]
              },
              {
                "tiles": [
                  {
                    "rankingTileSpec": {
                      "rankingCount": 5,
                      "showHighestLowest": true
                    },
                    "statVarKey": [
                      "Annual_Amount_Emissions_SCC_27_NaturalSources"
                    ],
                    "title": "Annual Emissions: Natural Sources in Counties of California (${date})",
                    "type": "RANKING"
                  }
                ]
              }
            ],
            "denom": "Count_Person",
            "title": "Annual Emissions: Natural Sources in Counties of California"
          },
          {
            "columns": [
              {
                "tiles": [
                  {
                    "statVarKey": [
                      "Annual_Amount_Emissions_SCC_28_MiscellaneousAreaSources"
                    ],
                    "title": "Annual Emissions: Misc in Counties of California (${date})",
                    "type": "MAP"
                  }
                ]
              },
              {
                "tiles": [
                  {
                    "rankingTileSpec": {
                      "rankingCount": 5,
                      "showHighestLowest": true
                    },
                    "statVarKey": [
                      "Annual_Amount_Emissions_SCC_28_MiscellaneousAreaSources"
                    ],
                    "title": "Annual Emissions: Misc in Counties of California (${date})",
                    "type": "RANKING"
                  }
                ]
              }
            ],
            "denom": "Count_Person",
            "title": "Annual Emissions: Misc in Counties of California"
          },
          {
            "columns": [
              {
                "tiles": [
                  {
                    "statVarKey": [
                      "Annual_Amount_Emissions_SCC_1_ExternalCombustion"
                    ],
                    "title": "Annual Emissions: External Combustion in Counties of California (${date})",
                    "type": "MAP"
                  }
                ]
              },
              {
                "tiles": [
                  {
                    "rankingTileSpec": {
                      "rankingCount": 5,
                      "showHighestLowest": true
                    },
                    "statVarKey": [
                      "Annual_Amount_Emissions_SCC_1_ExternalCombustion"
                    ],
                    "title": "Annual Emissions: External Combustion in Counties of California (${date})",
                    "type": "RANKING"
                  }
                ]
              }
            ],
            "denom": "Count_Person",
            "title": "Annual Emissions: External Combustion in Counties of California"
          },
          {
            "columns": [
              {
                "tiles": [
                  {
                    "statVarKey": [
                      "Annual_Amount_Emissions_SCC_2_InternalCombustionEngines"
                    ],
                    "title": "Annual Emissions: Internal Combustion Engines in Counties of California (${date})",
                    "type": "MAP"
                  }
                ]
              },
              {
                "tiles": [
                  {
                    "rankingTileSpec": {
                      "rankingCount": 5,
                      "showHighestLowest": true
                    },
                    "statVarKey": [
                      "Annual_Amount_Emissions_SCC_2_InternalCombustionEngines"
                    ],
                    "title": "Annual Emissions: Internal Combustion Engines in Counties of California (${date})",
                    "type": "RANKING"
                  }
                ]
              }
            ],
            "denom": "Count_Person",
            "title": "Annual Emissions: Internal Combustion Engines in Counties of California"
          },
          {
            "columns": [
              {
                "tiles": [
                  {
                    "statVarKey": [
                      "Annual_Amount_Emissions_SCC_25_StorageAndTransport"
                    ],
                    "title": "Annual Emissions: Storage and Transport in Counties of California (${date})",
                    "type": "MAP"
                  }
                ]
              },
              {
                "tiles": [
                  {
                    "rankingTileSpec": {
                      "rankingCount": 5,
                      "showHighestLowest": true
                    },
                    "statVarKey": [
                      "Annual_Amount_Emissions_SCC_25_StorageAndTransport"
                    ],
                    "title": "Annual Emissions: Storage and Transport in Counties of California (${date})",
                    "type": "RANKING"
                  }
                ]
              }
            ],
            "denom": "Count_Person",
            "title": "Annual Emissions: Storage and Transport in Counties of California"
          },
          {
            "columns": [
              {
                "tiles": [
                  {
                    "statVarKey": [
                      "Annual_Amount_Emissions_SCC_23_IndustrialProcesses"
                    ],
                    "title": "Annual Emissions: Industrial Processes in Counties of California (${date})",
                    "type": "MAP"
                  }
                ]
              },
              {
                "tiles": [
                  {
                    "rankingTileSpec": {
                      "rankingCount": 5,
                      "showHighestLowest": true
                    },
                    "statVarKey": [
                      "Annual_Amount_Emissions_SCC_23_IndustrialProcesses"
                    ],
                    "title": "Annual Emissions: Industrial Processes in Counties of California (${date})",
                    "type": "RANKING"
                  }
                ]
              }
            ],
            "denom": "Count_Person",
            "title": "Annual Emissions: Industrial Processes in Counties of California"
          },
          {
            "columns": [
              {
                "tiles": [
                  {
                    "statVarKey": [
                      "Annual_Amount_Emissions_SCC_3_IndustrialProcesses"
                    ],
                    "title": "Annual Emissions: Industrial Processes in Counties of California (${date})",
                    "type": "MAP"
                  }
                ]
              },
              {
                "tiles": [
                  {
                    "rankingTileSpec": {
                      "rankingCount": 5,
                      "showHighestLowest": true
                    },
                    "statVarKey": [
                      "Annual_Amount_Emissions_SCC_3_IndustrialProcesses"
                    ],
                    "title": "Annual Emissions: Industrial Processes in Counties of California (${date})",
                    "type": "RANKING"
                  }
                ]
              }
            ],
            "denom": "Count_Person",
            "title": "Annual Emissions: Industrial Processes in Counties of California"
          },
          {
            "columns": [
              {
                "tiles": [
                  {
                    "statVarKey": [
                      "Annual_Amount_Emissions_SCC_21_StationarySourceFuelCombustion"
                    ],
                    "title": "Annual Emissions: Stationary Source Fuel Combustion in Counties of California (${date})",
                    "type": "MAP"
                  }
                ]
              },
              {
                "tiles": [
                  {
                    "rankingTileSpec": {
                      "rankingCount": 5,
                      "showHighestLowest": true
                    },
                    "statVarKey": [
                      "Annual_Amount_Emissions_SCC_21_StationarySourceFuelCombustion"
                    ],
                    "title": "Annual Emissions: Stationary Source Fuel Combustion in Counties of California (${date})",
                    "type": "RANKING"
                  }
                ]
              }
            ],
            "denom": "Count_Person",
            "title": "Annual Emissions: Stationary Source Fuel Combustion in Counties of California"
          }
        ],
        "statVarSpec": {
          "Annual_Amount_Emissions_PM2.5_SCC_1_ExternalCombustion": {
            "name": "Annual Amount Emissions PM2.5, ExternalCombustion (1)",
            "statVar": "Annual_Amount_Emissions_PM2.5_SCC_1_ExternalCombustion"
          },
          "Annual_Amount_Emissions_PM2.5_SCC_2_InternalCombustionEngines": {
            "name": "Annual Emissions: PM 2.5, Internal Combustion Engine",
            "statVar": "Annual_Amount_Emissions_PM2.5_SCC_2_InternalCombustionEngines"
          },
          "Annual_Amount_Emissions_SCC_1_ExternalCombustion": {
            "name": "Annual Emissions: External Combustion",
            "statVar": "Annual_Amount_Emissions_SCC_1_ExternalCombustion"
          },
          "Annual_Amount_Emissions_SCC_21_StationarySourceFuelCombustion": {
            "name": "Annual Emissions: Stationary Source Fuel Combustion",
            "statVar": "Annual_Amount_Emissions_SCC_21_StationarySourceFuelCombustion"
          },
          "Annual_Amount_Emissions_SCC_23_IndustrialProcesses": {
            "name": "Annual Emissions: Industrial Processes",
            "statVar": "Annual_Amount_Emissions_SCC_23_IndustrialProcesses"
          },
          "Annual_Amount_Emissions_SCC_25_StorageAndTransport": {
            "name": "Annual Emissions: Storage and Transport",
            "statVar": "Annual_Amount_Emissions_SCC_25_StorageAndTransport"
          },
          "Annual_Amount_Emissions_SCC_27_NaturalSources": {
            "name": "Annual Emissions: Natural Sources",
            "statVar": "Annual_Amount_Emissions_SCC_27_NaturalSources"
          },
          "Annual_Amount_Emissions_SCC_28_MiscellaneousAreaSources": {
            "name": "Annual Emissions: Misc",
            "statVar": "Annual_Amount_Emissions_SCC_28_MiscellaneousAreaSources"
          },
          "Annual_Amount_Emissions_SCC_2_InternalCombustionEngines": {
            "name": "Annual Emissions: Internal Combustion Engines",
            "statVar": "Annual_Amount_Emissions_SCC_2_InternalCombustionEngines"
          },
          "Annual_Amount_Emissions_SCC_3_IndustrialProcesses": {
            "name": "Annual Emissions: Industrial Processes",
            "statVar": "Annual_Amount_Emissions_SCC_3_IndustrialProcesses"
          },
          "Annual_Amount_Emissions_SulfurDioxide_SCC_1_ExternalCombustion": {
            "name": "Annual Emissions: Sulfur Dioxide, External Combustion",
            "statVar": "Annual_Amount_Emissions_SulfurDioxide_SCC_1_ExternalCombustion"
          },
          "Annual_Amount_Emissions_SulfurDioxide_SCC_2_InternalCombustionEngines": {
            "name": "Annual Emissions: Sulfur Dioxide, Internal Combustion Engine",
            "statVar": "Annual_Amount_Emissions_SulfurDioxide_SCC_2_InternalCombustionEngines"
          },
          "Annual_Emissions_CarbonDioxide_NonBiogenic": {
            "name": "Annual Emissions of Non Biogenic Carbon Dioxide",
            "statVar": "Annual_Emissions_CarbonDioxide_NonBiogenic"
          },
          "Annual_Emissions_EPA_OtherFullyFluorinatedCompound_NonBiogenic_multiple_place_bar_block": {
            "name": "Annual Amount of Emissions: Non Biogenic Emission Source, EPA_Other Fully Fluorinated Compound",
            "statVar": "Annual_Emissions_EPA_OtherFullyFluorinatedCompound_NonBiogenic"
          },
          "Annual_Emissions_GreenhouseGas_NonBiogenic": {
            "name": "Annual Emissions of Non Biogenic Greenhouse Gases",
            "statVar": "Annual_Emissions_GreenhouseGas_NonBiogenic"
          },
          "Annual_Emissions_Hydrofluorocarbon_NonBiogenic_multiple_place_bar_block": {
            "name": "Annual Amount of Emissions: Non Biogenic Emission Source, Hydrofluorocarbon",
            "statVar": "Annual_Emissions_Hydrofluorocarbon_NonBiogenic"
          },
          "Annual_Emissions_Hydrofluoroether_NonBiogenic_multiple_place_bar_block": {
            "name": "Annual Amount of Emissions: Non Biogenic Emission Source, Hydrofluoroether",
            "statVar": "Annual_Emissions_Hydrofluoroether_NonBiogenic"
          },
          "Annual_Emissions_Methane_NonBiogenic": {
            "name": "Annual Emissions of Non Biogenic Methane",
            "statVar": "Annual_Emissions_Methane_NonBiogenic"
          },
          "Annual_Emissions_NitrogenTrifluoride_NonBiogenic_multiple_place_bar_block": {
            "name": "Annual Amount of Emissions: Non Biogenic Emission Source, Nitrogen Trifluoride",
            "statVar": "Annual_Emissions_NitrogenTrifluoride_NonBiogenic"
          },
          "Annual_Emissions_NitrousOxide_NonBiogenic": {
            "name": "Annual Emissions of Non Biogenic Nitrous Oxide",
            "statVar": "Annual_Emissions_NitrousOxide_NonBiogenic"
          },
          "Annual_Emissions_Perfluorocarbon_NonBiogenic_multiple_place_bar_block": {
            "name": "Annual Amount of Emissions: Non Biogenic Emission Source, Perfluorocarbon",
            "statVar": "Annual_Emissions_Perfluorocarbon_NonBiogenic"
          },
          "Annual_Emissions_SulfurHexafluoride_NonBiogenic": {
            "name": "Annual Amount of Emissions: Non Biogenic Emission Source, Sulfur Hexafluoride",
            "statVar": "Annual_Emissions_SulfurHexafluoride_NonBiogenic"
          },
          "Annual_Emissions_SulfurHexafluoride_NonBiogenic_multiple_place_bar_block": {
            "name": "Annual Amount of Emissions: Non Biogenic Emission Source, Sulfur Hexafluoride",
            "statVar": "Annual_Emissions_SulfurHexafluoride_NonBiogenic"
          }
        }
      }
    ],
    "metadata": {
      "containedPlaceTypes": {
        "State": "County"
      },
      "placeDcid": [
        "geoId/06"
      ]
    }
  },
  "context": {},
  "debug": {},
  "entities": [],
  "pastSourceContext": "California",
  "place": {
    "dcid": "geoId/06",
    "name": "California",
    "place_type": "State"
  },
  "placeFallback": {},
  "placeSource": "PAST_QUERY",
  "places": [
    {
      "dcid": "geoId/06",
      "name": "California",
      "place_type": "State"
    }
  ],
  "relatedThings": {
    "childPlaces": {
      "County": [
        {
          "dcid": "geoId/06001",
          "name": "Alameda",
          "types": [
            "County"
          ]
        },
        {
          "dcid": "geoId/06003",
          "name": "Alpine",
          "types": [
            "County"
          ]
        },
        {
          "dcid": "geoId/06005",
          "name": "Amador",
          "types": [
            "County"
          ]
        },
        {
          "dcid": "geoId/06007",
          "name": "Butte",
          "types": [
            "County"
          ]
        },
        {
          "dcid": "geoId/06009",
          "name": "Calaveras",
          "types": [
            "County"
          ]
        },
        {
          "dcid": "geoId/06011",
          "name": "Colusa",
          "types": [
            "County"
          ]
        },
        {
          "dcid": "geoId/06013",
          "name": "Contra Costa",
          "types": [
            "County"
          ]
        },
        {
          "dcid": "geoId/06015",
          "name": "Del Norte",
          "types": [
            "County"
          ]
        },
        {
          "dcid": "geoId/06017",
          "name": "El Dorado",
          "types": [
            "County"
          ]
        },
        {
          "dcid": "geoId/06019",
          "name": "Fresno",
          "types": [
            "County"
          ]
        },
        {
          "dcid": "geoId/06021",
          "name": "Glenn",
          "types": [
            "County"
          ]
        },
        {
          "dcid": "geoId/06023",
          "name": "Humboldt",
          "types": [
            "County"
          ]
        },
        {
          "dcid": "geoId/06025",
          "name": "Imperial",
          "types": [
            "County"
          ]
        },
        {
          "dcid": "geoId/06027",
          "name": "Inyo",
          "types": [
            "County"
          ]
        },
        {
          "dcid": "geoId/06029",
          "name": "Kern",
          "types": [
            "County"
          ]
        },
        {
          "dcid": "geoId/06031",
          "name": "Kings",
          "types": [
            "County"
          ]
        },
        {
          "dcid": "geoId/06033",
          "name": "Lake",
          "types": [
            "County"
          ]
        },
        {
          "dcid": "geoId/06035",
          "name": "Lassen",
          "types": [
            "County"
          ]
        },
        {
          "dcid": "geoId/06037",
          "name": "Los Angeles",
          "types": [
            "County"
          ]
        },
        {
          "dcid": "geoId/06039",
          "name": "Madera",
          "types": [
            "County"
          ]
        },
        {
          "dcid": "geoId/06041",
          "name": "Marin",
          "types": [
            "County"
          ]
        },
        {
          "dcid": "geoId/06043",
          "name": "Mariposa",
          "types": [
            "County"
          ]
        },
        {
          "dcid": "geoId/06045",
          "name": "Mendocino",
          "types": [
            "County"
          ]
        },
        {
          "dcid": "geoId/06047",
          "name": "Merced",
          "types": [
            "County"
          ]
        },
        {
          "dcid": "geoId/06049",
          "name": "Modoc",
          "types": [
            "County"
          ]
        },
        {
          "dcid": "geoId/06051",
          "name": "Mono",
          "types": [
            "County"
          ]
        },
        {
          "dcid": "geoId/06053",
          "name": "Monterey",
          "types": [
            "County"
          ]
        },
        {
          "dcid": "geoId/06055",
          "name": "Napa",
          "types": [
            "County"
          ]
        },
        {
          "dcid": "geoId/06057",
          "name": "Nevada",
          "types": [
            "County"
          ]
        },
        {
          "dcid": "geoId/06059",
          "name": "Orange",
          "types": [
            "County"
          ]
        },
        {
          "dcid": "geoId/06061",
          "name": "Placer",
          "types": [
            "County"
          ]
        },
        {
          "dcid": "geoId/06063",
          "name": "Plumas",
          "types": [
            "County"
          ]
        },
        {
          "dcid": "geoId/06065",
          "name": "Riverside",
          "types": [
            "County"
          ]
        },
        {
          "dcid": "geoId/06067",
          "name": "Sacramento",
          "types": [
            "County"
          ]
        },
        {
          "dcid": "geoId/06069",
          "name": "San Benito",
          "types": [
            "County"
          ]
        },
        {
          "dcid": "geoId/06071",
          "name": "San Bernardino",
          "types": [
            "County"
          ]
        },
        {
          "dcid": "geoId/06073",
          "name": "San Diego",
          "types": [
            "County"
          ]
        },
        {
          "dcid": "geoId/06075",
          "name": "San Francisco",
          "types": [
            "County"
          ]
        },
        {
          "dcid": "geoId/06077",
          "name": "San Joaquin",
          "types": [
            "County"
          ]
        },
        {
          "dcid": "geoId/06079",
          "name": "San Luis Obispo",
          "types": [
            "County"
          ]
        },
        {
          "dcid": "geoId/06081",
          "name": "San Mateo",
          "types": [
            "County"
          ]
        },
        {
          "dcid": "geoId/06083",
          "name": "Santa Barbara",
          "types": [
            "County"
          ]
        },
        {
          "dcid": "geoId/06085",
          "name": "Santa Clara",
          "types": [
            "County"
          ]
        },
        {
          "dcid": "geoId/06087",
          "name": "Santa Cruz",
          "types": [
            "County"
          ]
        },
        {
          "dcid": "geoId/06089",
          "name": "Shasta",
          "types": [
            "County"
          ]
        },
        {
          "dcid": "geoId/06091",
          "name": "Sierra",
          "types": [
            "County"
          ]
        },
        {
          "dcid": "geoId/06093",
          "name": "Siskiyou",
          "types": [
            "County"
          ]
        },
        {
          "dcid": "geoId/06095",
          "name": "Solano",
          "types": [
            "County"
          ]
        },
        {
          "dcid": "geoId/06097",
          "name": "Sonoma",
          "types": [
            "County"
          ]
        },
        {
          "dcid": "geoId/06099",
          "name": "Stanislaus",
          "types": [
            "County"
          ]
        }
      ]
    },
    "childTopics": [
      {
        "dcid": "dc/topic/CO2Emissions",
        "name": "Carbondioxide ( CO2)",
        "types": [
          "Topic"
        ]
      },
      {
        "dcid": "dc/topic/Emissions_FlourinatedGases",
        "name": "Flourinated Gas",
        "types": [
          "Topic"
        ]
      },
      {
        "dcid": "dc/topic/Emissions_Methane_EmissionsbySource",
        "name": "Methane",
        "types": [
          "Topic"
        ]
      },
      {
        "dcid": "dc/topic/Emissions_NitrousOxide_EmissionsbySource",
        "name": "Nitrous Oxide",
        "types": [
          "Topic"
        ]
      },
      {
        "dcid": "dc/topic/Emissions_SulfurDioxide_EmissionsbySource",
        "name": "Sulfur Dioxide",
        "types": [
          "Topic"
        ]
      }
    ],
    "exploreMore": {},
    "mainTopics": [
      {
        "dcid": "dc/topic/Emissions",
        "name": "Emissions",
        "types": [
          "Topic"
        ]
      }
    ],
    "parentPlaces": [],
    "parentTopics": [
      {
        "dcid": "dc/topic/Sustainability",
        "name": "Sustainability",
        "types": [
          "Topic"
        ]
      }
    ],
    "peerPlaces": [
      {
        "dcid": "geoId/01",
        "name": "Alabama",
        "types": [
          "AdministrativeArea1"
        ]
      },
      {
        "dcid": "geoId/02",
        "name": "Alaska",
        "types": [
          "AdministrativeArea1"
        ]
      },
      {
        "dcid": "geoId/04",
        "name": "Arizona",
        "types": [
          "AdministrativeArea1"
        ]
      },
      {
        "dcid": "geoId/05",
        "name": "Arkansas",
        "types": [
          "AdministrativeArea1"
        ]
      },
      {
        "dcid": "geoId/08",
        "name": "Colorado",
        "types": [
          "AdministrativeArea1"
        ]
      },
      {
        "dcid": "geoId/09",
        "name": "Connecticut",
        "types": [
          "AdministrativeArea1"
        ]
      },
      {
        "dcid": "geoId/10",
        "name": "Delaware",
        "types": [
          "AdministrativeArea1"
        ]
      },
      {
        "dcid": "geoId/11",
        "name": "District of Columbia",
        "types": [
          "AdministrativeArea1"
        ]
      },
      {
        "dcid": "geoId/12",
        "name": "Florida",
        "types": [
          "AdministrativeArea1"
        ]
      },
      {
        "dcid": "geoId/13",
        "name": "Georgia",
        "types": [
          "AdministrativeArea1"
        ]
      },
      {
        "dcid": "geoId/15",
        "name": "Hawaii",
        "types": [
          "AdministrativeArea1"
        ]
      },
      {
        "dcid": "geoId/16",
        "name": "Idaho",
        "types": [
          "AdministrativeArea1"
        ]
      },
      {
        "dcid": "geoId/17",
        "name": "Illinois",
        "types": [
          "AdministrativeArea1"
        ]
      },
      {
        "dcid": "geoId/18",
        "name": "Indiana",
        "types": [
          "AdministrativeArea1"
        ]
      },
      {
        "dcid": "geoId/19",
        "name": "Iowa",
        "types": [
          "AdministrativeArea1"
        ]
      },
      {
        "dcid": "geoId/20",
        "name": "Kansas",
        "types": [
          "AdministrativeArea1"
        ]
      },
      {
        "dcid": "geoId/21",
        "name": "Kentucky",
        "types": [
          "AdministrativeArea1"
        ]
      },
      {
        "dcid": "geoId/22",
        "name": "Louisiana",
        "types": [
          "AdministrativeArea1"
        ]
      },
      {
        "dcid": "geoId/23",
        "name": "Maine",
        "types": [
          "AdministrativeArea1"
        ]
      },
      {
        "dcid": "geoId/24",
        "name": "Maryland",
        "types": [
          "AdministrativeArea1"
        ]
      },
      {
        "dcid": "geoId/25",
        "name": "Massachusetts",
        "types": [
          "AdministrativeArea1"
        ]
      },
      {
        "dcid": "geoId/26",
        "name": "Michigan",
        "types": [
          "AdministrativeArea1"
        ]
      },
      {
        "dcid": "geoId/27",
        "name": "Minnesota",
        "types": [
          "AdministrativeArea1"
        ]
      },
      {
        "dcid": "geoId/28",
        "name": "Mississippi",
        "types": [
          "AdministrativeArea1"
        ]
      },
      {
        "dcid": "geoId/29",
        "name": "Missouri",
        "types": [
          "AdministrativeArea1"
        ]
      },
      {
        "dcid": "geoId/30",
        "name": "Montana",
        "types": [
          "AdministrativeArea1"
        ]
      },
      {
        "dcid": "geoId/31",
        "name": "Nebraska",
        "types": [
          "AdministrativeArea1"
        ]
      },
      {
        "dcid": "geoId/32",
        "name": "Nevada",
        "types": [
          "AdministrativeArea1"
        ]
      },
      {
        "dcid": "geoId/33",
        "name": "New Hampshire",
        "types": [
          "AdministrativeArea1"
        ]
      },
      {
        "dcid": "geoId/34",
        "name": "New Jersey",
        "types": [
          "AdministrativeArea1"
        ]
      },
      {
        "dcid": "geoId/35",
        "name": "New Mexico",
        "types": [
          "AdministrativeArea1"
        ]
      },
      {
        "dcid": "geoId/36",
        "name": "New York",
        "types": [
          "AdministrativeArea1"
        ]
      },
      {
        "dcid": "geoId/37",
        "name": "North Carolina",
        "types": [
          "AdministrativeArea1"
        ]
      },
      {
        "dcid": "geoId/38",
        "name": "North Dakota",
        "types": [
          "AdministrativeArea1"
        ]
      },
      {
        "dcid": "geoId/39",
        "name": "Ohio",
        "types": [
          "AdministrativeArea1"
        ]
      },
      {
        "dcid": "geoId/40",
        "name": "Oklahoma",
        "types": [
          "AdministrativeArea1"
        ]
      },
      {
        "dcid": "geoId/41",
        "name": "Oregon",
        "types": [
          "AdministrativeArea1"
        ]
      },
      {
        "dcid": "geoId/42",
        "name": "Pennsylvania",
        "types": [
          "AdministrativeArea1"
        ]
      },
      {
        "dcid": "geoId/72",
        "name": "Puerto Rico",
        "types": [
          "AdministrativeArea1"
        ]
      },
      {
        "dcid": "geoId/44",
        "name": "Rhode Island",
        "types": [
          "AdministrativeArea1"
        ]
      },
      {
        "dcid": "geoId/45",
        "name": "South Carolina",
        "types": [
          "AdministrativeArea1"
        ]
      },
      {
        "dcid": "geoId/46",
        "name": "South Dakota",
        "types": [
          "AdministrativeArea1"
        ]
      },
      {
        "dcid": "geoId/47",
        "name": "Tennessee",
        "types": [
          "AdministrativeArea1"
        ]
      },
      {
        "dcid": "geoId/48",
        "name": "Texas",
        "types": [
          "AdministrativeArea1"
        ]
      },
      {
        "dcid": "geoId/49",
        "name": "Utah",
        "types": [
          "AdministrativeArea1"
        ]
      },
      {
        "dcid": "geoId/50",
        "name": "Vermont",
        "types": [
          "AdministrativeArea1"
        ]
      },
      {
        "dcid": "geoId/51",
        "name": "Virginia",
        "types": [
          "AdministrativeArea1"
        ]
      },
      {
        "dcid": "geoId/53",
        "name": "Washington",
        "types": [
          "AdministrativeArea1"
        ]
      },
      {
        "dcid": "geoId/54",
        "name": "West Virginia",
        "types": [
          "AdministrativeArea1"
        ]
      },
      {
        "dcid": "geoId/55",
        "name": "Wisconsin",
        "types": [
          "AdministrativeArea1"
        ]
      }
    ],
    "peerTopics": [
      {
        "dcid": "dc/topic/Temperatures",
        "name": "Temperature",
        "types": [
          "Topic"
        ]
      },
      {
        "dcid": "dc/topic/Precipitation",
        "name": "Precipitation",
        "types": [
          "Topic"
        ]
      },
      {
        "dcid": "dc/topic/NaturalDisasters",
        "name": "Natural Disasters",
        "types": [
          "Topic"
        ]
      },
      {
        "dcid": "dc/topic/Agriculture",
        "name": "Agriculture",
        "types": [
          "Topic"
        ]
      },
      {
        "dcid": "dc/topic/GreenJobs",
        "name": "Green Jobs",
        "types": [
          "Topic"
        ]
      },
      {
        "dcid": "dc/topic/LandUseAndCoverage",
        "name": "Land Use and Coverage",
        "types": [
          "Topic"
        ]
      }
    ]
  },
  "svSource": "CURRENT_QUERY",
<<<<<<< HEAD
=======
  "test": "filter_test",
  "userMessage": "See relevant statistics for California based on the previous query.",
>>>>>>> 8c741510
  "userMessages": [
    "See relevant statistics for California based on the previous query."
  ]
}<|MERGE_RESOLUTION|>--- conflicted
+++ resolved
@@ -1625,11 +1625,6 @@
     ]
   },
   "svSource": "CURRENT_QUERY",
-<<<<<<< HEAD
-=======
-  "test": "filter_test",
-  "userMessage": "See relevant statistics for California based on the previous query.",
->>>>>>> 8c741510
   "userMessages": [
     "See relevant statistics for California based on the previous query."
   ]
