--- conflicted
+++ resolved
@@ -50,11 +50,7 @@
             },
             {
               "CosineScore": [
-<<<<<<< HEAD
                 1.0
-=======
-                1.000000238418579
->>>>>>> 060cd3d5
               ],
               "QueryPart": "drought",
               "SV": [
@@ -80,11 +76,7 @@
             },
             {
               "CosineScore": [
-<<<<<<< HEAD
                 0.866512656211853
-=======
-                0.866513192653656
->>>>>>> 060cd3d5
               ],
               "QueryPart": "change drought",
               "SV": [
