--- conflicted
+++ resolved
@@ -19,6 +19,7 @@
                 ]
               }
             ],
+            "denom": "Count_Person",
             "description": "ICT development index (IDI).",
             "title": "ICT Development Index"
           },
@@ -37,6 +38,7 @@
                 ]
               }
             ],
+            "denom": "Count_Person",
             "description": "ICT development index (IDI) rank.",
             "title": "ICT Development Index Rank"
           },
@@ -55,6 +57,7 @@
                 ]
               }
             ],
+            "denom": "Count_Person",
             "description": "Mobile-cellular telephone subscriptions per 100 inhabitants.",
             "title": "Mobile-cellular Telephone Subscriptions Per 100 Inhabitants"
           },
@@ -73,6 +76,7 @@
                 ]
               }
             ],
+            "denom": "Count_Person",
             "description": "Percentage of individuals using the internet.",
             "title": "Percentage of Individuals Using the Internet"
           },
@@ -91,12 +95,8 @@
                 ]
               }
             ],
-<<<<<<< HEAD
-            "title": "Assistive Technology Indicators: Satisfaction With Assistive Products for Different Environments and Activities (%) [Total, Excluding Spectacles, Home Environment]"
-=======
             "denom": "Count_Person",
             "title": "Assistive Technology Indicators: Satisfaction With Assistive Products for Different Environments and Activities [Total, Excluding Spectacles, Home Environment]"
->>>>>>> 02ab228d
           },
           {
             "columns": [
@@ -113,12 +113,8 @@
                 ]
               }
             ],
-<<<<<<< HEAD
-            "title": "Assistive Technology Indicators: Satisfaction With Assistive Products for Different Environments and Activities (%) [Participation in Activities]"
-=======
             "denom": "Count_Person",
             "title": "Assistive Technology Indicators: Satisfaction With Assistive Products for Different Environments and Activities [Participation in Activities]"
->>>>>>> 02ab228d
           },
           {
             "columns": [
@@ -147,6 +143,7 @@
                 ]
               }
             ],
+            "denom": "Count_Person",
             "title": "Assistive Technology Indicators: Barriers to Accessing Assistive Products (%)"
           },
           {
@@ -176,6 +173,7 @@
                 ]
               }
             ],
+            "denom": "Count_Person",
             "title": "Assistive Technology Indicators: Barriers to Accessing Assistive Products, Excluding Spectacles (%)"
           },
           {
@@ -205,6 +203,7 @@
                 ]
               }
             ],
+            "denom": "Count_Person",
             "title": "Assistive Technology Indicators: Funding for Assistive Products (%)"
           },
           {
@@ -234,6 +233,7 @@
                 ]
               }
             ],
+            "denom": "Count_Person",
             "title": "Assistive Technology Indicators: Funding for Assistive Products, Excluding Spectacles (%)"
           },
           {
@@ -258,6 +258,7 @@
                 ]
               }
             ],
+            "denom": "Count_Person",
             "title": "Assistive Technology Indicators: Prevalence of Met Need of Assistive Products (%)"
           },
           {
@@ -289,6 +290,7 @@
                 ]
               }
             ],
+            "denom": "Count_Person",
             "title": "Assistive Technology Indicators: Prevalence of Met Need of Assistive Products (%), by Age"
           },
           {
@@ -313,6 +315,7 @@
                 ]
               }
             ],
+            "denom": "Count_Person",
             "title": "Assistive Technology Indicators: Prevalence of Met Need of Assistive Products (%), by Rural/Urban Location"
           },
           {
@@ -337,6 +340,7 @@
                 ]
               }
             ],
+            "denom": "Count_Person",
             "title": "Assistive Technology Indicators: Prevalence of Met Need of Assistive Products (%), by Sex"
           },
           {
@@ -368,6 +372,7 @@
                 ]
               }
             ],
+            "denom": "Count_Person",
             "title": "Assistive Technology Indicators: Prevalence of Met Need of Assistive Products, Excluding Spectacles (%), by Age"
           },
           {
@@ -392,6 +397,7 @@
                 ]
               }
             ],
+            "denom": "Count_Person",
             "title": "Assistive Technology Indicators: Prevalence of Met Need of Assistive Products, Excluding Spectacles (%), by Rural/Urban Location"
           },
           {
@@ -416,6 +422,7 @@
                 ]
               }
             ],
+            "denom": "Count_Person",
             "title": "Assistive Technology Indicators: Prevalence of Met Need of Assistive Products, Excluding Spectacles (%), by Sex"
           },
           {
@@ -441,6 +448,7 @@
                 ]
               }
             ],
+            "denom": "Count_Person",
             "title": "Assistive Technology Indicators: Satisfaction With Assistive Products and Related Services (%)"
           },
           {
@@ -466,6 +474,7 @@
                 ]
               }
             ],
+            "denom": "Count_Person",
             "title": "Assistive Technology Indicators: Satisfaction With Assistive Products, Excluding Spectacles, and Related Services (%)"
           },
           {
@@ -492,6 +501,7 @@
                 ]
               }
             ],
+            "denom": "Count_Person",
             "title": "Assistive Technology Indicators: Sources of Assistive Products (%)"
           },
           {
@@ -518,6 +528,7 @@
                 ]
               }
             ],
+            "denom": "Count_Person",
             "title": "Assistive Technology Indicators: Sources of Assistive Products, Excluding Spectacles (%)"
           },
           {
@@ -545,6 +556,7 @@
                 ]
               }
             ],
+            "denom": "Count_Person",
             "title": "Assistive Technology Indicators: Travel Distance to Obtain Assistive Products (%)"
           },
           {
@@ -572,6 +584,7 @@
                 ]
               }
             ],
+            "denom": "Count_Person",
             "title": "Assistive Technology Indicators: Travel Distance to Obtain Assistive Products in Rural Areas (%)"
           },
           {
@@ -599,6 +612,7 @@
                 ]
               }
             ],
+            "denom": "Count_Person",
             "title": "Assistive Technology Indicators: Travel Distance to Obtain Assistive Products in Urban Areas (%)"
           },
           {
@@ -626,6 +640,7 @@
                 ]
               }
             ],
+            "denom": "Count_Person",
             "title": "Assistive Technology Indicators: Travel Distance to Obtain Assistive Products, Excluding Spectacles (%)"
           }
         ],
