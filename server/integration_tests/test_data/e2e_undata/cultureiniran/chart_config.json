{
  "client": "test_detect-and-fulfill",
  "config": {
    "categories": [
      {
        "blocks": [
          {
            "columns": [
              {
                "tiles": [
                  {
                    "description": "ICT Development Index in Iran (Islamic Republic Of)",
                    "statVarKey": [
                      "who/ITU_IDI"
                    ],
                    "title": "ICT Development Index in Iran (Islamic Republic Of)",
                    "type": "HIGHLIGHT"
                  }
                ]
              }
            ],
            "denom": "Count_Person",
            "description": "ICT development index (IDI).",
            "title": "ICT Development Index"
          },
          {
            "columns": [
              {
                "tiles": [
                  {
                    "description": "ICT Development Index Rank in Iran (Islamic Republic Of)",
                    "statVarKey": [
                      "who/ITU_IDI_RANK"
                    ],
                    "title": "ICT Development Index Rank in Iran (Islamic Republic Of)",
                    "type": "HIGHLIGHT"
                  }
                ]
              }
            ],
            "denom": "Count_Person",
            "description": "ICT development index (IDI) rank.",
            "title": "ICT Development Index Rank"
          },
          {
            "columns": [
              {
                "tiles": [
                  {
                    "description": "Mobile-cellular Telephone Subscriptions Per 100 Inhabitants in Iran (Islamic Republic Of)",
                    "statVarKey": [
                      "who/ITU_ICT_2"
                    ],
                    "title": "Mobile-cellular Telephone Subscriptions Per 100 Inhabitants in Iran (Islamic Republic Of)",
                    "type": "HIGHLIGHT"
                  }
                ]
              }
            ],
            "denom": "Count_Person",
            "description": "Mobile-cellular telephone subscriptions per 100 inhabitants.",
            "title": "Mobile-cellular Telephone Subscriptions Per 100 Inhabitants"
          },
          {
            "columns": [
              {
                "tiles": [
                  {
                    "description": "Percentage of Individuals Using the Internet in Iran (Islamic Republic Of)",
                    "statVarKey": [
                      "who/ITU_ICT_1"
                    ],
                    "title": "Percentage of Individuals Using the Internet in Iran (Islamic Republic Of)",
                    "type": "HIGHLIGHT"
                  }
                ]
              }
            ],
            "denom": "Count_Person",
            "description": "Percentage of individuals using the internet.",
            "title": "Percentage of Individuals Using the Internet"
          },
          {
            "columns": [
              {
                "tiles": [
                  {
                    "description": "Assistive Technology Indicators: Satisfaction With Assistive Products for Different Environments and Activities (%) [Total, Excluding Spectacles, Home Environment] in Iran (Islamic Republic Of)",
                    "statVarKey": [
                      "who/ASSISTIVETECH_SATISFACTIONACTIVITIES.ASSISTIVETECHPRODUCT--ASSISTIVETECH_TOTAL_NOSPECS__ASSISTIVETECHSATIACTIVITY--ASSISTIVETECH_sati_home"
                    ],
                    "title": "Assistive Technology Indicators: Satisfaction With Assistive Products for Different Environments and Activities (%) [Total, Excluding Spectacles, Home Environment] in Iran (Islamic Republic Of)",
                    "type": "HIGHLIGHT"
                  }
                ]
              }
            ],
            "denom": "Count_Person",
            "title": "Assistive Technology Indicators: Satisfaction With Assistive Products for Different Environments and Activities (%) [Total, Excluding Spectacles, Home Environment]"
          },
          {
            "columns": [
              {
                "tiles": [
                  {
                    "description": "Assistive Technology Indicators: Satisfaction With Assistive Products for Different Environments and Activities (%) [Participation in Activities] in Iran (Islamic Republic Of)",
                    "statVarKey": [
<<<<<<< HEAD
                      "who/ASSISTIVETECH_BARRIERAT.ASSISTIVETECHBARRIER--ASSISTIVETECH_Cant_afford__ASSISTIVETECHPRODUCT--ASSISTIVETECH_TOTAL_NOSPECS_multiple_place_bar_block",
                      "who/ASSISTIVETECH_BARRIERAT.ASSISTIVETECHBARRIER--ASSISTIVETECH_No_support__ASSISTIVETECHPRODUCT--ASSISTIVETECH_TOTAL_NOSPECS_multiple_place_bar_block",
                      "who/ASSISTIVETECH_BARRIERAT.ASSISTIVETECHBARRIER--ASSISTIVETECH_No_time__ASSISTIVETECHPRODUCT--ASSISTIVETECH_TOTAL_NOSPECS_multiple_place_bar_block",
                      "who/ASSISTIVETECH_BARRIERAT.ASSISTIVETECHBARRIER--ASSISTIVETECH_Not_available__ASSISTIVETECHPRODUCT--ASSISTIVETECH_TOTAL_NOSPECS_multiple_place_bar_block",
                      "who/ASSISTIVETECH_BARRIERAT.ASSISTIVETECHBARRIER--ASSISTIVETECH_Not_suitable__ASSISTIVETECHPRODUCT--ASSISTIVETECH_TOTAL_NOSPECS_multiple_place_bar_block",
                      "who/ASSISTIVETECH_BARRIERAT.ASSISTIVETECHBARRIER--ASSISTIVETECHBARRIER_ASSISTIVETECH_Other__ASSISTIVETECHPRODUCT--ASSISTIVETECH_TOTAL_NOSPECS_multiple_place_bar_block",
                      "who/ASSISTIVETECH_BARRIERAT.ASSISTIVETECHBARRIER--ASSISTIVETECH_Stigma__ASSISTIVETECHPRODUCT--ASSISTIVETECH_TOTAL_NOSPECS_multiple_place_bar_block",
                      "who/ASSISTIVETECH_BARRIERAT.ASSISTIVETECHBARRIER--ASSISTIVETECH_Too_far__ASSISTIVETECHPRODUCT--ASSISTIVETECH_TOTAL_NOSPECS_multiple_place_bar_block"
=======
                      "who/ASSISTIVETECH_SATISFACTIONACTIVITIES.ASSISTIVETECHSATIACTIVITY--ASSISTIVETECH_sati_activities"
>>>>>>> 6bfa1ae3
                    ],
                    "title": "Assistive Technology Indicators: Satisfaction With Assistive Products for Different Environments and Activities (%) [Participation in Activities] in Iran (Islamic Republic Of)",
                    "type": "HIGHLIGHT"
                  }
                ]
              }
            ],
            "denom": "Count_Person",
            "title": "Assistive Technology Indicators: Satisfaction With Assistive Products for Different Environments and Activities (%) [Participation in Activities]"
          },
          {
            "columns": [
              {
                "tiles": [
                  {
                    "barTileSpec": {
                      "maxPlaces": 15,
                      "maxVariables": 15
                    },
                    "comparisonPlaces": [
                      "country/IRN"
                    ],
                    "statVarKey": [
                      "who/ASSISTIVETECH_BARRIERAT.ASSISTIVETECHBARRIER--ASSISTIVETECH_Cant_afford_multiple_place_bar_block",
                      "who/ASSISTIVETECH_BARRIERAT.ASSISTIVETECHBARRIER--ASSISTIVETECH_No_support_multiple_place_bar_block",
                      "who/ASSISTIVETECH_BARRIERAT.ASSISTIVETECHBARRIER--ASSISTIVETECH_No_time_multiple_place_bar_block",
                      "who/ASSISTIVETECH_BARRIERAT.ASSISTIVETECHBARRIER--ASSISTIVETECH_Not_available_multiple_place_bar_block",
                      "who/ASSISTIVETECH_BARRIERAT.ASSISTIVETECHBARRIER--ASSISTIVETECH_Not_suitable_multiple_place_bar_block",
                      "who/ASSISTIVETECH_BARRIERAT.ASSISTIVETECHBARRIER--ASSISTIVETECHBARRIER_ASSISTIVETECH_Other_multiple_place_bar_block",
                      "who/ASSISTIVETECH_BARRIERAT.ASSISTIVETECHBARRIER--ASSISTIVETECH_Stigma_multiple_place_bar_block",
                      "who/ASSISTIVETECH_BARRIERAT.ASSISTIVETECHBARRIER--ASSISTIVETECH_Too_far_multiple_place_bar_block",
                      "who/ASSISTIVETECH_BARRIERAT.ASSISTIVETECHBARRIER--ASSISTIVETECH_Other_multiple_place_bar_block"
                    ],
                    "title": "Assistive Technology Indicators: Barriers to Accessing Assistive Products (%) in Iran (Islamic Republic Of) (${date})",
                    "type": "BAR"
                  }
                ]
              }
            ],
            "denom": "Count_Person",
            "title": "Assistive Technology Indicators: Barriers to Accessing Assistive Products (%)"
          },
          {
            "columns": [
              {
                "tiles": [
                  {
                    "barTileSpec": {
                      "maxPlaces": 15,
                      "maxVariables": 15
                    },
                    "comparisonPlaces": [
                      "country/IRN"
                    ],
                    "statVarKey": [
                      "who/ASSISTIVETECH_BARRIERAT.ASSISTIVETECHBARRIER--ASSISTIVETECH_Cant_afford__ASSISTIVETECHPRODUCT--ASSISTIVETECH_TOTAL_NOSPECS_multiple_place_bar_block",
                      "who/ASSISTIVETECH_BARRIERAT.ASSISTIVETECHBARRIER--ASSISTIVETECH_No_support__ASSISTIVETECHPRODUCT--ASSISTIVETECH_TOTAL_NOSPECS_multiple_place_bar_block",
                      "who/ASSISTIVETECH_BARRIERAT.ASSISTIVETECHBARRIER--ASSISTIVETECH_No_time__ASSISTIVETECHPRODUCT--ASSISTIVETECH_TOTAL_NOSPECS_multiple_place_bar_block",
                      "who/ASSISTIVETECH_BARRIERAT.ASSISTIVETECHBARRIER--ASSISTIVETECH_Not_available__ASSISTIVETECHPRODUCT--ASSISTIVETECH_TOTAL_NOSPECS_multiple_place_bar_block",
                      "who/ASSISTIVETECH_BARRIERAT.ASSISTIVETECHBARRIER--ASSISTIVETECH_Not_suitable__ASSISTIVETECHPRODUCT--ASSISTIVETECH_TOTAL_NOSPECS_multiple_place_bar_block",
                      "who/ASSISTIVETECH_BARRIERAT.ASSISTIVETECHBARRIER--ASSISTIVETECH_Stigma__ASSISTIVETECHPRODUCT--ASSISTIVETECH_TOTAL_NOSPECS_multiple_place_bar_block",
                      "who/ASSISTIVETECH_BARRIERAT.ASSISTIVETECHBARRIER--ASSISTIVETECH_Too_far__ASSISTIVETECHPRODUCT--ASSISTIVETECH_TOTAL_NOSPECS_multiple_place_bar_block",
                      "who/ASSISTIVETECH_BARRIERAT.ASSISTIVETECHBARRIER--ASSISTIVETECH_Other__ASSISTIVETECHPRODUCT--ASSISTIVETECH_TOTAL_NOSPECS_multiple_place_bar_block"
                    ],
                    "title": "Assistive Technology Indicators: Barriers to Accessing Assistive Products, Excluding Spectacles (%) in Iran (Islamic Republic Of) (${date})",
                    "type": "BAR"
                  }
                ]
              }
            ],
            "denom": "Count_Person",
            "title": "Assistive Technology Indicators: Barriers to Accessing Assistive Products, Excluding Spectacles (%)"
          },
          {
            "columns": [
              {
                "tiles": [
                  {
                    "barTileSpec": {
                      "maxPlaces": 15,
                      "maxVariables": 15
                    },
                    "comparisonPlaces": [
                      "country/IRN"
                    ],
                    "statVarKey": [
                      "who/ASSISTIVETECH_PAYERSAT.ASSISTIVETECHFUNDING--ASSISTIVETECH_Employer_school_multiple_place_bar_block",
                      "who/ASSISTIVETECH_PAYERSAT.ASSISTIVETECHFUNDING--ASSISTIVETECH_Friends_or_family_multiple_place_bar_block",
                      "who/ASSISTIVETECH_PAYERSAT.ASSISTIVETECHFUNDING--ASSISTIVETECH_Government_multiple_place_bar_block",
                      "who/ASSISTIVETECH_PAYERSAT.ASSISTIVETECHFUNDING--ASSISTIVETECH_Insurance_multiple_place_bar_block",
                      "who/ASSISTIVETECH_PAYERSAT.ASSISTIVETECHFUNDING--ASSISTIVETECH_NGO_multiple_place_bar_block",
                      "who/ASSISTIVETECH_PAYERSAT.ASSISTIVETECHFUNDING--ASSISTIVETECH_Oop_multiple_place_bar_block",
                      "who/ASSISTIVETECH_PAYERSAT.ASSISTIVETECHFUNDING--ASSISTIVETECH_Other_multiple_place_bar_block"
                    ],
                    "title": "Assistive Technology Indicators: Funding for Assistive Products (%) in Iran (Islamic Republic Of) (${date})",
                    "type": "BAR"
                  }
                ]
              }
            ],
            "denom": "Count_Person",
            "title": "Assistive Technology Indicators: Funding for Assistive Products (%)"
          },
          {
            "columns": [
              {
                "tiles": [
                  {
                    "barTileSpec": {
                      "maxPlaces": 15,
                      "maxVariables": 15
                    },
                    "comparisonPlaces": [
                      "country/IRN"
                    ],
                    "statVarKey": [
                      "who/ASSISTIVETECH_PAYERSAT.ASSISTIVETECHFUNDING--ASSISTIVETECH_Employer_school__ASSISTIVETECHPRODUCT--ASSISTIVETECH_TOTAL_NOSPECS_multiple_place_bar_block",
                      "who/ASSISTIVETECH_PAYERSAT.ASSISTIVETECHFUNDING--ASSISTIVETECH_Friends_or_family__ASSISTIVETECHPRODUCT--ASSISTIVETECH_TOTAL_NOSPECS_multiple_place_bar_block",
                      "who/ASSISTIVETECH_PAYERSAT.ASSISTIVETECHFUNDING--ASSISTIVETECH_Government__ASSISTIVETECHPRODUCT--ASSISTIVETECH_TOTAL_NOSPECS_multiple_place_bar_block",
                      "who/ASSISTIVETECH_PAYERSAT.ASSISTIVETECHFUNDING--ASSISTIVETECH_Insurance__ASSISTIVETECHPRODUCT--ASSISTIVETECH_TOTAL_NOSPECS_multiple_place_bar_block",
                      "who/ASSISTIVETECH_PAYERSAT.ASSISTIVETECHFUNDING--ASSISTIVETECH_NGO__ASSISTIVETECHPRODUCT--ASSISTIVETECH_TOTAL_NOSPECS_multiple_place_bar_block",
                      "who/ASSISTIVETECH_PAYERSAT.ASSISTIVETECHFUNDING--ASSISTIVETECH_Oop__ASSISTIVETECHPRODUCT--ASSISTIVETECH_TOTAL_NOSPECS_multiple_place_bar_block",
                      "who/ASSISTIVETECH_PAYERSAT.ASSISTIVETECHFUNDING--ASSISTIVETECH_Other__ASSISTIVETECHPRODUCT--ASSISTIVETECH_TOTAL_NOSPECS_multiple_place_bar_block"
                    ],
                    "title": "Assistive Technology Indicators: Funding for Assistive Products, Excluding Spectacles (%) in Iran (Islamic Republic Of) (${date})",
                    "type": "BAR"
                  }
                ]
              }
            ],
            "denom": "Count_Person",
            "title": "Assistive Technology Indicators: Funding for Assistive Products, Excluding Spectacles (%)"
          },
          {
            "columns": [
              {
                "tiles": [
                  {
                    "barTileSpec": {
                      "maxPlaces": 15,
                      "maxVariables": 15
                    },
                    "comparisonPlaces": [
                      "country/IRN"
                    ],
                    "statVarKey": [
                      "who/ASSISTIVETECH_METNEED.ASSISTIVETECHPRODUCT--ASSISTIVETECH_TOTAL_NOSPECS_multiple_place_bar_block",
                      "who/ASSISTIVETECH_METNEED_multiple_place_bar_block"
                    ],
                    "title": "Assistive Technology Indicators: Prevalence of Met Need of Assistive Products (%) in Iran (Islamic Republic Of) (${date})",
                    "type": "BAR"
                  }
                ]
              }
            ],
            "denom": "Count_Person",
            "title": "Assistive Technology Indicators: Prevalence of Met Need of Assistive Products (%)"
          },
          {
            "columns": [
              {
                "tiles": [
                  {
                    "barTileSpec": {
                      "maxPlaces": 15,
                      "maxVariables": 15
                    },
                    "comparisonPlaces": [
                      "country/IRN"
                    ],
                    "statVarKey": [
                      "who/ASSISTIVETECH_METNEED.AGE--Y0T04_multiple_place_bar_block",
                      "who/ASSISTIVETECH_METNEED.AGE--Y5T17_multiple_place_bar_block",
                      "who/ASSISTIVETECH_METNEED.AGE--Y18T29_multiple_place_bar_block",
                      "who/ASSISTIVETECH_METNEED.AGE--Y30T39_multiple_place_bar_block",
                      "who/ASSISTIVETECH_METNEED.AGE--Y40T49_multiple_place_bar_block",
                      "who/ASSISTIVETECH_METNEED.AGE--Y50T59_multiple_place_bar_block",
                      "who/ASSISTIVETECH_METNEED.AGE--Y60T69_multiple_place_bar_block",
                      "who/ASSISTIVETECH_METNEED.AGE--Y70T79_multiple_place_bar_block",
                      "who/ASSISTIVETECH_METNEED.AGE--Y_GE80_multiple_place_bar_block"
                    ],
                    "title": "Assistive Technology Indicators: Prevalence of Met Need of Assistive Products (%), by Age in Iran (Islamic Republic Of) (${date})",
                    "type": "BAR"
                  }
                ]
              }
            ],
            "denom": "Count_Person",
            "title": "Assistive Technology Indicators: Prevalence of Met Need of Assistive Products (%), by Age"
          },
          {
            "columns": [
              {
                "tiles": [
                  {
                    "barTileSpec": {
                      "maxPlaces": 15,
                      "maxVariables": 15
                    },
                    "comparisonPlaces": [
                      "country/IRN"
                    ],
                    "statVarKey": [
                      "who/ASSISTIVETECH_METNEED.RESIDENCEAREATYPE--RUR_multiple_place_bar_block",
                      "who/ASSISTIVETECH_METNEED.RESIDENCEAREATYPE--URB_multiple_place_bar_block"
                    ],
                    "title": "Assistive Technology Indicators: Prevalence of Met Need of Assistive Products (%), by Rural/Urban Location in Iran (Islamic Republic Of) (${date})",
                    "type": "BAR"
                  }
                ]
              }
            ],
            "denom": "Count_Person",
            "title": "Assistive Technology Indicators: Prevalence of Met Need of Assistive Products (%), by Rural/Urban Location"
          },
          {
            "columns": [
              {
                "tiles": [
                  {
                    "barTileSpec": {
                      "maxPlaces": 15,
                      "maxVariables": 15
                    },
                    "comparisonPlaces": [
                      "country/IRN"
                    ],
                    "statVarKey": [
                      "who/ASSISTIVETECH_METNEED.SEX--F_multiple_place_bar_block",
                      "who/ASSISTIVETECH_METNEED.SEX--M_multiple_place_bar_block"
                    ],
                    "title": "Assistive Technology Indicators: Prevalence of Met Need of Assistive Products (%), by Sex in Iran (Islamic Republic Of) (${date})",
                    "type": "BAR"
                  }
                ]
              }
            ],
            "denom": "Count_Person",
            "title": "Assistive Technology Indicators: Prevalence of Met Need of Assistive Products (%), by Sex"
          },
          {
            "columns": [
              {
                "tiles": [
                  {
                    "barTileSpec": {
                      "maxPlaces": 15,
                      "maxVariables": 15
                    },
                    "comparisonPlaces": [
                      "country/IRN"
                    ],
                    "statVarKey": [
                      "who/ASSISTIVETECH_METNEED.AGE--Y0T04__ASSISTIVETECHPRODUCT--ASSISTIVETECH_TOTAL_NOSPECS_multiple_place_bar_block",
                      "who/ASSISTIVETECH_METNEED.AGE--Y5T17__ASSISTIVETECHPRODUCT--ASSISTIVETECH_TOTAL_NOSPECS_multiple_place_bar_block",
                      "who/ASSISTIVETECH_METNEED.AGE--Y18T29__ASSISTIVETECHPRODUCT--ASSISTIVETECH_TOTAL_NOSPECS_multiple_place_bar_block",
                      "who/ASSISTIVETECH_METNEED.AGE--Y30T39__ASSISTIVETECHPRODUCT--ASSISTIVETECH_TOTAL_NOSPECS_multiple_place_bar_block",
                      "who/ASSISTIVETECH_METNEED.AGE--Y40T49__ASSISTIVETECHPRODUCT--ASSISTIVETECH_TOTAL_NOSPECS_multiple_place_bar_block",
                      "who/ASSISTIVETECH_METNEED.AGE--Y50T59__ASSISTIVETECHPRODUCT--ASSISTIVETECH_TOTAL_NOSPECS_multiple_place_bar_block",
                      "who/ASSISTIVETECH_METNEED.AGE--Y60T69__ASSISTIVETECHPRODUCT--ASSISTIVETECH_TOTAL_NOSPECS_multiple_place_bar_block",
                      "who/ASSISTIVETECH_METNEED.AGE--Y70T79__ASSISTIVETECHPRODUCT--ASSISTIVETECH_TOTAL_NOSPECS_multiple_place_bar_block",
                      "who/ASSISTIVETECH_METNEED.AGE--Y_GE80__ASSISTIVETECHPRODUCT--ASSISTIVETECH_TOTAL_NOSPECS_multiple_place_bar_block"
                    ],
                    "title": "Assistive Technology Indicators: Prevalence of Met Need of Assistive Products, Excluding Spectacles (%), by Age in Iran (Islamic Republic Of) (${date})",
                    "type": "BAR"
                  }
                ]
              }
            ],
            "denom": "Count_Person",
            "title": "Assistive Technology Indicators: Prevalence of Met Need of Assistive Products, Excluding Spectacles (%), by Age"
          },
          {
            "columns": [
              {
                "tiles": [
                  {
                    "barTileSpec": {
                      "maxPlaces": 15,
                      "maxVariables": 15
                    },
                    "comparisonPlaces": [
                      "country/IRN"
                    ],
                    "statVarKey": [
                      "who/ASSISTIVETECH_METNEED.ASSISTIVETECHPRODUCT--ASSISTIVETECH_TOTAL_NOSPECS__RESIDENCEAREATYPE--RUR_multiple_place_bar_block",
                      "who/ASSISTIVETECH_METNEED.ASSISTIVETECHPRODUCT--ASSISTIVETECH_TOTAL_NOSPECS__RESIDENCEAREATYPE--URB_multiple_place_bar_block"
                    ],
                    "title": "Assistive Technology Indicators: Prevalence of Met Need of Assistive Products, Excluding Spectacles (%), by Rural/Urban Location in Iran (Islamic Republic Of) (${date})",
                    "type": "BAR"
                  }
                ]
              }
            ],
            "denom": "Count_Person",
            "title": "Assistive Technology Indicators: Prevalence of Met Need of Assistive Products, Excluding Spectacles (%), by Rural/Urban Location"
          },
          {
            "columns": [
              {
                "tiles": [
                  {
                    "barTileSpec": {
                      "maxPlaces": 15,
                      "maxVariables": 15
                    },
                    "comparisonPlaces": [
                      "country/IRN"
                    ],
                    "statVarKey": [
                      "who/ASSISTIVETECH_METNEED.ASSISTIVETECHPRODUCT--ASSISTIVETECH_TOTAL_NOSPECS__SEX--F_multiple_place_bar_block",
                      "who/ASSISTIVETECH_METNEED.ASSISTIVETECHPRODUCT--ASSISTIVETECH_TOTAL_NOSPECS__SEX--M_multiple_place_bar_block"
                    ],
                    "title": "Assistive Technology Indicators: Prevalence of Met Need of Assistive Products, Excluding Spectacles (%), by Sex in Iran (Islamic Republic Of) (${date})",
                    "type": "BAR"
                  }
                ]
              }
            ],
            "denom": "Count_Person",
            "title": "Assistive Technology Indicators: Prevalence of Met Need of Assistive Products, Excluding Spectacles (%), by Sex"
          },
          {
            "columns": [
              {
                "tiles": [
                  {
                    "barTileSpec": {
                      "maxPlaces": 15,
                      "maxVariables": 15
                    },
                    "comparisonPlaces": [
                      "country/IRN"
                    ],
                    "statVarKey": [
                      "who/ASSISTIVETECH_SATISFACTIONSERVICES.ASSISTIVETECHSATISERVICE--ASSISTIVETECH_sati_assessment_multiple_place_bar_block",
                      "who/ASSISTIVETECH_SATISFACTIONSERVICES.ASSISTIVETECHSATISERVICE--ASSISTIVETECH_sati_APs_multiple_place_bar_block",
                      "who/ASSISTIVETECH_SATISFACTIONSERVICES.ASSISTIVETECHSATISERVICE--ASSISTIVETECH_sati_repair_multiple_place_bar_block"
                    ],
                    "title": "Assistive Technology Indicators: Satisfaction With Assistive Products and Related Services (%) in Iran (Islamic Republic Of) (${date})",
                    "type": "BAR"
                  }
                ]
              }
            ],
            "denom": "Count_Person",
            "title": "Assistive Technology Indicators: Satisfaction With Assistive Products and Related Services (%)"
          },
          {
            "columns": [
              {
                "tiles": [
                  {
                    "barTileSpec": {
                      "maxPlaces": 15,
                      "maxVariables": 15
                    },
                    "comparisonPlaces": [
                      "country/IRN"
                    ],
                    "statVarKey": [
                      "who/ASSISTIVETECH_SATISFACTIONSERVICES.ASSISTIVETECHPRODUCT--ASSISTIVETECH_TOTAL_NOSPECS__ASSISTIVETECHSATISERVICE--ASSISTIVETECH_sati_assessment_multiple_place_bar_block",
                      "who/ASSISTIVETECH_SATISFACTIONSERVICES.ASSISTIVETECHPRODUCT--ASSISTIVETECH_TOTAL_NOSPECS__ASSISTIVETECHSATISERVICE--ASSISTIVETECH_sati_APs_multiple_place_bar_block",
                      "who/ASSISTIVETECH_SATISFACTIONSERVICES.ASSISTIVETECHPRODUCT--ASSISTIVETECH_TOTAL_NOSPECS__ASSISTIVETECHSATISERVICE--ASSISTIVETECH_sati_repair_multiple_place_bar_block"
                    ],
                    "title": "Assistive Technology Indicators: Satisfaction With Assistive Products, Excluding Spectacles, and Related Services (%) in Iran (Islamic Republic Of) (${date})",
                    "type": "BAR"
                  }
                ]
              }
            ],
            "denom": "Count_Person",
            "title": "Assistive Technology Indicators: Satisfaction With Assistive Products, Excluding Spectacles, and Related Services (%)"
          },
          {
            "columns": [
              {
                "tiles": [
                  {
                    "barTileSpec": {
                      "maxPlaces": 15,
                      "maxVariables": 15
                    },
                    "comparisonPlaces": [
                      "country/IRN"
                    ],
                    "statVarKey": [
                      "who/ASSISTIVETECH_SOURCESOFAT.ASSISTIVETECHSOURCE--ASSISTIVETECH_NGO_multiple_place_bar_block",
                      "who/ASSISTIVETECH_SOURCESOFAT.ASSISTIVETECHSOURCE--ASSISTIVETECH_Friends_and_family_multiple_place_bar_block",
                      "who/ASSISTIVETECH_SOURCESOFAT.ASSISTIVETECHSOURCE--ASSISTIVETECH_Private_multiple_place_bar_block",
                      "who/ASSISTIVETECH_SOURCESOFAT.ASSISTIVETECHSOURCE--ASSISTIVETECH_Public_multiple_place_bar_block",
                      "who/ASSISTIVETECH_SOURCESOFAT.ASSISTIVETECHSOURCE--ASSISTIVETECH_Self-made_multiple_place_bar_block",
                      "who/ASSISTIVETECH_SOURCESOFAT.ASSISTIVETECHSOURCE--ASSISTIVETECH_Other_multiple_place_bar_block"
                    ],
                    "title": "Assistive Technology Indicators: Sources of Assistive Products (%) in Iran (Islamic Republic Of) (${date})",
                    "type": "BAR"
                  }
                ]
              }
            ],
            "denom": "Count_Person",
            "title": "Assistive Technology Indicators: Sources of Assistive Products (%)"
          },
          {
            "columns": [
              {
                "tiles": [
                  {
                    "barTileSpec": {
                      "maxPlaces": 15,
                      "maxVariables": 15
                    },
                    "comparisonPlaces": [
                      "country/IRN"
                    ],
                    "statVarKey": [
                      "who/ASSISTIVETECH_SOURCESOFAT.ASSISTIVETECHPRODUCT--ASSISTIVETECH_TOTAL_NOSPECS__ASSISTIVETECHSOURCE--ASSISTIVETECH_NGO_multiple_place_bar_block",
                      "who/ASSISTIVETECH_SOURCESOFAT.ASSISTIVETECHPRODUCT--ASSISTIVETECH_TOTAL_NOSPECS__ASSISTIVETECHSOURCE--ASSISTIVETECH_Friends_and_family_multiple_place_bar_block",
                      "who/ASSISTIVETECH_SOURCESOFAT.ASSISTIVETECHPRODUCT--ASSISTIVETECH_TOTAL_NOSPECS__ASSISTIVETECHSOURCE--ASSISTIVETECHSOURCE_ASSISTIVETECH_NGO_multiple_place_bar_block",
                      "who/ASSISTIVETECH_SOURCESOFAT.ASSISTIVETECHPRODUCT--ASSISTIVETECH_TOTAL_NOSPECS__ASSISTIVETECHSOURCE--ASSISTIVETECHSOURCE_ASSISTIVETECH_Other_multiple_place_bar_block",
                      "who/ASSISTIVETECH_SOURCESOFAT.ASSISTIVETECHPRODUCT--ASSISTIVETECH_TOTAL_NOSPECS__ASSISTIVETECHSOURCE--ASSISTIVETECH_Private_multiple_place_bar_block",
                      "who/ASSISTIVETECH_SOURCESOFAT.ASSISTIVETECHPRODUCT--ASSISTIVETECH_TOTAL_NOSPECS__ASSISTIVETECHSOURCE--ASSISTIVETECH_Public_multiple_place_bar_block",
                      "who/ASSISTIVETECH_SOURCESOFAT.ASSISTIVETECHPRODUCT--ASSISTIVETECH_TOTAL_NOSPECS__ASSISTIVETECHSOURCE--ASSISTIVETECH_Self-made_multiple_place_bar_block",
                      "who/ASSISTIVETECH_SOURCESOFAT.ASSISTIVETECHPRODUCT--ASSISTIVETECH_TOTAL_NOSPECS__ASSISTIVETECHSOURCE--ASSISTIVETECH_Other_multiple_place_bar_block"
                    ],
                    "title": "Assistive Technology Indicators: Sources of Assistive Products, Excluding Spectacles (%) in Iran (Islamic Republic Of) (${date})",
                    "type": "BAR"
                  }
                ]
              }
            ],
            "denom": "Count_Person",
            "title": "Assistive Technology Indicators: Sources of Assistive Products, Excluding Spectacles (%)"
          },
          {
            "columns": [
              {
                "tiles": [
                  {
                    "barTileSpec": {
                      "maxPlaces": 15,
                      "maxVariables": 15
                    },
                    "comparisonPlaces": [
                      "country/IRN"
                    ],
                    "statVarKey": [
<<<<<<< HEAD
                      "who/ASSISTIVETECH_SOURCESOFAT.ASSISTIVETECHSOURCE--ASSISTIVETECH_Friends_and_family_multiple_place_bar_block",
                      "who/ASSISTIVETECH_SOURCESOFAT.ASSISTIVETECHSOURCE--ASSISTIVETECHSOURCE_ASSISTIVETECH_NGO_multiple_place_bar_block",
                      "who/ASSISTIVETECH_SOURCESOFAT.ASSISTIVETECHSOURCE--ASSISTIVETECHSOURCE_ASSISTIVETECH_Other_multiple_place_bar_block",
                      "who/ASSISTIVETECH_SOURCESOFAT.ASSISTIVETECHSOURCE--ASSISTIVETECH_Private_multiple_place_bar_block",
                      "who/ASSISTIVETECH_SOURCESOFAT.ASSISTIVETECHSOURCE--ASSISTIVETECH_Public_multiple_place_bar_block",
                      "who/ASSISTIVETECH_SOURCESOFAT.ASSISTIVETECHSOURCE--ASSISTIVETECH_Self-made_multiple_place_bar_block"
                    ],
                    "title": "Assistive Technology Indicators: Sources of Assistive Products (%) in Iran (Islamic Republic Of) (${date})",
                    "type": "BAR"
                  }
                ]
              }
            ],
            "denom": "Count_Person",
            "title": "Assistive Technology Indicators: Sources of Assistive Products (%)"
          },
          {
            "columns": [
              {
                "tiles": [
                  {
                    "barTileSpec": {
                      "maxPlaces": 15,
                      "maxVariables": 15
                    },
                    "comparisonPlaces": [
                      "country/IRN"
                    ],
                    "statVarKey": [
                      "who/ASSISTIVETECH_TRAVELDISTANCEAT.ASSISTIVETECHTRAVELDISTANCE--ASSISTIVETECH_LESSTHAN5km__RESIDENCEAREATYPE--URB_multiple_place_bar_block",
                      "who/ASSISTIVETECH_TRAVELDISTANCEAT.ASSISTIVETECHTRAVELDISTANCE--ASSISTIVETECH_100PLUSkm__RESIDENCEAREATYPE--URB_multiple_place_bar_block",
                      "who/ASSISTIVETECH_TRAVELDISTANCEAT.ASSISTIVETECHTRAVELDISTANCE--ASSISTIVETECH_26-50km__RESIDENCEAREATYPE--URB_multiple_place_bar_block",
                      "who/ASSISTIVETECH_TRAVELDISTANCEAT.ASSISTIVETECHTRAVELDISTANCE--ASSISTIVETECH_51-100km__RESIDENCEAREATYPE--URB_multiple_place_bar_block",
                      "who/ASSISTIVETECH_TRAVELDISTANCEAT.ASSISTIVETECHTRAVELDISTANCE--ASSISTIVETECH_6-25km__RESIDENCEAREATYPE--URB_multiple_place_bar_block"
=======
                      "who/ASSISTIVETECH_TRAVELDISTANCEAT.ASSISTIVETECHTRAVELDISTANCE--ASSISTIVETECH_LESSTHAN5km_multiple_place_bar_block",
                      "who/ASSISTIVETECH_TRAVELDISTANCEAT.ASSISTIVETECHTRAVELDISTANCE--ASSISTIVETECH_6-25km_multiple_place_bar_block",
                      "who/ASSISTIVETECH_TRAVELDISTANCEAT.ASSISTIVETECHTRAVELDISTANCE--ASSISTIVETECH_26-50km_multiple_place_bar_block",
                      "who/ASSISTIVETECH_TRAVELDISTANCEAT.ASSISTIVETECHTRAVELDISTANCE--ASSISTIVETECH_51-100km_multiple_place_bar_block",
                      "who/ASSISTIVETECH_TRAVELDISTANCEAT.ASSISTIVETECHTRAVELDISTANCE--ASSISTIVETECH_100PLUSkm_multiple_place_bar_block"
>>>>>>> 6bfa1ae3
                    ],
                    "title": "Assistive Technology Indicators: Travel Distance to Obtain Assistive Products (%) in Iran (Islamic Republic Of) (${date})",
                    "type": "BAR"
                  }
                ]
              }
            ],
            "denom": "Count_Person",
            "title": "Assistive Technology Indicators: Travel Distance to Obtain Assistive Products (%)"
          },
          {
            "columns": [
              {
                "tiles": [
                  {
                    "barTileSpec": {
                      "maxPlaces": 15,
                      "maxVariables": 15
                    },
                    "comparisonPlaces": [
                      "country/IRN"
                    ],
                    "statVarKey": [
                      "who/ASSISTIVETECH_TRAVELDISTANCEAT.ASSISTIVETECHTRAVELDISTANCE--ASSISTIVETECH_LESSTHAN5km__RESIDENCEAREATYPE--RUR_multiple_place_bar_block",
                      "who/ASSISTIVETECH_TRAVELDISTANCEAT.ASSISTIVETECHTRAVELDISTANCE--ASSISTIVETECH_6-25km__RESIDENCEAREATYPE--RUR_multiple_place_bar_block",
                      "who/ASSISTIVETECH_TRAVELDISTANCEAT.ASSISTIVETECHTRAVELDISTANCE--ASSISTIVETECH_26-50km__RESIDENCEAREATYPE--RUR_multiple_place_bar_block",
                      "who/ASSISTIVETECH_TRAVELDISTANCEAT.ASSISTIVETECHTRAVELDISTANCE--ASSISTIVETECH_51-100km__RESIDENCEAREATYPE--RUR_multiple_place_bar_block",
                      "who/ASSISTIVETECH_TRAVELDISTANCEAT.ASSISTIVETECHTRAVELDISTANCE--ASSISTIVETECH_100PLUSkm__RESIDENCEAREATYPE--RUR_multiple_place_bar_block"
                    ],
                    "title": "Assistive Technology Indicators: Travel Distance to Obtain Assistive Products in Rural Areas (%) in Iran (Islamic Republic Of) (${date})",
                    "type": "BAR"
                  }
                ]
              }
            ],
            "denom": "Count_Person",
            "title": "Assistive Technology Indicators: Travel Distance to Obtain Assistive Products in Rural Areas (%)"
          },
          {
            "columns": [
              {
                "tiles": [
                  {
                    "barTileSpec": {
                      "maxPlaces": 15,
                      "maxVariables": 15
                    },
                    "comparisonPlaces": [
                      "country/IRN"
                    ],
                    "statVarKey": [
                      "who/ASSISTIVETECH_TRAVELDISTANCEAT.ASSISTIVETECHTRAVELDISTANCE--ASSISTIVETECH_LESSTHAN5km__RESIDENCEAREATYPE--URB_multiple_place_bar_block",
                      "who/ASSISTIVETECH_TRAVELDISTANCEAT.ASSISTIVETECHTRAVELDISTANCE--ASSISTIVETECH_6-25km__RESIDENCEAREATYPE--URB_multiple_place_bar_block",
                      "who/ASSISTIVETECH_TRAVELDISTANCEAT.ASSISTIVETECHTRAVELDISTANCE--ASSISTIVETECH_26-50km__RESIDENCEAREATYPE--URB_multiple_place_bar_block",
                      "who/ASSISTIVETECH_TRAVELDISTANCEAT.ASSISTIVETECHTRAVELDISTANCE--ASSISTIVETECH_51-100km__RESIDENCEAREATYPE--URB_multiple_place_bar_block",
                      "who/ASSISTIVETECH_TRAVELDISTANCEAT.ASSISTIVETECHTRAVELDISTANCE--ASSISTIVETECH_100PLUSkm__RESIDENCEAREATYPE--URB_multiple_place_bar_block"
                    ],
                    "title": "Assistive Technology Indicators: Travel Distance to Obtain Assistive Products in Urban Areas (%) in Iran (Islamic Republic Of) (${date})",
                    "type": "BAR"
                  }
                ]
              }
            ],
            "denom": "Count_Person",
            "title": "Assistive Technology Indicators: Travel Distance to Obtain Assistive Products in Urban Areas (%)"
          },
          {
            "columns": [
              {
                "tiles": [
                  {
                    "barTileSpec": {
                      "maxPlaces": 15,
                      "maxVariables": 15
                    },
                    "comparisonPlaces": [
                      "country/IRN"
                    ],
                    "statVarKey": [
                      "who/ASSISTIVETECH_TRAVELDISTANCEAT.ASSISTIVETECHPRODUCT--ASSISTIVETECH_TOTAL_NOSPECS__ASSISTIVETECHTRAVELDISTANCE--ASSISTIVETECH_LESSTHAN5km_multiple_place_bar_block",
                      "who/ASSISTIVETECH_TRAVELDISTANCEAT.ASSISTIVETECHPRODUCT--ASSISTIVETECH_TOTAL_NOSPECS__ASSISTIVETECHTRAVELDISTANCE--ASSISTIVETECH_6-25km_multiple_place_bar_block",
                      "who/ASSISTIVETECH_TRAVELDISTANCEAT.ASSISTIVETECHPRODUCT--ASSISTIVETECH_TOTAL_NOSPECS__ASSISTIVETECHTRAVELDISTANCE--ASSISTIVETECH_26-50km_multiple_place_bar_block",
                      "who/ASSISTIVETECH_TRAVELDISTANCEAT.ASSISTIVETECHPRODUCT--ASSISTIVETECH_TOTAL_NOSPECS__ASSISTIVETECHTRAVELDISTANCE--ASSISTIVETECH_51-100km_multiple_place_bar_block",
                      "who/ASSISTIVETECH_TRAVELDISTANCEAT.ASSISTIVETECHPRODUCT--ASSISTIVETECH_TOTAL_NOSPECS__ASSISTIVETECHTRAVELDISTANCE--ASSISTIVETECH_100PLUSkm_multiple_place_bar_block"
                    ],
                    "title": "Assistive Technology Indicators: Travel Distance to Obtain Assistive Products, Excluding Spectacles (%) in Iran (Islamic Republic Of) (${date})",
                    "type": "BAR"
                  }
                ]
              }
            ],
            "denom": "Count_Person",
            "title": "Assistive Technology Indicators: Travel Distance to Obtain Assistive Products, Excluding Spectacles (%)"
          }
        ],
        "statVarSpec": {
          "who/ASSISTIVETECH_BARRIERAT.ASSISTIVETECHBARRIER--ASSISTIVETECHBARRIER_ASSISTIVETECH_Other__ASSISTIVETECHPRODUCT--ASSISTIVETECH_TOTAL_NOSPECS_multiple_place_bar_block": {
            "name": "Assistive technology indicators: Barriers to accessing assistive products [Other, Total, excluding spectacles]",
            "statVar": "who/ASSISTIVETECH_BARRIERAT.ASSISTIVETECHBARRIER--ASSISTIVETECHBARRIER_ASSISTIVETECH_Other__ASSISTIVETECHPRODUCT--ASSISTIVETECH_TOTAL_NOSPECS"
          },
          "who/ASSISTIVETECH_BARRIERAT.ASSISTIVETECHBARRIER--ASSISTIVETECHBARRIER_ASSISTIVETECH_Other_multiple_place_bar_block": {
            "name": "Assistive technology indicators: Barriers to accessing assistive products [Other]",
            "statVar": "who/ASSISTIVETECH_BARRIERAT.ASSISTIVETECHBARRIER--ASSISTIVETECHBARRIER_ASSISTIVETECH_Other"
          },
          "who/ASSISTIVETECH_BARRIERAT.ASSISTIVETECHBARRIER--ASSISTIVETECH_Cant_afford__ASSISTIVETECHPRODUCT--ASSISTIVETECH_TOTAL_NOSPECS_multiple_place_bar_block": {
            "name": "Assistive technology indicators: Barriers to accessing assistive products [Can't afford, Total, excluding spectacles]",
            "statVar": "who/ASSISTIVETECH_BARRIERAT.ASSISTIVETECHBARRIER--ASSISTIVETECH_Cant_afford__ASSISTIVETECHPRODUCT--ASSISTIVETECH_TOTAL_NOSPECS"
          },
          "who/ASSISTIVETECH_BARRIERAT.ASSISTIVETECHBARRIER--ASSISTIVETECH_Cant_afford_multiple_place_bar_block": {
            "name": "Assistive technology indicators: Barriers to accessing assistive products [Can't afford]",
            "statVar": "who/ASSISTIVETECH_BARRIERAT.ASSISTIVETECHBARRIER--ASSISTIVETECH_Cant_afford"
          },
          "who/ASSISTIVETECH_BARRIERAT.ASSISTIVETECHBARRIER--ASSISTIVETECH_No_support__ASSISTIVETECHPRODUCT--ASSISTIVETECH_TOTAL_NOSPECS_multiple_place_bar_block": {
            "name": "Assistive technology indicators: Barriers to accessing assistive products [No support, Total, excluding spectacles]",
            "statVar": "who/ASSISTIVETECH_BARRIERAT.ASSISTIVETECHBARRIER--ASSISTIVETECH_No_support__ASSISTIVETECHPRODUCT--ASSISTIVETECH_TOTAL_NOSPECS"
          },
          "who/ASSISTIVETECH_BARRIERAT.ASSISTIVETECHBARRIER--ASSISTIVETECH_No_support_multiple_place_bar_block": {
            "name": "Assistive technology indicators: Barriers to accessing assistive products [No support]",
            "statVar": "who/ASSISTIVETECH_BARRIERAT.ASSISTIVETECHBARRIER--ASSISTIVETECH_No_support"
          },
          "who/ASSISTIVETECH_BARRIERAT.ASSISTIVETECHBARRIER--ASSISTIVETECH_No_time__ASSISTIVETECHPRODUCT--ASSISTIVETECH_TOTAL_NOSPECS_multiple_place_bar_block": {
            "name": "Assistive technology indicators: Barriers to accessing assistive products [No time, Total, excluding spectacles]",
            "statVar": "who/ASSISTIVETECH_BARRIERAT.ASSISTIVETECHBARRIER--ASSISTIVETECH_No_time__ASSISTIVETECHPRODUCT--ASSISTIVETECH_TOTAL_NOSPECS"
          },
          "who/ASSISTIVETECH_BARRIERAT.ASSISTIVETECHBARRIER--ASSISTIVETECH_No_time_multiple_place_bar_block": {
            "name": "Assistive technology indicators: Barriers to accessing assistive products [No time]",
            "statVar": "who/ASSISTIVETECH_BARRIERAT.ASSISTIVETECHBARRIER--ASSISTIVETECH_No_time"
          },
          "who/ASSISTIVETECH_BARRIERAT.ASSISTIVETECHBARRIER--ASSISTIVETECH_Not_available__ASSISTIVETECHPRODUCT--ASSISTIVETECH_TOTAL_NOSPECS_multiple_place_bar_block": {
            "name": "Assistive technology indicators: Barriers to accessing assistive products [Not available, Total, excluding spectacles]",
            "statVar": "who/ASSISTIVETECH_BARRIERAT.ASSISTIVETECHBARRIER--ASSISTIVETECH_Not_available__ASSISTIVETECHPRODUCT--ASSISTIVETECH_TOTAL_NOSPECS"
          },
          "who/ASSISTIVETECH_BARRIERAT.ASSISTIVETECHBARRIER--ASSISTIVETECH_Not_available_multiple_place_bar_block": {
            "name": "Assistive technology indicators: Barriers to accessing assistive products [Not available]",
            "statVar": "who/ASSISTIVETECH_BARRIERAT.ASSISTIVETECHBARRIER--ASSISTIVETECH_Not_available"
          },
          "who/ASSISTIVETECH_BARRIERAT.ASSISTIVETECHBARRIER--ASSISTIVETECH_Not_suitable__ASSISTIVETECHPRODUCT--ASSISTIVETECH_TOTAL_NOSPECS_multiple_place_bar_block": {
            "name": "Assistive technology indicators: Barriers to accessing assistive products [Not suitable, Total, excluding spectacles]",
            "statVar": "who/ASSISTIVETECH_BARRIERAT.ASSISTIVETECHBARRIER--ASSISTIVETECH_Not_suitable__ASSISTIVETECHPRODUCT--ASSISTIVETECH_TOTAL_NOSPECS"
          },
          "who/ASSISTIVETECH_BARRIERAT.ASSISTIVETECHBARRIER--ASSISTIVETECH_Not_suitable_multiple_place_bar_block": {
            "name": "Assistive technology indicators: Barriers to accessing assistive products [Not suitable]",
            "statVar": "who/ASSISTIVETECH_BARRIERAT.ASSISTIVETECHBARRIER--ASSISTIVETECH_Not_suitable"
          },
          "who/ASSISTIVETECH_BARRIERAT.ASSISTIVETECHBARRIER--ASSISTIVETECH_Other__ASSISTIVETECHPRODUCT--ASSISTIVETECH_TOTAL_NOSPECS_multiple_place_bar_block": {
            "name": "Assistive technology indicators: Barriers to accessing assistive products (%) [Other, Total, excluding spectacles]",
            "statVar": "who/ASSISTIVETECH_BARRIERAT.ASSISTIVETECHBARRIER--ASSISTIVETECH_Other__ASSISTIVETECHPRODUCT--ASSISTIVETECH_TOTAL_NOSPECS"
          },
          "who/ASSISTIVETECH_BARRIERAT.ASSISTIVETECHBARRIER--ASSISTIVETECH_Other_multiple_place_bar_block": {
            "name": "Assistive technology indicators: Barriers to accessing assistive products (%) [Other]",
            "statVar": "who/ASSISTIVETECH_BARRIERAT.ASSISTIVETECHBARRIER--ASSISTIVETECH_Other"
          },
          "who/ASSISTIVETECH_BARRIERAT.ASSISTIVETECHBARRIER--ASSISTIVETECH_Stigma__ASSISTIVETECHPRODUCT--ASSISTIVETECH_TOTAL_NOSPECS_multiple_place_bar_block": {
            "name": "Assistive technology indicators: Barriers to accessing assistive products [Stigma, Total, excluding spectacles]",
            "statVar": "who/ASSISTIVETECH_BARRIERAT.ASSISTIVETECHBARRIER--ASSISTIVETECH_Stigma__ASSISTIVETECHPRODUCT--ASSISTIVETECH_TOTAL_NOSPECS"
          },
          "who/ASSISTIVETECH_BARRIERAT.ASSISTIVETECHBARRIER--ASSISTIVETECH_Stigma_multiple_place_bar_block": {
            "name": "Assistive technology indicators: Barriers to accessing assistive products [Stigma]",
            "statVar": "who/ASSISTIVETECH_BARRIERAT.ASSISTIVETECHBARRIER--ASSISTIVETECH_Stigma"
          },
          "who/ASSISTIVETECH_BARRIERAT.ASSISTIVETECHBARRIER--ASSISTIVETECH_Too_far__ASSISTIVETECHPRODUCT--ASSISTIVETECH_TOTAL_NOSPECS_multiple_place_bar_block": {
            "name": "Assistive technology indicators: Barriers to accessing assistive products [Too far, Total, excluding spectacles]",
            "statVar": "who/ASSISTIVETECH_BARRIERAT.ASSISTIVETECHBARRIER--ASSISTIVETECH_Too_far__ASSISTIVETECHPRODUCT--ASSISTIVETECH_TOTAL_NOSPECS"
          },
          "who/ASSISTIVETECH_BARRIERAT.ASSISTIVETECHBARRIER--ASSISTIVETECH_Too_far_multiple_place_bar_block": {
            "name": "Assistive technology indicators: Barriers to accessing assistive products [Too far]",
            "statVar": "who/ASSISTIVETECH_BARRIERAT.ASSISTIVETECHBARRIER--ASSISTIVETECH_Too_far"
          },
          "who/ASSISTIVETECH_METNEED.AGE--Y0T04__ASSISTIVETECHPRODUCT--ASSISTIVETECH_TOTAL_NOSPECS_multiple_place_bar_block": {
            "name": "Assistive technology indicators: Prevalence of met need of assistive products [0-4 years, Total, excluding spectacles]",
            "statVar": "who/ASSISTIVETECH_METNEED.AGE--Y0T04__ASSISTIVETECHPRODUCT--ASSISTIVETECH_TOTAL_NOSPECS"
          },
          "who/ASSISTIVETECH_METNEED.AGE--Y0T04_multiple_place_bar_block": {
            "name": "Assistive technology indicators: Prevalence of met need of assistive products [0-4 years]",
            "statVar": "who/ASSISTIVETECH_METNEED.AGE--Y0T04"
          },
          "who/ASSISTIVETECH_METNEED.AGE--Y18T29__ASSISTIVETECHPRODUCT--ASSISTIVETECH_TOTAL_NOSPECS_multiple_place_bar_block": {
            "name": "Assistive technology indicators: Prevalence of met need of assistive products [18-29 years, Total, excluding spectacles]",
            "statVar": "who/ASSISTIVETECH_METNEED.AGE--Y18T29__ASSISTIVETECHPRODUCT--ASSISTIVETECH_TOTAL_NOSPECS"
          },
          "who/ASSISTIVETECH_METNEED.AGE--Y18T29_multiple_place_bar_block": {
            "name": "Assistive technology indicators: Prevalence of met need of assistive products [18-29 years]",
            "statVar": "who/ASSISTIVETECH_METNEED.AGE--Y18T29"
          },
          "who/ASSISTIVETECH_METNEED.AGE--Y30T39__ASSISTIVETECHPRODUCT--ASSISTIVETECH_TOTAL_NOSPECS_multiple_place_bar_block": {
            "name": "Assistive technology indicators: Prevalence of met need of assistive products [30-39 years, Total, excluding spectacles]",
            "statVar": "who/ASSISTIVETECH_METNEED.AGE--Y30T39__ASSISTIVETECHPRODUCT--ASSISTIVETECH_TOTAL_NOSPECS"
          },
          "who/ASSISTIVETECH_METNEED.AGE--Y30T39_multiple_place_bar_block": {
            "name": "Assistive technology indicators: Prevalence of met need of assistive products [30-39 years]",
            "statVar": "who/ASSISTIVETECH_METNEED.AGE--Y30T39"
          },
          "who/ASSISTIVETECH_METNEED.AGE--Y40T49__ASSISTIVETECHPRODUCT--ASSISTIVETECH_TOTAL_NOSPECS_multiple_place_bar_block": {
            "name": "Assistive technology indicators: Prevalence of met need of assistive products [40-49 years, Total, excluding spectacles]",
            "statVar": "who/ASSISTIVETECH_METNEED.AGE--Y40T49__ASSISTIVETECHPRODUCT--ASSISTIVETECH_TOTAL_NOSPECS"
          },
          "who/ASSISTIVETECH_METNEED.AGE--Y40T49_multiple_place_bar_block": {
            "name": "Assistive technology indicators: Prevalence of met need of assistive products [40-49 years]",
            "statVar": "who/ASSISTIVETECH_METNEED.AGE--Y40T49"
          },
          "who/ASSISTIVETECH_METNEED.AGE--Y50T59__ASSISTIVETECHPRODUCT--ASSISTIVETECH_TOTAL_NOSPECS_multiple_place_bar_block": {
            "name": "Assistive technology indicators: Prevalence of met need of assistive products [50-59  years, Total, excluding spectacles]",
            "statVar": "who/ASSISTIVETECH_METNEED.AGE--Y50T59__ASSISTIVETECHPRODUCT--ASSISTIVETECH_TOTAL_NOSPECS"
          },
          "who/ASSISTIVETECH_METNEED.AGE--Y50T59_multiple_place_bar_block": {
            "name": "Assistive technology indicators: Prevalence of met need of assistive products [50-59  years]",
            "statVar": "who/ASSISTIVETECH_METNEED.AGE--Y50T59"
          },
          "who/ASSISTIVETECH_METNEED.AGE--Y5T17__ASSISTIVETECHPRODUCT--ASSISTIVETECH_TOTAL_NOSPECS_multiple_place_bar_block": {
            "name": "Assistive technology indicators: Prevalence of met need of assistive products [5-17 years, Total, excluding spectacles]",
            "statVar": "who/ASSISTIVETECH_METNEED.AGE--Y5T17__ASSISTIVETECHPRODUCT--ASSISTIVETECH_TOTAL_NOSPECS"
          },
          "who/ASSISTIVETECH_METNEED.AGE--Y5T17_multiple_place_bar_block": {
            "name": "Assistive technology indicators: Prevalence of met need of assistive products [5-17 years]",
            "statVar": "who/ASSISTIVETECH_METNEED.AGE--Y5T17"
          },
          "who/ASSISTIVETECH_METNEED.AGE--Y60T69__ASSISTIVETECHPRODUCT--ASSISTIVETECH_TOTAL_NOSPECS_multiple_place_bar_block": {
            "name": "Assistive technology indicators: Prevalence of met need of assistive products [60-69  years, Total, excluding spectacles]",
            "statVar": "who/ASSISTIVETECH_METNEED.AGE--Y60T69__ASSISTIVETECHPRODUCT--ASSISTIVETECH_TOTAL_NOSPECS"
          },
          "who/ASSISTIVETECH_METNEED.AGE--Y60T69_multiple_place_bar_block": {
            "name": "Assistive technology indicators: Prevalence of met need of assistive products [60-69  years]",
            "statVar": "who/ASSISTIVETECH_METNEED.AGE--Y60T69"
          },
          "who/ASSISTIVETECH_METNEED.AGE--Y70T79__ASSISTIVETECHPRODUCT--ASSISTIVETECH_TOTAL_NOSPECS_multiple_place_bar_block": {
            "name": "Assistive technology indicators: Prevalence of met need of assistive products [70-79 years, Total, excluding spectacles]",
            "statVar": "who/ASSISTIVETECH_METNEED.AGE--Y70T79__ASSISTIVETECHPRODUCT--ASSISTIVETECH_TOTAL_NOSPECS"
          },
          "who/ASSISTIVETECH_METNEED.AGE--Y70T79_multiple_place_bar_block": {
            "name": "Assistive technology indicators: Prevalence of met need of assistive products [70-79 years]",
            "statVar": "who/ASSISTIVETECH_METNEED.AGE--Y70T79"
          },
          "who/ASSISTIVETECH_METNEED.AGE--Y_GE80__ASSISTIVETECHPRODUCT--ASSISTIVETECH_TOTAL_NOSPECS_multiple_place_bar_block": {
            "name": "Assistive technology indicators: Prevalence of met need of assistive products [80+ years, Total, excluding spectacles]",
            "statVar": "who/ASSISTIVETECH_METNEED.AGE--Y_GE80__ASSISTIVETECHPRODUCT--ASSISTIVETECH_TOTAL_NOSPECS"
          },
          "who/ASSISTIVETECH_METNEED.AGE--Y_GE80_multiple_place_bar_block": {
            "name": "Assistive technology indicators: Prevalence of met need of assistive products [80+ years]",
            "statVar": "who/ASSISTIVETECH_METNEED.AGE--Y_GE80"
          },
          "who/ASSISTIVETECH_METNEED.ASSISTIVETECHPRODUCT--ASSISTIVETECH_TOTAL_NOSPECS__RESIDENCEAREATYPE--RUR_multiple_place_bar_block": {
            "name": "Assistive technology indicators: Prevalence of met need of assistive products [Total, excluding spectacles, Rural]",
            "statVar": "who/ASSISTIVETECH_METNEED.ASSISTIVETECHPRODUCT--ASSISTIVETECH_TOTAL_NOSPECS__RESIDENCEAREATYPE--RUR"
          },
          "who/ASSISTIVETECH_METNEED.ASSISTIVETECHPRODUCT--ASSISTIVETECH_TOTAL_NOSPECS__RESIDENCEAREATYPE--URB_multiple_place_bar_block": {
            "name": "Assistive technology indicators: Prevalence of met need of assistive products [Total, excluding spectacles, Urban]",
            "statVar": "who/ASSISTIVETECH_METNEED.ASSISTIVETECHPRODUCT--ASSISTIVETECH_TOTAL_NOSPECS__RESIDENCEAREATYPE--URB"
          },
          "who/ASSISTIVETECH_METNEED.ASSISTIVETECHPRODUCT--ASSISTIVETECH_TOTAL_NOSPECS__SEX--F_multiple_place_bar_block": {
            "name": "Assistive technology indicators: Prevalence of met need of assistive products [Total, excluding spectacles, Female]",
            "statVar": "who/ASSISTIVETECH_METNEED.ASSISTIVETECHPRODUCT--ASSISTIVETECH_TOTAL_NOSPECS__SEX--F"
          },
          "who/ASSISTIVETECH_METNEED.ASSISTIVETECHPRODUCT--ASSISTIVETECH_TOTAL_NOSPECS__SEX--M_multiple_place_bar_block": {
            "name": "Assistive technology indicators: Prevalence of met need of assistive products [Total, excluding spectacles, Male]",
            "statVar": "who/ASSISTIVETECH_METNEED.ASSISTIVETECHPRODUCT--ASSISTIVETECH_TOTAL_NOSPECS__SEX--M"
          },
          "who/ASSISTIVETECH_METNEED.ASSISTIVETECHPRODUCT--ASSISTIVETECH_TOTAL_NOSPECS_multiple_place_bar_block": {
            "name": "Assistive technology indicators: Prevalence of met need of assistive products [Total, excluding spectacles]",
            "statVar": "who/ASSISTIVETECH_METNEED.ASSISTIVETECHPRODUCT--ASSISTIVETECH_TOTAL_NOSPECS"
          },
          "who/ASSISTIVETECH_METNEED.RESIDENCEAREATYPE--RUR_multiple_place_bar_block": {
            "name": "Assistive technology indicators: Prevalence of met need of assistive products [Rural]",
            "statVar": "who/ASSISTIVETECH_METNEED.RESIDENCEAREATYPE--RUR"
          },
          "who/ASSISTIVETECH_METNEED.RESIDENCEAREATYPE--URB_multiple_place_bar_block": {
            "name": "Assistive technology indicators: Prevalence of met need of assistive products [Urban]",
            "statVar": "who/ASSISTIVETECH_METNEED.RESIDENCEAREATYPE--URB"
          },
          "who/ASSISTIVETECH_METNEED.SEX--F_multiple_place_bar_block": {
            "name": "Assistive technology indicators: Prevalence of met need of assistive products [Female]",
            "statVar": "who/ASSISTIVETECH_METNEED.SEX--F"
          },
          "who/ASSISTIVETECH_METNEED.SEX--M_multiple_place_bar_block": {
            "name": "Assistive technology indicators: Prevalence of met need of assistive products [Male]",
            "statVar": "who/ASSISTIVETECH_METNEED.SEX--M"
          },
          "who/ASSISTIVETECH_METNEED_multiple_place_bar_block": {
            "name": "Assistive technology indicators: Prevalence of met need of assistive products",
            "statVar": "who/ASSISTIVETECH_METNEED"
          },
          "who/ASSISTIVETECH_PAYERSAT.ASSISTIVETECHFUNDING--ASSISTIVETECH_Employer_school__ASSISTIVETECHPRODUCT--ASSISTIVETECH_TOTAL_NOSPECS_multiple_place_bar_block": {
            "name": "Assistive technology indicators: Funding for assistive products [Employer/school, Total, excluding spectacles]",
            "statVar": "who/ASSISTIVETECH_PAYERSAT.ASSISTIVETECHFUNDING--ASSISTIVETECH_Employer_school__ASSISTIVETECHPRODUCT--ASSISTIVETECH_TOTAL_NOSPECS"
          },
          "who/ASSISTIVETECH_PAYERSAT.ASSISTIVETECHFUNDING--ASSISTIVETECH_Employer_school_multiple_place_bar_block": {
            "name": "Assistive technology indicators: Funding for assistive products [Employer/school]",
            "statVar": "who/ASSISTIVETECH_PAYERSAT.ASSISTIVETECHFUNDING--ASSISTIVETECH_Employer_school"
          },
          "who/ASSISTIVETECH_PAYERSAT.ASSISTIVETECHFUNDING--ASSISTIVETECH_Friends_or_family__ASSISTIVETECHPRODUCT--ASSISTIVETECH_TOTAL_NOSPECS_multiple_place_bar_block": {
            "name": "Assistive technology indicators: Funding for assistive products [Friends or family, Total, excluding spectacles]",
            "statVar": "who/ASSISTIVETECH_PAYERSAT.ASSISTIVETECHFUNDING--ASSISTIVETECH_Friends_or_family__ASSISTIVETECHPRODUCT--ASSISTIVETECH_TOTAL_NOSPECS"
          },
          "who/ASSISTIVETECH_PAYERSAT.ASSISTIVETECHFUNDING--ASSISTIVETECH_Friends_or_family_multiple_place_bar_block": {
            "name": "Assistive technology indicators: Funding for assistive products [Friends or family]",
            "statVar": "who/ASSISTIVETECH_PAYERSAT.ASSISTIVETECHFUNDING--ASSISTIVETECH_Friends_or_family"
          },
          "who/ASSISTIVETECH_PAYERSAT.ASSISTIVETECHFUNDING--ASSISTIVETECH_Government__ASSISTIVETECHPRODUCT--ASSISTIVETECH_TOTAL_NOSPECS_multiple_place_bar_block": {
            "name": "Assistive technology indicators: Funding for assistive products [Government, Total, excluding spectacles]",
            "statVar": "who/ASSISTIVETECH_PAYERSAT.ASSISTIVETECHFUNDING--ASSISTIVETECH_Government__ASSISTIVETECHPRODUCT--ASSISTIVETECH_TOTAL_NOSPECS"
          },
          "who/ASSISTIVETECH_PAYERSAT.ASSISTIVETECHFUNDING--ASSISTIVETECH_Government_multiple_place_bar_block": {
            "name": "Assistive technology indicators: Funding for assistive products [Government]",
            "statVar": "who/ASSISTIVETECH_PAYERSAT.ASSISTIVETECHFUNDING--ASSISTIVETECH_Government"
          },
          "who/ASSISTIVETECH_PAYERSAT.ASSISTIVETECHFUNDING--ASSISTIVETECH_Insurance__ASSISTIVETECHPRODUCT--ASSISTIVETECH_TOTAL_NOSPECS_multiple_place_bar_block": {
            "name": "Assistive technology indicators: Funding for assistive products [Insurance, Total, excluding spectacles]",
            "statVar": "who/ASSISTIVETECH_PAYERSAT.ASSISTIVETECHFUNDING--ASSISTIVETECH_Insurance__ASSISTIVETECHPRODUCT--ASSISTIVETECH_TOTAL_NOSPECS"
          },
          "who/ASSISTIVETECH_PAYERSAT.ASSISTIVETECHFUNDING--ASSISTIVETECH_Insurance_multiple_place_bar_block": {
            "name": "Assistive technology indicators: Funding for assistive products [Insurance]",
            "statVar": "who/ASSISTIVETECH_PAYERSAT.ASSISTIVETECHFUNDING--ASSISTIVETECH_Insurance"
          },
          "who/ASSISTIVETECH_PAYERSAT.ASSISTIVETECHFUNDING--ASSISTIVETECH_NGO__ASSISTIVETECHPRODUCT--ASSISTIVETECH_TOTAL_NOSPECS_multiple_place_bar_block": {
            "name": "Assistive technology indicators: Funding for assistive products [NGO, Total, excluding spectacles]",
            "statVar": "who/ASSISTIVETECH_PAYERSAT.ASSISTIVETECHFUNDING--ASSISTIVETECH_NGO__ASSISTIVETECHPRODUCT--ASSISTIVETECH_TOTAL_NOSPECS"
          },
          "who/ASSISTIVETECH_PAYERSAT.ASSISTIVETECHFUNDING--ASSISTIVETECH_NGO_multiple_place_bar_block": {
            "name": "Assistive technology indicators: Funding for assistive products [NGO]",
            "statVar": "who/ASSISTIVETECH_PAYERSAT.ASSISTIVETECHFUNDING--ASSISTIVETECH_NGO"
          },
          "who/ASSISTIVETECH_PAYERSAT.ASSISTIVETECHFUNDING--ASSISTIVETECH_Oop__ASSISTIVETECHPRODUCT--ASSISTIVETECH_TOTAL_NOSPECS_multiple_place_bar_block": {
            "name": "Assistive technology indicators: Funding for assistive products [Out-of-pocket, Total, excluding spectacles]",
            "statVar": "who/ASSISTIVETECH_PAYERSAT.ASSISTIVETECHFUNDING--ASSISTIVETECH_Oop__ASSISTIVETECHPRODUCT--ASSISTIVETECH_TOTAL_NOSPECS"
          },
          "who/ASSISTIVETECH_PAYERSAT.ASSISTIVETECHFUNDING--ASSISTIVETECH_Oop_multiple_place_bar_block": {
            "name": "Assistive technology indicators: Funding for assistive products [Out-of-pocket]",
            "statVar": "who/ASSISTIVETECH_PAYERSAT.ASSISTIVETECHFUNDING--ASSISTIVETECH_Oop"
          },
          "who/ASSISTIVETECH_PAYERSAT.ASSISTIVETECHFUNDING--ASSISTIVETECH_Other__ASSISTIVETECHPRODUCT--ASSISTIVETECH_TOTAL_NOSPECS_multiple_place_bar_block": {
            "name": "Assistive technology indicators: Funding for assistive products [Other, Total, excluding spectacles]",
            "statVar": "who/ASSISTIVETECH_PAYERSAT.ASSISTIVETECHFUNDING--ASSISTIVETECH_Other__ASSISTIVETECHPRODUCT--ASSISTIVETECH_TOTAL_NOSPECS"
          },
          "who/ASSISTIVETECH_PAYERSAT.ASSISTIVETECHFUNDING--ASSISTIVETECH_Other_multiple_place_bar_block": {
            "name": "Assistive technology indicators: Funding for assistive products [Other]",
            "statVar": "who/ASSISTIVETECH_PAYERSAT.ASSISTIVETECHFUNDING--ASSISTIVETECH_Other"
          },
<<<<<<< HEAD
          "who/ASSISTIVETECH_SATISFACTIONACTIVITIES.ASSISTIVETECHPRODUCT--ASSISTIVETECH_TOTAL_NOSPECS__ASSISTIVETECHSATIACTIVITY--ASSISTIVETECH_sati_activities_multiple_place_bar_block": {
            "name": "Assistive technology indicators: Satisfaction with assistive products for different environments and activities [Total, excluding spectacles, Participation in activities]",
            "statVar": "who/ASSISTIVETECH_SATISFACTIONACTIVITIES.ASSISTIVETECHPRODUCT--ASSISTIVETECH_TOTAL_NOSPECS__ASSISTIVETECHSATIACTIVITY--ASSISTIVETECH_sati_activities"
          },
          "who/ASSISTIVETECH_SATISFACTIONACTIVITIES.ASSISTIVETECHPRODUCT--ASSISTIVETECH_TOTAL_NOSPECS__ASSISTIVETECHSATIACTIVITY--ASSISTIVETECH_sati_home_multiple_place_bar_block": {
            "name": "Assistive technology indicators: Satisfaction with assistive products for different environments and activities [Total, excluding spectacles, Home environment]",
            "statVar": "who/ASSISTIVETECH_SATISFACTIONACTIVITIES.ASSISTIVETECHPRODUCT--ASSISTIVETECH_TOTAL_NOSPECS__ASSISTIVETECHSATIACTIVITY--ASSISTIVETECH_sati_home"
          },
          "who/ASSISTIVETECH_SATISFACTIONACTIVITIES.ASSISTIVETECHPRODUCT--ASSISTIVETECH_TOTAL_NOSPECS__ASSISTIVETECHSATIACTIVITY--ASSISTIVETECH_sati_public_multiple_place_bar_block": {
            "name": "Assistive technology indicators: Satisfaction with assistive products for different environments and activities [Total, excluding spectacles, Public environment]",
            "statVar": "who/ASSISTIVETECH_SATISFACTIONACTIVITIES.ASSISTIVETECHPRODUCT--ASSISTIVETECH_TOTAL_NOSPECS__ASSISTIVETECHSATIACTIVITY--ASSISTIVETECH_sati_public"
          },
          "who/ASSISTIVETECH_SATISFACTIONACTIVITIES.ASSISTIVETECHSATIACTIVITY--ASSISTIVETECH_sati_activities_multiple_place_bar_block": {
            "name": "Assistive technology indicators: Satisfaction with assistive products for different environments and activities [Participation in activities]",
            "statVar": "who/ASSISTIVETECH_SATISFACTIONACTIVITIES.ASSISTIVETECHSATIACTIVITY--ASSISTIVETECH_sati_activities"
          },
          "who/ASSISTIVETECH_SATISFACTIONACTIVITIES.ASSISTIVETECHSATIACTIVITY--ASSISTIVETECH_sati_home_multiple_place_bar_block": {
            "name": "Assistive technology indicators: Satisfaction with assistive products for different environments and activities [Home environment]",
            "statVar": "who/ASSISTIVETECH_SATISFACTIONACTIVITIES.ASSISTIVETECHSATIACTIVITY--ASSISTIVETECH_sati_home"
          },
          "who/ASSISTIVETECH_SATISFACTIONACTIVITIES.ASSISTIVETECHSATIACTIVITY--ASSISTIVETECH_sati_public_multiple_place_bar_block": {
            "name": "Assistive technology indicators: Satisfaction with assistive products for different environments and activities [Public environment]",
            "statVar": "who/ASSISTIVETECH_SATISFACTIONACTIVITIES.ASSISTIVETECHSATIACTIVITY--ASSISTIVETECH_sati_public"
          },
=======
          "who/ASSISTIVETECH_SATISFACTIONACTIVITIES.ASSISTIVETECHPRODUCT--ASSISTIVETECH_TOTAL_NOSPECS__ASSISTIVETECHSATIACTIVITY--ASSISTIVETECH_sati_home": {
            "name": "Assistive technology indicators: Satisfaction with assistive products for different environments and activities (%) [Total, excluding spectacles, Home environment]",
            "statVar": "who/ASSISTIVETECH_SATISFACTIONACTIVITIES.ASSISTIVETECHPRODUCT--ASSISTIVETECH_TOTAL_NOSPECS__ASSISTIVETECHSATIACTIVITY--ASSISTIVETECH_sati_home"
          },
          "who/ASSISTIVETECH_SATISFACTIONACTIVITIES.ASSISTIVETECHSATIACTIVITY--ASSISTIVETECH_sati_activities": {
            "name": "Assistive technology indicators: Satisfaction with assistive products for different environments and activities (%) [Participation in activities]",
            "statVar": "who/ASSISTIVETECH_SATISFACTIONACTIVITIES.ASSISTIVETECHSATIACTIVITY--ASSISTIVETECH_sati_activities"
          },
>>>>>>> 6bfa1ae3
          "who/ASSISTIVETECH_SATISFACTIONSERVICES.ASSISTIVETECHPRODUCT--ASSISTIVETECH_TOTAL_NOSPECS__ASSISTIVETECHSATISERVICE--ASSISTIVETECH_sati_APs_multiple_place_bar_block": {
            "name": "Assistive technology indicators: Satisfaction with assistive products and related services [Total, excluding spectacles, Assistive product(s)]",
            "statVar": "who/ASSISTIVETECH_SATISFACTIONSERVICES.ASSISTIVETECHPRODUCT--ASSISTIVETECH_TOTAL_NOSPECS__ASSISTIVETECHSATISERVICE--ASSISTIVETECH_sati_APs"
          },
          "who/ASSISTIVETECH_SATISFACTIONSERVICES.ASSISTIVETECHPRODUCT--ASSISTIVETECH_TOTAL_NOSPECS__ASSISTIVETECHSATISERVICE--ASSISTIVETECH_sati_assessment_multiple_place_bar_block": {
            "name": "Assistive technology indicators: Satisfaction with assistive products and related services [Total, excluding spectacles, Assessment and training]",
            "statVar": "who/ASSISTIVETECH_SATISFACTIONSERVICES.ASSISTIVETECHPRODUCT--ASSISTIVETECH_TOTAL_NOSPECS__ASSISTIVETECHSATISERVICE--ASSISTIVETECH_sati_assessment"
          },
          "who/ASSISTIVETECH_SATISFACTIONSERVICES.ASSISTIVETECHPRODUCT--ASSISTIVETECH_TOTAL_NOSPECS__ASSISTIVETECHSATISERVICE--ASSISTIVETECH_sati_repair_multiple_place_bar_block": {
            "name": "Assistive technology indicators: Satisfaction with assistive products and related services [Total, excluding spectacles, Mainteinance and repair]",
            "statVar": "who/ASSISTIVETECH_SATISFACTIONSERVICES.ASSISTIVETECHPRODUCT--ASSISTIVETECH_TOTAL_NOSPECS__ASSISTIVETECHSATISERVICE--ASSISTIVETECH_sati_repair"
          },
          "who/ASSISTIVETECH_SATISFACTIONSERVICES.ASSISTIVETECHSATISERVICE--ASSISTIVETECH_sati_APs_multiple_place_bar_block": {
            "name": "Assistive technology indicators: Satisfaction with assistive products and related services [Assistive product(s)]",
            "statVar": "who/ASSISTIVETECH_SATISFACTIONSERVICES.ASSISTIVETECHSATISERVICE--ASSISTIVETECH_sati_APs"
          },
          "who/ASSISTIVETECH_SATISFACTIONSERVICES.ASSISTIVETECHSATISERVICE--ASSISTIVETECH_sati_assessment_multiple_place_bar_block": {
            "name": "Assistive technology indicators: Satisfaction with assistive products and related services [Assessment and training]",
            "statVar": "who/ASSISTIVETECH_SATISFACTIONSERVICES.ASSISTIVETECHSATISERVICE--ASSISTIVETECH_sati_assessment"
          },
          "who/ASSISTIVETECH_SATISFACTIONSERVICES.ASSISTIVETECHSATISERVICE--ASSISTIVETECH_sati_repair_multiple_place_bar_block": {
            "name": "Assistive technology indicators: Satisfaction with assistive products and related services [Mainteinance and repair]",
            "statVar": "who/ASSISTIVETECH_SATISFACTIONSERVICES.ASSISTIVETECHSATISERVICE--ASSISTIVETECH_sati_repair"
          },
          "who/ASSISTIVETECH_SOURCESOFAT.ASSISTIVETECHPRODUCT--ASSISTIVETECH_TOTAL_NOSPECS__ASSISTIVETECHSOURCE--ASSISTIVETECHSOURCE_ASSISTIVETECH_NGO_multiple_place_bar_block": {
            "name": "Assistive technology indicators: Sources of assistive products [Total, excluding spectacles, NGO]",
            "statVar": "who/ASSISTIVETECH_SOURCESOFAT.ASSISTIVETECHPRODUCT--ASSISTIVETECH_TOTAL_NOSPECS__ASSISTIVETECHSOURCE--ASSISTIVETECHSOURCE_ASSISTIVETECH_NGO"
          },
          "who/ASSISTIVETECH_SOURCESOFAT.ASSISTIVETECHPRODUCT--ASSISTIVETECH_TOTAL_NOSPECS__ASSISTIVETECHSOURCE--ASSISTIVETECHSOURCE_ASSISTIVETECH_Other_multiple_place_bar_block": {
            "name": "Assistive technology indicators: Sources of assistive products [Total, excluding spectacles, Other]",
            "statVar": "who/ASSISTIVETECH_SOURCESOFAT.ASSISTIVETECHPRODUCT--ASSISTIVETECH_TOTAL_NOSPECS__ASSISTIVETECHSOURCE--ASSISTIVETECHSOURCE_ASSISTIVETECH_Other"
          },
          "who/ASSISTIVETECH_SOURCESOFAT.ASSISTIVETECHPRODUCT--ASSISTIVETECH_TOTAL_NOSPECS__ASSISTIVETECHSOURCE--ASSISTIVETECH_Friends_and_family_multiple_place_bar_block": {
            "name": "Assistive technology indicators: Sources of assistive products [Total, excluding spectacles, Friends and family]",
            "statVar": "who/ASSISTIVETECH_SOURCESOFAT.ASSISTIVETECHPRODUCT--ASSISTIVETECH_TOTAL_NOSPECS__ASSISTIVETECHSOURCE--ASSISTIVETECH_Friends_and_family"
          },
          "who/ASSISTIVETECH_SOURCESOFAT.ASSISTIVETECHPRODUCT--ASSISTIVETECH_TOTAL_NOSPECS__ASSISTIVETECHSOURCE--ASSISTIVETECH_NGO_multiple_place_bar_block": {
            "name": "Assistive technology indicators: Sources of assistive products (%) [Total, excluding spectacles, NGO]",
            "statVar": "who/ASSISTIVETECH_SOURCESOFAT.ASSISTIVETECHPRODUCT--ASSISTIVETECH_TOTAL_NOSPECS__ASSISTIVETECHSOURCE--ASSISTIVETECH_NGO"
          },
          "who/ASSISTIVETECH_SOURCESOFAT.ASSISTIVETECHPRODUCT--ASSISTIVETECH_TOTAL_NOSPECS__ASSISTIVETECHSOURCE--ASSISTIVETECH_Other_multiple_place_bar_block": {
            "name": "Assistive technology indicators: Sources of assistive products (%) [Total, excluding spectacles, Other]",
            "statVar": "who/ASSISTIVETECH_SOURCESOFAT.ASSISTIVETECHPRODUCT--ASSISTIVETECH_TOTAL_NOSPECS__ASSISTIVETECHSOURCE--ASSISTIVETECH_Other"
          },
          "who/ASSISTIVETECH_SOURCESOFAT.ASSISTIVETECHPRODUCT--ASSISTIVETECH_TOTAL_NOSPECS__ASSISTIVETECHSOURCE--ASSISTIVETECH_Private_multiple_place_bar_block": {
            "name": "Assistive technology indicators: Sources of assistive products [Total, excluding spectacles, Private]",
            "statVar": "who/ASSISTIVETECH_SOURCESOFAT.ASSISTIVETECHPRODUCT--ASSISTIVETECH_TOTAL_NOSPECS__ASSISTIVETECHSOURCE--ASSISTIVETECH_Private"
          },
          "who/ASSISTIVETECH_SOURCESOFAT.ASSISTIVETECHPRODUCT--ASSISTIVETECH_TOTAL_NOSPECS__ASSISTIVETECHSOURCE--ASSISTIVETECH_Public_multiple_place_bar_block": {
            "name": "Assistive technology indicators: Sources of assistive products [Total, excluding spectacles, Public]",
            "statVar": "who/ASSISTIVETECH_SOURCESOFAT.ASSISTIVETECHPRODUCT--ASSISTIVETECH_TOTAL_NOSPECS__ASSISTIVETECHSOURCE--ASSISTIVETECH_Public"
          },
          "who/ASSISTIVETECH_SOURCESOFAT.ASSISTIVETECHPRODUCT--ASSISTIVETECH_TOTAL_NOSPECS__ASSISTIVETECHSOURCE--ASSISTIVETECH_Self-made_multiple_place_bar_block": {
            "name": "Assistive technology indicators: Sources of assistive products [Total, excluding spectacles, Self-made]",
            "statVar": "who/ASSISTIVETECH_SOURCESOFAT.ASSISTIVETECHPRODUCT--ASSISTIVETECH_TOTAL_NOSPECS__ASSISTIVETECHSOURCE--ASSISTIVETECH_Self-made"
          },
          "who/ASSISTIVETECH_SOURCESOFAT.ASSISTIVETECHSOURCE--ASSISTIVETECHSOURCE_ASSISTIVETECH_NGO_multiple_place_bar_block": {
            "name": "Assistive technology indicators: Sources of assistive products [NGO]",
            "statVar": "who/ASSISTIVETECH_SOURCESOFAT.ASSISTIVETECHSOURCE--ASSISTIVETECHSOURCE_ASSISTIVETECH_NGO"
          },
          "who/ASSISTIVETECH_SOURCESOFAT.ASSISTIVETECHSOURCE--ASSISTIVETECHSOURCE_ASSISTIVETECH_Other_multiple_place_bar_block": {
            "name": "Assistive technology indicators: Sources of assistive products [Other]",
            "statVar": "who/ASSISTIVETECH_SOURCESOFAT.ASSISTIVETECHSOURCE--ASSISTIVETECHSOURCE_ASSISTIVETECH_Other"
          },
          "who/ASSISTIVETECH_SOURCESOFAT.ASSISTIVETECHSOURCE--ASSISTIVETECH_Friends_and_family_multiple_place_bar_block": {
            "name": "Assistive technology indicators: Sources of assistive products [Friends and family]",
            "statVar": "who/ASSISTIVETECH_SOURCESOFAT.ASSISTIVETECHSOURCE--ASSISTIVETECH_Friends_and_family"
          },
          "who/ASSISTIVETECH_SOURCESOFAT.ASSISTIVETECHSOURCE--ASSISTIVETECH_NGO_multiple_place_bar_block": {
            "name": "Assistive technology indicators: Sources of assistive products (%) [NGO]",
            "statVar": "who/ASSISTIVETECH_SOURCESOFAT.ASSISTIVETECHSOURCE--ASSISTIVETECH_NGO"
          },
          "who/ASSISTIVETECH_SOURCESOFAT.ASSISTIVETECHSOURCE--ASSISTIVETECH_Other_multiple_place_bar_block": {
            "name": "Assistive technology indicators: Sources of assistive products (%) [Other]",
            "statVar": "who/ASSISTIVETECH_SOURCESOFAT.ASSISTIVETECHSOURCE--ASSISTIVETECH_Other"
          },
          "who/ASSISTIVETECH_SOURCESOFAT.ASSISTIVETECHSOURCE--ASSISTIVETECH_Private_multiple_place_bar_block": {
            "name": "Assistive technology indicators: Sources of assistive products [Private]",
            "statVar": "who/ASSISTIVETECH_SOURCESOFAT.ASSISTIVETECHSOURCE--ASSISTIVETECH_Private"
          },
          "who/ASSISTIVETECH_SOURCESOFAT.ASSISTIVETECHSOURCE--ASSISTIVETECH_Public_multiple_place_bar_block": {
            "name": "Assistive technology indicators: Sources of assistive products [Public]",
            "statVar": "who/ASSISTIVETECH_SOURCESOFAT.ASSISTIVETECHSOURCE--ASSISTIVETECH_Public"
          },
          "who/ASSISTIVETECH_SOURCESOFAT.ASSISTIVETECHSOURCE--ASSISTIVETECH_Self-made_multiple_place_bar_block": {
            "name": "Assistive technology indicators: Sources of assistive products [Self-made]",
            "statVar": "who/ASSISTIVETECH_SOURCESOFAT.ASSISTIVETECHSOURCE--ASSISTIVETECH_Self-made"
          },
          "who/ASSISTIVETECH_TRAVELDISTANCEAT.ASSISTIVETECHPRODUCT--ASSISTIVETECH_TOTAL_NOSPECS__ASSISTIVETECHTRAVELDISTANCE--ASSISTIVETECH_100PLUSkm_multiple_place_bar_block": {
            "name": "Assistive technology indicators: Travel distance to obtain assistive products [Total, excluding spectacles, 100+km]",
            "statVar": "who/ASSISTIVETECH_TRAVELDISTANCEAT.ASSISTIVETECHPRODUCT--ASSISTIVETECH_TOTAL_NOSPECS__ASSISTIVETECHTRAVELDISTANCE--ASSISTIVETECH_100PLUSkm"
          },
          "who/ASSISTIVETECH_TRAVELDISTANCEAT.ASSISTIVETECHPRODUCT--ASSISTIVETECH_TOTAL_NOSPECS__ASSISTIVETECHTRAVELDISTANCE--ASSISTIVETECH_26-50km_multiple_place_bar_block": {
            "name": "Assistive technology indicators: Travel distance to obtain assistive products [Total, excluding spectacles, 26-50km]",
            "statVar": "who/ASSISTIVETECH_TRAVELDISTANCEAT.ASSISTIVETECHPRODUCT--ASSISTIVETECH_TOTAL_NOSPECS__ASSISTIVETECHTRAVELDISTANCE--ASSISTIVETECH_26-50km"
          },
          "who/ASSISTIVETECH_TRAVELDISTANCEAT.ASSISTIVETECHPRODUCT--ASSISTIVETECH_TOTAL_NOSPECS__ASSISTIVETECHTRAVELDISTANCE--ASSISTIVETECH_51-100km_multiple_place_bar_block": {
            "name": "Assistive technology indicators: Travel distance to obtain assistive products [Total, excluding spectacles, 51-100km]",
            "statVar": "who/ASSISTIVETECH_TRAVELDISTANCEAT.ASSISTIVETECHPRODUCT--ASSISTIVETECH_TOTAL_NOSPECS__ASSISTIVETECHTRAVELDISTANCE--ASSISTIVETECH_51-100km"
          },
          "who/ASSISTIVETECH_TRAVELDISTANCEAT.ASSISTIVETECHPRODUCT--ASSISTIVETECH_TOTAL_NOSPECS__ASSISTIVETECHTRAVELDISTANCE--ASSISTIVETECH_6-25km_multiple_place_bar_block": {
            "name": "Assistive technology indicators: Travel distance to obtain assistive products [Total, excluding spectacles, 6-25km]",
            "statVar": "who/ASSISTIVETECH_TRAVELDISTANCEAT.ASSISTIVETECHPRODUCT--ASSISTIVETECH_TOTAL_NOSPECS__ASSISTIVETECHTRAVELDISTANCE--ASSISTIVETECH_6-25km"
          },
          "who/ASSISTIVETECH_TRAVELDISTANCEAT.ASSISTIVETECHPRODUCT--ASSISTIVETECH_TOTAL_NOSPECS__ASSISTIVETECHTRAVELDISTANCE--ASSISTIVETECH_LESSTHAN5km_multiple_place_bar_block": {
            "name": "Assistive technology indicators: Travel distance to obtain assistive products [Total, excluding spectacles, <5km]",
            "statVar": "who/ASSISTIVETECH_TRAVELDISTANCEAT.ASSISTIVETECHPRODUCT--ASSISTIVETECH_TOTAL_NOSPECS__ASSISTIVETECHTRAVELDISTANCE--ASSISTIVETECH_LESSTHAN5km"
          },
          "who/ASSISTIVETECH_TRAVELDISTANCEAT.ASSISTIVETECHTRAVELDISTANCE--ASSISTIVETECH_100PLUSkm__RESIDENCEAREATYPE--RUR_multiple_place_bar_block": {
            "name": "Assistive technology indicators: Travel distance to obtain assistive products [100+km, Rural]",
            "statVar": "who/ASSISTIVETECH_TRAVELDISTANCEAT.ASSISTIVETECHTRAVELDISTANCE--ASSISTIVETECH_100PLUSkm__RESIDENCEAREATYPE--RUR"
          },
          "who/ASSISTIVETECH_TRAVELDISTANCEAT.ASSISTIVETECHTRAVELDISTANCE--ASSISTIVETECH_100PLUSkm__RESIDENCEAREATYPE--URB_multiple_place_bar_block": {
            "name": "Assistive technology indicators: Travel distance to obtain assistive products [100+km, Urban]",
            "statVar": "who/ASSISTIVETECH_TRAVELDISTANCEAT.ASSISTIVETECHTRAVELDISTANCE--ASSISTIVETECH_100PLUSkm__RESIDENCEAREATYPE--URB"
          },
          "who/ASSISTIVETECH_TRAVELDISTANCEAT.ASSISTIVETECHTRAVELDISTANCE--ASSISTIVETECH_100PLUSkm_multiple_place_bar_block": {
            "name": "Assistive technology indicators: Travel distance to obtain assistive products [100+km]",
            "statVar": "who/ASSISTIVETECH_TRAVELDISTANCEAT.ASSISTIVETECHTRAVELDISTANCE--ASSISTIVETECH_100PLUSkm"
          },
          "who/ASSISTIVETECH_TRAVELDISTANCEAT.ASSISTIVETECHTRAVELDISTANCE--ASSISTIVETECH_26-50km__RESIDENCEAREATYPE--RUR_multiple_place_bar_block": {
            "name": "Assistive technology indicators: Travel distance to obtain assistive products [26-50km, Rural]",
            "statVar": "who/ASSISTIVETECH_TRAVELDISTANCEAT.ASSISTIVETECHTRAVELDISTANCE--ASSISTIVETECH_26-50km__RESIDENCEAREATYPE--RUR"
          },
          "who/ASSISTIVETECH_TRAVELDISTANCEAT.ASSISTIVETECHTRAVELDISTANCE--ASSISTIVETECH_26-50km__RESIDENCEAREATYPE--URB_multiple_place_bar_block": {
            "name": "Assistive technology indicators: Travel distance to obtain assistive products [26-50km, Urban]",
            "statVar": "who/ASSISTIVETECH_TRAVELDISTANCEAT.ASSISTIVETECHTRAVELDISTANCE--ASSISTIVETECH_26-50km__RESIDENCEAREATYPE--URB"
          },
          "who/ASSISTIVETECH_TRAVELDISTANCEAT.ASSISTIVETECHTRAVELDISTANCE--ASSISTIVETECH_26-50km_multiple_place_bar_block": {
            "name": "Assistive technology indicators: Travel distance to obtain assistive products [26-50km]",
            "statVar": "who/ASSISTIVETECH_TRAVELDISTANCEAT.ASSISTIVETECHTRAVELDISTANCE--ASSISTIVETECH_26-50km"
          },
          "who/ASSISTIVETECH_TRAVELDISTANCEAT.ASSISTIVETECHTRAVELDISTANCE--ASSISTIVETECH_51-100km__RESIDENCEAREATYPE--RUR_multiple_place_bar_block": {
            "name": "Assistive technology indicators: Travel distance to obtain assistive products [51-100km, Rural]",
            "statVar": "who/ASSISTIVETECH_TRAVELDISTANCEAT.ASSISTIVETECHTRAVELDISTANCE--ASSISTIVETECH_51-100km__RESIDENCEAREATYPE--RUR"
          },
          "who/ASSISTIVETECH_TRAVELDISTANCEAT.ASSISTIVETECHTRAVELDISTANCE--ASSISTIVETECH_51-100km__RESIDENCEAREATYPE--URB_multiple_place_bar_block": {
            "name": "Assistive technology indicators: Travel distance to obtain assistive products [51-100km, Urban]",
            "statVar": "who/ASSISTIVETECH_TRAVELDISTANCEAT.ASSISTIVETECHTRAVELDISTANCE--ASSISTIVETECH_51-100km__RESIDENCEAREATYPE--URB"
          },
          "who/ASSISTIVETECH_TRAVELDISTANCEAT.ASSISTIVETECHTRAVELDISTANCE--ASSISTIVETECH_51-100km_multiple_place_bar_block": {
            "name": "Assistive technology indicators: Travel distance to obtain assistive products [51-100km]",
            "statVar": "who/ASSISTIVETECH_TRAVELDISTANCEAT.ASSISTIVETECHTRAVELDISTANCE--ASSISTIVETECH_51-100km"
          },
          "who/ASSISTIVETECH_TRAVELDISTANCEAT.ASSISTIVETECHTRAVELDISTANCE--ASSISTIVETECH_6-25km__RESIDENCEAREATYPE--RUR_multiple_place_bar_block": {
            "name": "Assistive technology indicators: Travel distance to obtain assistive products [6-25km, Rural]",
            "statVar": "who/ASSISTIVETECH_TRAVELDISTANCEAT.ASSISTIVETECHTRAVELDISTANCE--ASSISTIVETECH_6-25km__RESIDENCEAREATYPE--RUR"
          },
          "who/ASSISTIVETECH_TRAVELDISTANCEAT.ASSISTIVETECHTRAVELDISTANCE--ASSISTIVETECH_6-25km__RESIDENCEAREATYPE--URB_multiple_place_bar_block": {
            "name": "Assistive technology indicators: Travel distance to obtain assistive products [6-25km, Urban]",
            "statVar": "who/ASSISTIVETECH_TRAVELDISTANCEAT.ASSISTIVETECHTRAVELDISTANCE--ASSISTIVETECH_6-25km__RESIDENCEAREATYPE--URB"
          },
          "who/ASSISTIVETECH_TRAVELDISTANCEAT.ASSISTIVETECHTRAVELDISTANCE--ASSISTIVETECH_6-25km_multiple_place_bar_block": {
            "name": "Assistive technology indicators: Travel distance to obtain assistive products [6-25km]",
            "statVar": "who/ASSISTIVETECH_TRAVELDISTANCEAT.ASSISTIVETECHTRAVELDISTANCE--ASSISTIVETECH_6-25km"
          },
          "who/ASSISTIVETECH_TRAVELDISTANCEAT.ASSISTIVETECHTRAVELDISTANCE--ASSISTIVETECH_LESSTHAN5km__RESIDENCEAREATYPE--RUR_multiple_place_bar_block": {
            "name": "Assistive technology indicators: Travel distance to obtain assistive products [<5km, Rural]",
            "statVar": "who/ASSISTIVETECH_TRAVELDISTANCEAT.ASSISTIVETECHTRAVELDISTANCE--ASSISTIVETECH_LESSTHAN5km__RESIDENCEAREATYPE--RUR"
          },
          "who/ASSISTIVETECH_TRAVELDISTANCEAT.ASSISTIVETECHTRAVELDISTANCE--ASSISTIVETECH_LESSTHAN5km__RESIDENCEAREATYPE--URB_multiple_place_bar_block": {
            "name": "Assistive technology indicators: Travel distance to obtain assistive products [<5km, Urban]",
            "statVar": "who/ASSISTIVETECH_TRAVELDISTANCEAT.ASSISTIVETECHTRAVELDISTANCE--ASSISTIVETECH_LESSTHAN5km__RESIDENCEAREATYPE--URB"
          },
          "who/ASSISTIVETECH_TRAVELDISTANCEAT.ASSISTIVETECHTRAVELDISTANCE--ASSISTIVETECH_LESSTHAN5km_multiple_place_bar_block": {
            "name": "Assistive technology indicators: Travel distance to obtain assistive products [<5km]",
            "statVar": "who/ASSISTIVETECH_TRAVELDISTANCEAT.ASSISTIVETECHTRAVELDISTANCE--ASSISTIVETECH_LESSTHAN5km"
          },
          "who/ITU_ICT_1": {
            "name": "Percentage of individuals using the Internet",
            "statVar": "who/ITU_ICT_1"
          },
          "who/ITU_ICT_2": {
            "name": "Mobile-cellular telephone subscriptions per 100 inhabitants",
            "statVar": "who/ITU_ICT_2"
          },
          "who/ITU_IDI": {
            "name": "ICT Development Index",
            "statVar": "who/ITU_IDI"
          },
          "who/ITU_IDI_RANK": {
            "name": "ICT Development Index rank",
            "statVar": "who/ITU_IDI_RANK"
          }
        }
      }
    ],
    "metadata": {
      "placeDcid": [
        "country/IRN"
      ]
    }
  },
  "context": {},
  "debug": {},
  "entities": [],
  "pastSourceContext": "",
  "place": {
    "dcid": "country/IRN",
    "name": "Iran (Islamic Republic of)",
    "place_type": "Country"
  },
  "placeFallback": {},
  "placeSource": "CURRENT_QUERY",
  "places": [
    {
      "dcid": "country/IRN",
      "name": "Iran (Islamic Republic of)",
      "place_type": "Country"
    }
  ],
  "relatedThings": {
    "childPlaces": {},
    "childTopics": [
      {
        "dcid": "dc/topic/UN_SUB_THEME_38",
        "name": "Science, technology and innovation",
        "types": [
          "Topic"
        ]
      }
    ],
    "exploreMore": {},
    "mainTopics": [
      {
        "dcid": "dc/topic/UN_THEME_4",
        "name": "4: Education and culture",
        "types": [
          "Topic"
        ]
      }
    ],
    "parentPlaces": [],
    "parentTopics": [
      {
        "dcid": "dc/topic/UN",
        "name": "12 UN Data Thematic Areas",
        "types": [
          "Topic"
        ]
      }
    ],
    "peerPlaces": [
      {
        "dcid": "country/BRA",
        "name": "Brazil",
        "types": [
          "Country"
        ]
      },
      {
        "dcid": "country/CAN",
        "name": "Canada",
        "types": [
          "Country"
        ]
      },
      {
        "dcid": "country/CHN",
        "name": "China",
        "types": [
          "Country"
        ]
      },
      {
        "dcid": "country/EGY",
        "name": "Egypt",
        "types": [
          "Country"
        ]
      },
      {
        "dcid": "country/FRA",
        "name": "France",
        "types": [
          "Country"
        ]
      },
      {
        "dcid": "country/DEU",
        "name": "Germany",
        "types": [
          "Country"
        ]
      },
      {
        "dcid": "country/IND",
        "name": "India",
        "types": [
          "Country"
        ]
      },
      {
        "dcid": "country/JPN",
        "name": "Japan",
        "types": [
          "Country"
        ]
      },
      {
        "dcid": "country/MYS",
        "name": "Malaysia",
        "types": [
          "Country"
        ]
      },
      {
        "dcid": "country/NZL",
        "name": "New Zealand",
        "types": [
          "Country"
        ]
      },
      {
        "dcid": "country/NGA",
        "name": "Nigeria",
        "types": [
          "Country"
        ]
      },
      {
        "dcid": "country/PER",
        "name": "Peru",
        "types": [
          "Country"
        ]
      },
      {
        "dcid": "country/RUS",
        "name": "Russia",
        "types": [
          "Country"
        ]
      },
      {
        "dcid": "country/GBR",
        "name": "United Kingdom",
        "types": [
          "Country"
        ]
      },
      {
        "dcid": "country/USA",
        "name": "United States",
        "types": [
          "Country"
        ]
      }
    ],
    "peerTopics": [
      {
        "dcid": "dc/topic/UN_THEME_1",
        "name": "1: Poverty and food security",
        "types": [
          "Topic"
        ]
      },
      {
        "dcid": "dc/topic/UN_THEME_2",
        "name": "2: Health",
        "types": [
          "Topic"
        ]
      },
      {
        "dcid": "dc/topic/UN_THEME_3",
        "name": "3: Children and youth",
        "types": [
          "Topic"
        ]
      },
      {
        "dcid": "dc/topic/UN_THEME_5",
        "name": "5: Equality and human rights",
        "types": [
          "Topic"
        ]
      },
      {
        "dcid": "dc/topic/UN_THEME_6",
        "name": "6: Economic development",
        "types": [
          "Topic"
        ]
      },
      {
        "dcid": "dc/topic/UN_THEME_8",
        "name": "8: Drinking water, sanitation and hygiene",
        "types": [
          "Topic"
        ]
      },
      {
        "dcid": "dc/topic/UN_THEME_9",
        "name": "9: Climate and the environment",
        "types": [
          "Topic"
        ]
      },
      {
        "dcid": "dc/topic/UN_THEME_10",
        "name": "10: Population and demography",
        "types": [
          "Topic"
        ]
      },
      {
        "dcid": "dc/topic/UN_THEME_11",
        "name": "11: Disasters and humanitarian action",
        "types": [
          "Topic"
        ]
      },
      {
        "dcid": "dc/topic/UN_THEME_12",
        "name": "12: Governance and peace",
        "types": [
          "Topic"
        ]
      }
    ]
  },
  "svSource": "CURRENT_QUERY",
  "userMessages": []
}<|MERGE_RESOLUTION|>--- conflicted
+++ resolved
@@ -105,18 +105,7 @@
                   {
                     "description": "Assistive Technology Indicators: Satisfaction With Assistive Products for Different Environments and Activities (%) [Participation in Activities] in Iran (Islamic Republic Of)",
                     "statVarKey": [
-<<<<<<< HEAD
-                      "who/ASSISTIVETECH_BARRIERAT.ASSISTIVETECHBARRIER--ASSISTIVETECH_Cant_afford__ASSISTIVETECHPRODUCT--ASSISTIVETECH_TOTAL_NOSPECS_multiple_place_bar_block",
-                      "who/ASSISTIVETECH_BARRIERAT.ASSISTIVETECHBARRIER--ASSISTIVETECH_No_support__ASSISTIVETECHPRODUCT--ASSISTIVETECH_TOTAL_NOSPECS_multiple_place_bar_block",
-                      "who/ASSISTIVETECH_BARRIERAT.ASSISTIVETECHBARRIER--ASSISTIVETECH_No_time__ASSISTIVETECHPRODUCT--ASSISTIVETECH_TOTAL_NOSPECS_multiple_place_bar_block",
-                      "who/ASSISTIVETECH_BARRIERAT.ASSISTIVETECHBARRIER--ASSISTIVETECH_Not_available__ASSISTIVETECHPRODUCT--ASSISTIVETECH_TOTAL_NOSPECS_multiple_place_bar_block",
-                      "who/ASSISTIVETECH_BARRIERAT.ASSISTIVETECHBARRIER--ASSISTIVETECH_Not_suitable__ASSISTIVETECHPRODUCT--ASSISTIVETECH_TOTAL_NOSPECS_multiple_place_bar_block",
-                      "who/ASSISTIVETECH_BARRIERAT.ASSISTIVETECHBARRIER--ASSISTIVETECHBARRIER_ASSISTIVETECH_Other__ASSISTIVETECHPRODUCT--ASSISTIVETECH_TOTAL_NOSPECS_multiple_place_bar_block",
-                      "who/ASSISTIVETECH_BARRIERAT.ASSISTIVETECHBARRIER--ASSISTIVETECH_Stigma__ASSISTIVETECHPRODUCT--ASSISTIVETECH_TOTAL_NOSPECS_multiple_place_bar_block",
-                      "who/ASSISTIVETECH_BARRIERAT.ASSISTIVETECHBARRIER--ASSISTIVETECH_Too_far__ASSISTIVETECHPRODUCT--ASSISTIVETECH_TOTAL_NOSPECS_multiple_place_bar_block"
-=======
                       "who/ASSISTIVETECH_SATISFACTIONACTIVITIES.ASSISTIVETECHSATIACTIVITY--ASSISTIVETECH_sati_activities"
->>>>>>> 6bfa1ae3
                     ],
                     "title": "Assistive Technology Indicators: Satisfaction With Assistive Products for Different Environments and Activities (%) [Participation in Activities] in Iran (Islamic Republic Of)",
                     "type": "HIGHLIGHT"
@@ -564,48 +553,11 @@
                       "country/IRN"
                     ],
                     "statVarKey": [
-<<<<<<< HEAD
-                      "who/ASSISTIVETECH_SOURCESOFAT.ASSISTIVETECHSOURCE--ASSISTIVETECH_Friends_and_family_multiple_place_bar_block",
-                      "who/ASSISTIVETECH_SOURCESOFAT.ASSISTIVETECHSOURCE--ASSISTIVETECHSOURCE_ASSISTIVETECH_NGO_multiple_place_bar_block",
-                      "who/ASSISTIVETECH_SOURCESOFAT.ASSISTIVETECHSOURCE--ASSISTIVETECHSOURCE_ASSISTIVETECH_Other_multiple_place_bar_block",
-                      "who/ASSISTIVETECH_SOURCESOFAT.ASSISTIVETECHSOURCE--ASSISTIVETECH_Private_multiple_place_bar_block",
-                      "who/ASSISTIVETECH_SOURCESOFAT.ASSISTIVETECHSOURCE--ASSISTIVETECH_Public_multiple_place_bar_block",
-                      "who/ASSISTIVETECH_SOURCESOFAT.ASSISTIVETECHSOURCE--ASSISTIVETECH_Self-made_multiple_place_bar_block"
-                    ],
-                    "title": "Assistive Technology Indicators: Sources of Assistive Products (%) in Iran (Islamic Republic Of) (${date})",
-                    "type": "BAR"
-                  }
-                ]
-              }
-            ],
-            "denom": "Count_Person",
-            "title": "Assistive Technology Indicators: Sources of Assistive Products (%)"
-          },
-          {
-            "columns": [
-              {
-                "tiles": [
-                  {
-                    "barTileSpec": {
-                      "maxPlaces": 15,
-                      "maxVariables": 15
-                    },
-                    "comparisonPlaces": [
-                      "country/IRN"
-                    ],
-                    "statVarKey": [
-                      "who/ASSISTIVETECH_TRAVELDISTANCEAT.ASSISTIVETECHTRAVELDISTANCE--ASSISTIVETECH_LESSTHAN5km__RESIDENCEAREATYPE--URB_multiple_place_bar_block",
-                      "who/ASSISTIVETECH_TRAVELDISTANCEAT.ASSISTIVETECHTRAVELDISTANCE--ASSISTIVETECH_100PLUSkm__RESIDENCEAREATYPE--URB_multiple_place_bar_block",
-                      "who/ASSISTIVETECH_TRAVELDISTANCEAT.ASSISTIVETECHTRAVELDISTANCE--ASSISTIVETECH_26-50km__RESIDENCEAREATYPE--URB_multiple_place_bar_block",
-                      "who/ASSISTIVETECH_TRAVELDISTANCEAT.ASSISTIVETECHTRAVELDISTANCE--ASSISTIVETECH_51-100km__RESIDENCEAREATYPE--URB_multiple_place_bar_block",
-                      "who/ASSISTIVETECH_TRAVELDISTANCEAT.ASSISTIVETECHTRAVELDISTANCE--ASSISTIVETECH_6-25km__RESIDENCEAREATYPE--URB_multiple_place_bar_block"
-=======
                       "who/ASSISTIVETECH_TRAVELDISTANCEAT.ASSISTIVETECHTRAVELDISTANCE--ASSISTIVETECH_LESSTHAN5km_multiple_place_bar_block",
                       "who/ASSISTIVETECH_TRAVELDISTANCEAT.ASSISTIVETECHTRAVELDISTANCE--ASSISTIVETECH_6-25km_multiple_place_bar_block",
                       "who/ASSISTIVETECH_TRAVELDISTANCEAT.ASSISTIVETECHTRAVELDISTANCE--ASSISTIVETECH_26-50km_multiple_place_bar_block",
                       "who/ASSISTIVETECH_TRAVELDISTANCEAT.ASSISTIVETECHTRAVELDISTANCE--ASSISTIVETECH_51-100km_multiple_place_bar_block",
                       "who/ASSISTIVETECH_TRAVELDISTANCEAT.ASSISTIVETECHTRAVELDISTANCE--ASSISTIVETECH_100PLUSkm_multiple_place_bar_block"
->>>>>>> 6bfa1ae3
                     ],
                     "title": "Assistive Technology Indicators: Travel Distance to Obtain Assistive Products (%) in Iran (Islamic Republic Of) (${date})",
                     "type": "BAR"
@@ -942,32 +894,6 @@
             "name": "Assistive technology indicators: Funding for assistive products [Other]",
             "statVar": "who/ASSISTIVETECH_PAYERSAT.ASSISTIVETECHFUNDING--ASSISTIVETECH_Other"
           },
-<<<<<<< HEAD
-          "who/ASSISTIVETECH_SATISFACTIONACTIVITIES.ASSISTIVETECHPRODUCT--ASSISTIVETECH_TOTAL_NOSPECS__ASSISTIVETECHSATIACTIVITY--ASSISTIVETECH_sati_activities_multiple_place_bar_block": {
-            "name": "Assistive technology indicators: Satisfaction with assistive products for different environments and activities [Total, excluding spectacles, Participation in activities]",
-            "statVar": "who/ASSISTIVETECH_SATISFACTIONACTIVITIES.ASSISTIVETECHPRODUCT--ASSISTIVETECH_TOTAL_NOSPECS__ASSISTIVETECHSATIACTIVITY--ASSISTIVETECH_sati_activities"
-          },
-          "who/ASSISTIVETECH_SATISFACTIONACTIVITIES.ASSISTIVETECHPRODUCT--ASSISTIVETECH_TOTAL_NOSPECS__ASSISTIVETECHSATIACTIVITY--ASSISTIVETECH_sati_home_multiple_place_bar_block": {
-            "name": "Assistive technology indicators: Satisfaction with assistive products for different environments and activities [Total, excluding spectacles, Home environment]",
-            "statVar": "who/ASSISTIVETECH_SATISFACTIONACTIVITIES.ASSISTIVETECHPRODUCT--ASSISTIVETECH_TOTAL_NOSPECS__ASSISTIVETECHSATIACTIVITY--ASSISTIVETECH_sati_home"
-          },
-          "who/ASSISTIVETECH_SATISFACTIONACTIVITIES.ASSISTIVETECHPRODUCT--ASSISTIVETECH_TOTAL_NOSPECS__ASSISTIVETECHSATIACTIVITY--ASSISTIVETECH_sati_public_multiple_place_bar_block": {
-            "name": "Assistive technology indicators: Satisfaction with assistive products for different environments and activities [Total, excluding spectacles, Public environment]",
-            "statVar": "who/ASSISTIVETECH_SATISFACTIONACTIVITIES.ASSISTIVETECHPRODUCT--ASSISTIVETECH_TOTAL_NOSPECS__ASSISTIVETECHSATIACTIVITY--ASSISTIVETECH_sati_public"
-          },
-          "who/ASSISTIVETECH_SATISFACTIONACTIVITIES.ASSISTIVETECHSATIACTIVITY--ASSISTIVETECH_sati_activities_multiple_place_bar_block": {
-            "name": "Assistive technology indicators: Satisfaction with assistive products for different environments and activities [Participation in activities]",
-            "statVar": "who/ASSISTIVETECH_SATISFACTIONACTIVITIES.ASSISTIVETECHSATIACTIVITY--ASSISTIVETECH_sati_activities"
-          },
-          "who/ASSISTIVETECH_SATISFACTIONACTIVITIES.ASSISTIVETECHSATIACTIVITY--ASSISTIVETECH_sati_home_multiple_place_bar_block": {
-            "name": "Assistive technology indicators: Satisfaction with assistive products for different environments and activities [Home environment]",
-            "statVar": "who/ASSISTIVETECH_SATISFACTIONACTIVITIES.ASSISTIVETECHSATIACTIVITY--ASSISTIVETECH_sati_home"
-          },
-          "who/ASSISTIVETECH_SATISFACTIONACTIVITIES.ASSISTIVETECHSATIACTIVITY--ASSISTIVETECH_sati_public_multiple_place_bar_block": {
-            "name": "Assistive technology indicators: Satisfaction with assistive products for different environments and activities [Public environment]",
-            "statVar": "who/ASSISTIVETECH_SATISFACTIONACTIVITIES.ASSISTIVETECHSATIACTIVITY--ASSISTIVETECH_sati_public"
-          },
-=======
           "who/ASSISTIVETECH_SATISFACTIONACTIVITIES.ASSISTIVETECHPRODUCT--ASSISTIVETECH_TOTAL_NOSPECS__ASSISTIVETECHSATIACTIVITY--ASSISTIVETECH_sati_home": {
             "name": "Assistive technology indicators: Satisfaction with assistive products for different environments and activities (%) [Total, excluding spectacles, Home environment]",
             "statVar": "who/ASSISTIVETECH_SATISFACTIONACTIVITIES.ASSISTIVETECHPRODUCT--ASSISTIVETECH_TOTAL_NOSPECS__ASSISTIVETECHSATIACTIVITY--ASSISTIVETECH_sati_home"
@@ -976,7 +902,6 @@
             "name": "Assistive technology indicators: Satisfaction with assistive products for different environments and activities (%) [Participation in activities]",
             "statVar": "who/ASSISTIVETECH_SATISFACTIONACTIVITIES.ASSISTIVETECHSATIACTIVITY--ASSISTIVETECH_sati_activities"
           },
->>>>>>> 6bfa1ae3
           "who/ASSISTIVETECH_SATISFACTIONSERVICES.ASSISTIVETECHPRODUCT--ASSISTIVETECH_TOTAL_NOSPECS__ASSISTIVETECHSATISERVICE--ASSISTIVETECH_sati_APs_multiple_place_bar_block": {
             "name": "Assistive technology indicators: Satisfaction with assistive products and related services [Total, excluding spectacles, Assistive product(s)]",
             "statVar": "who/ASSISTIVETECH_SATISFACTIONSERVICES.ASSISTIVETECHPRODUCT--ASSISTIVETECH_TOTAL_NOSPECS__ASSISTIVETECHSATISERVICE--ASSISTIVETECH_sati_APs"
