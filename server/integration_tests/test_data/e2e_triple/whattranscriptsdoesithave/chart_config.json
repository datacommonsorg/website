--- conflicted
+++ resolved
@@ -47,10 +47,6 @@
     "peerTopics": []
   },
   "svSource": "UNKNOWN",
-<<<<<<< HEAD
-  "userMessage": "See relevant information for FGFR1 based on the previous query.",
-=======
->>>>>>> 4ef8962c
   "userMessages": [
     "See relevant information for FGFR1 based on the previous query."
   ]
