{
  "client": "test_detect-and-fulfill",
  "config": {
    "categories": [
      {
        "blocks": [
          {
            "columns": [
              {
                "tiles": [
                  {
                    "answerTableTileSpec": {
                      "columns": [
                        {
                          "header": "Clinical Annotation Count",
                          "propertyExpr": "->clinicalAnnotationCount"
                        },
                        {
                          "header": "Clinical Annotation Count Level1_2",
                          "propertyExpr": "->clinicalAnnotationCountLevel1_2"
                        },
                        {
                          "header": "Clinical Guideline Annotation Count",
                          "propertyExpr": "->clinicalGuidelineAnnotationCount"
                        },
                        {
                          "header": "Date Created",
                          "propertyExpr": "->dateCreated"
                        },
                        {
                          "header": "Date Established",
                          "propertyExpr": "->dateEstablished"
                        },
                        {
                          "header": "Date Revised",
                          "propertyExpr": "->dateRevised"
                        },
                        {
                          "header": "Description",
                          "propertyExpr": "->description"
                        },
                        {
                          "header": "Drug Label Annotation Count",
                          "propertyExpr": "->drugLabelAnnotationCount"
                        },
                        {
                          "header": "Gene Symbol",
                          "propertyExpr": "->geneSymbol"
                        },
                        {
                          "header": "Genetic Variant Annotation Count",
                          "propertyExpr": "->geneticVariantAnnotationCount"
                        },
                        {
                          "header": "Has MeSH Qualifier",
                          "propertyExpr": "->hasMeSHQualifier"
                        },
                        {
                          "header": "Identifier",
                          "propertyExpr": "->identifier"
                        },
                        {
                          "header": "Medical Subject Heading ID",
                          "propertyExpr": "->medicalSubjectHeadingID"
                        },
                        {
                          "header": "Medical Subject Heading Tree Number",
                          "propertyExpr": "->medicalSubjectHeadingTreeNumber"
                        },
                        {
                          "header": "Name",
                          "propertyExpr": "->name"
                        },
                        {
                          "header": "National Library Of Medicine Classification Number",
                          "propertyExpr": "->nationalLibraryOfMedicineClassificationNumber"
                        },
                        {
                          "header": "Pharm GKBID",
                          "propertyExpr": "->pharmGKBID"
                        },
                        {
                          "header": "Provenance",
                          "propertyExpr": "->provenance"
                        },
                        {
                          "header": "Rs ID",
                          "propertyExpr": "->rsID"
                        },
                        {
                          "header": "Specialization Of",
                          "propertyExpr": "->specializationOf"
                        },
                        {
                          "header": "Synonym",
                          "propertyExpr": "->synonym"
                        },
                        {
                          "header": "Type Of",
                          "propertyExpr": "->typeOf"
                        }
                      ]
                    },
                    "entities": [
                      "bio/D012873",
                      "bio/D014178",
                      "bio/D020132",
                      "bio/rs7903146"
                    ],
                    "title": "Here are all the properties for Genetic, Anticipation and rs7903146",
                    "type": "ANSWER_TABLE"
                  }
                ]
              }
            ]
          }
        ]
      }
    ]
  },
  "context": {},
  "debug": {},
  "entities": [
    {
      "dcid": "bio/D012873",
      "name": "Genetic",
      "type": ""
    },
    {
      "dcid": "bio/D014178",
      "name": "Genetic",
      "type": ""
    },
    {
      "dcid": "bio/D020132",
      "name": "Anticipation",
      "type": ""
    },
    {
      "dcid": "bio/rs7903146",
      "name": "rs7903146",
      "type": ""
    }
  ],
  "pastSourceContext": "",
  "place": {},
  "placeFallback": {},
  "placeSource": "UNKNOWN",
  "places": [],
  "relatedThings": {
    "childPlaces": {},
    "childTopics": [],
    "exploreMore": {},
    "mainTopics": [],
    "parentPlaces": [],
    "parentTopics": [],
    "peerPlaces": [],
    "peerTopics": []
  },
<<<<<<< HEAD
  "svSource": "CURRENT_QUERY",
  "userMessages": [
    "Low confidence in understanding your query. Displaying the closest results."
  ]
=======
  "svSource": "UNKNOWN",
  "userMessage": "",
  "userMessages": []
>>>>>>> 8c741510
}<|MERGE_RESOLUTION|>--- conflicted
+++ resolved
@@ -157,14 +157,8 @@
     "peerPlaces": [],
     "peerTopics": []
   },
-<<<<<<< HEAD
   "svSource": "CURRENT_QUERY",
   "userMessages": [
     "Low confidence in understanding your query. Displaying the closest results."
   ]
-=======
-  "svSource": "UNKNOWN",
-  "userMessage": "",
-  "userMessages": []
->>>>>>> 8c741510
 }