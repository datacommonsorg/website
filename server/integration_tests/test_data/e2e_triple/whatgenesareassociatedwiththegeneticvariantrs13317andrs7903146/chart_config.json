{
  "client": "test_detect-and-fulfill",
  "config": {
    "categories": [
      {
        "blocks": [
          {
            "columns": [
              {
                "tiles": [
                  {
<<<<<<< HEAD
                    "answerTableTileSpec": {
                      "columns": [
                        {
                          "header": "Clinical Annotation Count",
                          "propertyExpr": "->clinicalAnnotationCount"
                        },
                        {
                          "header": "Clinical Annotation Count Level1_2",
                          "propertyExpr": "->clinicalAnnotationCountLevel1_2"
                        },
                        {
                          "header": "Clinical Guideline Annotation Count",
                          "propertyExpr": "->clinicalGuidelineAnnotationCount"
                        },
                        {
                          "header": "Date Created",
                          "propertyExpr": "->dateCreated"
                        },
                        {
                          "header": "Date Established",
                          "propertyExpr": "->dateEstablished"
                        },
                        {
                          "header": "Date Revised",
                          "propertyExpr": "->dateRevised"
                        },
                        {
                          "header": "Description",
                          "propertyExpr": "->description"
                        },
                        {
                          "header": "Drug Label Annotation Count",
                          "propertyExpr": "->drugLabelAnnotationCount"
                        },
                        {
                          "header": "Gene Symbol",
                          "propertyExpr": "->geneSymbol"
                        },
                        {
                          "header": "Genetic Variant Annotation Count",
                          "propertyExpr": "->geneticVariantAnnotationCount"
                        },
                        {
                          "header": "Has MeSH Qualifier",
                          "propertyExpr": "->hasMeSHQualifier"
                        },
                        {
                          "header": "Identifier",
                          "propertyExpr": "->identifier"
                        },
                        {
                          "header": "Medical Subject Heading ID",
                          "propertyExpr": "->medicalSubjectHeadingID"
                        },
                        {
                          "header": "Medical Subject Heading Tree Number",
                          "propertyExpr": "->medicalSubjectHeadingTreeNumber"
                        },
                        {
                          "header": "Name",
                          "propertyExpr": "->name"
                        },
                        {
                          "header": "National Library Of Medicine Classification Number",
                          "propertyExpr": "->nationalLibraryOfMedicineClassificationNumber"
                        },
                        {
                          "header": "Pharm GKBID",
                          "propertyExpr": "->pharmGKBID"
                        },
                        {
                          "header": "Provenance",
                          "propertyExpr": "->provenance"
                        },
                        {
                          "header": "Rs ID",
                          "propertyExpr": "->rsID"
                        },
                        {
                          "header": "Specialization Of",
                          "propertyExpr": "->specializationOf"
                        },
                        {
                          "header": "Synonym",
                          "propertyExpr": "->synonym"
                        },
                        {
                          "header": "Type Of",
                          "propertyExpr": "->typeOf"
                        }
                      ]
                    },
                    "entities": [
                      "bio/D012873",
                      "bio/D014178",
                      "bio/D020132",
                      "bio/rs7903146"
                    ],
                    "title": "Here are all the properties for Genetic, Anticipation and rs7903146",
                    "type": "ANSWER_TABLE"
=======
                    "entities": [
                      "bio/rs7903146"
                    ],
                    "type": "ENTITY_OVERVIEW"
>>>>>>> 4ef8962c
                  }
                ]
              }
            ]
          }
        ]
      }
    ]
  },
  "context": {},
  "debug": {},
  "entities": [
    {
<<<<<<< HEAD
      "dcid": "bio/D012873",
      "name": "Genetic",
      "type": ""
    },
    {
      "dcid": "bio/D014178",
      "name": "Genetic",
      "type": ""
    },
    {
      "dcid": "bio/D020132",
      "name": "Anticipation",
      "type": ""
    },
    {
=======
>>>>>>> 4ef8962c
      "dcid": "bio/rs7903146",
      "name": "rs7903146",
      "type": ""
    }
  ],
  "pastSourceContext": "",
  "place": {},
  "placeFallback": {},
  "placeSource": "UNKNOWN",
  "places": [],
  "relatedThings": {
    "childPlaces": {},
    "childTopics": [],
    "exploreMore": {},
    "mainTopics": [],
    "parentPlaces": [],
    "parentTopics": [],
    "peerPlaces": [],
    "peerTopics": []
  },
  "svSource": "UNKNOWN",
<<<<<<< HEAD
  "userMessage": "",
=======
>>>>>>> 4ef8962c
  "userMessages": []
}<|MERGE_RESOLUTION|>--- conflicted
+++ resolved
@@ -9,113 +9,10 @@
               {
                 "tiles": [
                   {
-<<<<<<< HEAD
-                    "answerTableTileSpec": {
-                      "columns": [
-                        {
-                          "header": "Clinical Annotation Count",
-                          "propertyExpr": "->clinicalAnnotationCount"
-                        },
-                        {
-                          "header": "Clinical Annotation Count Level1_2",
-                          "propertyExpr": "->clinicalAnnotationCountLevel1_2"
-                        },
-                        {
-                          "header": "Clinical Guideline Annotation Count",
-                          "propertyExpr": "->clinicalGuidelineAnnotationCount"
-                        },
-                        {
-                          "header": "Date Created",
-                          "propertyExpr": "->dateCreated"
-                        },
-                        {
-                          "header": "Date Established",
-                          "propertyExpr": "->dateEstablished"
-                        },
-                        {
-                          "header": "Date Revised",
-                          "propertyExpr": "->dateRevised"
-                        },
-                        {
-                          "header": "Description",
-                          "propertyExpr": "->description"
-                        },
-                        {
-                          "header": "Drug Label Annotation Count",
-                          "propertyExpr": "->drugLabelAnnotationCount"
-                        },
-                        {
-                          "header": "Gene Symbol",
-                          "propertyExpr": "->geneSymbol"
-                        },
-                        {
-                          "header": "Genetic Variant Annotation Count",
-                          "propertyExpr": "->geneticVariantAnnotationCount"
-                        },
-                        {
-                          "header": "Has MeSH Qualifier",
-                          "propertyExpr": "->hasMeSHQualifier"
-                        },
-                        {
-                          "header": "Identifier",
-                          "propertyExpr": "->identifier"
-                        },
-                        {
-                          "header": "Medical Subject Heading ID",
-                          "propertyExpr": "->medicalSubjectHeadingID"
-                        },
-                        {
-                          "header": "Medical Subject Heading Tree Number",
-                          "propertyExpr": "->medicalSubjectHeadingTreeNumber"
-                        },
-                        {
-                          "header": "Name",
-                          "propertyExpr": "->name"
-                        },
-                        {
-                          "header": "National Library Of Medicine Classification Number",
-                          "propertyExpr": "->nationalLibraryOfMedicineClassificationNumber"
-                        },
-                        {
-                          "header": "Pharm GKBID",
-                          "propertyExpr": "->pharmGKBID"
-                        },
-                        {
-                          "header": "Provenance",
-                          "propertyExpr": "->provenance"
-                        },
-                        {
-                          "header": "Rs ID",
-                          "propertyExpr": "->rsID"
-                        },
-                        {
-                          "header": "Specialization Of",
-                          "propertyExpr": "->specializationOf"
-                        },
-                        {
-                          "header": "Synonym",
-                          "propertyExpr": "->synonym"
-                        },
-                        {
-                          "header": "Type Of",
-                          "propertyExpr": "->typeOf"
-                        }
-                      ]
-                    },
-                    "entities": [
-                      "bio/D012873",
-                      "bio/D014178",
-                      "bio/D020132",
-                      "bio/rs7903146"
-                    ],
-                    "title": "Here are all the properties for Genetic, Anticipation and rs7903146",
-                    "type": "ANSWER_TABLE"
-=======
                     "entities": [
                       "bio/rs7903146"
                     ],
                     "type": "ENTITY_OVERVIEW"
->>>>>>> 4ef8962c
                   }
                 ]
               }
@@ -129,24 +26,6 @@
   "debug": {},
   "entities": [
     {
-<<<<<<< HEAD
-      "dcid": "bio/D012873",
-      "name": "Genetic",
-      "type": ""
-    },
-    {
-      "dcid": "bio/D014178",
-      "name": "Genetic",
-      "type": ""
-    },
-    {
-      "dcid": "bio/D020132",
-      "name": "Anticipation",
-      "type": ""
-    },
-    {
-=======
->>>>>>> 4ef8962c
       "dcid": "bio/rs7903146",
       "name": "rs7903146",
       "type": ""
@@ -168,9 +47,5 @@
     "peerTopics": []
   },
   "svSource": "UNKNOWN",
-<<<<<<< HEAD
-  "userMessage": "",
-=======
->>>>>>> 4ef8962c
   "userMessages": []
 }