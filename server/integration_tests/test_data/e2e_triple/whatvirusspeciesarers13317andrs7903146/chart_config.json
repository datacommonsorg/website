--- conflicted
+++ resolved
@@ -47,9 +47,5 @@
     "peerTopics": []
   },
   "svSource": "UNKNOWN",
-<<<<<<< HEAD
-  "userMessage": "",
-=======
->>>>>>> 4ef8962c
   "userMessages": []
 }