--- conflicted
+++ resolved
@@ -87,8 +87,6 @@
                       "Mean_IncomeDeficit_Household_FamilyHousehold"
                     ],
                     "title": "Mean Income Deficit of Household: Family Household in California",
-<<<<<<< HEAD
-=======
                     "type": "LINE"
                   },
                   {
@@ -96,7 +94,6 @@
                       "Mean_IncomeDeficit_Household_FamilyHousehold_pc"
                     ],
                     "title": "Per Capita Mean Income Deficit of Household: Family Household in California",
->>>>>>> 0396b1a5
                     "type": "LINE"
                   }
                 ]
@@ -191,12 +188,8 @@
                   {
                     "statVarKey": [
                       "Mean_IncomeDeficit_Household_MarriedCoupleFamilyHousehold"
-<<<<<<< HEAD
                     ],
                     "title": "Mean Income Deficit of Household: Married Couple Family Household in California",
-=======
-                    ],
-                    "title": "Mean Income Deficit of Household: Married Couple Family Household in California",
                     "type": "LINE"
                   },
                   {
@@ -204,7 +197,6 @@
                       "Mean_IncomeDeficit_Household_MarriedCoupleFamilyHousehold_pc"
                     ],
                     "title": "Per Capita Mean Income Deficit of Household: Married Couple Family Household in California",
->>>>>>> 0396b1a5
                     "type": "LINE"
                   }
                 ]
@@ -306,11 +298,20 @@
             "name": "Mean Income Deficit of Household: Family Household",
             "statVar": "Mean_IncomeDeficit_Household_FamilyHousehold"
           },
-<<<<<<< HEAD
+          "Mean_IncomeDeficit_Household_FamilyHousehold_pc": {
+            "denom": "Count_Person",
+            "name": "Mean Income Deficit of Household: Family Household",
+            "statVar": "Mean_IncomeDeficit_Household_FamilyHousehold"
+          },
           "Mean_IncomeDeficit_Household_MarriedCoupleFamilyHousehold": {
             "name": "Mean Income Deficit of Household: Married Couple Family Household",
             "statVar": "Mean_IncomeDeficit_Household_MarriedCoupleFamilyHousehold"
           },
+          "Mean_IncomeDeficit_Household_MarriedCoupleFamilyHousehold_pc": {
+            "denom": "Count_Person",
+            "name": "Mean Income Deficit of Household: Married Couple Family Household",
+            "statVar": "Mean_IncomeDeficit_Household_MarriedCoupleFamilyHousehold"
+          },
           "Mean_Income_Household": {
             "name": "Average Income for Households",
             "statVar": "Mean_Income_Household"
@@ -327,38 +328,6 @@
             "name": "Average Income for Nonfamily Households",
             "statVar": "Mean_Income_Household_NonfamilyHousehold"
           },
-=======
-          "Mean_IncomeDeficit_Household_FamilyHousehold_pc": {
-            "denom": "Count_Person",
-            "name": "Mean Income Deficit of Household: Family Household",
-            "statVar": "Mean_IncomeDeficit_Household_FamilyHousehold"
-          },
-          "Mean_IncomeDeficit_Household_MarriedCoupleFamilyHousehold": {
-            "name": "Mean Income Deficit of Household: Married Couple Family Household",
-            "statVar": "Mean_IncomeDeficit_Household_MarriedCoupleFamilyHousehold"
-          },
-          "Mean_IncomeDeficit_Household_MarriedCoupleFamilyHousehold_pc": {
-            "denom": "Count_Person",
-            "name": "Mean Income Deficit of Household: Married Couple Family Household",
-            "statVar": "Mean_IncomeDeficit_Household_MarriedCoupleFamilyHousehold"
-          },
-          "Mean_Income_Household": {
-            "name": "Average Income for Households",
-            "statVar": "Mean_Income_Household"
-          },
-          "Mean_Income_Household_FamilyHousehold": {
-            "name": "Average Income for Family Households",
-            "statVar": "Mean_Income_Household_FamilyHousehold"
-          },
-          "Mean_Income_Household_MarriedCoupleFamilyHousehold": {
-            "name": "Average Income for Married Couple Family Households",
-            "statVar": "Mean_Income_Household_MarriedCoupleFamilyHousehold"
-          },
-          "Mean_Income_Household_NonfamilyHousehold": {
-            "name": "Average Income for Nonfamily Households",
-            "statVar": "Mean_Income_Household_NonfamilyHousehold"
-          },
->>>>>>> 0396b1a5
           "Median_Income_Household_FamilyHousehold": {
             "name": "Median Income for Family Households",
             "statVar": "Median_Income_Household_FamilyHousehold"
