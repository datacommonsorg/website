--- conflicted
+++ resolved
@@ -46,19 +46,11 @@
       ]
     },
     "TIMING": {
-<<<<<<< HEAD
       "build_page_config": 0.45,
       "fulfillment": 0.37,
       "get_sample_child_places": 0.17,
       "get_sv_details": 0.45,
       "query_detection": 0.79,
-=======
-      "build_page_config": 0.28,
-      "fulfillment": 0.34,
-      "get_sample_child_places": 0.13,
-      "get_sv_details": 0.28,
-      "query_detection": 0.73,
->>>>>>> 1102da42
       "sv_existence_for_places": 0.2
     }
   },
