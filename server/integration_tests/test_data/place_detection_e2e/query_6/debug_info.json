--- conflicted
+++ resolved
@@ -26,12 +26,8 @@
           ],
           "svs": [
             "Count_Person_PovertyStatusDetermined"
-<<<<<<< HEAD
           ],
           "type": "County"
-=======
-          ]
->>>>>>> 1102da42
         },
         {
           "places": [
@@ -53,12 +49,8 @@
           ],
           "svs": [
             "Count_Person_Male_MarriedInThePast12Months_PovertyStatusDetermined"
-<<<<<<< HEAD
           ],
           "type": "County"
-=======
-          ]
->>>>>>> 1102da42
         },
         {
           "places": [
@@ -80,12 +72,8 @@
           ],
           "svs": [
             "Count_Person_Female_MarriedInThePast12Months_PovertyStatusDetermined"
-<<<<<<< HEAD
           ],
           "type": "County"
-=======
-          ]
->>>>>>> 1102da42
         },
         {
           "places": [
@@ -107,12 +95,8 @@
           ],
           "svs": [
             "Count_Person_PovertyStatusDetermined_ResidesInGroupQuarters"
-<<<<<<< HEAD
           ],
           "type": "County"
-=======
-          ]
->>>>>>> 1102da42
         }
       ]
     },
@@ -166,21 +150,12 @@
       ]
     },
     "TIMING": {
-<<<<<<< HEAD
       "build_page_config": 0.37,
       "fulfillment": 0.55,
       "get_sample_child_places": 0.32,
       "get_sv_details": 0.35,
       "query_detection": 0.24,
       "sv_existence_for_places": 0.23
-=======
-      "build_page_config": 0.29,
-      "fulfillment": 0.39,
-      "get_sample_child_places": 0.21,
-      "get_sv_details": 0.29,
-      "query_detection": 0.26,
-      "sv_existence_for_places": 0.17
->>>>>>> 1102da42
     }
   },
   "data_spec": [
