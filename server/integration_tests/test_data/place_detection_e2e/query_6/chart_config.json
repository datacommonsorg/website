{
  "config": {
    "categories": [
      {
        "blocks": [
          {
            "columns": [
              {
                "tiles": [
                  {
                    "rankingTileSpec": {
                      "rankingCount": 10,
                      "showHighest": true
                    },
                    "statVarKey": [
                      "Count_Household_FamilyHousehold_BelowPovertyLevelInThePast12Months"
                    ],
                    "title": "Family Households Below the Poverty Level in the Past 12 Months in Counties of United States (${date})",
                    "type": "RANKING"
                  },
                  {
                    "statVarKey": [
                      "Count_Household_FamilyHousehold_BelowPovertyLevelInThePast12Months"
                    ],
                    "title": "Family Households Below the Poverty Level in the Past 12 Months in Counties of United States (${date})",
                    "type": "MAP"
                  }
                ]
              }
            ],
            "title": "Family Households Below the Poverty Level in the Past 12 Months"
          },
          {
            "columns": [
              {
                "tiles": [
                  {
                    "rankingTileSpec": {
                      "rankingCount": 10,
                      "showHighest": true
                    },
                    "statVarKey": [
                      "Count_Household_FamilyHousehold_BelowPovertyLevelInThePast12Months_pc"
                    ],
                    "title": "Per Capita Family Households Below the Poverty Level in the Past 12 Months in Counties of United States (${date})",
                    "type": "RANKING"
                  },
                  {
                    "statVarKey": [
                      "Count_Household_FamilyHousehold_BelowPovertyLevelInThePast12Months_pc"
                    ],
                    "title": "Per Capita Family Households Below the Poverty Level in the Past 12 Months in Counties of United States (${date})",
                    "type": "MAP"
                  }
                ]
              }
            ]
          },
          {
            "columns": [
              {
                "tiles": [
                  {
                    "rankingTileSpec": {
                      "rankingCount": 10,
                      "showHighest": true
                    },
                    "statVarKey": [
                      "Count_Person_BelowPovertyLevelInThePast12Months"
<<<<<<< HEAD
                    ],
                    "title": "People Who Are Below Poverty Level Status in the Past 12 Months in Counties of United States (${date})",
                    "type": "RANKING"
                  },
                  {
                    "statVarKey": [
                      "Count_Person_BelowPovertyLevelInThePast12Months"
                    ],
                    "title": "People Who Are Below Poverty Level Status in the Past 12 Months in Counties of United States (${date})",
                    "type": "MAP"
                  }
                ]
              }
            ],
            "title": "People Who Are Below Poverty Level Status in the Past 12 Months"
          },
          {
            "columns": [
              {
                "tiles": [
                  {
                    "rankingTileSpec": {
                      "rankingCount": 10,
                      "showHighest": true
                    },
                    "statVarKey": [
                      "Count_Person_BelowPovertyLevelInThePast12Months_pc"
                    ],
                    "title": "Per Capita People Who Are Below Poverty Level Status in the Past 12 Months in Counties of United States (${date})",
                    "type": "RANKING"
                  },
                  {
                    "statVarKey": [
                      "Count_Person_BelowPovertyLevelInThePast12Months_pc"
                    ],
                    "title": "Per Capita People Who Are Below Poverty Level Status in the Past 12 Months in Counties of United States (${date})",
                    "type": "MAP"
                  }
                ]
              }
            ]
          },
          {
            "columns": [
              {
                "tiles": [
                  {
                    "rankingTileSpec": {
                      "rankingCount": 10,
                      "showHighest": true
                    },
                    "statVarKey": [
                      "Count_Household_WithFoodStampsInThePast12Months"
                    ],
                    "title": "Households Receiving Food Stamps in the Past 12 Months in Counties of United States (${date})",
                    "type": "RANKING"
                  },
                  {
                    "statVarKey": [
                      "Count_Household_WithFoodStampsInThePast12Months"
                    ],
                    "title": "Households Receiving Food Stamps in the Past 12 Months in Counties of United States (${date})",
                    "type": "MAP"
                  }
                ]
              }
            ],
            "title": "Households Receiving Food Stamps in the Past 12 Months"
          },
          {
            "columns": [
              {
                "tiles": [
                  {
                    "rankingTileSpec": {
                      "rankingCount": 10,
                      "showHighest": true
                    },
                    "statVarKey": [
                      "Count_Household_WithFoodStampsInThePast12Months_pc"
                    ],
                    "title": "Per Capita Households Receiving Food Stamps in the Past 12 Months in Counties of United States (${date})",
                    "type": "RANKING"
                  },
                  {
                    "statVarKey": [
                      "Count_Household_WithFoodStampsInThePast12Months_pc"
                    ],
                    "title": "Per Capita Households Receiving Food Stamps in the Past 12 Months in Counties of United States (${date})",
                    "type": "MAP"
                  }
                ]
              }
            ]
          },
          {
            "columns": [
              {
                "tiles": [
                  {
                    "rankingTileSpec": {
                      "rankingCount": 10,
                      "showHighest": true
                    },
                    "statVarKey": [
                      "Count_Person_Civilian_NonInstitutionalized_PovertyStatusDetermined"
                    ],
                    "title": "Population: Civilian, Non Institutionalized, Poverty Status Determined in Counties of United States (${date})",
                    "type": "RANKING"
                  },
                  {
                    "statVarKey": [
                      "Count_Person_Civilian_NonInstitutionalized_PovertyStatusDetermined"
                    ],
                    "title": "Population: Civilian, Non Institutionalized, Poverty Status Determined in Counties of United States (${date})",
                    "type": "MAP"
                  }
                ]
              }
            ],
            "title": "Population: Civilian, Non Institutionalized, Poverty Status Determined"
          },
          {
            "columns": [
              {
                "tiles": [
                  {
                    "rankingTileSpec": {
                      "rankingCount": 10,
                      "showHighest": true
                    },
                    "statVarKey": [
                      "Count_Person_Civilian_NonInstitutionalized_PovertyStatusDetermined_pc"
                    ],
                    "title": "Per Capita Population: Civilian, Non Institutionalized, Poverty Status Determined in Counties of United States (${date})",
                    "type": "RANKING"
                  },
                  {
                    "statVarKey": [
                      "Count_Person_Civilian_NonInstitutionalized_PovertyStatusDetermined_pc"
                    ],
                    "title": "Per Capita Population: Civilian, Non Institutionalized, Poverty Status Determined in Counties of United States (${date})",
                    "type": "MAP"
                  }
                ]
              }
            ]
          },
          {
            "columns": [
              {
                "tiles": [
                  {
                    "rankingTileSpec": {
                      "rankingCount": 10,
                      "showHighest": true
                    },
                    "statVarKey": [
                      "Count_Person_BelowPovertyLevelInThePast12Months_BlackOrAfricanAmericanAlone"
                    ],
                    "title": "Black or African Americans Below Poverty Level Status in Past Year in Counties of United States (${date})",
                    "type": "RANKING"
                  },
                  {
                    "statVarKey": [
                      "Count_Person_BelowPovertyLevelInThePast12Months_BlackOrAfricanAmericanAlone"
                    ],
                    "title": "Black or African Americans Below Poverty Level Status in Past Year in Counties of United States (${date})",
                    "type": "MAP"
                  }
                ]
              }
            ],
            "title": "Black or African Americans Below Poverty Level Status in Past Year"
          },
          {
            "columns": [
              {
                "tiles": [
                  {
                    "rankingTileSpec": {
                      "rankingCount": 10,
                      "showHighest": true
                    },
                    "statVarKey": [
                      "Count_Person_BelowPovertyLevelInThePast12Months_BlackOrAfricanAmericanAlone_pc"
                    ],
                    "title": "Per Capita Black or African Americans Below Poverty Level Status in Past Year in Counties of United States (${date})",
                    "type": "RANKING"
                  },
                  {
                    "statVarKey": [
                      "Count_Person_BelowPovertyLevelInThePast12Months_BlackOrAfricanAmericanAlone_pc"
                    ],
                    "title": "Per Capita Black or African Americans Below Poverty Level Status in Past Year in Counties of United States (${date})",
                    "type": "MAP"
                  }
                ]
              }
            ]
          },
          {
            "columns": [
              {
                "tiles": [
                  {
                    "rankingTileSpec": {
                      "rankingCount": 10,
                      "showHighest": true
                    },
                    "statVarKey": [
                      "Count_Person_BelowPovertyLevelInThePast12Months_SomeOtherRaceAlone"
                    ],
                    "title": "Below Poverty Level Status in Past Year (Other Race) in Counties of United States (${date})",
                    "type": "RANKING"
                  },
                  {
                    "statVarKey": [
                      "Count_Person_BelowPovertyLevelInThePast12Months_SomeOtherRaceAlone"
                    ],
                    "title": "Below Poverty Level Status in Past Year (Other Race) in Counties of United States (${date})",
                    "type": "MAP"
                  }
                ]
              }
            ],
            "title": "Below Poverty Level Status in Past Year (Other Race)"
          },
          {
            "columns": [
              {
                "tiles": [
                  {
                    "rankingTileSpec": {
                      "rankingCount": 10,
                      "showHighest": true
                    },
                    "statVarKey": [
                      "Count_Person_BelowPovertyLevelInThePast12Months_SomeOtherRaceAlone_pc"
                    ],
                    "title": "Per Capita Below Poverty Level Status in Past Year (Other Race) in Counties of United States (${date})",
                    "type": "RANKING"
                  },
                  {
                    "statVarKey": [
                      "Count_Person_BelowPovertyLevelInThePast12Months_SomeOtherRaceAlone_pc"
                    ],
                    "title": "Per Capita Below Poverty Level Status in Past Year (Other Race) in Counties of United States (${date})",
                    "type": "MAP"
                  }
                ]
              }
            ]
          },
          {
            "columns": [
              {
                "tiles": [
                  {
                    "rankingTileSpec": {
                      "rankingCount": 10,
                      "showHighest": true
                    },
                    "statVarKey": [
                      "Count_Person_BelowPovertyLevelInThePast12Months_TwoOrMoreRaces"
                    ],
                    "title": "Below Poverty Level Status in Past Year (Two or More Races) in Counties of United States (${date})",
                    "type": "RANKING"
                  },
                  {
                    "statVarKey": [
                      "Count_Person_BelowPovertyLevelInThePast12Months_TwoOrMoreRaces"
                    ],
                    "title": "Below Poverty Level Status in Past Year (Two or More Races) in Counties of United States (${date})",
                    "type": "MAP"
                  }
                ]
              }
            ],
            "title": "Below Poverty Level Status in Past Year (Two or More Races)"
          },
          {
            "columns": [
              {
                "tiles": [
                  {
                    "rankingTileSpec": {
                      "rankingCount": 10,
                      "showHighest": true
                    },
                    "statVarKey": [
                      "Count_Person_BelowPovertyLevelInThePast12Months_TwoOrMoreRaces_pc"
                    ],
                    "title": "Per Capita Below Poverty Level Status in Past Year (Two or More Races) in Counties of United States (${date})",
                    "type": "RANKING"
                  },
                  {
                    "statVarKey": [
                      "Count_Person_BelowPovertyLevelInThePast12Months_TwoOrMoreRaces_pc"
                    ],
                    "title": "Per Capita Below Poverty Level Status in Past Year (Two or More Races) in Counties of United States (${date})",
                    "type": "MAP"
                  }
                ]
              }
            ]
          },
          {
            "columns": [
              {
                "tiles": [
                  {
                    "rankingTileSpec": {
                      "rankingCount": 10,
                      "showHighest": true
                    },
                    "statVarKey": [
                      "Count_Person_BelowPovertyLevelInThePast12Months_WhiteAlone"
                    ],
                    "title": "White Americans Below Poverty Level Status in Past Year in Counties of United States (${date})",
                    "type": "RANKING"
                  },
                  {
                    "statVarKey": [
                      "Count_Person_BelowPovertyLevelInThePast12Months_WhiteAlone"
                    ],
                    "title": "White Americans Below Poverty Level Status in Past Year in Counties of United States (${date})",
                    "type": "MAP"
                  }
                ]
              }
            ],
            "title": "White Americans Below Poverty Level Status in Past Year"
          },
          {
            "columns": [
              {
                "tiles": [
                  {
                    "rankingTileSpec": {
                      "rankingCount": 10,
                      "showHighest": true
                    },
                    "statVarKey": [
                      "Count_Person_BelowPovertyLevelInThePast12Months_WhiteAlone_pc"
                    ],
                    "title": "Per Capita White Americans Below Poverty Level Status in Past Year in Counties of United States (${date})",
                    "type": "RANKING"
                  },
                  {
                    "statVarKey": [
                      "Count_Person_BelowPovertyLevelInThePast12Months_WhiteAlone_pc"
                    ],
                    "title": "Per Capita White Americans Below Poverty Level Status in Past Year in Counties of United States (${date})",
                    "type": "MAP"
                  }
                ]
              }
            ]
          },
          {
            "columns": [
              {
                "tiles": [
                  {
                    "rankingTileSpec": {
                      "rankingCount": 10,
                      "showHighest": true
                    },
                    "statVarKey": [
                      "Count_Person_Female_BelowPovertyLevelInThePast12Months"
                    ],
                    "title": "Women In Poverty (in last year) in Counties of United States (${date})",
                    "type": "RANKING"
                  },
                  {
                    "statVarKey": [
                      "Count_Person_Female_BelowPovertyLevelInThePast12Months"
                    ],
                    "title": "Women In Poverty (in last year) in Counties of United States (${date})",
                    "type": "MAP"
                  }
                ]
              }
            ],
            "title": "Women In Poverty (in last year)"
          },
          {
            "columns": [
              {
                "tiles": [
                  {
                    "rankingTileSpec": {
                      "rankingCount": 10,
                      "showHighest": true
                    },
                    "statVarKey": [
                      "Count_Person_Female_BelowPovertyLevelInThePast12Months_pc"
                    ],
                    "title": "Per Capita Women In Poverty (in last year) in Counties of United States (${date})",
                    "type": "RANKING"
                  },
                  {
                    "statVarKey": [
                      "Count_Person_Female_BelowPovertyLevelInThePast12Months_pc"
                    ],
                    "title": "Per Capita Women In Poverty (in last year) in Counties of United States (${date})",
                    "type": "MAP"
                  }
                ]
              }
            ]
          },
          {
            "columns": [
              {
                "tiles": [
                  {
                    "rankingTileSpec": {
                      "rankingCount": 10,
                      "showHighest": true
                    },
                    "statVarKey": [
                      "Count_Person_Male_BelowPovertyLevelInThePast12Months"
                    ],
                    "title": "Men in Poverty (in last year) in Counties of United States (${date})",
                    "type": "RANKING"
                  },
                  {
                    "statVarKey": [
                      "Count_Person_Male_BelowPovertyLevelInThePast12Months"
                    ],
                    "title": "Men in Poverty (in last year) in Counties of United States (${date})",
                    "type": "MAP"
                  }
                ]
              }
            ],
            "title": "Men in Poverty (in last year)"
          },
          {
            "columns": [
              {
                "tiles": [
                  {
                    "rankingTileSpec": {
                      "rankingCount": 10,
                      "showHighest": true
                    },
                    "statVarKey": [
                      "Count_Person_Male_BelowPovertyLevelInThePast12Months_pc"
                    ],
                    "title": "Per Capita Men in Poverty (in last year) in Counties of United States (${date})",
                    "type": "RANKING"
                  },
                  {
                    "statVarKey": [
                      "Count_Person_Male_BelowPovertyLevelInThePast12Months_pc"
                    ],
                    "title": "Per Capita Men in Poverty (in last year) in Counties of United States (${date})",
                    "type": "MAP"
                  }
                ]
              }
            ]
          },
          {
            "columns": [
              {
                "tiles": [
                  {
                    "rankingTileSpec": {
                      "rankingCount": 10,
                      "showHighest": true
                    },
                    "statVarKey": [
                      "Count_Person_5OrMoreYears_LanguageOtherThanEnglishSpokenAtHome_BelowPovertyLevelInThePast12Months"
                    ],
                    "title": "5 Years or More, Language Other Than English, Below Poverty Level in Past 12 Months in Counties of United States (${date})",
                    "type": "RANKING"
                  },
                  {
                    "statVarKey": [
                      "Count_Person_5OrMoreYears_LanguageOtherThanEnglishSpokenAtHome_BelowPovertyLevelInThePast12Months"
                    ],
                    "title": "5 Years or More, Language Other Than English, Below Poverty Level in Past 12 Months in Counties of United States (${date})",
                    "type": "MAP"
                  }
                ]
              }
            ],
            "title": "5 Years or More, Language Other Than English, Below Poverty Level in Past 12 Months"
          },
          {
            "columns": [
              {
                "tiles": [
                  {
                    "rankingTileSpec": {
                      "rankingCount": 10,
                      "showHighest": true
                    },
                    "statVarKey": [
                      "Count_Person_5OrMoreYears_LanguageOtherThanEnglishSpokenAtHome_BelowPovertyLevelInThePast12Months_pc"
                    ],
                    "title": "Per Capita 5 Years or More, Language Other Than English, Below Poverty Level in Past 12 Months in Counties of United States (${date})",
                    "type": "RANKING"
                  },
                  {
                    "statVarKey": [
                      "Count_Person_5OrMoreYears_LanguageOtherThanEnglishSpokenAtHome_BelowPovertyLevelInThePast12Months_pc"
                    ],
                    "title": "Per Capita 5 Years or More, Language Other Than English, Below Poverty Level in Past 12 Months in Counties of United States (${date})",
                    "type": "MAP"
                  }
                ]
              }
            ]
          },
          {
            "columns": [
              {
                "tiles": [
                  {
                    "rankingTileSpec": {
                      "rankingCount": 10,
                      "showHighest": true
                    },
                    "statVarKey": [
                      "Count_Person_5OrMoreYears_OnlyEnglishSpokenAtHome_BelowPovertyLevelInThePast12Months"
                    ],
                    "title": "5 Years or More, Only English, Below Poverty Level in Past 12 Months in Counties of United States (${date})",
                    "type": "RANKING"
                  },
                  {
                    "statVarKey": [
                      "Count_Person_5OrMoreYears_OnlyEnglishSpokenAtHome_BelowPovertyLevelInThePast12Months"
                    ],
                    "title": "5 Years or More, Only English, Below Poverty Level in Past 12 Months in Counties of United States (${date})",
                    "type": "MAP"
                  }
                ]
              }
            ],
            "title": "5 Years or More, Only English, Below Poverty Level in Past 12 Months"
          },
          {
            "columns": [
              {
                "tiles": [
                  {
                    "rankingTileSpec": {
                      "rankingCount": 10,
                      "showHighest": true
                    },
                    "statVarKey": [
                      "Count_Person_5OrMoreYears_OnlyEnglishSpokenAtHome_BelowPovertyLevelInThePast12Months_pc"
                    ],
                    "title": "Per Capita 5 Years or More, Only English, Below Poverty Level in Past 12 Months in Counties of United States (${date})",
                    "type": "RANKING"
                  },
                  {
                    "statVarKey": [
                      "Count_Person_5OrMoreYears_OnlyEnglishSpokenAtHome_BelowPovertyLevelInThePast12Months_pc"
                    ],
                    "title": "Per Capita 5 Years or More, Only English, Below Poverty Level in Past 12 Months in Counties of United States (${date})",
                    "type": "MAP"
                  }
                ]
              }
            ]
          },
          {
            "columns": [
              {
                "tiles": [
                  {
                    "rankingTileSpec": {
                      "rankingCount": 10,
                      "showHighest": true
                    },
                    "statVarKey": [
                      "Count_Person_5OrMoreYears_SpanishOrSpanishCreoleSpokenAtHome_BelowPovertyLevelInThePast12Months"
=======
>>>>>>> c4bd06b8
                    ],
                    "title": "5 Years or More, Spanish or Spanish Creole, Below Poverty Level in Past 12 Months in Counties of United States (${date})",
                    "type": "RANKING"
                  },
                  {
                    "statVarKey": [
                      "Count_Person_5OrMoreYears_SpanishOrSpanishCreoleSpokenAtHome_BelowPovertyLevelInThePast12Months"
                    ],
                    "title": "5 Years or More, Spanish or Spanish Creole, Below Poverty Level in Past 12 Months in Counties of United States (${date})",
                    "type": "MAP"
                  }
                ]
              }
            ],
            "title": "5 Years or More, Spanish or Spanish Creole, Below Poverty Level in Past 12 Months"
          },
          {
            "columns": [
              {
                "tiles": [
                  {
                    "rankingTileSpec": {
                      "rankingCount": 10,
                      "showHighest": true
                    },
                    "statVarKey": [
                      "Count_Person_5OrMoreYears_SpanishOrSpanishCreoleSpokenAtHome_BelowPovertyLevelInThePast12Months_pc"
                    ],
                    "title": "Per Capita 5 Years or More, Spanish or Spanish Creole, Below Poverty Level in Past 12 Months in Counties of United States (${date})",
                    "type": "RANKING"
                  },
                  {
                    "statVarKey": [
                      "Count_Person_5OrMoreYears_SpanishOrSpanishCreoleSpokenAtHome_BelowPovertyLevelInThePast12Months_pc"
                    ],
                    "title": "Per Capita 5 Years or More, Spanish or Spanish Creole, Below Poverty Level in Past 12 Months in Counties of United States (${date})",
                    "type": "MAP"
                  }
                ]
              }
            ]
          },
          {
            "columns": [
              {
                "tiles": [
                  {
                    "rankingTileSpec": {
                      "rankingCount": 10,
                      "showHighest": true
                    },
                    "statVarKey": [
<<<<<<< HEAD
                      "Count_Person_5OrMoreYears_SpanishSpokenAtHome_BelowPovertyLevelInThePast12Months"
                    ],
                    "title": "5 Years or More, Spanish, Below Poverty Level in Past 12 Months in Counties of United States (${date})",
=======
                      "Count_Person_Female_BelowPovertyLevelInThePast12Months"
                    ],
                    "title": "Female Population Below Poverty Level in the Last Year in Counties of United States (${date})",
>>>>>>> c4bd06b8
                    "type": "RANKING"
                  },
                  {
                    "statVarKey": [
<<<<<<< HEAD
                      "Count_Person_5OrMoreYears_SpanishSpokenAtHome_BelowPovertyLevelInThePast12Months"
                    ],
                    "title": "5 Years or More, Spanish, Below Poverty Level in Past 12 Months in Counties of United States (${date})",
=======
                      "Count_Person_Female_BelowPovertyLevelInThePast12Months"
                    ],
                    "title": "Female Population Below Poverty Level in the Last Year in Counties of United States (${date})",
>>>>>>> c4bd06b8
                    "type": "MAP"
                  }
                ]
              }
            ],
<<<<<<< HEAD
            "title": "5 Years or More, Spanish, Below Poverty Level in Past 12 Months"
=======
            "title": "Female Population Below Poverty Level in the Last Year"
>>>>>>> c4bd06b8
          },
          {
            "columns": [
              {
                "tiles": [
                  {
                    "rankingTileSpec": {
                      "rankingCount": 10,
                      "showHighest": true
                    },
                    "statVarKey": [
<<<<<<< HEAD
                      "Count_Person_5OrMoreYears_SpanishSpokenAtHome_BelowPovertyLevelInThePast12Months_pc"
                    ],
                    "title": "Per Capita 5 Years or More, Spanish, Below Poverty Level in Past 12 Months in Counties of United States (${date})",
=======
                      "Count_Person_Female_BelowPovertyLevelInThePast12Months_pc"
                    ],
                    "title": "Per Capita Female Population Below Poverty Level in the Last Year in Counties of United States (${date})",
>>>>>>> c4bd06b8
                    "type": "RANKING"
                  },
                  {
                    "statVarKey": [
<<<<<<< HEAD
                      "Count_Person_5OrMoreYears_SpanishSpokenAtHome_BelowPovertyLevelInThePast12Months_pc"
                    ],
                    "title": "Per Capita 5 Years or More, Spanish, Below Poverty Level in Past 12 Months in Counties of United States (${date})",
=======
                      "Count_Person_Female_BelowPovertyLevelInThePast12Months_pc"
                    ],
                    "title": "Per Capita Female Population Below Poverty Level in the Last Year in Counties of United States (${date})",
>>>>>>> c4bd06b8
                    "type": "MAP"
                  }
                ]
              }
            ]
          },
          {
            "columns": [
              {
                "tiles": [
                  {
                    "rankingTileSpec": {
                      "rankingCount": 10,
                      "showHighest": true
                    },
                    "statVarKey": [
<<<<<<< HEAD
                      "Count_Person_BelowPovertyLevelInThePast12Months_AsianAlone"
                    ],
                    "title": "Asians Below Poverty Level Status in Past Year in Counties of United States (${date})",
=======
                      "Count_Person_Male_BelowPovertyLevelInThePast12Months"
                    ],
                    "title": "Male Population Below Poverty Status in the Last Year in Counties of United States (${date})",
>>>>>>> c4bd06b8
                    "type": "RANKING"
                  },
                  {
                    "statVarKey": [
<<<<<<< HEAD
                      "Count_Person_BelowPovertyLevelInThePast12Months_AsianAlone"
                    ],
                    "title": "Asians Below Poverty Level Status in Past Year in Counties of United States (${date})",
=======
                      "Count_Person_Male_BelowPovertyLevelInThePast12Months"
                    ],
                    "title": "Male Population Below Poverty Status in the Last Year in Counties of United States (${date})",
>>>>>>> c4bd06b8
                    "type": "MAP"
                  }
                ]
              }
            ],
<<<<<<< HEAD
            "title": "Asians Below Poverty Level Status in Past Year"
=======
            "title": "Male Population Below Poverty Status in the Last Year"
>>>>>>> c4bd06b8
          },
          {
            "columns": [
              {
                "tiles": [
                  {
                    "rankingTileSpec": {
                      "rankingCount": 10,
                      "showHighest": true
                    },
                    "statVarKey": [
<<<<<<< HEAD
                      "Count_Person_BelowPovertyLevelInThePast12Months_AsianAlone_pc"
                    ],
                    "title": "Per Capita Asians Below Poverty Level Status in Past Year in Counties of United States (${date})",
=======
                      "Count_Person_Male_BelowPovertyLevelInThePast12Months_pc"
                    ],
                    "title": "Per Capita Male Population Below Poverty Status in the Last Year in Counties of United States (${date})",
>>>>>>> c4bd06b8
                    "type": "RANKING"
                  },
                  {
                    "statVarKey": [
<<<<<<< HEAD
                      "Count_Person_BelowPovertyLevelInThePast12Months_AsianAlone_pc"
                    ],
                    "title": "Per Capita Asians Below Poverty Level Status in Past Year in Counties of United States (${date})",
=======
                      "Count_Person_Male_BelowPovertyLevelInThePast12Months_pc"
                    ],
                    "title": "Per Capita Male Population Below Poverty Status in the Last Year in Counties of United States (${date})",
>>>>>>> c4bd06b8
                    "type": "MAP"
                  }
                ]
              }
            ]
          },
          {
            "columns": [
              {
                "tiles": [
                  {
                    "rankingTileSpec": {
                      "rankingCount": 10,
                      "showHighest": true
                    },
                    "statVarKey": [
                      "Count_Person_5OrMoreYears_LanguageOtherThanEnglishSpokenAtHome_BelowPovertyLevelInThePast12Months"
                    ],
<<<<<<< HEAD
                    "title": "Black or African Americans Below Poverty Level Status in Past Year in Counties of United States (${date})",
=======
                    "title": "Population: 5 Years or More, Language Other Than English, Below Poverty Level in The Past 12 Months in Counties of United States (${date})",
>>>>>>> c4bd06b8
                    "type": "RANKING"
                  },
                  {
                    "statVarKey": [
                      "Count_Person_5OrMoreYears_LanguageOtherThanEnglishSpokenAtHome_BelowPovertyLevelInThePast12Months"
                    ],
<<<<<<< HEAD
                    "title": "Black or African Americans Below Poverty Level Status in Past Year in Counties of United States (${date})",
=======
                    "title": "Population: 5 Years or More, Language Other Than English, Below Poverty Level in The Past 12 Months in Counties of United States (${date})",
>>>>>>> c4bd06b8
                    "type": "MAP"
                  }
                ]
              }
            ],
<<<<<<< HEAD
            "title": "Black or African Americans Below Poverty Level Status in Past Year"
=======
            "title": "Population: 5 Years or More, Language Other Than English, Below Poverty Level in The Past 12 Months"
>>>>>>> c4bd06b8
          },
          {
            "columns": [
              {
                "tiles": [
                  {
                    "rankingTileSpec": {
                      "rankingCount": 10,
                      "showHighest": true
                    },
                    "statVarKey": [
                      "Count_Person_5OrMoreYears_LanguageOtherThanEnglishSpokenAtHome_BelowPovertyLevelInThePast12Months_pc"
                    ],
<<<<<<< HEAD
                    "title": "Per Capita Black or African Americans Below Poverty Level Status in Past Year in Counties of United States (${date})",
=======
                    "title": "Per Capita Population: 5 Years or More, Language Other Than English, Below Poverty Level in The Past 12 Months in Counties of United States (${date})",
>>>>>>> c4bd06b8
                    "type": "RANKING"
                  },
                  {
                    "statVarKey": [
                      "Count_Person_5OrMoreYears_LanguageOtherThanEnglishSpokenAtHome_BelowPovertyLevelInThePast12Months_pc"
                    ],
<<<<<<< HEAD
                    "title": "Per Capita Black or African Americans Below Poverty Level Status in Past Year in Counties of United States (${date})",
                    "type": "MAP"
                  }
                ]
              }
            ]
          },
          {
            "columns": [
              {
                "tiles": [
                  {
                    "rankingTileSpec": {
                      "rankingCount": 10,
                      "showHighest": true
                    },
                    "statVarKey": [
                      "Count_Person_BelowPovertyLevelInThePast12Months_HispanicOrLatino"
                    ],
                    "title": "Hispanic or Latino Americans Below Poverty Level Status in Past Year in Counties of United States (${date})",
                    "type": "RANKING"
                  },
                  {
                    "statVarKey": [
                      "Count_Person_BelowPovertyLevelInThePast12Months_HispanicOrLatino"
                    ],
                    "title": "Hispanic or Latino Americans Below Poverty Level Status in Past Year in Counties of United States (${date})",
                    "type": "MAP"
                  }
                ]
              }
            ],
            "title": "Hispanic or Latino Americans Below Poverty Level Status in Past Year"
          },
          {
            "columns": [
              {
                "tiles": [
                  {
                    "rankingTileSpec": {
                      "rankingCount": 10,
                      "showHighest": true
                    },
                    "statVarKey": [
                      "Count_Person_BelowPovertyLevelInThePast12Months_HispanicOrLatino_pc"
                    ],
                    "title": "Per Capita Hispanic or Latino Americans Below Poverty Level Status in Past Year in Counties of United States (${date})",
                    "type": "RANKING"
                  },
                  {
                    "statVarKey": [
                      "Count_Person_BelowPovertyLevelInThePast12Months_HispanicOrLatino_pc"
                    ],
                    "title": "Per Capita Hispanic or Latino Americans Below Poverty Level Status in Past Year in Counties of United States (${date})",
                    "type": "MAP"
                  }
                ]
              }
            ]
          },
          {
            "columns": [
              {
                "tiles": [
                  {
                    "rankingTileSpec": {
                      "rankingCount": 10,
                      "showHighest": true
                    },
                    "statVarKey": [
                      "Count_Person_BelowPovertyLevelInThePast12Months_NativeHawaiianOrOtherPacificIslanderAlone"
                    ],
                    "title": "Native Hawaiian or Other Pacific Islander Americans Below Poverty Level Status in Past Year in Counties of United States (${date})",
                    "type": "RANKING"
                  },
                  {
                    "statVarKey": [
                      "Count_Person_BelowPovertyLevelInThePast12Months_NativeHawaiianOrOtherPacificIslanderAlone"
                    ],
                    "title": "Native Hawaiian or Other Pacific Islander Americans Below Poverty Level Status in Past Year in Counties of United States (${date})",
                    "type": "MAP"
                  }
                ]
              }
            ],
            "title": "Native Hawaiian or Other Pacific Islander Americans Below Poverty Level Status in Past Year"
          },
          {
            "columns": [
              {
                "tiles": [
                  {
                    "rankingTileSpec": {
                      "rankingCount": 10,
                      "showHighest": true
                    },
                    "statVarKey": [
                      "Count_Person_BelowPovertyLevelInThePast12Months_NativeHawaiianOrOtherPacificIslanderAlone_pc"
                    ],
                    "title": "Per Capita Native Hawaiian or Other Pacific Islander Americans Below Poverty Level Status in Past Year in Counties of United States (${date})",
                    "type": "RANKING"
                  },
                  {
                    "statVarKey": [
                      "Count_Person_BelowPovertyLevelInThePast12Months_NativeHawaiianOrOtherPacificIslanderAlone_pc"
                    ],
                    "title": "Per Capita Native Hawaiian or Other Pacific Islander Americans Below Poverty Level Status in Past Year in Counties of United States (${date})",
=======
                    "title": "Per Capita Population: 5 Years or More, Language Other Than English, Below Poverty Level in The Past 12 Months in Counties of United States (${date})",
>>>>>>> c4bd06b8
                    "type": "MAP"
                  }
                ]
              }
            ]
          },
          {
            "columns": [
              {
                "tiles": [
                  {
                    "rankingTileSpec": {
                      "rankingCount": 10,
                      "showHighest": true
                    },
                    "statVarKey": [
                      "Count_Person_5OrMoreYears_OnlyEnglishSpokenAtHome_BelowPovertyLevelInThePast12Months"
                    ],
<<<<<<< HEAD
                    "title": "Below Poverty Level Status in Past Year (Other Race) in Counties of United States (${date})",
=======
                    "title": "Population: 5 Years or More, Only English, Below Poverty Level in The Past 12 Months in Counties of United States (${date})",
>>>>>>> c4bd06b8
                    "type": "RANKING"
                  },
                  {
                    "statVarKey": [
                      "Count_Person_5OrMoreYears_OnlyEnglishSpokenAtHome_BelowPovertyLevelInThePast12Months"
                    ],
<<<<<<< HEAD
                    "title": "Below Poverty Level Status in Past Year (Other Race) in Counties of United States (${date})",
=======
                    "title": "Population: 5 Years or More, Only English, Below Poverty Level in The Past 12 Months in Counties of United States (${date})",
>>>>>>> c4bd06b8
                    "type": "MAP"
                  }
                ]
              }
            ],
<<<<<<< HEAD
            "title": "Below Poverty Level Status in Past Year (Other Race)"
=======
            "title": "Population: 5 Years or More, Only English, Below Poverty Level in The Past 12 Months"
>>>>>>> c4bd06b8
          },
          {
            "columns": [
              {
                "tiles": [
                  {
                    "rankingTileSpec": {
                      "rankingCount": 10,
                      "showHighest": true
                    },
                    "statVarKey": [
                      "Count_Person_5OrMoreYears_OnlyEnglishSpokenAtHome_BelowPovertyLevelInThePast12Months_pc"
                    ],
<<<<<<< HEAD
                    "title": "Per Capita Below Poverty Level Status in Past Year (Other Race) in Counties of United States (${date})",
=======
                    "title": "Per Capita Population: 5 Years or More, Only English, Below Poverty Level in The Past 12 Months in Counties of United States (${date})",
>>>>>>> c4bd06b8
                    "type": "RANKING"
                  },
                  {
                    "statVarKey": [
                      "Count_Person_5OrMoreYears_OnlyEnglishSpokenAtHome_BelowPovertyLevelInThePast12Months_pc"
                    ],
<<<<<<< HEAD
                    "title": "Per Capita Below Poverty Level Status in Past Year (Other Race) in Counties of United States (${date})",
=======
                    "title": "Per Capita Population: 5 Years or More, Only English, Below Poverty Level in The Past 12 Months in Counties of United States (${date})",
>>>>>>> c4bd06b8
                    "type": "MAP"
                  }
                ]
              }
            ]
          },
          {
            "columns": [
              {
                "tiles": [
                  {
                    "rankingTileSpec": {
                      "rankingCount": 10,
                      "showHighest": true
                    },
                    "statVarKey": [
                      "Count_Person_5OrMoreYears_SpanishOrSpanishCreoleSpokenAtHome_BelowPovertyLevelInThePast12Months"
                    ],
<<<<<<< HEAD
                    "title": "Below Poverty Level Status in Past Year (Two or More Races) in Counties of United States (${date})",
=======
                    "title": "Population: 5 Years or More, Spanish or Spanish Creole, Below Poverty Level in The Past 12 Months in Counties of United States (${date})",
>>>>>>> c4bd06b8
                    "type": "RANKING"
                  },
                  {
                    "statVarKey": [
                      "Count_Person_5OrMoreYears_SpanishOrSpanishCreoleSpokenAtHome_BelowPovertyLevelInThePast12Months"
                    ],
<<<<<<< HEAD
                    "title": "Below Poverty Level Status in Past Year (Two or More Races) in Counties of United States (${date})",
=======
                    "title": "Population: 5 Years or More, Spanish or Spanish Creole, Below Poverty Level in The Past 12 Months in Counties of United States (${date})",
>>>>>>> c4bd06b8
                    "type": "MAP"
                  }
                ]
              }
            ],
<<<<<<< HEAD
            "title": "Below Poverty Level Status in Past Year (Two or More Races)"
=======
            "title": "Population: 5 Years or More, Spanish or Spanish Creole, Below Poverty Level in The Past 12 Months"
>>>>>>> c4bd06b8
          },
          {
            "columns": [
              {
                "tiles": [
                  {
                    "rankingTileSpec": {
                      "rankingCount": 10,
                      "showHighest": true
                    },
                    "statVarKey": [
                      "Count_Person_5OrMoreYears_SpanishOrSpanishCreoleSpokenAtHome_BelowPovertyLevelInThePast12Months_pc"
                    ],
<<<<<<< HEAD
                    "title": "Per Capita Below Poverty Level Status in Past Year (Two or More Races) in Counties of United States (${date})",
=======
                    "title": "Per Capita Population: 5 Years or More, Spanish or Spanish Creole, Below Poverty Level in The Past 12 Months in Counties of United States (${date})",
>>>>>>> c4bd06b8
                    "type": "RANKING"
                  },
                  {
                    "statVarKey": [
                      "Count_Person_5OrMoreYears_SpanishOrSpanishCreoleSpokenAtHome_BelowPovertyLevelInThePast12Months_pc"
                    ],
<<<<<<< HEAD
                    "title": "Per Capita Below Poverty Level Status in Past Year (Two or More Races) in Counties of United States (${date})",
=======
                    "title": "Per Capita Population: 5 Years or More, Spanish or Spanish Creole, Below Poverty Level in The Past 12 Months in Counties of United States (${date})",
>>>>>>> c4bd06b8
                    "type": "MAP"
                  }
                ]
              }
            ]
          },
          {
            "columns": [
              {
                "tiles": [
                  {
                    "rankingTileSpec": {
                      "rankingCount": 10,
                      "showHighest": true
                    },
                    "statVarKey": [
                      "Count_Person_5OrMoreYears_SpanishSpokenAtHome_BelowPovertyLevelInThePast12Months"
                    ],
<<<<<<< HEAD
                    "title": "White Americans Below Poverty Level Status in Past Year in Counties of United States (${date})",
=======
                    "title": "Population: 5 Years or More, Spanish, Below Poverty Level in The Past 12 Months in Counties of United States (${date})",
>>>>>>> c4bd06b8
                    "type": "RANKING"
                  },
                  {
                    "statVarKey": [
                      "Count_Person_5OrMoreYears_SpanishSpokenAtHome_BelowPovertyLevelInThePast12Months"
                    ],
<<<<<<< HEAD
                    "title": "White Americans Below Poverty Level Status in Past Year in Counties of United States (${date})",
=======
                    "title": "Population: 5 Years or More, Spanish, Below Poverty Level in The Past 12 Months in Counties of United States (${date})",
>>>>>>> c4bd06b8
                    "type": "MAP"
                  }
                ]
              }
            ],
<<<<<<< HEAD
            "title": "White Americans Below Poverty Level Status in Past Year"
=======
            "title": "Population: 5 Years or More, Spanish, Below Poverty Level in The Past 12 Months"
>>>>>>> c4bd06b8
          },
          {
            "columns": [
              {
                "tiles": [
                  {
                    "rankingTileSpec": {
                      "rankingCount": 10,
                      "showHighest": true
                    },
                    "statVarKey": [
                      "Count_Person_5OrMoreYears_SpanishSpokenAtHome_BelowPovertyLevelInThePast12Months_pc"
                    ],
<<<<<<< HEAD
                    "title": "Per Capita White Americans Below Poverty Level Status in Past Year in Counties of United States (${date})",
=======
                    "title": "Per Capita Population: 5 Years or More, Spanish, Below Poverty Level in The Past 12 Months in Counties of United States (${date})",
>>>>>>> c4bd06b8
                    "type": "RANKING"
                  },
                  {
                    "statVarKey": [
                      "Count_Person_5OrMoreYears_SpanishSpokenAtHome_BelowPovertyLevelInThePast12Months_pc"
                    ],
<<<<<<< HEAD
                    "title": "Per Capita White Americans Below Poverty Level Status in Past Year in Counties of United States (${date})",
                    "type": "MAP"
                  }
                ]
              }
            ]
          },
          {
            "columns": [
              {
                "tiles": [
                  {
                    "rankingTileSpec": {
                      "rankingCount": 10,
                      "showHighest": true
                    },
                    "statVarKey": [
                      "Count_Person_BelowPovertyLevelInThePast12Months_WhiteAloneNotHispanicOrLatino"
                    ],
                    "title": "White Americans (Not Hispanic or Latino) Below Poverty Level Status in Past Year in Counties of United States (${date})",
                    "type": "RANKING"
                  },
                  {
                    "statVarKey": [
                      "Count_Person_BelowPovertyLevelInThePast12Months_WhiteAloneNotHispanicOrLatino"
                    ],
                    "title": "White Americans (Not Hispanic or Latino) Below Poverty Level Status in Past Year in Counties of United States (${date})",
                    "type": "MAP"
                  }
                ]
              }
            ],
            "title": "White Americans (Not Hispanic or Latino) Below Poverty Level Status in Past Year"
          },
          {
            "columns": [
              {
                "tiles": [
                  {
                    "rankingTileSpec": {
                      "rankingCount": 10,
                      "showHighest": true
                    },
                    "statVarKey": [
                      "Count_Person_BelowPovertyLevelInThePast12Months_WhiteAloneNotHispanicOrLatino_pc"
                    ],
                    "title": "Per Capita White Americans (Not Hispanic or Latino) Below Poverty Level Status in Past Year in Counties of United States (${date})",
                    "type": "RANKING"
                  },
                  {
                    "statVarKey": [
                      "Count_Person_BelowPovertyLevelInThePast12Months_WhiteAloneNotHispanicOrLatino_pc"
                    ],
                    "title": "Per Capita White Americans (Not Hispanic or Latino) Below Poverty Level Status in Past Year in Counties of United States (${date})",
=======
                    "title": "Per Capita Population: 5 Years or More, Spanish, Below Poverty Level in The Past 12 Months in Counties of United States (${date})",
>>>>>>> c4bd06b8
                    "type": "MAP"
                  }
                ]
              }
            ]
          },
          {
            "columns": [
              {
                "tiles": [
                  {
                    "rankingTileSpec": {
                      "rankingCount": 10,
                      "showHighest": true
                    },
                    "statVarKey": [
                      "Count_Person_BelowPovertyLevelInThePast12Months_AsianAlone"
                    ],
<<<<<<< HEAD
                    "title": "People Who Are Above Poverty Level Status in the Past 12 Months in Counties of United States (${date})",
=======
                    "title": "Population Below Poverty Level Status in Past Year and Asian Alone in Counties of United States (${date})",
>>>>>>> c4bd06b8
                    "type": "RANKING"
                  },
                  {
                    "statVarKey": [
                      "Count_Person_BelowPovertyLevelInThePast12Months_AsianAlone"
                    ],
<<<<<<< HEAD
                    "title": "People Who Are Above Poverty Level Status in the Past 12 Months in Counties of United States (${date})",
=======
                    "title": "Population Below Poverty Level Status in Past Year and Asian Alone in Counties of United States (${date})",
>>>>>>> c4bd06b8
                    "type": "MAP"
                  }
                ]
              }
            ],
<<<<<<< HEAD
            "title": "People Who Are Above Poverty Level Status in the Past 12 Months"
=======
            "title": "Population Below Poverty Level Status in Past Year and Asian Alone"
>>>>>>> c4bd06b8
          },
          {
            "columns": [
              {
                "tiles": [
                  {
                    "rankingTileSpec": {
                      "rankingCount": 10,
                      "showHighest": true
                    },
                    "statVarKey": [
                      "Count_Person_BelowPovertyLevelInThePast12Months_AsianAlone_pc"
                    ],
<<<<<<< HEAD
                    "title": "Per Capita People Who Are Above Poverty Level Status in the Past 12 Months in Counties of United States (${date})",
=======
                    "title": "Per Capita Population Below Poverty Level Status in Past Year and Asian Alone in Counties of United States (${date})",
>>>>>>> c4bd06b8
                    "type": "RANKING"
                  },
                  {
                    "statVarKey": [
                      "Count_Person_BelowPovertyLevelInThePast12Months_AsianAlone_pc"
                    ],
<<<<<<< HEAD
                    "title": "Per Capita People Who Are Above Poverty Level Status in the Past 12 Months in Counties of United States (${date})",
=======
                    "title": "Per Capita Population Below Poverty Level Status in Past Year and Asian Alone in Counties of United States (${date})",
>>>>>>> c4bd06b8
                    "type": "MAP"
                  }
                ]
              }
            ]
          },
          {
            "columns": [
              {
                "tiles": [
                  {
                    "rankingTileSpec": {
                      "rankingCount": 10,
                      "showHighest": true
                    },
                    "statVarKey": [
                      "Count_Person_BelowPovertyLevelInThePast12Months_BlackOrAfricanAmericanAlone"
                    ],
                    "title": "Population Below Poverty Level Status in Past Year and Black or African American Alone in Counties of United States (${date})",
                    "type": "RANKING"
                  },
                  {
                    "statVarKey": [
                      "Count_Person_BelowPovertyLevelInThePast12Months_BlackOrAfricanAmericanAlone"
                    ],
                    "title": "Population Below Poverty Level Status in Past Year and Black or African American Alone in Counties of United States (${date})",
                    "type": "MAP"
                  }
                ]
              }
            ],
            "title": "Population Below Poverty Level Status in Past Year and Black or African American Alone"
          },
          {
            "columns": [
              {
                "tiles": [
                  {
                    "rankingTileSpec": {
                      "rankingCount": 10,
                      "showHighest": true
                    },
                    "statVarKey": [
                      "Count_Person_BelowPovertyLevelInThePast12Months_BlackOrAfricanAmericanAlone_pc"
                    ],
                    "title": "Per Capita Population Below Poverty Level Status in Past Year and Black or African American Alone in Counties of United States (${date})",
                    "type": "RANKING"
                  },
                  {
                    "statVarKey": [
                      "Count_Person_BelowPovertyLevelInThePast12Months_BlackOrAfricanAmericanAlone_pc"
                    ],
                    "title": "Per Capita Population Below Poverty Level Status in Past Year and Black or African American Alone in Counties of United States (${date})",
                    "type": "MAP"
                  }
                ]
              }
            ]
          },
          {
            "columns": [
              {
                "tiles": [
                  {
                    "rankingTileSpec": {
                      "rankingCount": 10,
                      "showHighest": true
                    },
                    "statVarKey": [
                      "Count_Person_BelowPovertyLevelInThePast12Months_HispanicOrLatino"
                    ],
                    "title": "Population Below Poverty Level Status in Past Year and Hispanic or Latino in Counties of United States (${date})",
                    "type": "RANKING"
                  },
                  {
                    "statVarKey": [
                      "Count_Person_BelowPovertyLevelInThePast12Months_HispanicOrLatino"
                    ],
                    "title": "Population Below Poverty Level Status in Past Year and Hispanic or Latino in Counties of United States (${date})",
                    "type": "MAP"
                  }
                ]
              }
            ],
            "title": "Population Below Poverty Level Status in Past Year and Hispanic or Latino"
          },
          {
            "columns": [
              {
                "tiles": [
                  {
                    "rankingTileSpec": {
                      "rankingCount": 10,
                      "showHighest": true
                    },
                    "statVarKey": [
                      "Count_Person_BelowPovertyLevelInThePast12Months_HispanicOrLatino_pc"
                    ],
                    "title": "Per Capita Population Below Poverty Level Status in Past Year and Hispanic or Latino in Counties of United States (${date})",
                    "type": "RANKING"
                  },
                  {
                    "statVarKey": [
                      "Count_Person_BelowPovertyLevelInThePast12Months_HispanicOrLatino_pc"
                    ],
                    "title": "Per Capita Population Below Poverty Level Status in Past Year and Hispanic or Latino in Counties of United States (${date})",
                    "type": "MAP"
                  }
                ]
              }
            ]
          },
          {
            "columns": [
              {
                "tiles": [
                  {
                    "rankingTileSpec": {
                      "rankingCount": 10,
                      "showHighest": true
                    },
                    "statVarKey": [
                      "Count_Person_BelowPovertyLevelInThePast12Months_NativeHawaiianOrOtherPacificIslanderAlone"
                    ],
                    "title": "Population Below Poverty Level Status in Past Year and Native Hawaiian or Other Pacific Islander Alone in Counties of United States (${date})",
                    "type": "RANKING"
                  },
                  {
                    "statVarKey": [
                      "Count_Person_BelowPovertyLevelInThePast12Months_NativeHawaiianOrOtherPacificIslanderAlone"
                    ],
                    "title": "Population Below Poverty Level Status in Past Year and Native Hawaiian or Other Pacific Islander Alone in Counties of United States (${date})",
                    "type": "MAP"
                  }
                ]
              }
            ],
            "title": "Population Below Poverty Level Status in Past Year and Native Hawaiian or Other Pacific Islander Alone"
          },
          {
            "columns": [
              {
                "tiles": [
                  {
                    "rankingTileSpec": {
                      "rankingCount": 10,
                      "showHighest": true
                    },
                    "statVarKey": [
                      "Count_Person_BelowPovertyLevelInThePast12Months_NativeHawaiianOrOtherPacificIslanderAlone_pc"
                    ],
                    "title": "Per Capita Population Below Poverty Level Status in Past Year and Native Hawaiian or Other Pacific Islander Alone in Counties of United States (${date})",
                    "type": "RANKING"
                  },
                  {
                    "statVarKey": [
                      "Count_Person_BelowPovertyLevelInThePast12Months_NativeHawaiianOrOtherPacificIslanderAlone_pc"
                    ],
                    "title": "Per Capita Population Below Poverty Level Status in Past Year and Native Hawaiian or Other Pacific Islander Alone in Counties of United States (${date})",
                    "type": "MAP"
                  }
                ]
              }
            ]
          },
          {
            "columns": [
              {
                "tiles": [
                  {
                    "rankingTileSpec": {
                      "rankingCount": 10,
                      "showHighest": true
                    },
                    "statVarKey": [
                      "Count_Person_BelowPovertyLevelInThePast12Months_SomeOtherRaceAlone"
                    ],
                    "title": "Population Below Poverty Level Status in Past Year and Some Other Race Alone in Counties of United States (${date})",
                    "type": "RANKING"
                  },
                  {
                    "statVarKey": [
                      "Count_Person_BelowPovertyLevelInThePast12Months_SomeOtherRaceAlone"
                    ],
                    "title": "Population Below Poverty Level Status in Past Year and Some Other Race Alone in Counties of United States (${date})",
                    "type": "MAP"
                  }
                ]
              }
            ],
            "title": "Population Below Poverty Level Status in Past Year and Some Other Race Alone"
          },
          {
            "columns": [
              {
                "tiles": [
                  {
                    "rankingTileSpec": {
                      "rankingCount": 10,
                      "showHighest": true
                    },
                    "statVarKey": [
                      "Count_Person_BelowPovertyLevelInThePast12Months_SomeOtherRaceAlone_pc"
                    ],
                    "title": "Per Capita Population Below Poverty Level Status in Past Year and Some Other Race Alone in Counties of United States (${date})",
                    "type": "RANKING"
                  },
                  {
                    "statVarKey": [
                      "Count_Person_BelowPovertyLevelInThePast12Months_SomeOtherRaceAlone_pc"
                    ],
                    "title": "Per Capita Population Below Poverty Level Status in Past Year and Some Other Race Alone in Counties of United States (${date})",
                    "type": "MAP"
                  }
                ]
              }
            ]
          },
          {
            "columns": [
              {
                "tiles": [
                  {
                    "rankingTileSpec": {
                      "rankingCount": 10,
                      "showHighest": true
                    },
                    "statVarKey": [
                      "Count_Person_BelowPovertyLevelInThePast12Months_TwoOrMoreRaces"
                    ],
                    "title": "Population Below Poverty Level Status in Past Year and Two or More Races in Counties of United States (${date})",
                    "type": "RANKING"
                  },
                  {
                    "statVarKey": [
                      "Count_Person_BelowPovertyLevelInThePast12Months_TwoOrMoreRaces"
                    ],
                    "title": "Population Below Poverty Level Status in Past Year and Two or More Races in Counties of United States (${date})",
                    "type": "MAP"
                  }
                ]
              }
            ],
            "title": "Population Below Poverty Level Status in Past Year and Two or More Races"
          },
          {
            "columns": [
              {
                "tiles": [
                  {
                    "rankingTileSpec": {
                      "rankingCount": 10,
                      "showHighest": true
                    },
                    "statVarKey": [
                      "Count_Person_BelowPovertyLevelInThePast12Months_TwoOrMoreRaces_pc"
                    ],
                    "title": "Per Capita Population Below Poverty Level Status in Past Year and Two or More Races in Counties of United States (${date})",
                    "type": "RANKING"
                  },
                  {
                    "statVarKey": [
                      "Count_Person_BelowPovertyLevelInThePast12Months_TwoOrMoreRaces_pc"
                    ],
                    "title": "Per Capita Population Below Poverty Level Status in Past Year and Two or More Races in Counties of United States (${date})",
                    "type": "MAP"
                  }
                ]
              }
            ]
<<<<<<< HEAD
=======
          },
          {
            "columns": [
              {
                "tiles": [
                  {
                    "rankingTileSpec": {
                      "rankingCount": 10,
                      "showHighest": true
                    },
                    "statVarKey": [
                      "Count_Person_BelowPovertyLevelInThePast12Months_WhiteAlone"
                    ],
                    "title": "Population Below Poverty Level Status in Past Year and White Alone in Counties of United States (${date})",
                    "type": "RANKING"
                  },
                  {
                    "statVarKey": [
                      "Count_Person_BelowPovertyLevelInThePast12Months_WhiteAlone"
                    ],
                    "title": "Population Below Poverty Level Status in Past Year and White Alone in Counties of United States (${date})",
                    "type": "MAP"
                  }
                ]
              }
            ],
            "title": "Population Below Poverty Level Status in Past Year and White Alone"
          },
          {
            "columns": [
              {
                "tiles": [
                  {
                    "rankingTileSpec": {
                      "rankingCount": 10,
                      "showHighest": true
                    },
                    "statVarKey": [
                      "Count_Person_BelowPovertyLevelInThePast12Months_WhiteAlone_pc"
                    ],
                    "title": "Per Capita Population Below Poverty Level Status in Past Year and White Alone in Counties of United States (${date})",
                    "type": "RANKING"
                  },
                  {
                    "statVarKey": [
                      "Count_Person_BelowPovertyLevelInThePast12Months_WhiteAlone_pc"
                    ],
                    "title": "Per Capita Population Below Poverty Level Status in Past Year and White Alone in Counties of United States (${date})",
                    "type": "MAP"
                  }
                ]
              }
            ]
>>>>>>> c4bd06b8
          }
        ],
        "statVarSpec": {
          "Count_Household_FamilyHousehold_BelowPovertyLevelInThePast12Months": {
            "name": "Family Households Below the Poverty Level in the Past 12 Months",
            "statVar": "Count_Household_FamilyHousehold_BelowPovertyLevelInThePast12Months"
          },
          "Count_Household_FamilyHousehold_BelowPovertyLevelInThePast12Months_pc": {
            "denom": "Count_Person",
            "name": "Family Households Below the Poverty Level in the Past 12 Months",
            "statVar": "Count_Household_FamilyHousehold_BelowPovertyLevelInThePast12Months"
          },
<<<<<<< HEAD
          "Count_Household_FamilyHousehold_With1Worker_BelowPovertyLevelInThePast12Months": {
            "name": "Count of Household: Family Household, Worker 1, Below Poverty Level in The Past 12 Months",
            "statVar": "Count_Household_FamilyHousehold_With1Worker_BelowPovertyLevelInThePast12Months"
          },
          "Count_Household_FamilyHousehold_With1Worker_BelowPovertyLevelInThePast12Months_pc": {
            "denom": "Count_Person",
            "name": "Count of Household: Family Household, Worker 1, Below Poverty Level in The Past 12 Months",
            "statVar": "Count_Household_FamilyHousehold_With1Worker_BelowPovertyLevelInThePast12Months"
          },
          "Count_Household_FamilyHousehold_With2Worker_BelowPovertyLevelInThePast12Months": {
            "name": "Count of Household: Family Household, Worker 2, Below Poverty Level in The Past 12 Months",
            "statVar": "Count_Household_FamilyHousehold_With2Worker_BelowPovertyLevelInThePast12Months"
          },
          "Count_Household_FamilyHousehold_With2Worker_BelowPovertyLevelInThePast12Months_pc": {
            "denom": "Count_Person",
            "name": "Count of Household: Family Household, Worker 2, Below Poverty Level in The Past 12 Months",
            "statVar": "Count_Household_FamilyHousehold_With2Worker_BelowPovertyLevelInThePast12Months"
          },
          "Count_Household_SingleMotherFamilyHousehold_RenterOccupied_BelowPovertyLevelInThePast12Months": {
            "name": "Count of Household: Single Mother Family Household, Renter Occupied, Below Poverty Level in The Past 12 Months",
            "statVar": "Count_Household_SingleMotherFamilyHousehold_RenterOccupied_BelowPovertyLevelInThePast12Months"
          },
          "Count_Household_SingleMotherFamilyHousehold_RenterOccupied_BelowPovertyLevelInThePast12Months_pc": {
            "denom": "Count_Person",
            "name": "Count of Household: Single Mother Family Household, Renter Occupied, Below Poverty Level in The Past 12 Months",
            "statVar": "Count_Household_SingleMotherFamilyHousehold_RenterOccupied_BelowPovertyLevelInThePast12Months"
          },
          "Count_Household_WithFoodStampsInThePast12Months": {
            "name": "Households Receiving Food Stamps in the Past 12 Months",
            "statVar": "Count_Household_WithFoodStampsInThePast12Months"
          },
          "Count_Household_WithFoodStampsInThePast12Months_pc": {
            "denom": "Count_Person",
            "name": "Households Receiving Food Stamps in the Past 12 Months",
            "statVar": "Count_Household_WithFoodStampsInThePast12Months"
=======
          "Count_Person_5OrMoreYears_LanguageOtherThanEnglishSpokenAtHome_BelowPovertyLevelInThePast12Months": {
            "name": "Population: 5 Years or More, Language Other Than English, Below Poverty Level in The Past 12 Months",
            "statVar": "Count_Person_5OrMoreYears_LanguageOtherThanEnglishSpokenAtHome_BelowPovertyLevelInThePast12Months"
>>>>>>> c4bd06b8
          },
          "Count_Person_5OrMoreYears_LanguageOtherThanEnglishSpokenAtHome_BelowPovertyLevelInThePast12Months_pc": {
            "denom": "Count_Person",
            "name": "Population: 5 Years or More, Language Other Than English, Below Poverty Level in The Past 12 Months",
            "statVar": "Count_Person_5OrMoreYears_LanguageOtherThanEnglishSpokenAtHome_BelowPovertyLevelInThePast12Months"
          },
          "Count_Person_5OrMoreYears_OnlyEnglishSpokenAtHome_BelowPovertyLevelInThePast12Months": {
            "name": "Population: 5 Years or More, Only English, Below Poverty Level in The Past 12 Months",
            "statVar": "Count_Person_5OrMoreYears_OnlyEnglishSpokenAtHome_BelowPovertyLevelInThePast12Months"
          },
          "Count_Person_5OrMoreYears_OnlyEnglishSpokenAtHome_BelowPovertyLevelInThePast12Months_pc": {
            "denom": "Count_Person",
            "name": "Population: 5 Years or More, Only English, Below Poverty Level in The Past 12 Months",
            "statVar": "Count_Person_5OrMoreYears_OnlyEnglishSpokenAtHome_BelowPovertyLevelInThePast12Months"
          },
<<<<<<< HEAD
          "Count_Person_5OrMoreYears_LanguageOtherThanEnglishSpokenAtHome_BelowPovertyLevelInThePast12Months": {
            "name": "5 Years or More, Language Other Than English, Below Poverty Level in Past 12 Months",
            "statVar": "Count_Person_5OrMoreYears_LanguageOtherThanEnglishSpokenAtHome_BelowPovertyLevelInThePast12Months"
          },
          "Count_Person_5OrMoreYears_LanguageOtherThanEnglishSpokenAtHome_BelowPovertyLevelInThePast12Months_pc": {
            "denom": "Count_Person",
            "name": "5 Years or More, Language Other Than English, Below Poverty Level in Past 12 Months",
            "statVar": "Count_Person_5OrMoreYears_LanguageOtherThanEnglishSpokenAtHome_BelowPovertyLevelInThePast12Months"
          },
          "Count_Person_5OrMoreYears_OnlyEnglishSpokenAtHome_BelowPovertyLevelInThePast12Months": {
            "name": "5 Years or More, Only English, Below Poverty Level in Past 12 Months",
            "statVar": "Count_Person_5OrMoreYears_OnlyEnglishSpokenAtHome_BelowPovertyLevelInThePast12Months"
          },
          "Count_Person_5OrMoreYears_OnlyEnglishSpokenAtHome_BelowPovertyLevelInThePast12Months_pc": {
            "denom": "Count_Person",
            "name": "5 Years or More, Only English, Below Poverty Level in Past 12 Months",
            "statVar": "Count_Person_5OrMoreYears_OnlyEnglishSpokenAtHome_BelowPovertyLevelInThePast12Months"
          },
          "Count_Person_5OrMoreYears_SpanishOrSpanishCreoleSpokenAtHome_BelowPovertyLevelInThePast12Months": {
            "name": "5 Years or More, Spanish or Spanish Creole, Below Poverty Level in Past 12 Months",
=======
          "Count_Person_5OrMoreYears_SpanishOrSpanishCreoleSpokenAtHome_BelowPovertyLevelInThePast12Months": {
            "name": "Population: 5 Years or More, Spanish or Spanish Creole, Below Poverty Level in The Past 12 Months",
>>>>>>> c4bd06b8
            "statVar": "Count_Person_5OrMoreYears_SpanishOrSpanishCreoleSpokenAtHome_BelowPovertyLevelInThePast12Months"
          },
          "Count_Person_5OrMoreYears_SpanishOrSpanishCreoleSpokenAtHome_BelowPovertyLevelInThePast12Months_pc": {
            "denom": "Count_Person",
<<<<<<< HEAD
            "name": "5 Years or More, Spanish or Spanish Creole, Below Poverty Level in Past 12 Months",
            "statVar": "Count_Person_5OrMoreYears_SpanishOrSpanishCreoleSpokenAtHome_BelowPovertyLevelInThePast12Months"
          },
          "Count_Person_5OrMoreYears_SpanishSpokenAtHome_BelowPovertyLevelInThePast12Months": {
            "name": "5 Years or More, Spanish, Below Poverty Level in Past 12 Months",
            "statVar": "Count_Person_5OrMoreYears_SpanishSpokenAtHome_BelowPovertyLevelInThePast12Months"
          },
          "Count_Person_5OrMoreYears_SpanishSpokenAtHome_BelowPovertyLevelInThePast12Months_pc": {
            "denom": "Count_Person",
            "name": "5 Years or More, Spanish, Below Poverty Level in Past 12 Months",
            "statVar": "Count_Person_5OrMoreYears_SpanishSpokenAtHome_BelowPovertyLevelInThePast12Months"
          },
          "Count_Person_AbovePovertyLevelInThePast12Months": {
            "name": "People Who Are Above Poverty Level Status in the Past 12 Months",
            "statVar": "Count_Person_AbovePovertyLevelInThePast12Months"
=======
            "name": "Population: 5 Years or More, Spanish or Spanish Creole, Below Poverty Level in The Past 12 Months",
            "statVar": "Count_Person_5OrMoreYears_SpanishOrSpanishCreoleSpokenAtHome_BelowPovertyLevelInThePast12Months"
          },
          "Count_Person_5OrMoreYears_SpanishSpokenAtHome_BelowPovertyLevelInThePast12Months": {
            "name": "Population: 5 Years or More, Spanish, Below Poverty Level in The Past 12 Months",
            "statVar": "Count_Person_5OrMoreYears_SpanishSpokenAtHome_BelowPovertyLevelInThePast12Months"
>>>>>>> c4bd06b8
          },
          "Count_Person_5OrMoreYears_SpanishSpokenAtHome_BelowPovertyLevelInThePast12Months_pc": {
            "denom": "Count_Person",
<<<<<<< HEAD
            "name": "People Who Are Above Poverty Level Status in the Past 12 Months",
            "statVar": "Count_Person_AbovePovertyLevelInThePast12Months"
=======
            "name": "Population: 5 Years or More, Spanish, Below Poverty Level in The Past 12 Months",
            "statVar": "Count_Person_5OrMoreYears_SpanishSpokenAtHome_BelowPovertyLevelInThePast12Months"
>>>>>>> c4bd06b8
          },
          "Count_Person_BelowPovertyLevelInThePast12Months": {
            "name": "People Who Are Below Poverty Level Status in the Past 12 Months",
            "statVar": "Count_Person_BelowPovertyLevelInThePast12Months"
          },
          "Count_Person_BelowPovertyLevelInThePast12Months_AsianAlone": {
            "name": "Asians Below Poverty Level Status in Past Year",
            "statVar": "Count_Person_BelowPovertyLevelInThePast12Months_AsianAlone"
          },
          "Count_Person_BelowPovertyLevelInThePast12Months_AsianAlone_pc": {
            "denom": "Count_Person",
            "name": "Asians Below Poverty Level Status in Past Year",
            "statVar": "Count_Person_BelowPovertyLevelInThePast12Months_AsianAlone"
          },
          "Count_Person_BelowPovertyLevelInThePast12Months_BlackOrAfricanAmericanAlone": {
            "name": "Black or African Americans Below Poverty Level Status in Past Year",
            "statVar": "Count_Person_BelowPovertyLevelInThePast12Months_BlackOrAfricanAmericanAlone"
          },
          "Count_Person_BelowPovertyLevelInThePast12Months_BlackOrAfricanAmericanAlone_pc": {
            "denom": "Count_Person",
            "name": "Black or African Americans Below Poverty Level Status in Past Year",
            "statVar": "Count_Person_BelowPovertyLevelInThePast12Months_BlackOrAfricanAmericanAlone"
          },
          "Count_Person_BelowPovertyLevelInThePast12Months_HispanicOrLatino": {
<<<<<<< HEAD
            "name": "Hispanic or Latino Americans Below Poverty Level Status in Past Year",
=======
            "name": "Population Below Poverty Level Status in Past Year and Hispanic or Latino",
>>>>>>> c4bd06b8
            "statVar": "Count_Person_BelowPovertyLevelInThePast12Months_HispanicOrLatino"
          },
          "Count_Person_BelowPovertyLevelInThePast12Months_HispanicOrLatino_pc": {
            "denom": "Count_Person",
<<<<<<< HEAD
            "name": "Hispanic or Latino Americans Below Poverty Level Status in Past Year",
            "statVar": "Count_Person_BelowPovertyLevelInThePast12Months_HispanicOrLatino"
          },
          "Count_Person_BelowPovertyLevelInThePast12Months_NativeHawaiianOrOtherPacificIslanderAlone": {
            "name": "Native Hawaiian or Other Pacific Islander Americans Below Poverty Level Status in Past Year",
=======
            "name": "Population Below Poverty Level Status in Past Year and Hispanic or Latino",
            "statVar": "Count_Person_BelowPovertyLevelInThePast12Months_HispanicOrLatino"
          },
          "Count_Person_BelowPovertyLevelInThePast12Months_NativeHawaiianOrOtherPacificIslanderAlone": {
            "name": "Population Below Poverty Level Status in Past Year and Native Hawaiian or Other Pacific Islander Alone",
>>>>>>> c4bd06b8
            "statVar": "Count_Person_BelowPovertyLevelInThePast12Months_NativeHawaiianOrOtherPacificIslanderAlone"
          },
          "Count_Person_BelowPovertyLevelInThePast12Months_NativeHawaiianOrOtherPacificIslanderAlone_pc": {
            "denom": "Count_Person",
<<<<<<< HEAD
            "name": "Native Hawaiian or Other Pacific Islander Americans Below Poverty Level Status in Past Year",
=======
            "name": "Population Below Poverty Level Status in Past Year and Native Hawaiian or Other Pacific Islander Alone",
>>>>>>> c4bd06b8
            "statVar": "Count_Person_BelowPovertyLevelInThePast12Months_NativeHawaiianOrOtherPacificIslanderAlone"
          },
          "Count_Person_BelowPovertyLevelInThePast12Months_SomeOtherRaceAlone": {
            "name": "Below Poverty Level Status in Past Year (Other Race)",
            "statVar": "Count_Person_BelowPovertyLevelInThePast12Months_SomeOtherRaceAlone"
          },
          "Count_Person_BelowPovertyLevelInThePast12Months_SomeOtherRaceAlone_pc": {
            "denom": "Count_Person",
            "name": "Below Poverty Level Status in Past Year (Other Race)",
            "statVar": "Count_Person_BelowPovertyLevelInThePast12Months_SomeOtherRaceAlone"
          },
          "Count_Person_BelowPovertyLevelInThePast12Months_TwoOrMoreRaces": {
            "name": "Below Poverty Level Status in Past Year (Two or More Races)",
            "statVar": "Count_Person_BelowPovertyLevelInThePast12Months_TwoOrMoreRaces"
          },
          "Count_Person_BelowPovertyLevelInThePast12Months_TwoOrMoreRaces_pc": {
            "denom": "Count_Person",
            "name": "Below Poverty Level Status in Past Year (Two or More Races)",
            "statVar": "Count_Person_BelowPovertyLevelInThePast12Months_TwoOrMoreRaces"
          },
          "Count_Person_BelowPovertyLevelInThePast12Months_WhiteAlone": {
            "name": "White Americans Below Poverty Level Status in Past Year",
            "statVar": "Count_Person_BelowPovertyLevelInThePast12Months_WhiteAlone"
          },
          "Count_Person_BelowPovertyLevelInThePast12Months_WhiteAloneNotHispanicOrLatino": {
            "name": "White Americans (Not Hispanic or Latino) Below Poverty Level Status in Past Year",
            "statVar": "Count_Person_BelowPovertyLevelInThePast12Months_WhiteAloneNotHispanicOrLatino"
          },
          "Count_Person_BelowPovertyLevelInThePast12Months_WhiteAloneNotHispanicOrLatino_pc": {
            "denom": "Count_Person",
            "name": "White Americans (Not Hispanic or Latino) Below Poverty Level Status in Past Year",
            "statVar": "Count_Person_BelowPovertyLevelInThePast12Months_WhiteAloneNotHispanicOrLatino"
          },
          "Count_Person_BelowPovertyLevelInThePast12Months_WhiteAlone_pc": {
            "denom": "Count_Person",
            "name": "White Americans Below Poverty Level Status in Past Year",
            "statVar": "Count_Person_BelowPovertyLevelInThePast12Months_WhiteAlone"
          },
          "Count_Person_BelowPovertyLevelInThePast12Months_pc": {
            "denom": "Count_Person",
            "name": "People Who Are Below Poverty Level Status in the Past 12 Months",
            "statVar": "Count_Person_BelowPovertyLevelInThePast12Months"
          },
          "Count_Person_Civilian_NonInstitutionalized_PovertyStatusDetermined": {
            "name": "Population: Civilian, Non Institutionalized, Poverty Status Determined",
            "statVar": "Count_Person_Civilian_NonInstitutionalized_PovertyStatusDetermined"
          },
          "Count_Person_Civilian_NonInstitutionalized_PovertyStatusDetermined_pc": {
            "denom": "Count_Person",
            "name": "Population: Civilian, Non Institutionalized, Poverty Status Determined",
            "statVar": "Count_Person_Civilian_NonInstitutionalized_PovertyStatusDetermined"
          },
          "Count_Person_Female_BelowPovertyLevelInThePast12Months": {
            "name": "Women In Poverty (in last year)",
            "statVar": "Count_Person_Female_BelowPovertyLevelInThePast12Months"
          },
          "Count_Person_Female_BelowPovertyLevelInThePast12Months_pc": {
            "denom": "Count_Person",
            "name": "Women In Poverty (in last year)",
            "statVar": "Count_Person_Female_BelowPovertyLevelInThePast12Months"
          },
          "Count_Person_Male_BelowPovertyLevelInThePast12Months": {
<<<<<<< HEAD
            "name": "Men in Poverty (in last year)",
=======
            "name": "Male Population Below Poverty Status in the Last Year",
>>>>>>> c4bd06b8
            "statVar": "Count_Person_Male_BelowPovertyLevelInThePast12Months"
          },
          "Count_Person_Male_BelowPovertyLevelInThePast12Months_pc": {
            "denom": "Count_Person",
<<<<<<< HEAD
            "name": "Men in Poverty (in last year)",
            "statVar": "Count_Person_Male_BelowPovertyLevelInThePast12Months"
          },
          "Median_Income_Household": {
            "name": "Household Median Income",
            "statVar": "Median_Income_Household"
=======
            "name": "Male Population Below Poverty Status in the Last Year",
            "statVar": "Count_Person_Male_BelowPovertyLevelInThePast12Months"
>>>>>>> c4bd06b8
          }
        }
      }
    ],
    "metadata": {
      "containedPlaceTypes": {
        "Country": "County"
      },
      "placeDcid": [
        "country/USA"
      ]
    },
    "suggestions": {
      "NL_RELATED_PLACE": {},
      "NL_RELATED_VAR": {
        "items": [
          {
            "displayName": "dc/topic/SDG_1",
            "nlQuery": "dc/topic/SDG_1 United States"
          },
          {
            "displayName": "People Who Are Above Poverty Level Status in the Past 12 Months",
            "nlQuery": "People Who Are Above Poverty Level Status in the Past 12 Months United States"
          },
          {
            "displayName": "Population: 1 Years or More, 1 - 1.5 Ratio To Poverty Line",
            "nlQuery": "Population: 1 Years or More, 1 - 1.5 Ratio To Poverty Line United States"
          },
          {
            "displayName": "Count of Household: Family Household, Worker 2, Below Poverty Level in The Past 12 Months",
            "nlQuery": "Count of Household: Family Household, Worker 2, Below Poverty Level in The Past 12 Months United States"
          },
          {
            "displayName": "Count of Household: Family Household, Worker 1, Below Poverty Level in The Past 12 Months",
            "nlQuery": "Count of Household: Family Household, Worker 1, Below Poverty Level in The Past 12 Months United States"
          },
          {
            "displayName": "Household Median Income",
            "nlQuery": "Household Median Income United States"
          },
          {
            "displayName": "Count of Household: Single Mother Family Household, Renter Occupied, Below Poverty Level in The Past 12 Months",
            "nlQuery": "Count of Household: Single Mother Family Household, Renter Occupied, Below Poverty Level in The Past 12 Months United States"
          },
          {
            "displayName": "Population: 1 Years or More, 1 Ratio To Poverty Line or Less, Different House in Same County",
            "nlQuery": "Population: 1 Years or More, 1 Ratio To Poverty Line or Less, Different House in Same County United States"
          },
          {
            "displayName": "Population: 1 Years or More, Poverty Status Determined, Different House Abroad",
            "nlQuery": "Population: 1 Years or More, Poverty Status Determined, Different House Abroad United States"
          },
          {
            "displayName": "Count of Household: Single Mother Family Household, Worker 2, Below Poverty Level in The Past 12 Months",
            "nlQuery": "Count of Household: Single Mother Family Household, Worker 2, Below Poverty Level in The Past 12 Months United States"
          }
        ]
      }
    }
  },
  "context": {},
  "debug": {},
  "pastSourceContext": "",
  "place": {
    "dcid": "country/USA",
    "name": "United States",
    "place_type": "Country"
  },
  "placeFallback": {},
  "placeSource": "CURRENT_QUERY",
  "svSource": "CURRENT_QUERY"
}<|MERGE_RESOLUTION|>--- conflicted
+++ resolved
@@ -67,7 +67,6 @@
                     },
                     "statVarKey": [
                       "Count_Person_BelowPovertyLevelInThePast12Months"
-<<<<<<< HEAD
                     ],
                     "title": "People Who Are Below Poverty Level Status in the Past 12 Months in Counties of United States (${date})",
                     "type": "RANKING"
@@ -226,6 +225,324 @@
                       "showHighest": true
                     },
                     "statVarKey": [
+                      "Count_Person_Male_BelowPovertyLevelInThePast12Months"
+                    ],
+                    "title": "Male Population Below Poverty Status in the Last Year in Counties of United States (${date})",
+                    "type": "RANKING"
+                  },
+                  {
+                    "statVarKey": [
+                      "Count_Person_Male_BelowPovertyLevelInThePast12Months"
+                    ],
+                    "title": "Male Population Below Poverty Status in the Last Year in Counties of United States (${date})",
+                    "type": "MAP"
+                  }
+                ]
+              }
+            ],
+            "title": "Male Population Below Poverty Status in the Last Year"
+          },
+          {
+            "columns": [
+              {
+                "tiles": [
+                  {
+                    "rankingTileSpec": {
+                      "rankingCount": 10,
+                      "showHighest": true
+                    },
+                    "statVarKey": [
+                      "Count_Person_Male_BelowPovertyLevelInThePast12Months_pc"
+                    ],
+                    "title": "Per Capita Male Population Below Poverty Status in the Last Year in Counties of United States (${date})",
+                    "type": "RANKING"
+                  },
+                  {
+                    "statVarKey": [
+                      "Count_Person_Male_BelowPovertyLevelInThePast12Months_pc"
+                    ],
+                    "title": "Per Capita Male Population Below Poverty Status in the Last Year in Counties of United States (${date})",
+                    "type": "MAP"
+                  }
+                ]
+              }
+            ]
+          },
+          {
+            "columns": [
+              {
+                "tiles": [
+                  {
+                    "rankingTileSpec": {
+                      "rankingCount": 10,
+                      "showHighest": true
+                    },
+                    "statVarKey": [
+                      "Count_Person_5OrMoreYears_LanguageOtherThanEnglishSpokenAtHome_BelowPovertyLevelInThePast12Months"
+                    ],
+                    "title": "Population: 5 Years or More, Language Other Than English, Below Poverty Level in The Past 12 Months in Counties of United States (${date})",
+                    "type": "RANKING"
+                  },
+                  {
+                    "statVarKey": [
+                      "Count_Person_5OrMoreYears_LanguageOtherThanEnglishSpokenAtHome_BelowPovertyLevelInThePast12Months"
+                    ],
+                    "title": "Population: 5 Years or More, Language Other Than English, Below Poverty Level in The Past 12 Months in Counties of United States (${date})",
+                    "type": "MAP"
+                  }
+                ]
+              }
+            ],
+            "title": "Population: 5 Years or More, Language Other Than English, Below Poverty Level in The Past 12 Months"
+          },
+          {
+            "columns": [
+              {
+                "tiles": [
+                  {
+                    "rankingTileSpec": {
+                      "rankingCount": 10,
+                      "showHighest": true
+                    },
+                    "statVarKey": [
+                      "Count_Person_5OrMoreYears_LanguageOtherThanEnglishSpokenAtHome_BelowPovertyLevelInThePast12Months_pc"
+                    ],
+                    "title": "Per Capita Population: 5 Years or More, Language Other Than English, Below Poverty Level in The Past 12 Months in Counties of United States (${date})",
+                    "type": "RANKING"
+                  },
+                  {
+                    "statVarKey": [
+                      "Count_Person_5OrMoreYears_LanguageOtherThanEnglishSpokenAtHome_BelowPovertyLevelInThePast12Months_pc"
+                    ],
+                    "title": "Per Capita Population: 5 Years or More, Language Other Than English, Below Poverty Level in The Past 12 Months in Counties of United States (${date})",
+                    "type": "MAP"
+                  }
+                ]
+              }
+            ]
+          },
+          {
+            "columns": [
+              {
+                "tiles": [
+                  {
+                    "rankingTileSpec": {
+                      "rankingCount": 10,
+                      "showHighest": true
+                    },
+                    "statVarKey": [
+                      "Count_Person_5OrMoreYears_OnlyEnglishSpokenAtHome_BelowPovertyLevelInThePast12Months"
+                    ],
+                    "title": "Population: 5 Years or More, Only English, Below Poverty Level in The Past 12 Months in Counties of United States (${date})",
+                    "type": "RANKING"
+                  },
+                  {
+                    "statVarKey": [
+                      "Count_Person_5OrMoreYears_OnlyEnglishSpokenAtHome_BelowPovertyLevelInThePast12Months"
+                    ],
+                    "title": "Population: 5 Years or More, Only English, Below Poverty Level in The Past 12 Months in Counties of United States (${date})",
+                    "type": "MAP"
+                  }
+                ]
+              }
+            ],
+            "title": "Population: 5 Years or More, Only English, Below Poverty Level in The Past 12 Months"
+          },
+          {
+            "columns": [
+              {
+                "tiles": [
+                  {
+                    "rankingTileSpec": {
+                      "rankingCount": 10,
+                      "showHighest": true
+                    },
+                    "statVarKey": [
+                      "Count_Person_5OrMoreYears_OnlyEnglishSpokenAtHome_BelowPovertyLevelInThePast12Months_pc"
+                    ],
+                    "title": "Per Capita Population: 5 Years or More, Only English, Below Poverty Level in The Past 12 Months in Counties of United States (${date})",
+                    "type": "RANKING"
+                  },
+                  {
+                    "statVarKey": [
+                      "Count_Person_5OrMoreYears_OnlyEnglishSpokenAtHome_BelowPovertyLevelInThePast12Months_pc"
+                    ],
+                    "title": "Per Capita Population: 5 Years or More, Only English, Below Poverty Level in The Past 12 Months in Counties of United States (${date})",
+                    "type": "MAP"
+                  }
+                ]
+              }
+            ]
+          },
+          {
+            "columns": [
+              {
+                "tiles": [
+                  {
+                    "rankingTileSpec": {
+                      "rankingCount": 10,
+                      "showHighest": true
+                    },
+                    "statVarKey": [
+                      "Count_Person_5OrMoreYears_SpanishOrSpanishCreoleSpokenAtHome_BelowPovertyLevelInThePast12Months"
+                    ],
+                    "title": "Population: 5 Years or More, Spanish or Spanish Creole, Below Poverty Level in The Past 12 Months in Counties of United States (${date})",
+                    "type": "RANKING"
+                  },
+                  {
+                    "statVarKey": [
+                      "Count_Person_5OrMoreYears_SpanishOrSpanishCreoleSpokenAtHome_BelowPovertyLevelInThePast12Months"
+                    ],
+                    "title": "Population: 5 Years or More, Spanish or Spanish Creole, Below Poverty Level in The Past 12 Months in Counties of United States (${date})",
+                    "type": "MAP"
+                  }
+                ]
+              }
+            ],
+            "title": "Population: 5 Years or More, Spanish or Spanish Creole, Below Poverty Level in The Past 12 Months"
+          },
+          {
+            "columns": [
+              {
+                "tiles": [
+                  {
+                    "rankingTileSpec": {
+                      "rankingCount": 10,
+                      "showHighest": true
+                    },
+                    "statVarKey": [
+                      "Count_Person_5OrMoreYears_SpanishOrSpanishCreoleSpokenAtHome_BelowPovertyLevelInThePast12Months_pc"
+                    ],
+                    "title": "Per Capita Population: 5 Years or More, Spanish or Spanish Creole, Below Poverty Level in The Past 12 Months in Counties of United States (${date})",
+                    "type": "RANKING"
+                  },
+                  {
+                    "statVarKey": [
+                      "Count_Person_5OrMoreYears_SpanishOrSpanishCreoleSpokenAtHome_BelowPovertyLevelInThePast12Months_pc"
+                    ],
+                    "title": "Per Capita Population: 5 Years or More, Spanish or Spanish Creole, Below Poverty Level in The Past 12 Months in Counties of United States (${date})",
+                    "type": "MAP"
+                  }
+                ]
+              }
+            ]
+          },
+          {
+            "columns": [
+              {
+                "tiles": [
+                  {
+                    "rankingTileSpec": {
+                      "rankingCount": 10,
+                      "showHighest": true
+                    },
+                    "statVarKey": [
+                      "Count_Person_5OrMoreYears_SpanishSpokenAtHome_BelowPovertyLevelInThePast12Months"
+                    ],
+                    "title": "Population: 5 Years or More, Spanish, Below Poverty Level in The Past 12 Months in Counties of United States (${date})",
+                    "type": "RANKING"
+                  },
+                  {
+                    "statVarKey": [
+                      "Count_Person_5OrMoreYears_SpanishSpokenAtHome_BelowPovertyLevelInThePast12Months"
+                    ],
+                    "title": "Population: 5 Years or More, Spanish, Below Poverty Level in The Past 12 Months in Counties of United States (${date})",
+                    "type": "MAP"
+                  }
+                ]
+              }
+            ],
+            "title": "Population: 5 Years or More, Spanish, Below Poverty Level in The Past 12 Months"
+          },
+          {
+            "columns": [
+              {
+                "tiles": [
+                  {
+                    "rankingTileSpec": {
+                      "rankingCount": 10,
+                      "showHighest": true
+                    },
+                    "statVarKey": [
+                      "Count_Person_5OrMoreYears_SpanishSpokenAtHome_BelowPovertyLevelInThePast12Months_pc"
+                    ],
+                    "title": "Per Capita Population: 5 Years or More, Spanish, Below Poverty Level in The Past 12 Months in Counties of United States (${date})",
+                    "type": "RANKING"
+                  },
+                  {
+                    "statVarKey": [
+                      "Count_Person_5OrMoreYears_SpanishSpokenAtHome_BelowPovertyLevelInThePast12Months_pc"
+                    ],
+                    "title": "Per Capita Population: 5 Years or More, Spanish, Below Poverty Level in The Past 12 Months in Counties of United States (${date})",
+                    "type": "MAP"
+                  }
+                ]
+              }
+            ]
+          },
+          {
+            "columns": [
+              {
+                "tiles": [
+                  {
+                    "rankingTileSpec": {
+                      "rankingCount": 10,
+                      "showHighest": true
+                    },
+                    "statVarKey": [
+                      "Count_Person_BelowPovertyLevelInThePast12Months_AsianAlone"
+                    ],
+                    "title": "Population Below Poverty Level Status in Past Year and Asian Alone in Counties of United States (${date})",
+                    "type": "RANKING"
+                  },
+                  {
+                    "statVarKey": [
+                      "Count_Person_BelowPovertyLevelInThePast12Months_AsianAlone"
+                    ],
+                    "title": "Population Below Poverty Level Status in Past Year and Asian Alone in Counties of United States (${date})",
+                    "type": "MAP"
+                  }
+                ]
+              }
+            ],
+            "title": "Population Below Poverty Level Status in Past Year and Asian Alone"
+          },
+          {
+            "columns": [
+              {
+                "tiles": [
+                  {
+                    "rankingTileSpec": {
+                      "rankingCount": 10,
+                      "showHighest": true
+                    },
+                    "statVarKey": [
+                      "Count_Person_BelowPovertyLevelInThePast12Months_AsianAlone_pc"
+                    ],
+                    "title": "Per Capita Population Below Poverty Level Status in Past Year and Asian Alone in Counties of United States (${date})",
+                    "type": "RANKING"
+                  },
+                  {
+                    "statVarKey": [
+                      "Count_Person_BelowPovertyLevelInThePast12Months_AsianAlone_pc"
+                    ],
+                    "title": "Per Capita Population Below Poverty Level Status in Past Year and Asian Alone in Counties of United States (${date})",
+                    "type": "MAP"
+                  }
+                ]
+              }
+            ]
+          },
+          {
+            "columns": [
+              {
+                "tiles": [
+                  {
+                    "rankingTileSpec": {
+                      "rankingCount": 10,
+                      "showHighest": true
+                    },
+                    "statVarKey": [
                       "Count_Person_BelowPovertyLevelInThePast12Months_BlackOrAfricanAmericanAlone"
                     ],
                     "title": "Black or African Americans Below Poverty Level Status in Past Year in Counties of United States (${date})",
@@ -279,6 +596,112 @@
                       "showHighest": true
                     },
                     "statVarKey": [
+                      "Count_Person_BelowPovertyLevelInThePast12Months_HispanicOrLatino"
+                    ],
+                    "title": "Population Below Poverty Level Status in Past Year and Hispanic or Latino in Counties of United States (${date})",
+                    "type": "RANKING"
+                  },
+                  {
+                    "statVarKey": [
+                      "Count_Person_BelowPovertyLevelInThePast12Months_HispanicOrLatino"
+                    ],
+                    "title": "Population Below Poverty Level Status in Past Year and Hispanic or Latino in Counties of United States (${date})",
+                    "type": "MAP"
+                  }
+                ]
+              }
+            ],
+            "title": "Population Below Poverty Level Status in Past Year and Hispanic or Latino"
+          },
+          {
+            "columns": [
+              {
+                "tiles": [
+                  {
+                    "rankingTileSpec": {
+                      "rankingCount": 10,
+                      "showHighest": true
+                    },
+                    "statVarKey": [
+                      "Count_Person_BelowPovertyLevelInThePast12Months_HispanicOrLatino_pc"
+                    ],
+                    "title": "Per Capita Population Below Poverty Level Status in Past Year and Hispanic or Latino in Counties of United States (${date})",
+                    "type": "RANKING"
+                  },
+                  {
+                    "statVarKey": [
+                      "Count_Person_BelowPovertyLevelInThePast12Months_HispanicOrLatino_pc"
+                    ],
+                    "title": "Per Capita Population Below Poverty Level Status in Past Year and Hispanic or Latino in Counties of United States (${date})",
+                    "type": "MAP"
+                  }
+                ]
+              }
+            ]
+          },
+          {
+            "columns": [
+              {
+                "tiles": [
+                  {
+                    "rankingTileSpec": {
+                      "rankingCount": 10,
+                      "showHighest": true
+                    },
+                    "statVarKey": [
+                      "Count_Person_BelowPovertyLevelInThePast12Months_NativeHawaiianOrOtherPacificIslanderAlone"
+                    ],
+                    "title": "Population Below Poverty Level Status in Past Year and Native Hawaiian or Other Pacific Islander Alone in Counties of United States (${date})",
+                    "type": "RANKING"
+                  },
+                  {
+                    "statVarKey": [
+                      "Count_Person_BelowPovertyLevelInThePast12Months_NativeHawaiianOrOtherPacificIslanderAlone"
+                    ],
+                    "title": "Population Below Poverty Level Status in Past Year and Native Hawaiian or Other Pacific Islander Alone in Counties of United States (${date})",
+                    "type": "MAP"
+                  }
+                ]
+              }
+            ],
+            "title": "Population Below Poverty Level Status in Past Year and Native Hawaiian or Other Pacific Islander Alone"
+          },
+          {
+            "columns": [
+              {
+                "tiles": [
+                  {
+                    "rankingTileSpec": {
+                      "rankingCount": 10,
+                      "showHighest": true
+                    },
+                    "statVarKey": [
+                      "Count_Person_BelowPovertyLevelInThePast12Months_NativeHawaiianOrOtherPacificIslanderAlone_pc"
+                    ],
+                    "title": "Per Capita Population Below Poverty Level Status in Past Year and Native Hawaiian or Other Pacific Islander Alone in Counties of United States (${date})",
+                    "type": "RANKING"
+                  },
+                  {
+                    "statVarKey": [
+                      "Count_Person_BelowPovertyLevelInThePast12Months_NativeHawaiianOrOtherPacificIslanderAlone_pc"
+                    ],
+                    "title": "Per Capita Population Below Poverty Level Status in Past Year and Native Hawaiian or Other Pacific Islander Alone in Counties of United States (${date})",
+                    "type": "MAP"
+                  }
+                ]
+              }
+            ]
+          },
+          {
+            "columns": [
+              {
+                "tiles": [
+                  {
+                    "rankingTileSpec": {
+                      "rankingCount": 10,
+                      "showHighest": true
+                    },
+                    "statVarKey": [
                       "Count_Person_BelowPovertyLevelInThePast12Months_SomeOtherRaceAlone"
                     ],
                     "title": "Below Poverty Level Status in Past Year (Other Race) in Counties of United States (${date})",
@@ -651,8 +1074,6 @@
                     },
                     "statVarKey": [
                       "Count_Person_5OrMoreYears_SpanishOrSpanishCreoleSpokenAtHome_BelowPovertyLevelInThePast12Months"
-=======
->>>>>>> c4bd06b8
                     ],
                     "title": "5 Years or More, Spanish or Spanish Creole, Below Poverty Level in Past 12 Months in Counties of United States (${date})",
                     "type": "RANKING"
@@ -705,221 +1126,148 @@
                       "showHighest": true
                     },
                     "statVarKey": [
-<<<<<<< HEAD
                       "Count_Person_5OrMoreYears_SpanishSpokenAtHome_BelowPovertyLevelInThePast12Months"
                     ],
                     "title": "5 Years or More, Spanish, Below Poverty Level in Past 12 Months in Counties of United States (${date})",
-=======
-                      "Count_Person_Female_BelowPovertyLevelInThePast12Months"
-                    ],
-                    "title": "Female Population Below Poverty Level in the Last Year in Counties of United States (${date})",
->>>>>>> c4bd06b8
-                    "type": "RANKING"
-                  },
-                  {
-                    "statVarKey": [
-<<<<<<< HEAD
+                    "type": "RANKING"
+                  },
+                  {
+                    "statVarKey": [
                       "Count_Person_5OrMoreYears_SpanishSpokenAtHome_BelowPovertyLevelInThePast12Months"
                     ],
                     "title": "5 Years or More, Spanish, Below Poverty Level in Past 12 Months in Counties of United States (${date})",
-=======
-                      "Count_Person_Female_BelowPovertyLevelInThePast12Months"
-                    ],
-                    "title": "Female Population Below Poverty Level in the Last Year in Counties of United States (${date})",
->>>>>>> c4bd06b8
-                    "type": "MAP"
-                  }
-                ]
-              }
-            ],
-<<<<<<< HEAD
+                    "type": "MAP"
+                  }
+                ]
+              }
+            ],
             "title": "5 Years or More, Spanish, Below Poverty Level in Past 12 Months"
-=======
-            "title": "Female Population Below Poverty Level in the Last Year"
->>>>>>> c4bd06b8
-          },
-          {
-            "columns": [
-              {
-                "tiles": [
-                  {
-                    "rankingTileSpec": {
-                      "rankingCount": 10,
-                      "showHighest": true
-                    },
-                    "statVarKey": [
-<<<<<<< HEAD
+          },
+          {
+            "columns": [
+              {
+                "tiles": [
+                  {
+                    "rankingTileSpec": {
+                      "rankingCount": 10,
+                      "showHighest": true
+                    },
+                    "statVarKey": [
                       "Count_Person_5OrMoreYears_SpanishSpokenAtHome_BelowPovertyLevelInThePast12Months_pc"
                     ],
                     "title": "Per Capita 5 Years or More, Spanish, Below Poverty Level in Past 12 Months in Counties of United States (${date})",
-=======
-                      "Count_Person_Female_BelowPovertyLevelInThePast12Months_pc"
-                    ],
-                    "title": "Per Capita Female Population Below Poverty Level in the Last Year in Counties of United States (${date})",
->>>>>>> c4bd06b8
-                    "type": "RANKING"
-                  },
-                  {
-                    "statVarKey": [
-<<<<<<< HEAD
+                    "type": "RANKING"
+                  },
+                  {
+                    "statVarKey": [
                       "Count_Person_5OrMoreYears_SpanishSpokenAtHome_BelowPovertyLevelInThePast12Months_pc"
                     ],
                     "title": "Per Capita 5 Years or More, Spanish, Below Poverty Level in Past 12 Months in Counties of United States (${date})",
-=======
-                      "Count_Person_Female_BelowPovertyLevelInThePast12Months_pc"
-                    ],
-                    "title": "Per Capita Female Population Below Poverty Level in the Last Year in Counties of United States (${date})",
->>>>>>> c4bd06b8
-                    "type": "MAP"
-                  }
-                ]
-              }
-            ]
-          },
-          {
-            "columns": [
-              {
-                "tiles": [
-                  {
-                    "rankingTileSpec": {
-                      "rankingCount": 10,
-                      "showHighest": true
-                    },
-                    "statVarKey": [
-<<<<<<< HEAD
+                    "type": "MAP"
+                  }
+                ]
+              }
+            ]
+          },
+          {
+            "columns": [
+              {
+                "tiles": [
+                  {
+                    "rankingTileSpec": {
+                      "rankingCount": 10,
+                      "showHighest": true
+                    },
+                    "statVarKey": [
                       "Count_Person_BelowPovertyLevelInThePast12Months_AsianAlone"
                     ],
                     "title": "Asians Below Poverty Level Status in Past Year in Counties of United States (${date})",
-=======
-                      "Count_Person_Male_BelowPovertyLevelInThePast12Months"
-                    ],
-                    "title": "Male Population Below Poverty Status in the Last Year in Counties of United States (${date})",
->>>>>>> c4bd06b8
-                    "type": "RANKING"
-                  },
-                  {
-                    "statVarKey": [
-<<<<<<< HEAD
+                    "type": "RANKING"
+                  },
+                  {
+                    "statVarKey": [
                       "Count_Person_BelowPovertyLevelInThePast12Months_AsianAlone"
                     ],
                     "title": "Asians Below Poverty Level Status in Past Year in Counties of United States (${date})",
-=======
-                      "Count_Person_Male_BelowPovertyLevelInThePast12Months"
-                    ],
-                    "title": "Male Population Below Poverty Status in the Last Year in Counties of United States (${date})",
->>>>>>> c4bd06b8
-                    "type": "MAP"
-                  }
-                ]
-              }
-            ],
-<<<<<<< HEAD
+                    "type": "MAP"
+                  }
+                ]
+              }
+            ],
             "title": "Asians Below Poverty Level Status in Past Year"
-=======
-            "title": "Male Population Below Poverty Status in the Last Year"
->>>>>>> c4bd06b8
-          },
-          {
-            "columns": [
-              {
-                "tiles": [
-                  {
-                    "rankingTileSpec": {
-                      "rankingCount": 10,
-                      "showHighest": true
-                    },
-                    "statVarKey": [
-<<<<<<< HEAD
+          },
+          {
+            "columns": [
+              {
+                "tiles": [
+                  {
+                    "rankingTileSpec": {
+                      "rankingCount": 10,
+                      "showHighest": true
+                    },
+                    "statVarKey": [
                       "Count_Person_BelowPovertyLevelInThePast12Months_AsianAlone_pc"
                     ],
                     "title": "Per Capita Asians Below Poverty Level Status in Past Year in Counties of United States (${date})",
-=======
-                      "Count_Person_Male_BelowPovertyLevelInThePast12Months_pc"
-                    ],
-                    "title": "Per Capita Male Population Below Poverty Status in the Last Year in Counties of United States (${date})",
->>>>>>> c4bd06b8
-                    "type": "RANKING"
-                  },
-                  {
-                    "statVarKey": [
-<<<<<<< HEAD
+                    "type": "RANKING"
+                  },
+                  {
+                    "statVarKey": [
                       "Count_Person_BelowPovertyLevelInThePast12Months_AsianAlone_pc"
                     ],
                     "title": "Per Capita Asians Below Poverty Level Status in Past Year in Counties of United States (${date})",
-=======
-                      "Count_Person_Male_BelowPovertyLevelInThePast12Months_pc"
-                    ],
-                    "title": "Per Capita Male Population Below Poverty Status in the Last Year in Counties of United States (${date})",
->>>>>>> c4bd06b8
-                    "type": "MAP"
-                  }
-                ]
-              }
-            ]
-          },
-          {
-            "columns": [
-              {
-                "tiles": [
-                  {
-                    "rankingTileSpec": {
-                      "rankingCount": 10,
-                      "showHighest": true
-                    },
-                    "statVarKey": [
-                      "Count_Person_5OrMoreYears_LanguageOtherThanEnglishSpokenAtHome_BelowPovertyLevelInThePast12Months"
-                    ],
-<<<<<<< HEAD
+                    "type": "MAP"
+                  }
+                ]
+              }
+            ]
+          },
+          {
+            "columns": [
+              {
+                "tiles": [
+                  {
+                    "rankingTileSpec": {
+                      "rankingCount": 10,
+                      "showHighest": true
+                    },
+                    "statVarKey": [
+                      "Count_Person_BelowPovertyLevelInThePast12Months_BlackOrAfricanAmericanAlone"
+                    ],
                     "title": "Black or African Americans Below Poverty Level Status in Past Year in Counties of United States (${date})",
-=======
-                    "title": "Population: 5 Years or More, Language Other Than English, Below Poverty Level in The Past 12 Months in Counties of United States (${date})",
->>>>>>> c4bd06b8
-                    "type": "RANKING"
-                  },
-                  {
-                    "statVarKey": [
-                      "Count_Person_5OrMoreYears_LanguageOtherThanEnglishSpokenAtHome_BelowPovertyLevelInThePast12Months"
-                    ],
-<<<<<<< HEAD
+                    "type": "RANKING"
+                  },
+                  {
+                    "statVarKey": [
+                      "Count_Person_BelowPovertyLevelInThePast12Months_BlackOrAfricanAmericanAlone"
+                    ],
                     "title": "Black or African Americans Below Poverty Level Status in Past Year in Counties of United States (${date})",
-=======
-                    "title": "Population: 5 Years or More, Language Other Than English, Below Poverty Level in The Past 12 Months in Counties of United States (${date})",
->>>>>>> c4bd06b8
-                    "type": "MAP"
-                  }
-                ]
-              }
-            ],
-<<<<<<< HEAD
+                    "type": "MAP"
+                  }
+                ]
+              }
+            ],
             "title": "Black or African Americans Below Poverty Level Status in Past Year"
-=======
-            "title": "Population: 5 Years or More, Language Other Than English, Below Poverty Level in The Past 12 Months"
->>>>>>> c4bd06b8
-          },
-          {
-            "columns": [
-              {
-                "tiles": [
-                  {
-                    "rankingTileSpec": {
-                      "rankingCount": 10,
-                      "showHighest": true
-                    },
-                    "statVarKey": [
-                      "Count_Person_5OrMoreYears_LanguageOtherThanEnglishSpokenAtHome_BelowPovertyLevelInThePast12Months_pc"
-                    ],
-<<<<<<< HEAD
+          },
+          {
+            "columns": [
+              {
+                "tiles": [
+                  {
+                    "rankingTileSpec": {
+                      "rankingCount": 10,
+                      "showHighest": true
+                    },
+                    "statVarKey": [
+                      "Count_Person_BelowPovertyLevelInThePast12Months_BlackOrAfricanAmericanAlone_pc"
+                    ],
                     "title": "Per Capita Black or African Americans Below Poverty Level Status in Past Year in Counties of United States (${date})",
-=======
-                    "title": "Per Capita Population: 5 Years or More, Language Other Than English, Below Poverty Level in The Past 12 Months in Counties of United States (${date})",
->>>>>>> c4bd06b8
-                    "type": "RANKING"
-                  },
-                  {
-                    "statVarKey": [
-                      "Count_Person_5OrMoreYears_LanguageOtherThanEnglishSpokenAtHome_BelowPovertyLevelInThePast12Months_pc"
-                    ],
-<<<<<<< HEAD
+                    "type": "RANKING"
+                  },
+                  {
+                    "statVarKey": [
+                      "Count_Person_BelowPovertyLevelInThePast12Months_BlackOrAfricanAmericanAlone_pc"
+                    ],
                     "title": "Per Capita Black or African Americans Below Poverty Level Status in Past Year in Counties of United States (${date})",
                     "type": "MAP"
                   }
@@ -1027,224 +1375,164 @@
                       "Count_Person_BelowPovertyLevelInThePast12Months_NativeHawaiianOrOtherPacificIslanderAlone_pc"
                     ],
                     "title": "Per Capita Native Hawaiian or Other Pacific Islander Americans Below Poverty Level Status in Past Year in Counties of United States (${date})",
-=======
-                    "title": "Per Capita Population: 5 Years or More, Language Other Than English, Below Poverty Level in The Past 12 Months in Counties of United States (${date})",
->>>>>>> c4bd06b8
-                    "type": "MAP"
-                  }
-                ]
-              }
-            ]
-          },
-          {
-            "columns": [
-              {
-                "tiles": [
-                  {
-                    "rankingTileSpec": {
-                      "rankingCount": 10,
-                      "showHighest": true
-                    },
-                    "statVarKey": [
-                      "Count_Person_5OrMoreYears_OnlyEnglishSpokenAtHome_BelowPovertyLevelInThePast12Months"
-                    ],
-<<<<<<< HEAD
+                    "type": "MAP"
+                  }
+                ]
+              }
+            ]
+          },
+          {
+            "columns": [
+              {
+                "tiles": [
+                  {
+                    "rankingTileSpec": {
+                      "rankingCount": 10,
+                      "showHighest": true
+                    },
+                    "statVarKey": [
+                      "Count_Person_BelowPovertyLevelInThePast12Months_SomeOtherRaceAlone"
+                    ],
                     "title": "Below Poverty Level Status in Past Year (Other Race) in Counties of United States (${date})",
-=======
-                    "title": "Population: 5 Years or More, Only English, Below Poverty Level in The Past 12 Months in Counties of United States (${date})",
->>>>>>> c4bd06b8
-                    "type": "RANKING"
-                  },
-                  {
-                    "statVarKey": [
-                      "Count_Person_5OrMoreYears_OnlyEnglishSpokenAtHome_BelowPovertyLevelInThePast12Months"
-                    ],
-<<<<<<< HEAD
+                    "type": "RANKING"
+                  },
+                  {
+                    "statVarKey": [
+                      "Count_Person_BelowPovertyLevelInThePast12Months_SomeOtherRaceAlone"
+                    ],
                     "title": "Below Poverty Level Status in Past Year (Other Race) in Counties of United States (${date})",
-=======
-                    "title": "Population: 5 Years or More, Only English, Below Poverty Level in The Past 12 Months in Counties of United States (${date})",
->>>>>>> c4bd06b8
-                    "type": "MAP"
-                  }
-                ]
-              }
-            ],
-<<<<<<< HEAD
+                    "type": "MAP"
+                  }
+                ]
+              }
+            ],
             "title": "Below Poverty Level Status in Past Year (Other Race)"
-=======
-            "title": "Population: 5 Years or More, Only English, Below Poverty Level in The Past 12 Months"
->>>>>>> c4bd06b8
-          },
-          {
-            "columns": [
-              {
-                "tiles": [
-                  {
-                    "rankingTileSpec": {
-                      "rankingCount": 10,
-                      "showHighest": true
-                    },
-                    "statVarKey": [
-                      "Count_Person_5OrMoreYears_OnlyEnglishSpokenAtHome_BelowPovertyLevelInThePast12Months_pc"
-                    ],
-<<<<<<< HEAD
+          },
+          {
+            "columns": [
+              {
+                "tiles": [
+                  {
+                    "rankingTileSpec": {
+                      "rankingCount": 10,
+                      "showHighest": true
+                    },
+                    "statVarKey": [
+                      "Count_Person_BelowPovertyLevelInThePast12Months_SomeOtherRaceAlone_pc"
+                    ],
                     "title": "Per Capita Below Poverty Level Status in Past Year (Other Race) in Counties of United States (${date})",
-=======
-                    "title": "Per Capita Population: 5 Years or More, Only English, Below Poverty Level in The Past 12 Months in Counties of United States (${date})",
->>>>>>> c4bd06b8
-                    "type": "RANKING"
-                  },
-                  {
-                    "statVarKey": [
-                      "Count_Person_5OrMoreYears_OnlyEnglishSpokenAtHome_BelowPovertyLevelInThePast12Months_pc"
-                    ],
-<<<<<<< HEAD
+                    "type": "RANKING"
+                  },
+                  {
+                    "statVarKey": [
+                      "Count_Person_BelowPovertyLevelInThePast12Months_SomeOtherRaceAlone_pc"
+                    ],
                     "title": "Per Capita Below Poverty Level Status in Past Year (Other Race) in Counties of United States (${date})",
-=======
-                    "title": "Per Capita Population: 5 Years or More, Only English, Below Poverty Level in The Past 12 Months in Counties of United States (${date})",
->>>>>>> c4bd06b8
-                    "type": "MAP"
-                  }
-                ]
-              }
-            ]
-          },
-          {
-            "columns": [
-              {
-                "tiles": [
-                  {
-                    "rankingTileSpec": {
-                      "rankingCount": 10,
-                      "showHighest": true
-                    },
-                    "statVarKey": [
-                      "Count_Person_5OrMoreYears_SpanishOrSpanishCreoleSpokenAtHome_BelowPovertyLevelInThePast12Months"
-                    ],
-<<<<<<< HEAD
+                    "type": "MAP"
+                  }
+                ]
+              }
+            ]
+          },
+          {
+            "columns": [
+              {
+                "tiles": [
+                  {
+                    "rankingTileSpec": {
+                      "rankingCount": 10,
+                      "showHighest": true
+                    },
+                    "statVarKey": [
+                      "Count_Person_BelowPovertyLevelInThePast12Months_TwoOrMoreRaces"
+                    ],
                     "title": "Below Poverty Level Status in Past Year (Two or More Races) in Counties of United States (${date})",
-=======
-                    "title": "Population: 5 Years or More, Spanish or Spanish Creole, Below Poverty Level in The Past 12 Months in Counties of United States (${date})",
->>>>>>> c4bd06b8
-                    "type": "RANKING"
-                  },
-                  {
-                    "statVarKey": [
-                      "Count_Person_5OrMoreYears_SpanishOrSpanishCreoleSpokenAtHome_BelowPovertyLevelInThePast12Months"
-                    ],
-<<<<<<< HEAD
+                    "type": "RANKING"
+                  },
+                  {
+                    "statVarKey": [
+                      "Count_Person_BelowPovertyLevelInThePast12Months_TwoOrMoreRaces"
+                    ],
                     "title": "Below Poverty Level Status in Past Year (Two or More Races) in Counties of United States (${date})",
-=======
-                    "title": "Population: 5 Years or More, Spanish or Spanish Creole, Below Poverty Level in The Past 12 Months in Counties of United States (${date})",
->>>>>>> c4bd06b8
-                    "type": "MAP"
-                  }
-                ]
-              }
-            ],
-<<<<<<< HEAD
+                    "type": "MAP"
+                  }
+                ]
+              }
+            ],
             "title": "Below Poverty Level Status in Past Year (Two or More Races)"
-=======
-            "title": "Population: 5 Years or More, Spanish or Spanish Creole, Below Poverty Level in The Past 12 Months"
->>>>>>> c4bd06b8
-          },
-          {
-            "columns": [
-              {
-                "tiles": [
-                  {
-                    "rankingTileSpec": {
-                      "rankingCount": 10,
-                      "showHighest": true
-                    },
-                    "statVarKey": [
-                      "Count_Person_5OrMoreYears_SpanishOrSpanishCreoleSpokenAtHome_BelowPovertyLevelInThePast12Months_pc"
-                    ],
-<<<<<<< HEAD
+          },
+          {
+            "columns": [
+              {
+                "tiles": [
+                  {
+                    "rankingTileSpec": {
+                      "rankingCount": 10,
+                      "showHighest": true
+                    },
+                    "statVarKey": [
+                      "Count_Person_BelowPovertyLevelInThePast12Months_TwoOrMoreRaces_pc"
+                    ],
                     "title": "Per Capita Below Poverty Level Status in Past Year (Two or More Races) in Counties of United States (${date})",
-=======
-                    "title": "Per Capita Population: 5 Years or More, Spanish or Spanish Creole, Below Poverty Level in The Past 12 Months in Counties of United States (${date})",
->>>>>>> c4bd06b8
-                    "type": "RANKING"
-                  },
-                  {
-                    "statVarKey": [
-                      "Count_Person_5OrMoreYears_SpanishOrSpanishCreoleSpokenAtHome_BelowPovertyLevelInThePast12Months_pc"
-                    ],
-<<<<<<< HEAD
+                    "type": "RANKING"
+                  },
+                  {
+                    "statVarKey": [
+                      "Count_Person_BelowPovertyLevelInThePast12Months_TwoOrMoreRaces_pc"
+                    ],
                     "title": "Per Capita Below Poverty Level Status in Past Year (Two or More Races) in Counties of United States (${date})",
-=======
-                    "title": "Per Capita Population: 5 Years or More, Spanish or Spanish Creole, Below Poverty Level in The Past 12 Months in Counties of United States (${date})",
->>>>>>> c4bd06b8
-                    "type": "MAP"
-                  }
-                ]
-              }
-            ]
-          },
-          {
-            "columns": [
-              {
-                "tiles": [
-                  {
-                    "rankingTileSpec": {
-                      "rankingCount": 10,
-                      "showHighest": true
-                    },
-                    "statVarKey": [
-                      "Count_Person_5OrMoreYears_SpanishSpokenAtHome_BelowPovertyLevelInThePast12Months"
-                    ],
-<<<<<<< HEAD
+                    "type": "MAP"
+                  }
+                ]
+              }
+            ]
+          },
+          {
+            "columns": [
+              {
+                "tiles": [
+                  {
+                    "rankingTileSpec": {
+                      "rankingCount": 10,
+                      "showHighest": true
+                    },
+                    "statVarKey": [
+                      "Count_Person_BelowPovertyLevelInThePast12Months_WhiteAlone"
+                    ],
                     "title": "White Americans Below Poverty Level Status in Past Year in Counties of United States (${date})",
-=======
-                    "title": "Population: 5 Years or More, Spanish, Below Poverty Level in The Past 12 Months in Counties of United States (${date})",
->>>>>>> c4bd06b8
-                    "type": "RANKING"
-                  },
-                  {
-                    "statVarKey": [
-                      "Count_Person_5OrMoreYears_SpanishSpokenAtHome_BelowPovertyLevelInThePast12Months"
-                    ],
-<<<<<<< HEAD
+                    "type": "RANKING"
+                  },
+                  {
+                    "statVarKey": [
+                      "Count_Person_BelowPovertyLevelInThePast12Months_WhiteAlone"
+                    ],
                     "title": "White Americans Below Poverty Level Status in Past Year in Counties of United States (${date})",
-=======
-                    "title": "Population: 5 Years or More, Spanish, Below Poverty Level in The Past 12 Months in Counties of United States (${date})",
->>>>>>> c4bd06b8
-                    "type": "MAP"
-                  }
-                ]
-              }
-            ],
-<<<<<<< HEAD
+                    "type": "MAP"
+                  }
+                ]
+              }
+            ],
             "title": "White Americans Below Poverty Level Status in Past Year"
-=======
-            "title": "Population: 5 Years or More, Spanish, Below Poverty Level in The Past 12 Months"
->>>>>>> c4bd06b8
-          },
-          {
-            "columns": [
-              {
-                "tiles": [
-                  {
-                    "rankingTileSpec": {
-                      "rankingCount": 10,
-                      "showHighest": true
-                    },
-                    "statVarKey": [
-                      "Count_Person_5OrMoreYears_SpanishSpokenAtHome_BelowPovertyLevelInThePast12Months_pc"
-                    ],
-<<<<<<< HEAD
+          },
+          {
+            "columns": [
+              {
+                "tiles": [
+                  {
+                    "rankingTileSpec": {
+                      "rankingCount": 10,
+                      "showHighest": true
+                    },
+                    "statVarKey": [
+                      "Count_Person_BelowPovertyLevelInThePast12Months_WhiteAlone_pc"
+                    ],
                     "title": "Per Capita White Americans Below Poverty Level Status in Past Year in Counties of United States (${date})",
-=======
-                    "title": "Per Capita Population: 5 Years or More, Spanish, Below Poverty Level in The Past 12 Months in Counties of United States (${date})",
->>>>>>> c4bd06b8
-                    "type": "RANKING"
-                  },
-                  {
-                    "statVarKey": [
-                      "Count_Person_5OrMoreYears_SpanishSpokenAtHome_BelowPovertyLevelInThePast12Months_pc"
-                    ],
-<<<<<<< HEAD
+                    "type": "RANKING"
+                  },
+                  {
+                    "statVarKey": [
+                      "Count_Person_BelowPovertyLevelInThePast12Months_WhiteAlone_pc"
+                    ],
                     "title": "Per Capita White Americans Below Poverty Level Status in Past Year in Counties of United States (${date})",
                     "type": "MAP"
                   }
@@ -1299,408 +1587,356 @@
                       "Count_Person_BelowPovertyLevelInThePast12Months_WhiteAloneNotHispanicOrLatino_pc"
                     ],
                     "title": "Per Capita White Americans (Not Hispanic or Latino) Below Poverty Level Status in Past Year in Counties of United States (${date})",
-=======
-                    "title": "Per Capita Population: 5 Years or More, Spanish, Below Poverty Level in The Past 12 Months in Counties of United States (${date})",
->>>>>>> c4bd06b8
-                    "type": "MAP"
-                  }
-                ]
-              }
-            ]
-          },
-          {
-            "columns": [
-              {
-                "tiles": [
-                  {
-                    "rankingTileSpec": {
-                      "rankingCount": 10,
-                      "showHighest": true
-                    },
-                    "statVarKey": [
-                      "Count_Person_BelowPovertyLevelInThePast12Months_AsianAlone"
-                    ],
-<<<<<<< HEAD
+                    "type": "MAP"
+                  }
+                ]
+              }
+            ]
+          },
+          {
+            "columns": [
+              {
+                "tiles": [
+                  {
+                    "rankingTileSpec": {
+                      "rankingCount": 10,
+                      "showHighest": true
+                    },
+                    "statVarKey": [
+                      "Count_Person_AbovePovertyLevelInThePast12Months"
+                    ],
                     "title": "People Who Are Above Poverty Level Status in the Past 12 Months in Counties of United States (${date})",
-=======
-                    "title": "Population Below Poverty Level Status in Past Year and Asian Alone in Counties of United States (${date})",
->>>>>>> c4bd06b8
-                    "type": "RANKING"
-                  },
-                  {
-                    "statVarKey": [
-                      "Count_Person_BelowPovertyLevelInThePast12Months_AsianAlone"
-                    ],
-<<<<<<< HEAD
+                    "type": "RANKING"
+                  },
+                  {
+                    "statVarKey": [
+                      "Count_Person_AbovePovertyLevelInThePast12Months"
+                    ],
                     "title": "People Who Are Above Poverty Level Status in the Past 12 Months in Counties of United States (${date})",
-=======
-                    "title": "Population Below Poverty Level Status in Past Year and Asian Alone in Counties of United States (${date})",
->>>>>>> c4bd06b8
-                    "type": "MAP"
-                  }
-                ]
-              }
-            ],
-<<<<<<< HEAD
+                    "type": "MAP"
+                  }
+                ]
+              }
+            ],
             "title": "People Who Are Above Poverty Level Status in the Past 12 Months"
-=======
-            "title": "Population Below Poverty Level Status in Past Year and Asian Alone"
->>>>>>> c4bd06b8
-          },
-          {
-            "columns": [
-              {
-                "tiles": [
-                  {
-                    "rankingTileSpec": {
-                      "rankingCount": 10,
-                      "showHighest": true
-                    },
-                    "statVarKey": [
-                      "Count_Person_BelowPovertyLevelInThePast12Months_AsianAlone_pc"
-                    ],
-<<<<<<< HEAD
+          },
+          {
+            "columns": [
+              {
+                "tiles": [
+                  {
+                    "rankingTileSpec": {
+                      "rankingCount": 10,
+                      "showHighest": true
+                    },
+                    "statVarKey": [
+                      "Count_Person_AbovePovertyLevelInThePast12Months_pc"
+                    ],
                     "title": "Per Capita People Who Are Above Poverty Level Status in the Past 12 Months in Counties of United States (${date})",
-=======
-                    "title": "Per Capita Population Below Poverty Level Status in Past Year and Asian Alone in Counties of United States (${date})",
->>>>>>> c4bd06b8
-                    "type": "RANKING"
-                  },
-                  {
-                    "statVarKey": [
-                      "Count_Person_BelowPovertyLevelInThePast12Months_AsianAlone_pc"
-                    ],
-<<<<<<< HEAD
+                    "type": "RANKING"
+                  },
+                  {
+                    "statVarKey": [
+                      "Count_Person_AbovePovertyLevelInThePast12Months_pc"
+                    ],
                     "title": "Per Capita People Who Are Above Poverty Level Status in the Past 12 Months in Counties of United States (${date})",
-=======
-                    "title": "Per Capita Population Below Poverty Level Status in Past Year and Asian Alone in Counties of United States (${date})",
->>>>>>> c4bd06b8
-                    "type": "MAP"
-                  }
-                ]
-              }
-            ]
-          },
-          {
-            "columns": [
-              {
-                "tiles": [
-                  {
-                    "rankingTileSpec": {
-                      "rankingCount": 10,
-                      "showHighest": true
-                    },
-                    "statVarKey": [
-                      "Count_Person_BelowPovertyLevelInThePast12Months_BlackOrAfricanAmericanAlone"
-                    ],
-                    "title": "Population Below Poverty Level Status in Past Year and Black or African American Alone in Counties of United States (${date})",
-                    "type": "RANKING"
-                  },
-                  {
-                    "statVarKey": [
-                      "Count_Person_BelowPovertyLevelInThePast12Months_BlackOrAfricanAmericanAlone"
-                    ],
-                    "title": "Population Below Poverty Level Status in Past Year and Black or African American Alone in Counties of United States (${date})",
-                    "type": "MAP"
-                  }
-                ]
-              }
-            ],
-            "title": "Population Below Poverty Level Status in Past Year and Black or African American Alone"
-          },
-          {
-            "columns": [
-              {
-                "tiles": [
-                  {
-                    "rankingTileSpec": {
-                      "rankingCount": 10,
-                      "showHighest": true
-                    },
-                    "statVarKey": [
-                      "Count_Person_BelowPovertyLevelInThePast12Months_BlackOrAfricanAmericanAlone_pc"
-                    ],
-                    "title": "Per Capita Population Below Poverty Level Status in Past Year and Black or African American Alone in Counties of United States (${date})",
-                    "type": "RANKING"
-                  },
-                  {
-                    "statVarKey": [
-                      "Count_Person_BelowPovertyLevelInThePast12Months_BlackOrAfricanAmericanAlone_pc"
-                    ],
-                    "title": "Per Capita Population Below Poverty Level Status in Past Year and Black or African American Alone in Counties of United States (${date})",
-                    "type": "MAP"
-                  }
-                ]
-              }
-            ]
-          },
-          {
-            "columns": [
-              {
-                "tiles": [
-                  {
-                    "rankingTileSpec": {
-                      "rankingCount": 10,
-                      "showHighest": true
-                    },
-                    "statVarKey": [
-                      "Count_Person_BelowPovertyLevelInThePast12Months_HispanicOrLatino"
-                    ],
-                    "title": "Population Below Poverty Level Status in Past Year and Hispanic or Latino in Counties of United States (${date})",
-                    "type": "RANKING"
-                  },
-                  {
-                    "statVarKey": [
-                      "Count_Person_BelowPovertyLevelInThePast12Months_HispanicOrLatino"
-                    ],
-                    "title": "Population Below Poverty Level Status in Past Year and Hispanic or Latino in Counties of United States (${date})",
-                    "type": "MAP"
-                  }
-                ]
-              }
-            ],
-            "title": "Population Below Poverty Level Status in Past Year and Hispanic or Latino"
-          },
-          {
-            "columns": [
-              {
-                "tiles": [
-                  {
-                    "rankingTileSpec": {
-                      "rankingCount": 10,
-                      "showHighest": true
-                    },
-                    "statVarKey": [
-                      "Count_Person_BelowPovertyLevelInThePast12Months_HispanicOrLatino_pc"
-                    ],
-                    "title": "Per Capita Population Below Poverty Level Status in Past Year and Hispanic or Latino in Counties of United States (${date})",
-                    "type": "RANKING"
-                  },
-                  {
-                    "statVarKey": [
-                      "Count_Person_BelowPovertyLevelInThePast12Months_HispanicOrLatino_pc"
-                    ],
-                    "title": "Per Capita Population Below Poverty Level Status in Past Year and Hispanic or Latino in Counties of United States (${date})",
-                    "type": "MAP"
-                  }
-                ]
-              }
-            ]
-          },
-          {
-            "columns": [
-              {
-                "tiles": [
-                  {
-                    "rankingTileSpec": {
-                      "rankingCount": 10,
-                      "showHighest": true
-                    },
-                    "statVarKey": [
-                      "Count_Person_BelowPovertyLevelInThePast12Months_NativeHawaiianOrOtherPacificIslanderAlone"
-                    ],
-                    "title": "Population Below Poverty Level Status in Past Year and Native Hawaiian or Other Pacific Islander Alone in Counties of United States (${date})",
-                    "type": "RANKING"
-                  },
-                  {
-                    "statVarKey": [
-                      "Count_Person_BelowPovertyLevelInThePast12Months_NativeHawaiianOrOtherPacificIslanderAlone"
-                    ],
-                    "title": "Population Below Poverty Level Status in Past Year and Native Hawaiian or Other Pacific Islander Alone in Counties of United States (${date})",
-                    "type": "MAP"
-                  }
-                ]
-              }
-            ],
-            "title": "Population Below Poverty Level Status in Past Year and Native Hawaiian or Other Pacific Islander Alone"
-          },
-          {
-            "columns": [
-              {
-                "tiles": [
-                  {
-                    "rankingTileSpec": {
-                      "rankingCount": 10,
-                      "showHighest": true
-                    },
-                    "statVarKey": [
-                      "Count_Person_BelowPovertyLevelInThePast12Months_NativeHawaiianOrOtherPacificIslanderAlone_pc"
-                    ],
-                    "title": "Per Capita Population Below Poverty Level Status in Past Year and Native Hawaiian or Other Pacific Islander Alone in Counties of United States (${date})",
-                    "type": "RANKING"
-                  },
-                  {
-                    "statVarKey": [
-                      "Count_Person_BelowPovertyLevelInThePast12Months_NativeHawaiianOrOtherPacificIslanderAlone_pc"
-                    ],
-                    "title": "Per Capita Population Below Poverty Level Status in Past Year and Native Hawaiian or Other Pacific Islander Alone in Counties of United States (${date})",
-                    "type": "MAP"
-                  }
-                ]
-              }
-            ]
-          },
-          {
-            "columns": [
-              {
-                "tiles": [
-                  {
-                    "rankingTileSpec": {
-                      "rankingCount": 10,
-                      "showHighest": true
-                    },
-                    "statVarKey": [
-                      "Count_Person_BelowPovertyLevelInThePast12Months_SomeOtherRaceAlone"
-                    ],
-                    "title": "Population Below Poverty Level Status in Past Year and Some Other Race Alone in Counties of United States (${date})",
-                    "type": "RANKING"
-                  },
-                  {
-                    "statVarKey": [
-                      "Count_Person_BelowPovertyLevelInThePast12Months_SomeOtherRaceAlone"
-                    ],
-                    "title": "Population Below Poverty Level Status in Past Year and Some Other Race Alone in Counties of United States (${date})",
-                    "type": "MAP"
-                  }
-                ]
-              }
-            ],
-            "title": "Population Below Poverty Level Status in Past Year and Some Other Race Alone"
-          },
-          {
-            "columns": [
-              {
-                "tiles": [
-                  {
-                    "rankingTileSpec": {
-                      "rankingCount": 10,
-                      "showHighest": true
-                    },
-                    "statVarKey": [
-                      "Count_Person_BelowPovertyLevelInThePast12Months_SomeOtherRaceAlone_pc"
-                    ],
-                    "title": "Per Capita Population Below Poverty Level Status in Past Year and Some Other Race Alone in Counties of United States (${date})",
-                    "type": "RANKING"
-                  },
-                  {
-                    "statVarKey": [
-                      "Count_Person_BelowPovertyLevelInThePast12Months_SomeOtherRaceAlone_pc"
-                    ],
-                    "title": "Per Capita Population Below Poverty Level Status in Past Year and Some Other Race Alone in Counties of United States (${date})",
-                    "type": "MAP"
-                  }
-                ]
-              }
-            ]
-          },
-          {
-            "columns": [
-              {
-                "tiles": [
-                  {
-                    "rankingTileSpec": {
-                      "rankingCount": 10,
-                      "showHighest": true
-                    },
-                    "statVarKey": [
-                      "Count_Person_BelowPovertyLevelInThePast12Months_TwoOrMoreRaces"
-                    ],
-                    "title": "Population Below Poverty Level Status in Past Year and Two or More Races in Counties of United States (${date})",
-                    "type": "RANKING"
-                  },
-                  {
-                    "statVarKey": [
-                      "Count_Person_BelowPovertyLevelInThePast12Months_TwoOrMoreRaces"
-                    ],
-                    "title": "Population Below Poverty Level Status in Past Year and Two or More Races in Counties of United States (${date})",
-                    "type": "MAP"
-                  }
-                ]
-              }
-            ],
-            "title": "Population Below Poverty Level Status in Past Year and Two or More Races"
-          },
-          {
-            "columns": [
-              {
-                "tiles": [
-                  {
-                    "rankingTileSpec": {
-                      "rankingCount": 10,
-                      "showHighest": true
-                    },
-                    "statVarKey": [
-                      "Count_Person_BelowPovertyLevelInThePast12Months_TwoOrMoreRaces_pc"
-                    ],
-                    "title": "Per Capita Population Below Poverty Level Status in Past Year and Two or More Races in Counties of United States (${date})",
-                    "type": "RANKING"
-                  },
-                  {
-                    "statVarKey": [
-                      "Count_Person_BelowPovertyLevelInThePast12Months_TwoOrMoreRaces_pc"
-                    ],
-                    "title": "Per Capita Population Below Poverty Level Status in Past Year and Two or More Races in Counties of United States (${date})",
-                    "type": "MAP"
-                  }
-                ]
-              }
-            ]
-<<<<<<< HEAD
-=======
-          },
-          {
-            "columns": [
-              {
-                "tiles": [
-                  {
-                    "rankingTileSpec": {
-                      "rankingCount": 10,
-                      "showHighest": true
-                    },
-                    "statVarKey": [
-                      "Count_Person_BelowPovertyLevelInThePast12Months_WhiteAlone"
-                    ],
-                    "title": "Population Below Poverty Level Status in Past Year and White Alone in Counties of United States (${date})",
-                    "type": "RANKING"
-                  },
-                  {
-                    "statVarKey": [
-                      "Count_Person_BelowPovertyLevelInThePast12Months_WhiteAlone"
-                    ],
-                    "title": "Population Below Poverty Level Status in Past Year and White Alone in Counties of United States (${date})",
-                    "type": "MAP"
-                  }
-                ]
-              }
-            ],
-            "title": "Population Below Poverty Level Status in Past Year and White Alone"
-          },
-          {
-            "columns": [
-              {
-                "tiles": [
-                  {
-                    "rankingTileSpec": {
-                      "rankingCount": 10,
-                      "showHighest": true
-                    },
-                    "statVarKey": [
-                      "Count_Person_BelowPovertyLevelInThePast12Months_WhiteAlone_pc"
-                    ],
-                    "title": "Per Capita Population Below Poverty Level Status in Past Year and White Alone in Counties of United States (${date})",
-                    "type": "RANKING"
-                  },
-                  {
-                    "statVarKey": [
-                      "Count_Person_BelowPovertyLevelInThePast12Months_WhiteAlone_pc"
-                    ],
-                    "title": "Per Capita Population Below Poverty Level Status in Past Year and White Alone in Counties of United States (${date})",
-                    "type": "MAP"
-                  }
-                ]
-              }
-            ]
->>>>>>> c4bd06b8
+                    "type": "MAP"
+                  }
+                ]
+              }
+            ]
+          },
+          {
+            "columns": [
+              {
+                "tiles": [
+                  {
+                    "rankingTileSpec": {
+                      "rankingCount": 10,
+                      "showHighest": true
+                    },
+                    "statVarKey": [
+                      "Count_Person_1OrMoreYears_1To1.49RatioToPovertyLine"
+                    ],
+                    "title": "Population: 1 Years or More, 1 - 1.5 Ratio To Poverty Line in Counties of United States (${date})",
+                    "type": "RANKING"
+                  },
+                  {
+                    "statVarKey": [
+                      "Count_Person_1OrMoreYears_1To1.49RatioToPovertyLine"
+                    ],
+                    "title": "Population: 1 Years or More, 1 - 1.5 Ratio To Poverty Line in Counties of United States (${date})",
+                    "type": "MAP"
+                  }
+                ]
+              }
+            ],
+            "title": "Population: 1 Years or More, 1 - 1.5 Ratio To Poverty Line"
+          },
+          {
+            "columns": [
+              {
+                "tiles": [
+                  {
+                    "rankingTileSpec": {
+                      "rankingCount": 10,
+                      "showHighest": true
+                    },
+                    "statVarKey": [
+                      "Count_Person_1OrMoreYears_1To1.49RatioToPovertyLine_pc"
+                    ],
+                    "title": "Per Capita Population: 1 Years or More, 1 - 1.5 Ratio To Poverty Line in Counties of United States (${date})",
+                    "type": "RANKING"
+                  },
+                  {
+                    "statVarKey": [
+                      "Count_Person_1OrMoreYears_1To1.49RatioToPovertyLine_pc"
+                    ],
+                    "title": "Per Capita Population: 1 Years or More, 1 - 1.5 Ratio To Poverty Line in Counties of United States (${date})",
+                    "type": "MAP"
+                  }
+                ]
+              }
+            ]
+          },
+          {
+            "columns": [
+              {
+                "tiles": [
+                  {
+                    "rankingTileSpec": {
+                      "rankingCount": 10,
+                      "showHighest": true
+                    },
+                    "statVarKey": [
+                      "Count_Household_FamilyHousehold_With2Worker_BelowPovertyLevelInThePast12Months"
+                    ],
+                    "title": "Count of Household: Family Household, Worker 2, Below Poverty Level in The Past 12 Months in Counties of United States (${date})",
+                    "type": "RANKING"
+                  },
+                  {
+                    "statVarKey": [
+                      "Count_Household_FamilyHousehold_With2Worker_BelowPovertyLevelInThePast12Months"
+                    ],
+                    "title": "Count of Household: Family Household, Worker 2, Below Poverty Level in The Past 12 Months in Counties of United States (${date})",
+                    "type": "MAP"
+                  }
+                ]
+              }
+            ],
+            "title": "Count of Household: Family Household, Worker 2, Below Poverty Level in The Past 12 Months"
+          },
+          {
+            "columns": [
+              {
+                "tiles": [
+                  {
+                    "rankingTileSpec": {
+                      "rankingCount": 10,
+                      "showHighest": true
+                    },
+                    "statVarKey": [
+                      "Count_Household_FamilyHousehold_With2Worker_BelowPovertyLevelInThePast12Months_pc"
+                    ],
+                    "title": "Per Capita Count of Household: Family Household, Worker 2, Below Poverty Level in The Past 12 Months in Counties of United States (${date})",
+                    "type": "RANKING"
+                  },
+                  {
+                    "statVarKey": [
+                      "Count_Household_FamilyHousehold_With2Worker_BelowPovertyLevelInThePast12Months_pc"
+                    ],
+                    "title": "Per Capita Count of Household: Family Household, Worker 2, Below Poverty Level in The Past 12 Months in Counties of United States (${date})",
+                    "type": "MAP"
+                  }
+                ]
+              }
+            ]
+          },
+          {
+            "columns": [
+              {
+                "tiles": [
+                  {
+                    "rankingTileSpec": {
+                      "rankingCount": 10,
+                      "showHighest": true
+                    },
+                    "statVarKey": [
+                      "Count_Household_FamilyHousehold_With1Worker_BelowPovertyLevelInThePast12Months"
+                    ],
+                    "title": "Count of Household: Family Household, Worker 1, Below Poverty Level in The Past 12 Months in Counties of United States (${date})",
+                    "type": "RANKING"
+                  },
+                  {
+                    "statVarKey": [
+                      "Count_Household_FamilyHousehold_With1Worker_BelowPovertyLevelInThePast12Months"
+                    ],
+                    "title": "Count of Household: Family Household, Worker 1, Below Poverty Level in The Past 12 Months in Counties of United States (${date})",
+                    "type": "MAP"
+                  }
+                ]
+              }
+            ],
+            "title": "Count of Household: Family Household, Worker 1, Below Poverty Level in The Past 12 Months"
+          },
+          {
+            "columns": [
+              {
+                "tiles": [
+                  {
+                    "rankingTileSpec": {
+                      "rankingCount": 10,
+                      "showHighest": true
+                    },
+                    "statVarKey": [
+                      "Count_Household_FamilyHousehold_With1Worker_BelowPovertyLevelInThePast12Months_pc"
+                    ],
+                    "title": "Per Capita Count of Household: Family Household, Worker 1, Below Poverty Level in The Past 12 Months in Counties of United States (${date})",
+                    "type": "RANKING"
+                  },
+                  {
+                    "statVarKey": [
+                      "Count_Household_FamilyHousehold_With1Worker_BelowPovertyLevelInThePast12Months_pc"
+                    ],
+                    "title": "Per Capita Count of Household: Family Household, Worker 1, Below Poverty Level in The Past 12 Months in Counties of United States (${date})",
+                    "type": "MAP"
+                  }
+                ]
+              }
+            ]
+          },
+          {
+            "columns": [
+              {
+                "tiles": [
+                  {
+                    "rankingTileSpec": {
+                      "rankingCount": 10,
+                      "showHighest": true
+                    },
+                    "statVarKey": [
+                      "Median_Income_Household"
+                    ],
+                    "title": "Household Median Income in Counties of United States (${date})",
+                    "type": "RANKING"
+                  },
+                  {
+                    "statVarKey": [
+                      "Median_Income_Household"
+                    ],
+                    "title": "Household Median Income in Counties of United States (${date})",
+                    "type": "MAP"
+                  }
+                ]
+              }
+            ],
+            "title": "Household Median Income"
+          },
+          {
+            "columns": [
+              {
+                "tiles": [
+                  {
+                    "rankingTileSpec": {
+                      "rankingCount": 10,
+                      "showHighest": true
+                    },
+                    "statVarKey": [
+                      "Count_Household_SingleMotherFamilyHousehold_RenterOccupied_BelowPovertyLevelInThePast12Months"
+                    ],
+                    "title": "Count of Household: Single Mother Family Household, Renter Occupied, Below Poverty Level in The Past 12 Months in Counties of United States (${date})",
+                    "type": "RANKING"
+                  },
+                  {
+                    "statVarKey": [
+                      "Count_Household_SingleMotherFamilyHousehold_RenterOccupied_BelowPovertyLevelInThePast12Months"
+                    ],
+                    "title": "Count of Household: Single Mother Family Household, Renter Occupied, Below Poverty Level in The Past 12 Months in Counties of United States (${date})",
+                    "type": "MAP"
+                  }
+                ]
+              }
+            ],
+            "title": "Count of Household: Single Mother Family Household, Renter Occupied, Below Poverty Level in The Past 12 Months"
+          },
+          {
+            "columns": [
+              {
+                "tiles": [
+                  {
+                    "rankingTileSpec": {
+                      "rankingCount": 10,
+                      "showHighest": true
+                    },
+                    "statVarKey": [
+                      "Count_Household_SingleMotherFamilyHousehold_RenterOccupied_BelowPovertyLevelInThePast12Months_pc"
+                    ],
+                    "title": "Per Capita Count of Household: Single Mother Family Household, Renter Occupied, Below Poverty Level in The Past 12 Months in Counties of United States (${date})",
+                    "type": "RANKING"
+                  },
+                  {
+                    "statVarKey": [
+                      "Count_Household_SingleMotherFamilyHousehold_RenterOccupied_BelowPovertyLevelInThePast12Months_pc"
+                    ],
+                    "title": "Per Capita Count of Household: Single Mother Family Household, Renter Occupied, Below Poverty Level in The Past 12 Months in Counties of United States (${date})",
+                    "type": "MAP"
+                  }
+                ]
+              }
+            ]
+          },
+          {
+            "columns": [
+              {
+                "tiles": [
+                  {
+                    "rankingTileSpec": {
+                      "rankingCount": 10,
+                      "showHighest": true
+                    },
+                    "statVarKey": [
+                      "Count_Person_1OrMoreYears_1OrLessRatioToPovertyLine_DifferentHouseInSameCounty"
+                    ],
+                    "title": "Population: 1 Years or More, 1 Ratio To Poverty Line or Less, Different House in Same County in Counties of United States (${date})",
+                    "type": "RANKING"
+                  },
+                  {
+                    "statVarKey": [
+                      "Count_Person_1OrMoreYears_1OrLessRatioToPovertyLine_DifferentHouseInSameCounty"
+                    ],
+                    "title": "Population: 1 Years or More, 1 Ratio To Poverty Line or Less, Different House in Same County in Counties of United States (${date})",
+                    "type": "MAP"
+                  }
+                ]
+              }
+            ],
+            "title": "Population: 1 Years or More, 1 Ratio To Poverty Line or Less, Different House in Same County"
+          },
+          {
+            "columns": [
+              {
+                "tiles": [
+                  {
+                    "rankingTileSpec": {
+                      "rankingCount": 10,
+                      "showHighest": true
+                    },
+                    "statVarKey": [
+                      "Count_Person_1OrMoreYears_1OrLessRatioToPovertyLine_DifferentHouseInSameCounty_pc"
+                    ],
+                    "title": "Per Capita Population: 1 Years or More, 1 Ratio To Poverty Line or Less, Different House in Same County in Counties of United States (${date})",
+                    "type": "RANKING"
+                  },
+                  {
+                    "statVarKey": [
+                      "Count_Person_1OrMoreYears_1OrLessRatioToPovertyLine_DifferentHouseInSameCounty_pc"
+                    ],
+                    "title": "Per Capita Population: 1 Years or More, 1 Ratio To Poverty Line or Less, Different House in Same County in Counties of United States (${date})",
+                    "type": "MAP"
+                  }
+                ]
+              }
+            ]
           }
         ],
         "statVarSpec": {
@@ -1713,33 +1949,32 @@
             "name": "Family Households Below the Poverty Level in the Past 12 Months",
             "statVar": "Count_Household_FamilyHousehold_BelowPovertyLevelInThePast12Months"
           },
-<<<<<<< HEAD
-          "Count_Household_FamilyHousehold_With1Worker_BelowPovertyLevelInThePast12Months": {
-            "name": "Count of Household: Family Household, Worker 1, Below Poverty Level in The Past 12 Months",
-            "statVar": "Count_Household_FamilyHousehold_With1Worker_BelowPovertyLevelInThePast12Months"
-          },
-          "Count_Household_FamilyHousehold_With1Worker_BelowPovertyLevelInThePast12Months_pc": {
-            "denom": "Count_Person",
-            "name": "Count of Household: Family Household, Worker 1, Below Poverty Level in The Past 12 Months",
-            "statVar": "Count_Household_FamilyHousehold_With1Worker_BelowPovertyLevelInThePast12Months"
-          },
-          "Count_Household_FamilyHousehold_With2Worker_BelowPovertyLevelInThePast12Months": {
-            "name": "Count of Household: Family Household, Worker 2, Below Poverty Level in The Past 12 Months",
-            "statVar": "Count_Household_FamilyHousehold_With2Worker_BelowPovertyLevelInThePast12Months"
-          },
-          "Count_Household_FamilyHousehold_With2Worker_BelowPovertyLevelInThePast12Months_pc": {
-            "denom": "Count_Person",
-            "name": "Count of Household: Family Household, Worker 2, Below Poverty Level in The Past 12 Months",
-            "statVar": "Count_Household_FamilyHousehold_With2Worker_BelowPovertyLevelInThePast12Months"
-          },
-          "Count_Household_SingleMotherFamilyHousehold_RenterOccupied_BelowPovertyLevelInThePast12Months": {
-            "name": "Count of Household: Single Mother Family Household, Renter Occupied, Below Poverty Level in The Past 12 Months",
-            "statVar": "Count_Household_SingleMotherFamilyHousehold_RenterOccupied_BelowPovertyLevelInThePast12Months"
-          },
-          "Count_Household_SingleMotherFamilyHousehold_RenterOccupied_BelowPovertyLevelInThePast12Months_pc": {
-            "denom": "Count_Person",
-            "name": "Count of Household: Single Mother Family Household, Renter Occupied, Below Poverty Level in The Past 12 Months",
-            "statVar": "Count_Household_SingleMotherFamilyHousehold_RenterOccupied_BelowPovertyLevelInThePast12Months"
+          "Count_Person_5OrMoreYears_LanguageOtherThanEnglishSpokenAtHome_BelowPovertyLevelInThePast12Months": {
+            "name": "Population: 5 Years or More, Language Other Than English, Below Poverty Level in The Past 12 Months",
+            "statVar": "Count_Person_5OrMoreYears_LanguageOtherThanEnglishSpokenAtHome_BelowPovertyLevelInThePast12Months"
+          },
+          "Count_Person_5OrMoreYears_LanguageOtherThanEnglishSpokenAtHome_BelowPovertyLevelInThePast12Months_pc": {
+            "denom": "Count_Person",
+            "name": "Population: 5 Years or More, Language Other Than English, Below Poverty Level in The Past 12 Months",
+            "statVar": "Count_Person_5OrMoreYears_LanguageOtherThanEnglishSpokenAtHome_BelowPovertyLevelInThePast12Months"
+          },
+          "Count_Person_5OrMoreYears_OnlyEnglishSpokenAtHome_BelowPovertyLevelInThePast12Months": {
+            "name": "Population: 5 Years or More, Only English, Below Poverty Level in The Past 12 Months",
+            "statVar": "Count_Person_5OrMoreYears_OnlyEnglishSpokenAtHome_BelowPovertyLevelInThePast12Months"
+          },
+          "Count_Person_5OrMoreYears_OnlyEnglishSpokenAtHome_BelowPovertyLevelInThePast12Months_pc": {
+            "denom": "Count_Person",
+            "name": "Population: 5 Years or More, Only English, Below Poverty Level in The Past 12 Months",
+            "statVar": "Count_Person_5OrMoreYears_OnlyEnglishSpokenAtHome_BelowPovertyLevelInThePast12Months"
+          },
+          "Count_Person_5OrMoreYears_SpanishOrSpanishCreoleSpokenAtHome_BelowPovertyLevelInThePast12Months": {
+            "name": "Population: 5 Years or More, Spanish or Spanish Creole, Below Poverty Level in The Past 12 Months",
+            "statVar": "Count_Person_5OrMoreYears_SpanishOrSpanishCreoleSpokenAtHome_BelowPovertyLevelInThePast12Months"
+          },
+          "Count_Person_5OrMoreYears_SpanishOrSpanishCreoleSpokenAtHome_BelowPovertyLevelInThePast12Months_pc": {
+            "denom": "Count_Person",
+            "name": "Population: 5 Years or More, Spanish or Spanish Creole, Below Poverty Level in The Past 12 Months",
+            "statVar": "Count_Person_5OrMoreYears_SpanishOrSpanishCreoleSpokenAtHome_BelowPovertyLevelInThePast12Months"
           },
           "Count_Household_WithFoodStampsInThePast12Months": {
             "name": "Households Receiving Food Stamps in the Past 12 Months",
@@ -1749,27 +1984,25 @@
             "denom": "Count_Person",
             "name": "Households Receiving Food Stamps in the Past 12 Months",
             "statVar": "Count_Household_WithFoodStampsInThePast12Months"
-=======
-          "Count_Person_5OrMoreYears_LanguageOtherThanEnglishSpokenAtHome_BelowPovertyLevelInThePast12Months": {
-            "name": "Population: 5 Years or More, Language Other Than English, Below Poverty Level in The Past 12 Months",
-            "statVar": "Count_Person_5OrMoreYears_LanguageOtherThanEnglishSpokenAtHome_BelowPovertyLevelInThePast12Months"
->>>>>>> c4bd06b8
-          },
-          "Count_Person_5OrMoreYears_LanguageOtherThanEnglishSpokenAtHome_BelowPovertyLevelInThePast12Months_pc": {
-            "denom": "Count_Person",
-            "name": "Population: 5 Years or More, Language Other Than English, Below Poverty Level in The Past 12 Months",
-            "statVar": "Count_Person_5OrMoreYears_LanguageOtherThanEnglishSpokenAtHome_BelowPovertyLevelInThePast12Months"
-          },
-          "Count_Person_5OrMoreYears_OnlyEnglishSpokenAtHome_BelowPovertyLevelInThePast12Months": {
-            "name": "Population: 5 Years or More, Only English, Below Poverty Level in The Past 12 Months",
-            "statVar": "Count_Person_5OrMoreYears_OnlyEnglishSpokenAtHome_BelowPovertyLevelInThePast12Months"
-          },
-          "Count_Person_5OrMoreYears_OnlyEnglishSpokenAtHome_BelowPovertyLevelInThePast12Months_pc": {
-            "denom": "Count_Person",
-            "name": "Population: 5 Years or More, Only English, Below Poverty Level in The Past 12 Months",
-            "statVar": "Count_Person_5OrMoreYears_OnlyEnglishSpokenAtHome_BelowPovertyLevelInThePast12Months"
-          },
-<<<<<<< HEAD
+          },
+          "Count_Person_1OrMoreYears_1OrLessRatioToPovertyLine_DifferentHouseInSameCounty": {
+            "name": "Population: 1 Years or More, 1 Ratio To Poverty Line or Less, Different House in Same County",
+            "statVar": "Count_Person_1OrMoreYears_1OrLessRatioToPovertyLine_DifferentHouseInSameCounty"
+          },
+          "Count_Person_1OrMoreYears_1OrLessRatioToPovertyLine_DifferentHouseInSameCounty_pc": {
+            "denom": "Count_Person",
+            "name": "Population: 1 Years or More, 1 Ratio To Poverty Line or Less, Different House in Same County",
+            "statVar": "Count_Person_1OrMoreYears_1OrLessRatioToPovertyLine_DifferentHouseInSameCounty"
+          },
+          "Count_Person_1OrMoreYears_1To1.49RatioToPovertyLine": {
+            "name": "Population: 1 Years or More, 1 - 1.5 Ratio To Poverty Line",
+            "statVar": "Count_Person_1OrMoreYears_1To1.49RatioToPovertyLine"
+          },
+          "Count_Person_1OrMoreYears_1To1.49RatioToPovertyLine_pc": {
+            "denom": "Count_Person",
+            "name": "Population: 1 Years or More, 1 - 1.5 Ratio To Poverty Line",
+            "statVar": "Count_Person_1OrMoreYears_1To1.49RatioToPovertyLine"
+          },
           "Count_Person_5OrMoreYears_LanguageOtherThanEnglishSpokenAtHome_BelowPovertyLevelInThePast12Months": {
             "name": "5 Years or More, Language Other Than English, Below Poverty Level in Past 12 Months",
             "statVar": "Count_Person_5OrMoreYears_LanguageOtherThanEnglishSpokenAtHome_BelowPovertyLevelInThePast12Months"
@@ -1790,15 +2023,10 @@
           },
           "Count_Person_5OrMoreYears_SpanishOrSpanishCreoleSpokenAtHome_BelowPovertyLevelInThePast12Months": {
             "name": "5 Years or More, Spanish or Spanish Creole, Below Poverty Level in Past 12 Months",
-=======
-          "Count_Person_5OrMoreYears_SpanishOrSpanishCreoleSpokenAtHome_BelowPovertyLevelInThePast12Months": {
-            "name": "Population: 5 Years or More, Spanish or Spanish Creole, Below Poverty Level in The Past 12 Months",
->>>>>>> c4bd06b8
             "statVar": "Count_Person_5OrMoreYears_SpanishOrSpanishCreoleSpokenAtHome_BelowPovertyLevelInThePast12Months"
           },
           "Count_Person_5OrMoreYears_SpanishOrSpanishCreoleSpokenAtHome_BelowPovertyLevelInThePast12Months_pc": {
             "denom": "Count_Person",
-<<<<<<< HEAD
             "name": "5 Years or More, Spanish or Spanish Creole, Below Poverty Level in Past 12 Months",
             "statVar": "Count_Person_5OrMoreYears_SpanishOrSpanishCreoleSpokenAtHome_BelowPovertyLevelInThePast12Months"
           },
@@ -1814,24 +2042,11 @@
           "Count_Person_AbovePovertyLevelInThePast12Months": {
             "name": "People Who Are Above Poverty Level Status in the Past 12 Months",
             "statVar": "Count_Person_AbovePovertyLevelInThePast12Months"
-=======
-            "name": "Population: 5 Years or More, Spanish or Spanish Creole, Below Poverty Level in The Past 12 Months",
-            "statVar": "Count_Person_5OrMoreYears_SpanishOrSpanishCreoleSpokenAtHome_BelowPovertyLevelInThePast12Months"
-          },
-          "Count_Person_5OrMoreYears_SpanishSpokenAtHome_BelowPovertyLevelInThePast12Months": {
-            "name": "Population: 5 Years or More, Spanish, Below Poverty Level in The Past 12 Months",
-            "statVar": "Count_Person_5OrMoreYears_SpanishSpokenAtHome_BelowPovertyLevelInThePast12Months"
->>>>>>> c4bd06b8
-          },
-          "Count_Person_5OrMoreYears_SpanishSpokenAtHome_BelowPovertyLevelInThePast12Months_pc": {
-            "denom": "Count_Person",
-<<<<<<< HEAD
+          },
+          "Count_Person_AbovePovertyLevelInThePast12Months_pc": {
+            "denom": "Count_Person",
             "name": "People Who Are Above Poverty Level Status in the Past 12 Months",
             "statVar": "Count_Person_AbovePovertyLevelInThePast12Months"
-=======
-            "name": "Population: 5 Years or More, Spanish, Below Poverty Level in The Past 12 Months",
-            "statVar": "Count_Person_5OrMoreYears_SpanishSpokenAtHome_BelowPovertyLevelInThePast12Months"
->>>>>>> c4bd06b8
           },
           "Count_Person_BelowPovertyLevelInThePast12Months": {
             "name": "People Who Are Below Poverty Level Status in the Past 12 Months",
@@ -1856,37 +2071,21 @@
             "statVar": "Count_Person_BelowPovertyLevelInThePast12Months_BlackOrAfricanAmericanAlone"
           },
           "Count_Person_BelowPovertyLevelInThePast12Months_HispanicOrLatino": {
-<<<<<<< HEAD
-            "name": "Hispanic or Latino Americans Below Poverty Level Status in Past Year",
-=======
-            "name": "Population Below Poverty Level Status in Past Year and Hispanic or Latino",
->>>>>>> c4bd06b8
-            "statVar": "Count_Person_BelowPovertyLevelInThePast12Months_HispanicOrLatino"
-          },
-          "Count_Person_BelowPovertyLevelInThePast12Months_HispanicOrLatino_pc": {
-            "denom": "Count_Person",
-<<<<<<< HEAD
             "name": "Hispanic or Latino Americans Below Poverty Level Status in Past Year",
             "statVar": "Count_Person_BelowPovertyLevelInThePast12Months_HispanicOrLatino"
           },
+          "Count_Person_BelowPovertyLevelInThePast12Months_HispanicOrLatino_pc": {
+            "denom": "Count_Person",
+            "name": "Hispanic or Latino Americans Below Poverty Level Status in Past Year",
+            "statVar": "Count_Person_BelowPovertyLevelInThePast12Months_HispanicOrLatino"
+          },
           "Count_Person_BelowPovertyLevelInThePast12Months_NativeHawaiianOrOtherPacificIslanderAlone": {
             "name": "Native Hawaiian or Other Pacific Islander Americans Below Poverty Level Status in Past Year",
-=======
-            "name": "Population Below Poverty Level Status in Past Year and Hispanic or Latino",
-            "statVar": "Count_Person_BelowPovertyLevelInThePast12Months_HispanicOrLatino"
-          },
-          "Count_Person_BelowPovertyLevelInThePast12Months_NativeHawaiianOrOtherPacificIslanderAlone": {
-            "name": "Population Below Poverty Level Status in Past Year and Native Hawaiian or Other Pacific Islander Alone",
->>>>>>> c4bd06b8
             "statVar": "Count_Person_BelowPovertyLevelInThePast12Months_NativeHawaiianOrOtherPacificIslanderAlone"
           },
           "Count_Person_BelowPovertyLevelInThePast12Months_NativeHawaiianOrOtherPacificIslanderAlone_pc": {
             "denom": "Count_Person",
-<<<<<<< HEAD
             "name": "Native Hawaiian or Other Pacific Islander Americans Below Poverty Level Status in Past Year",
-=======
-            "name": "Population Below Poverty Level Status in Past Year and Native Hawaiian or Other Pacific Islander Alone",
->>>>>>> c4bd06b8
             "statVar": "Count_Person_BelowPovertyLevelInThePast12Months_NativeHawaiianOrOtherPacificIslanderAlone"
           },
           "Count_Person_BelowPovertyLevelInThePast12Months_SomeOtherRaceAlone": {
@@ -1949,26 +2148,17 @@
             "statVar": "Count_Person_Female_BelowPovertyLevelInThePast12Months"
           },
           "Count_Person_Male_BelowPovertyLevelInThePast12Months": {
-<<<<<<< HEAD
             "name": "Men in Poverty (in last year)",
-=======
-            "name": "Male Population Below Poverty Status in the Last Year",
->>>>>>> c4bd06b8
             "statVar": "Count_Person_Male_BelowPovertyLevelInThePast12Months"
           },
           "Count_Person_Male_BelowPovertyLevelInThePast12Months_pc": {
             "denom": "Count_Person",
-<<<<<<< HEAD
             "name": "Men in Poverty (in last year)",
             "statVar": "Count_Person_Male_BelowPovertyLevelInThePast12Months"
           },
           "Median_Income_Household": {
             "name": "Household Median Income",
             "statVar": "Median_Income_Household"
-=======
-            "name": "Male Population Below Poverty Status in the Last Year",
-            "statVar": "Count_Person_Male_BelowPovertyLevelInThePast12Months"
->>>>>>> c4bd06b8
           }
         }
       }
