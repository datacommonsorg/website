--- conflicted
+++ resolved
@@ -42,7 +42,6 @@
       ]
     },
     "TIMING": {
-<<<<<<< HEAD
       "build_page_config": 0.45,
       "extend_svs": 3.54,
       "fulfillment": 15.42,
@@ -50,15 +49,6 @@
       "has_series_with_single_datapoint": 11.65,
       "query_detection": 0.61,
       "sv_existence_for_places": 0.21
-=======
-      "build_page_config": 0.32,
-      "extend_svs": 2.5,
-      "fulfillment": 4.04,
-      "get_sv_details": 0.32,
-      "has_series_with_single_datapoint": 1.3999999999999997,
-      "query_detection": 0.64,
-      "sv_existence_for_places": 0.13
->>>>>>> 1102da42
     }
   },
   "data_spec": [
