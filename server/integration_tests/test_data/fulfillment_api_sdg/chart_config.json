{
  "config": {
    "categories": [
      {
        "blocks": [
          {
            "columns": [
              {
                "tiles": [
                  {
                    "description": "Population Below International Poverty Line in United States",
                    "statVarKey": [
                      "sdg/SI_POV_DAY1"
                    ],
                    "title": "Population Below International Poverty Line in United States",
                    "type": "HIGHLIGHT"
                  }
                ]
              },
              {
                "tiles": [
                  {
                    "statVarKey": [
                      "sdg/SI_POV_DAY1"
                    ],
                    "title": "Population Below International Poverty Line in United States",
                    "type": "LINE"
                  }
                ]
              }
            ],
            "title": "Population Below International Poverty Line"
          },
          {
            "columns": [
              {
                "tiles": [
                  {
                    "statVarKey": [
                      "sdg/SI_COV_PENSN.SEX--F",
                      "sdg/SI_COV_PENSN.SEX--M"
                    ],
                    "title": "Proportion of Population Above Statutory Pensionable Age Receiving a Pension in United States",
                    "type": "LINE"
                  }
                ]
              }
            ],
            "title": "Proportion of Population Above Statutory Pensionable Age Receiving a Pension"
          },
          {
            "columns": [
              {
                "tiles": [
                  {
                    "statVarKey": [
                      "sdg/SP_ACS_BSRVH2O.URBANISATION--R",
                      "sdg/SP_ACS_BSRVH2O.URBANISATION--U"
                    ],
                    "title": "Proportion of Population Using Basic Drinking Water Services in United States",
                    "type": "LINE"
                  }
                ]
              }
            ],
            "title": "Proportion of Population Using Basic Drinking Water Services"
          },
          {
            "columns": [
              {
                "tiles": [
                  {
                    "statVarKey": [
                      "sdg/SP_ACS_BSRVSAN.URBANISATION--R",
                      "sdg/SP_ACS_BSRVSAN.URBANISATION--U"
                    ],
                    "title": "Proportion of Population Using Basic Sanitation Services in United States",
                    "type": "LINE"
                  }
                ]
              }
            ],
            "title": "Proportion of Population Using Basic Sanitation Services"
          },
          {
            "columns": [
              {
                "tiles": [
                  {
                    "description": "Deaths and Missing Persons From Disasters Per 100k Capita in United States",
                    "statVarKey": [
                      "sdg/VC_DSR_MTMP"
                    ],
                    "title": "Deaths and Missing Persons From Disasters Per 100k Capita in United States",
                    "type": "HIGHLIGHT"
                  }
                ]
              },
              {
                "tiles": [
                  {
                    "statVarKey": [
                      "sdg/VC_DSR_MTMP"
                    ],
                    "title": "Deaths and Missing Persons From Disasters Per 100k Capita in United States",
                    "type": "LINE"
                  }
                ]
              }
            ],
            "title": "Deaths and Missing Persons From Disasters Per 100k Capita"
          },
          {
            "columns": [
              {
                "tiles": [
                  {
                    "description": "Population Affected by Disasters in United States",
                    "statVarKey": [
                      "sdg/VC_DSR_AFFCT"
                    ],
                    "title": "Population Affected by Disasters in United States",
                    "type": "HIGHLIGHT"
                  }
                ]
              },
              {
                "tiles": [
                  {
                    "statVarKey": [
                      "sdg/VC_DSR_AFFCT"
                    ],
                    "title": "Population Affected by Disasters in United States",
                    "type": "LINE"
                  }
                ]
              }
            ],
            "title": "Population Affected by Disasters"
          },
          {
            "columns": [
              {
                "tiles": [
                  {
                    "description": "Direct Agriculture Loss From Disasters in United States",
                    "statVarKey": [
                      "sdg/VC_DSR_AGLH"
                    ],
                    "title": "Direct Agriculture Loss From Disasters in United States",
                    "type": "HIGHLIGHT"
                  }
                ]
              },
              {
                "tiles": [
                  {
                    "statVarKey": [
                      "sdg/VC_DSR_AGLH"
                    ],
                    "title": "Direct Agriculture Loss From Disasters in United States",
                    "type": "LINE"
                  }
                ]
              }
            ],
            "title": "Direct Agriculture Loss From Disasters"
          },
          {
            "columns": [
              {
                "tiles": [
                  {
                    "description": "Adoption and Implementation of National DRR Strategies in United States",
                    "statVarKey": [
                      "sdg/SG_DSR_LGRGSR"
                    ],
                    "title": "Adoption and Implementation of National DRR Strategies in United States",
                    "type": "HIGHLIGHT"
                  }
                ]
              },
              {
                "tiles": [
                  {
                    "statVarKey": [
                      "sdg/SG_DSR_LGRGSR"
                    ],
                    "title": "Adoption and Implementation of National DRR Strategies in United States",
                    "type": "LINE"
                  }
                ]
              }
            ],
            "title": "Adoption and Implementation of National DRR Strategies"
          },
          {
            "columns": [
              {
                "tiles": [
                  {
                    "description": "Grants for Poverty Reduction in United States",
                    "statVarKey": [
                      "sdg/DC_ODA_POVDLG"
                    ],
                    "title": "Grants for Poverty Reduction in United States",
                    "type": "HIGHLIGHT"
                  }
                ]
              },
              {
                "tiles": [
                  {
                    "statVarKey": [
                      "sdg/DC_ODA_POVDLG"
                    ],
                    "title": "Grants for Poverty Reduction in United States",
                    "type": "LINE"
                  }
                ]
              }
            ],
            "title": "Grants for Poverty Reduction"
          },
          {
            "columns": [
              {
                "tiles": [
                  {
                    "description": "Government Spending on Essential Services and Education in United States",
                    "statVarKey": [
                      "sdg/SD_XPD_ESED"
                    ],
                    "title": "Government Spending on Essential Services and Education in United States",
                    "type": "HIGHLIGHT"
                  }
                ]
              },
              {
                "tiles": [
                  {
                    "statVarKey": [
                      "sdg/SD_XPD_ESED"
                    ],
                    "title": "Government Spending on Essential Services and Education in United States",
                    "type": "LINE"
                  }
                ]
              }
            ],
            "title": "Government Spending on Essential Services and Education"
          }
        ],
        "statVarSpec": {
          "sdg/DC_ODA_POVDLG": {
            "name": "Grants for Poverty Reduction",
            "statVar": "sdg/DC_ODA_POVDLG"
          },
          "sdg/SD_XPD_ESED": {
            "name": "Government Spending on Essential Services and Education",
            "statVar": "sdg/SD_XPD_ESED"
          },
          "sdg/SG_DSR_LGRGSR": {
            "name": "Adoption and Implementation of National DRR Strategies",
            "statVar": "sdg/SG_DSR_LGRGSR"
          },
          "sdg/SI_COV_PENSN.SEX--F": {
            "name": "Women Above Retirement Age Receiving Pension",
            "statVar": "sdg/SI_COV_PENSN.SEX--F"
          },
          "sdg/SI_COV_PENSN.SEX--M": {
            "name": "Men Above Retirement Age Receiving Pension",
            "statVar": "sdg/SI_COV_PENSN.SEX--M"
          },
          "sdg/SI_POV_DAY1": {
            "name": "Population Below International Poverty Line",
            "statVar": "sdg/SI_POV_DAY1"
          },
          "sdg/SP_ACS_BSRVH2O.URBANISATION--R": {
            "name": "Rural Population Using Basic Drinking Water Services",
            "statVar": "sdg/SP_ACS_BSRVH2O.URBANISATION--R"
          },
          "sdg/SP_ACS_BSRVH2O.URBANISATION--U": {
            "name": "Urban Population Using Basic Drinking Water Services",
            "statVar": "sdg/SP_ACS_BSRVH2O.URBANISATION--U"
          },
          "sdg/SP_ACS_BSRVSAN.URBANISATION--R": {
            "name": "Rural Population Using Basic Sanitation Services",
            "statVar": "sdg/SP_ACS_BSRVSAN.URBANISATION--R"
          },
          "sdg/SP_ACS_BSRVSAN.URBANISATION--U": {
            "name": "Urban Population Using Basic Sanitation Services",
            "statVar": "sdg/SP_ACS_BSRVSAN.URBANISATION--U"
          },
          "sdg/VC_DSR_AFFCT": {
            "name": "Population Affected by Disasters",
            "statVar": "sdg/VC_DSR_AFFCT"
          },
          "sdg/VC_DSR_AGLH": {
            "name": "Direct Agriculture Loss From Disasters",
            "statVar": "sdg/VC_DSR_AGLH"
          },
          "sdg/VC_DSR_MTMP": {
            "name": "Deaths and Missing Persons From Disasters Per 100k Capita",
            "statVar": "sdg/VC_DSR_MTMP"
          }
        }
      }
    ],
    "metadata": {
      "placeDcid": [
        "country/USA"
      ]
    }
  },
  "context": {},
  "debug": {},
  "pastSourceContext": "",
  "place": {
    "dcid": "country/USA",
    "name": "United States",
    "place_type": "Country"
  },
  "placeFallback": {},
  "placeSource": "UNKNOWN",
  "places": [
    {
      "dcid": "country/USA",
      "name": "United States",
      "place_type": "Country"
    }
  ],
  "relatedThings": {
    "childPlaces": {},
    "childTopics": [
      {
        "dcid": "dc/topic/sdg_1.1",
        "name": "End Poverty by 2030",
        "types": [
          "Topic"
        ]
      },
      {
        "dcid": "dc/topic/sdg_1.2",
        "name": "Reduce Poverty by Half by 2030",
        "types": [
          "Topic"
        ]
      },
      {
        "dcid": "dc/topic/sdg_1.3",
        "name": "Social Protection Systems",
        "types": [
          "Topic"
        ]
      },
      {
        "dcid": "dc/topic/sdg_1.4",
        "name": "Equal Rights and Access to Basic Services by 2030",
        "types": [
          "Topic"
        ]
      },
      {
        "dcid": "dc/topic/sdg_1.5",
        "name": "Reduce Extreme Climate Events And Disasters By 2030",
        "types": [
          "Topic"
        ]
      },
      {
        "dcid": "dc/topic/sdg_1.a",
        "name": "Resource Mobilization",
        "types": [
          "Topic"
        ]
      },
      {
        "dcid": "dc/topic/sdg_1.b",
        "name": "Poverty Eradication Policy Frameworks",
        "types": [
          "Topic"
        ]
      }
    ],
    "exploreMore": {},
    "mainTopics": [
      {
        "dcid": "dc/topic/sdg_1",
        "name": "No Poverty",
        "types": [
          "Topic"
        ]
      }
    ],
    "parentPlaces": [],
    "parentTopics": [
      {
        "dcid": "dc/topic/sdg",
        "name": "Sustainable Development Goals",
        "types": [
          "Topic"
        ]
      }
    ],
    "peerPlaces": [
      {
        "dcid": "country/BRA",
        "name": "Brazil",
        "types": [
          "Country"
        ]
      },
      {
        "dcid": "country/CAN",
        "name": "Canada",
        "types": [
          "Country"
        ]
      },
      {
        "dcid": "country/CHN",
        "name": "China",
        "types": [
          "Country"
        ]
      },
      {
        "dcid": "country/EGY",
        "name": "Egypt",
        "types": [
          "Country"
        ]
      },
      {
        "dcid": "country/FRA",
        "name": "France",
        "types": [
          "Country"
        ]
      },
      {
        "dcid": "country/DEU",
        "name": "Germany",
        "types": [
          "Country"
        ]
      },
      {
        "dcid": "country/IND",
        "name": "India",
        "types": [
          "Country"
        ]
      },
      {
        "dcid": "country/JPN",
        "name": "Japan",
        "types": [
          "Country"
        ]
      },
      {
        "dcid": "country/MYS",
        "name": "Malaysia",
        "types": [
          "Country"
        ]
      },
      {
        "dcid": "country/NZL",
        "name": "New Zealand",
        "types": [
          "Country"
        ]
      },
      {
        "dcid": "country/NGA",
        "name": "Nigeria",
        "types": [
          "Country"
        ]
      },
      {
        "dcid": "country/PER",
        "name": "Peru",
        "types": [
          "Country"
        ]
      },
      {
        "dcid": "country/RUS",
        "name": "Russia",
        "types": [
          "Country"
        ]
      },
      {
        "dcid": "country/GBR",
        "name": "United Kingdom",
        "types": [
          "Country"
        ]
      }
    ],
    "peerTopics": [
      {
        "dcid": "dc/topic/sdg_2",
        "name": "Zero Hunger",
        "types": [
          "Topic"
        ]
      },
      {
        "dcid": "dc/topic/sdg_3",
        "name": "Good Health and Well-Being",
        "types": [
          "Topic"
        ]
      },
      {
        "dcid": "dc/topic/sdg_4",
        "name": "Quality Education",
        "types": [
          "Topic"
        ]
      },
      {
        "dcid": "dc/topic/sdg_5",
        "name": "Gender Equality",
        "types": [
          "Topic"
        ]
      },
      {
        "dcid": "dc/topic/sdg_6",
        "name": "Clean Water and Sanitation",
        "types": [
          "Topic"
        ]
      },
      {
        "dcid": "dc/topic/sdg_7",
        "name": "Affordable and Clean Energy",
        "types": [
          "Topic"
        ]
      },
      {
        "dcid": "dc/topic/sdg_8",
        "name": "Decent Work and Economic Growth",
        "types": [
          "Topic"
        ]
      },
      {
        "dcid": "dc/topic/sdg_9",
        "name": "Industry, Innovation, and Infrastructure",
        "types": [
          "Topic"
        ]
      },
      {
        "dcid": "dc/topic/sdg_10",
        "name": "Reduce Inequality",
        "types": [
          "Topic"
        ]
      },
      {
        "dcid": "dc/topic/sdg_11",
        "name": "Sustainable Cities and Communities",
        "types": [
          "Topic"
        ]
      },
      {
        "dcid": "dc/topic/sdg_12",
        "name": "Responsible Consumption and Production",
        "types": [
          "Topic"
        ]
      },
      {
        "dcid": "dc/topic/sdg_13",
        "name": "Climate Action",
        "types": [
          "Topic"
        ]
      },
      {
        "dcid": "dc/topic/sdg_14",
        "name": "Life Below Water",
        "types": [
          "Topic"
        ]
      },
      {
        "dcid": "dc/topic/sdg_15",
        "name": "Life on Land",
        "types": [
          "Topic"
        ]
      },
      {
        "dcid": "dc/topic/sdg_16",
        "name": "Peace and Justice Strong Institutions",
        "types": [
          "Topic"
        ]
      },
      {
        "dcid": "dc/topic/sdg_17",
        "name": "Partnerships to Achieve SDG Goals",
        "types": [
          "Topic"
        ]
      }
    ],
<<<<<<< HEAD
    "varToTopic": {
      "sdg/DC_ODA_POVDLG": {
        "dcid": "dc/topic/sdg_1.a.1",
        "name": "Grants for Poverty Reduction",
        "types": [
          "Topic"
        ]
      },
      "sdg/SD_XPD_ESED": {
        "dcid": "dc/topic/sdg_1.a.2",
        "name": "Government Expenditure On Essential Services",
        "types": [
          "Topic"
        ]
      },
      "sdg/SG_DSR_LGRGSR": {
        "dcid": "dc/topic/sdg_1.5.3",
        "name": "Countries With Disaster Risk Reduction",
        "types": [
          "Topic"
        ]
      },
      "sdg/SI_COV_PENSN.SEX--F": {
        "dcid": "dc/topic/sdg_1.3.1",
        "name": "Population Covered By Social Protection Systems",
        "types": [
          "Topic"
        ]
      },
      "sdg/SI_COV_PENSN.SEX--M": {
        "dcid": "dc/topic/sdg_1.3.1",
        "name": "Population Covered By Social Protection Systems",
        "types": [
          "Topic"
        ]
      },
      "sdg/SI_POV_DAY1": {
        "dcid": "dc/topic/sdg_1.1.1",
        "name": "Population Below the Poverty Line",
        "types": [
          "Topic"
        ]
      },
      "sdg/SP_ACS_BSRVH2O.URBANISATION--R": {
        "dcid": "dc/topic/sdg_1.4.1",
        "name": "Households with Access to Basic Services",
        "types": [
          "Topic"
        ]
      },
      "sdg/SP_ACS_BSRVH2O.URBANISATION--U": {
        "dcid": "dc/topic/sdg_1.4.1",
        "name": "Households with Access to Basic Services",
        "types": [
          "Topic"
        ]
      },
      "sdg/SP_ACS_BSRVSAN.URBANISATION--R": {
        "dcid": "dc/topic/sdg_1.4.1",
        "name": "Households with Access to Basic Services",
        "types": [
          "Topic"
        ]
      },
      "sdg/SP_ACS_BSRVSAN.URBANISATION--U": {
        "dcid": "dc/topic/sdg_1.4.1",
        "name": "Households with Access to Basic Services",
        "types": [
          "Topic"
        ]
      },
      "sdg/VC_DSR_AFFCT": {
        "dcid": "dc/topic/sdg_1.5.1",
        "name": "Deaths from Disasters Per 100k Capita",
        "types": [
          "Topic"
        ]
      },
      "sdg/VC_DSR_AGLH": {
        "dcid": "dc/topic/sdg_1.5.2",
        "name": "Economic Loss from Disasters",
        "types": [
          "Topic"
        ]
      },
      "sdg/VC_DSR_MTMP": {
        "dcid": "dc/topic/sdg_1.5.1",
        "name": "Deaths from Disasters Per 100k Capita",
        "types": [
          "Topic"
        ]
      }
=======
    "varToTopics": {
      "sdg/DC_ODA_POVDLG": [
        {
          "dcid": "dc/topic/sdg_1.a.1",
          "name": "Grants for Poverty Reduction",
          "types": [
            "Topic"
          ]
        }
      ],
      "sdg/SD_XPD_ESED": [
        {
          "dcid": "dc/topic/sdg_1.a.2",
          "name": "Government Expenditure On Essential Services",
          "types": [
            "Topic"
          ]
        }
      ],
      "sdg/SG_DSR_LGRGSR": [
        {
          "dcid": "dc/topic/sdg_1.5.3",
          "name": "Countries With Disaster Risk Reduction",
          "types": [
            "Topic"
          ]
        },
        {
          "dcid": "dc/topic/sdg_11.b.1",
          "name": "National Disaster Risk Reduction Strategies Adoption",
          "types": [
            "Topic"
          ]
        },
        {
          "dcid": "dc/topic/sdg_13.1.2",
          "name": "Adopt and Implement National Disaster Risk Reduction Strategies",
          "types": [
            "Topic"
          ]
        }
      ],
      "sdg/SG_DSR_SILN": [
        {
          "dcid": "dc/topic/sdg_1.5.4",
          "name": "Local Governments With Disaster Risk Reduction",
          "types": [
            "Topic"
          ]
        },
        {
          "dcid": "dc/topic/sdg_11.b.2",
          "name": "Local Disaster Risk Reduction Strategies Adoption",
          "types": [
            "Topic"
          ]
        },
        {
          "dcid": "dc/topic/sdg_13.1.3",
          "name": "Adopt and Implement Local Disaster Risk Reduction Strategies",
          "types": [
            "Topic"
          ]
        }
      ],
      "sdg/SG_DSR_SILS": [
        {
          "dcid": "dc/topic/sdg_1.5.4",
          "name": "Local Governments With Disaster Risk Reduction",
          "types": [
            "Topic"
          ]
        },
        {
          "dcid": "dc/topic/sdg_11.b.2",
          "name": "Local Disaster Risk Reduction Strategies Adoption",
          "types": [
            "Topic"
          ]
        },
        {
          "dcid": "dc/topic/sdg_13.1.3",
          "name": "Adopt and Implement Local Disaster Risk Reduction Strategies",
          "types": [
            "Topic"
          ]
        }
      ],
      "sdg/SG_GOV_LOGV": [
        {
          "dcid": "dc/topic/sdg_1.5.4",
          "name": "Local Governments With Disaster Risk Reduction",
          "types": [
            "Topic"
          ]
        },
        {
          "dcid": "dc/topic/sdg_11.b.2",
          "name": "Local Disaster Risk Reduction Strategies Adoption",
          "types": [
            "Topic"
          ]
        },
        {
          "dcid": "dc/topic/sdg_13.1.3",
          "name": "Adopt and Implement Local Disaster Risk Reduction Strategies",
          "types": [
            "Topic"
          ]
        }
      ],
      "sdg/SI_COV_BENFTS": [
        {
          "dcid": "dc/topic/sdg_1.3.1",
          "name": "Population Covered By Social Protection Systems",
          "types": [
            "Topic"
          ]
        }
      ],
      "sdg/SI_COV_CHLD": [
        {
          "dcid": "dc/topic/sdg_1.3.1",
          "name": "Population Covered By Social Protection Systems",
          "types": [
            "Topic"
          ]
        }
      ],
      "sdg/SI_COV_CHLD.SEX--F": [
        {
          "dcid": "dc/topic/sdg_1.3.1",
          "name": "Population Covered By Social Protection Systems",
          "types": [
            "Topic"
          ]
        }
      ],
      "sdg/SI_COV_CHLD.SEX--M": [
        {
          "dcid": "dc/topic/sdg_1.3.1",
          "name": "Population Covered By Social Protection Systems",
          "types": [
            "Topic"
          ]
        }
      ],
      "sdg/SI_COV_DISAB": [
        {
          "dcid": "dc/topic/sdg_1.3.1",
          "name": "Population Covered By Social Protection Systems",
          "types": [
            "Topic"
          ]
        }
      ],
      "sdg/SI_COV_DISAB.SEX--F": [
        {
          "dcid": "dc/topic/sdg_1.3.1",
          "name": "Population Covered By Social Protection Systems",
          "types": [
            "Topic"
          ]
        }
      ],
      "sdg/SI_COV_DISAB.SEX--M": [
        {
          "dcid": "dc/topic/sdg_1.3.1",
          "name": "Population Covered By Social Protection Systems",
          "types": [
            "Topic"
          ]
        }
      ],
      "sdg/SI_COV_PENSN": [
        {
          "dcid": "dc/topic/sdg_1.3.1",
          "name": "Population Covered By Social Protection Systems",
          "types": [
            "Topic"
          ]
        }
      ],
      "sdg/SI_COV_PENSN.SEX--F": [
        {
          "dcid": "dc/topic/sdg_1.3.1",
          "name": "Population Covered By Social Protection Systems",
          "types": [
            "Topic"
          ]
        }
      ],
      "sdg/SI_COV_PENSN.SEX--M": [
        {
          "dcid": "dc/topic/sdg_1.3.1",
          "name": "Population Covered By Social Protection Systems",
          "types": [
            "Topic"
          ]
        }
      ],
      "sdg/SI_COV_POOR": [
        {
          "dcid": "dc/topic/sdg_1.3.1",
          "name": "Population Covered By Social Protection Systems",
          "types": [
            "Topic"
          ]
        }
      ],
      "sdg/SI_COV_UEMP": [
        {
          "dcid": "dc/topic/sdg_1.3.1",
          "name": "Population Covered By Social Protection Systems",
          "types": [
            "Topic"
          ]
        }
      ],
      "sdg/SI_COV_VULN": [
        {
          "dcid": "dc/topic/sdg_1.3.1",
          "name": "Population Covered By Social Protection Systems",
          "types": [
            "Topic"
          ]
        }
      ],
      "sdg/SI_COV_WKINJRY": [
        {
          "dcid": "dc/topic/sdg_1.3.1",
          "name": "Population Covered By Social Protection Systems",
          "types": [
            "Topic"
          ]
        }
      ],
      "sdg/SI_POV_DAY1": [
        {
          "dcid": "dc/topic/sdg_1.1.1",
          "name": "Population Below the Poverty Line",
          "types": [
            "Topic"
          ]
        }
      ],
      "sdg/SP_ACS_BSRVH2O": [
        {
          "dcid": "dc/topic/sdg_1.4.1",
          "name": "Households with Access to Basic Services",
          "types": [
            "Topic"
          ]
        }
      ],
      "sdg/SP_ACS_BSRVH2O.URBANISATION--R": [
        {
          "dcid": "dc/topic/sdg_1.4.1",
          "name": "Households with Access to Basic Services",
          "types": [
            "Topic"
          ]
        }
      ],
      "sdg/SP_ACS_BSRVH2O.URBANISATION--U": [
        {
          "dcid": "dc/topic/sdg_1.4.1",
          "name": "Households with Access to Basic Services",
          "types": [
            "Topic"
          ]
        }
      ],
      "sdg/SP_ACS_BSRVSAN": [
        {
          "dcid": "dc/topic/sdg_1.4.1",
          "name": "Households with Access to Basic Services",
          "types": [
            "Topic"
          ]
        }
      ],
      "sdg/SP_ACS_BSRVSAN.URBANISATION--R": [
        {
          "dcid": "dc/topic/sdg_1.4.1",
          "name": "Households with Access to Basic Services",
          "types": [
            "Topic"
          ]
        }
      ],
      "sdg/SP_ACS_BSRVSAN.URBANISATION--U": [
        {
          "dcid": "dc/topic/sdg_1.4.1",
          "name": "Households with Access to Basic Services",
          "types": [
            "Topic"
          ]
        }
      ],
      "sdg/VC_DSR_AFFCT": [
        {
          "dcid": "dc/topic/sdg_1.5.1",
          "name": "Deaths from Disasters Per 100k Capita",
          "types": [
            "Topic"
          ]
        },
        {
          "dcid": "dc/topic/sdg_11.5.1",
          "name": "Deaths, Missing Persons, and Affected Persons From Disasters",
          "types": [
            "Topic"
          ]
        },
        {
          "dcid": "dc/topic/sdg_13.1.1",
          "name": "Deaths and Missing Persons From Natural Disasters",
          "types": [
            "Topic"
          ]
        }
      ],
      "sdg/VC_DSR_AGLH": [
        {
          "dcid": "dc/topic/sdg_1.5.2",
          "name": "Economic Loss from Disasters",
          "types": [
            "Topic"
          ]
        },
        {
          "dcid": "dc/topic/sdg_11.5.2",
          "name": "Economic Losses From Disasters Relative to GDP",
          "types": [
            "Topic"
          ]
        }
      ],
      "sdg/VC_DSR_CILN": [
        {
          "dcid": "dc/topic/sdg_1.5.2",
          "name": "Economic Loss from Disasters",
          "types": [
            "Topic"
          ]
        },
        {
          "dcid": "dc/topic/sdg_11.5.2",
          "name": "Economic Losses From Disasters Relative to GDP",
          "types": [
            "Topic"
          ]
        }
      ],
      "sdg/VC_DSR_DAFF": [
        {
          "dcid": "dc/topic/sdg_1.5.1",
          "name": "Deaths from Disasters Per 100k Capita",
          "types": [
            "Topic"
          ]
        },
        {
          "dcid": "dc/topic/sdg_11.5.1",
          "name": "Deaths, Missing Persons, and Affected Persons From Disasters",
          "types": [
            "Topic"
          ]
        },
        {
          "dcid": "dc/topic/sdg_13.1.1",
          "name": "Deaths and Missing Persons From Natural Disasters",
          "types": [
            "Topic"
          ]
        }
      ],
      "sdg/VC_DSR_DDPA": [
        {
          "dcid": "dc/topic/sdg_1.5.2",
          "name": "Economic Loss from Disasters",
          "types": [
            "Topic"
          ]
        },
        {
          "dcid": "dc/topic/sdg_11.5.2",
          "name": "Economic Losses From Disasters Relative to GDP",
          "types": [
            "Topic"
          ]
        }
      ],
      "sdg/VC_DSR_GDPLS": [
        {
          "dcid": "dc/topic/sdg_1.5.2",
          "name": "Economic Loss from Disasters",
          "types": [
            "Topic"
          ]
        },
        {
          "dcid": "dc/topic/sdg_11.5.2",
          "name": "Economic Losses From Disasters Relative to GDP",
          "types": [
            "Topic"
          ]
        }
      ],
      "sdg/VC_DSR_IJILN": [
        {
          "dcid": "dc/topic/sdg_1.5.1",
          "name": "Deaths from Disasters Per 100k Capita",
          "types": [
            "Topic"
          ]
        },
        {
          "dcid": "dc/topic/sdg_11.5.1",
          "name": "Deaths, Missing Persons, and Affected Persons From Disasters",
          "types": [
            "Topic"
          ]
        },
        {
          "dcid": "dc/topic/sdg_13.1.1",
          "name": "Deaths and Missing Persons From Natural Disasters",
          "types": [
            "Topic"
          ]
        }
      ],
      "sdg/VC_DSR_LSGP": [
        {
          "dcid": "dc/topic/sdg_1.5.2",
          "name": "Economic Loss from Disasters",
          "types": [
            "Topic"
          ]
        },
        {
          "dcid": "dc/topic/sdg_11.5.2",
          "name": "Economic Losses From Disasters Relative to GDP",
          "types": [
            "Topic"
          ]
        }
      ],
      "sdg/VC_DSR_MMHN": [
        {
          "dcid": "dc/topic/sdg_1.5.1",
          "name": "Deaths from Disasters Per 100k Capita",
          "types": [
            "Topic"
          ]
        },
        {
          "dcid": "dc/topic/sdg_11.5.1",
          "name": "Deaths, Missing Persons, and Affected Persons From Disasters",
          "types": [
            "Topic"
          ]
        },
        {
          "dcid": "dc/topic/sdg_13.1.1",
          "name": "Deaths and Missing Persons From Natural Disasters",
          "types": [
            "Topic"
          ]
        }
      ],
      "sdg/VC_DSR_MORT": [
        {
          "dcid": "dc/topic/sdg_1.5.1",
          "name": "Deaths from Disasters Per 100k Capita",
          "types": [
            "Topic"
          ]
        },
        {
          "dcid": "dc/topic/sdg_11.5.1",
          "name": "Deaths, Missing Persons, and Affected Persons From Disasters",
          "types": [
            "Topic"
          ]
        },
        {
          "dcid": "dc/topic/sdg_13.1.1",
          "name": "Deaths and Missing Persons From Natural Disasters",
          "types": [
            "Topic"
          ]
        }
      ],
      "sdg/VC_DSR_MTMP": [
        {
          "dcid": "dc/topic/sdg_1.5.1",
          "name": "Deaths from Disasters Per 100k Capita",
          "types": [
            "Topic"
          ]
        },
        {
          "dcid": "dc/topic/sdg_11.5.1",
          "name": "Deaths, Missing Persons, and Affected Persons From Disasters",
          "types": [
            "Topic"
          ]
        },
        {
          "dcid": "dc/topic/sdg_13.1.1",
          "name": "Deaths and Missing Persons From Natural Disasters",
          "types": [
            "Topic"
          ]
        }
      ],
      "sdg/VC_DSR_PDAN": [
        {
          "dcid": "dc/topic/sdg_1.5.1",
          "name": "Deaths from Disasters Per 100k Capita",
          "types": [
            "Topic"
          ]
        },
        {
          "dcid": "dc/topic/sdg_11.5.1",
          "name": "Deaths, Missing Persons, and Affected Persons From Disasters",
          "types": [
            "Topic"
          ]
        },
        {
          "dcid": "dc/topic/sdg_13.1.1",
          "name": "Deaths and Missing Persons From Natural Disasters",
          "types": [
            "Topic"
          ]
        }
      ],
      "sdg/VC_DSR_PDYN": [
        {
          "dcid": "dc/topic/sdg_1.5.1",
          "name": "Deaths from Disasters Per 100k Capita",
          "types": [
            "Topic"
          ]
        },
        {
          "dcid": "dc/topic/sdg_11.5.1",
          "name": "Deaths, Missing Persons, and Affected Persons From Disasters",
          "types": [
            "Topic"
          ]
        },
        {
          "dcid": "dc/topic/sdg_13.1.1",
          "name": "Deaths and Missing Persons From Natural Disasters",
          "types": [
            "Topic"
          ]
        }
      ]
>>>>>>> 4d7d1622
    }
  },
  "svSource": "UNKNOWN",
  "userMessage": ""
}<|MERGE_RESOLUTION|>--- conflicted
+++ resolved
@@ -617,100 +617,6 @@
         ]
       }
     ],
-<<<<<<< HEAD
-    "varToTopic": {
-      "sdg/DC_ODA_POVDLG": {
-        "dcid": "dc/topic/sdg_1.a.1",
-        "name": "Grants for Poverty Reduction",
-        "types": [
-          "Topic"
-        ]
-      },
-      "sdg/SD_XPD_ESED": {
-        "dcid": "dc/topic/sdg_1.a.2",
-        "name": "Government Expenditure On Essential Services",
-        "types": [
-          "Topic"
-        ]
-      },
-      "sdg/SG_DSR_LGRGSR": {
-        "dcid": "dc/topic/sdg_1.5.3",
-        "name": "Countries With Disaster Risk Reduction",
-        "types": [
-          "Topic"
-        ]
-      },
-      "sdg/SI_COV_PENSN.SEX--F": {
-        "dcid": "dc/topic/sdg_1.3.1",
-        "name": "Population Covered By Social Protection Systems",
-        "types": [
-          "Topic"
-        ]
-      },
-      "sdg/SI_COV_PENSN.SEX--M": {
-        "dcid": "dc/topic/sdg_1.3.1",
-        "name": "Population Covered By Social Protection Systems",
-        "types": [
-          "Topic"
-        ]
-      },
-      "sdg/SI_POV_DAY1": {
-        "dcid": "dc/topic/sdg_1.1.1",
-        "name": "Population Below the Poverty Line",
-        "types": [
-          "Topic"
-        ]
-      },
-      "sdg/SP_ACS_BSRVH2O.URBANISATION--R": {
-        "dcid": "dc/topic/sdg_1.4.1",
-        "name": "Households with Access to Basic Services",
-        "types": [
-          "Topic"
-        ]
-      },
-      "sdg/SP_ACS_BSRVH2O.URBANISATION--U": {
-        "dcid": "dc/topic/sdg_1.4.1",
-        "name": "Households with Access to Basic Services",
-        "types": [
-          "Topic"
-        ]
-      },
-      "sdg/SP_ACS_BSRVSAN.URBANISATION--R": {
-        "dcid": "dc/topic/sdg_1.4.1",
-        "name": "Households with Access to Basic Services",
-        "types": [
-          "Topic"
-        ]
-      },
-      "sdg/SP_ACS_BSRVSAN.URBANISATION--U": {
-        "dcid": "dc/topic/sdg_1.4.1",
-        "name": "Households with Access to Basic Services",
-        "types": [
-          "Topic"
-        ]
-      },
-      "sdg/VC_DSR_AFFCT": {
-        "dcid": "dc/topic/sdg_1.5.1",
-        "name": "Deaths from Disasters Per 100k Capita",
-        "types": [
-          "Topic"
-        ]
-      },
-      "sdg/VC_DSR_AGLH": {
-        "dcid": "dc/topic/sdg_1.5.2",
-        "name": "Economic Loss from Disasters",
-        "types": [
-          "Topic"
-        ]
-      },
-      "sdg/VC_DSR_MTMP": {
-        "dcid": "dc/topic/sdg_1.5.1",
-        "name": "Deaths from Disasters Per 100k Capita",
-        "types": [
-          "Topic"
-        ]
-      }
-=======
     "varToTopics": {
       "sdg/DC_ODA_POVDLG": [
         {
@@ -1275,7 +1181,6 @@
           ]
         }
       ]
->>>>>>> 4d7d1622
     }
   },
   "svSource": "UNKNOWN",
