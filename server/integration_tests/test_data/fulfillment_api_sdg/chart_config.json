{
  "config": {
    "categories": [
      {
        "blocks": [
          {
            "columns": [
              {
                "tiles": [
                  {
                    "description": "Population Below International Poverty Line in United States",
                    "statVarKey": [
                      "sdg/SI_POV_DAY1"
                    ],
                    "title": "Population Below International Poverty Line in United States",
                    "type": "HIGHLIGHT"
                  }
                ]
              }
            ]
          },
          {
            "columns": [
              {
                "tiles": [
                  {
                    "statVarKey": [
                      "sdg/SI_POV_DAY1"
                    ],
                    "title": "Population Below International Poverty Line in United States",
                    "type": "LINE"
                  }
                ]
              }
            ]
          }
        ],
        "dcid": "dc/topic/sdg_1.1",
        "statVarSpec": {
          "sdg/SI_POV_DAY1": {
            "name": "Population Below International Poverty Line",
            "statVar": "sdg/SI_POV_DAY1"
          }
        },
        "title": "End Poverty by 2030"
      },
      {
        "blocks": [
          {
            "columns": [
              {
                "tiles": [
                  {
                    "description": "Children/Households Receiving Family Cash Benefit in United States",
                    "statVarKey": [
                      "sdg/SI_COV_CHLD"
                    ],
                    "title": "Children/Households Receiving Family Cash Benefit in United States",
                    "type": "HIGHLIGHT"
                  }
                ]
              }
            ]
          },
          {
            "columns": [
              {
                "tiles": [
                  {
                    "description": "Girls/Households Receiving Family Cash Benefit in United States",
                    "statVarKey": [
                      "sdg/SI_COV_CHLD.SEX--F"
                    ],
                    "title": "Girls/Households Receiving Family Cash Benefit in United States",
                    "type": "HIGHLIGHT"
                  }
                ]
              }
            ]
          },
          {
            "columns": [
              {
                "tiles": [
                  {
                    "description": "Boys/Households Receiving Family Cash Benefit in United States",
                    "statVarKey": [
                      "sdg/SI_COV_CHLD.SEX--M"
                    ],
                    "title": "Boys/Households Receiving Family Cash Benefit in United States",
                    "type": "HIGHLIGHT"
                  }
                ]
              }
            ]
          },
          {
            "columns": [
              {
                "tiles": [
                  {
                    "description": "Employed Population Covered for Work Injury in United States",
                    "statVarKey": [
                      "sdg/SI_COV_WKINJRY"
                    ],
                    "title": "Employed Population Covered for Work Injury in United States",
                    "type": "HIGHLIGHT"
                  }
                ]
              }
            ]
          },
          {
            "columns": [
              {
                "tiles": [
                  {
                    "statVarKey": [
                      "sdg/SI_COV_WKINJRY"
                    ],
                    "title": "Employed Population Covered for Work Injury in United States",
                    "type": "LINE"
                  }
                ]
              }
            ]
          },
          {
            "columns": [
              {
                "tiles": [
                  {
                    "description": "Population Covered by Social Assistance Programs in United States",
                    "statVarKey": [
                      "sdg/SI_COV_POOR"
                    ],
                    "title": "Population Covered by Social Assistance Programs in United States",
                    "type": "HIGHLIGHT"
                  }
                ]
              }
            ]
          },
          {
            "columns": [
              {
                "tiles": [
                  {
                    "description": "Vulnerable Population Receiving Social Assistance Cash Benefit in United States",
                    "statVarKey": [
                      "sdg/SI_COV_PENSN"
                    ],
                    "title": "Vulnerable Population Receiving Social Assistance Cash Benefit in United States",
                    "type": "HIGHLIGHT"
                  }
                ]
              }
            ]
          },
          {
            "columns": [
              {
                "tiles": [
                  {
                    "statVarKey": [
                      "sdg/SI_COV_PENSN"
                    ],
                    "title": "Vulnerable Population Receiving Social Assistance Cash Benefit in United States",
                    "type": "LINE"
                  }
                ]
              }
            ]
          },
          {
            "columns": [
              {
                "tiles": [
                  {
                    "description": "Female Population Above Retirement Age Receiving Pension in United States",
                    "statVarKey": [
                      "sdg/SI_COV_PENSN.SEX--F"
                    ],
<<<<<<< HEAD
                    "title": "Women Above Retirement Age Receiving Pension in United States",
                    "type": "GAUGE"
=======
                    "title": "Female Population Above Retirement Age Receiving Pension in United States",
                    "type": "HIGHLIGHT"
>>>>>>> e4081613
                  }
                ]
              }
            ]
          },
          {
            "columns": [
              {
                "tiles": [
                  {
                    "statVarKey": [
                      "sdg/SI_COV_PENSN.SEX--F"
                    ],
                    "title": "Women Above Retirement Age Receiving Pension in United States",
                    "type": "LINE"
                  }
                ]
              }
            ]
          },
          {
            "columns": [
              {
                "tiles": [
                  {
                    "description": "Male Population Above Retirement Age Receiving Pension in United States",
                    "statVarKey": [
                      "sdg/SI_COV_PENSN.SEX--M"
                    ],
<<<<<<< HEAD
                    "title": "Men Above Retirement Age Receiving Pension in United States",
                    "type": "GAUGE"
=======
                    "title": "Male Population Above Retirement Age Receiving Pension in United States",
                    "type": "HIGHLIGHT"
>>>>>>> e4081613
                  }
                ]
              }
            ]
          },
          {
            "columns": [
              {
                "tiles": [
                  {
                    "statVarKey": [
                      "sdg/SI_COV_PENSN.SEX--M"
                    ],
                    "title": "Men Above Retirement Age Receiving Pension in United States",
                    "type": "LINE"
                  }
                ]
              }
            ]
          },
          {
            "columns": [
              {
                "tiles": [
                  {
                    "description": "Population With Social Protection Benefits in United States",
                    "statVarKey": [
                      "sdg/SI_COV_BENFTS"
                    ],
                    "title": "Population With Social Protection Benefits in United States",
                    "type": "HIGHLIGHT"
                  }
                ]
              }
            ]
          },
          {
            "columns": [
              {
                "tiles": [
                  {
                    "statVarKey": [
                      "sdg/SI_COV_BENFTS"
                    ],
                    "title": "Population With Social Protection Benefits in United States",
                    "type": "LINE"
                  }
                ]
              }
            ]
          }
        ],
        "dcid": "dc/topic/sdg_1.3",
        "statVarSpec": {
          "sdg/SI_COV_BENFTS": {
            "name": "Population With Social Protection Benefits",
            "statVar": "sdg/SI_COV_BENFTS"
          },
          "sdg/SI_COV_CHLD": {
            "name": "Children/Households Receiving Family Cash Benefit",
            "statVar": "sdg/SI_COV_CHLD"
          },
          "sdg/SI_COV_CHLD.SEX--F": {
            "name": "Girls/Households Receiving Family Cash Benefit",
            "statVar": "sdg/SI_COV_CHLD.SEX--F"
          },
          "sdg/SI_COV_CHLD.SEX--M": {
            "name": "Boys/Households Receiving Family Cash Benefit",
            "statVar": "sdg/SI_COV_CHLD.SEX--M"
          },
          "sdg/SI_COV_PENSN": {
            "name": "Vulnerable Population Receiving Social Assistance Cash Benefit",
            "statVar": "sdg/SI_COV_PENSN"
          },
          "sdg/SI_COV_PENSN.SEX--F": {
            "name": "Women Above Retirement Age Receiving Pension",
            "statVar": "sdg/SI_COV_PENSN.SEX--F"
          },
          "sdg/SI_COV_PENSN.SEX--M": {
            "name": "Men Above Retirement Age Receiving Pension",
            "statVar": "sdg/SI_COV_PENSN.SEX--M"
          },
          "sdg/SI_COV_POOR": {
            "name": "Population Covered by Social Assistance Programs",
            "statVar": "sdg/SI_COV_POOR"
          },
          "sdg/SI_COV_WKINJRY": {
            "name": "Employed Population Covered for Work Injury",
            "statVar": "sdg/SI_COV_WKINJRY"
          }
        },
        "title": "Social Protection Systems"
      },
      {
        "blocks": [
          {
            "columns": [
              {
                "tiles": [
                  {
                    "description": "Population Using Basic Drinking Water Services in United States",
                    "statVarKey": [
                      "sdg/SP_ACS_BSRVH2O"
                    ],
                    "title": "Population Using Basic Drinking Water Services in United States",
                    "type": "HIGHLIGHT"
                  }
                ]
              }
            ]
          },
          {
            "columns": [
              {
                "tiles": [
                  {
                    "statVarKey": [
                      "sdg/SP_ACS_BSRVH2O"
                    ],
                    "title": "Population Using Basic Drinking Water Services in United States",
                    "type": "LINE"
                  }
                ]
              }
            ]
          },
          {
            "columns": [
              {
                "tiles": [
                  {
                    "description": "Rural Population Using Basic Drinking Water Services in United States",
                    "statVarKey": [
                      "sdg/SP_ACS_BSRVH2O.URBANISATION--R"
                    ],
                    "title": "Rural Population Using Basic Drinking Water Services in United States",
                    "type": "HIGHLIGHT"
                  }
                ]
              }
            ]
          },
          {
            "columns": [
              {
                "tiles": [
                  {
                    "statVarKey": [
                      "sdg/SP_ACS_BSRVH2O.URBANISATION--R"
                    ],
                    "title": "Rural Population Using Basic Drinking Water Services in United States",
                    "type": "LINE"
                  }
                ]
              }
            ]
          },
          {
            "columns": [
              {
                "tiles": [
                  {
                    "description": "Urban Population Using Basic Drinking Water Services in United States",
                    "statVarKey": [
                      "sdg/SP_ACS_BSRVH2O.URBANISATION--U"
                    ],
                    "title": "Urban Population Using Basic Drinking Water Services in United States",
                    "type": "HIGHLIGHT"
                  }
                ]
              }
            ]
          },
          {
            "columns": [
              {
                "tiles": [
                  {
                    "statVarKey": [
                      "sdg/SP_ACS_BSRVH2O.URBANISATION--U"
                    ],
                    "title": "Urban Population Using Basic Drinking Water Services in United States",
                    "type": "LINE"
                  }
                ]
              }
            ]
          },
          {
            "columns": [
              {
                "tiles": [
                  {
                    "description": "Population Using Basic Sanitation Services in United States",
                    "statVarKey": [
                      "sdg/SP_ACS_BSRVSAN"
                    ],
                    "title": "Population Using Basic Sanitation Services in United States",
                    "type": "HIGHLIGHT"
                  }
                ]
              }
            ]
          },
          {
            "columns": [
              {
                "tiles": [
                  {
                    "statVarKey": [
                      "sdg/SP_ACS_BSRVSAN"
                    ],
                    "title": "Population Using Basic Sanitation Services in United States",
                    "type": "LINE"
                  }
                ]
              }
            ]
          },
          {
            "columns": [
              {
                "tiles": [
                  {
                    "description": "Rural Population Using Basic Sanitation Services in United States",
                    "statVarKey": [
                      "sdg/SP_ACS_BSRVSAN.URBANISATION--R"
                    ],
                    "title": "Rural Population Using Basic Sanitation Services in United States",
                    "type": "HIGHLIGHT"
                  }
                ]
              }
            ]
          },
          {
            "columns": [
              {
                "tiles": [
                  {
                    "statVarKey": [
                      "sdg/SP_ACS_BSRVSAN.URBANISATION--R"
                    ],
                    "title": "Rural Population Using Basic Sanitation Services in United States",
                    "type": "LINE"
                  }
                ]
              }
            ]
          },
          {
            "columns": [
              {
                "tiles": [
                  {
                    "description": "Urban Population Using Basic Sanitation Services in United States",
                    "statVarKey": [
                      "sdg/SP_ACS_BSRVSAN.URBANISATION--U"
                    ],
                    "title": "Urban Population Using Basic Sanitation Services in United States",
                    "type": "HIGHLIGHT"
                  }
                ]
              }
            ]
          },
          {
            "columns": [
              {
                "tiles": [
                  {
                    "statVarKey": [
                      "sdg/SP_ACS_BSRVSAN.URBANISATION--U"
                    ],
                    "title": "Urban Population Using Basic Sanitation Services in United States",
                    "type": "LINE"
                  }
                ]
              }
            ]
          }
        ],
        "dcid": "dc/topic/sdg_1.4",
        "statVarSpec": {
          "sdg/SP_ACS_BSRVH2O": {
            "name": "Population Using Basic Drinking Water Services",
            "statVar": "sdg/SP_ACS_BSRVH2O"
          },
          "sdg/SP_ACS_BSRVH2O.URBANISATION--R": {
            "name": "Rural Population Using Basic Drinking Water Services",
            "statVar": "sdg/SP_ACS_BSRVH2O.URBANISATION--R"
          },
          "sdg/SP_ACS_BSRVH2O.URBANISATION--U": {
            "name": "Urban Population Using Basic Drinking Water Services",
            "statVar": "sdg/SP_ACS_BSRVH2O.URBANISATION--U"
          },
          "sdg/SP_ACS_BSRVSAN": {
            "name": "Population Using Basic Sanitation Services",
            "statVar": "sdg/SP_ACS_BSRVSAN"
          },
          "sdg/SP_ACS_BSRVSAN.URBANISATION--R": {
            "name": "Rural Population Using Basic Sanitation Services",
            "statVar": "sdg/SP_ACS_BSRVSAN.URBANISATION--R"
          },
          "sdg/SP_ACS_BSRVSAN.URBANISATION--U": {
            "name": "Urban Population Using Basic Sanitation Services",
            "statVar": "sdg/SP_ACS_BSRVSAN.URBANISATION--U"
          }
        },
        "title": "Equal Rights and Access to Basic Services by 2030"
      },
      {
        "blocks": [
          {
            "columns": [
              {
                "tiles": [
                  {
                    "description": "Deaths and Missing Persons From Disasters in United States",
                    "statVarKey": [
                      "sdg/VC_DSR_MMHN"
                    ],
                    "title": "Deaths and Missing Persons From Disasters in United States",
                    "type": "HIGHLIGHT"
                  }
                ]
              }
            ]
          },
          {
            "columns": [
              {
                "tiles": [
                  {
                    "statVarKey": [
                      "sdg/VC_DSR_MMHN"
                    ],
                    "title": "Deaths and Missing Persons From Disasters in United States",
                    "type": "LINE"
                  }
                ]
              }
            ]
          },
          {
            "columns": [
              {
                "tiles": [
                  {
                    "description": "Deaths and Missing Persons From Disasters Per 100k Capita in United States",
                    "statVarKey": [
                      "sdg/VC_DSR_MTMP"
                    ],
                    "title": "Deaths and Missing Persons From Disasters Per 100k Capita in United States",
                    "type": "HIGHLIGHT"
                  }
                ]
              }
            ]
          },
          {
            "columns": [
              {
                "tiles": [
                  {
                    "statVarKey": [
                      "sdg/VC_DSR_MTMP"
                    ],
                    "title": "Deaths and Missing Persons From Disasters Per 100k Capita in United States",
                    "type": "LINE"
                  }
                ]
              }
            ]
          },
          {
            "columns": [
              {
                "tiles": [
                  {
                    "description": "Deaths From Disasters in United States",
                    "statVarKey": [
                      "sdg/VC_DSR_MORT"
                    ],
                    "title": "Deaths From Disasters in United States",
                    "type": "HIGHLIGHT"
                  }
                ]
              }
            ]
          },
          {
            "columns": [
              {
                "tiles": [
                  {
                    "statVarKey": [
                      "sdg/VC_DSR_MORT"
                    ],
                    "title": "Deaths From Disasters in United States",
                    "type": "LINE"
                  }
                ]
              }
            ]
          },
          {
            "columns": [
              {
                "tiles": [
                  {
                    "description": "Population Affected by Disasters Per 100k Capita in United States",
                    "statVarKey": [
                      "sdg/VC_DSR_DAFF"
                    ],
                    "title": "Population Affected by Disasters Per 100k Capita in United States",
                    "type": "HIGHLIGHT"
                  }
                ]
              }
            ]
          },
          {
            "columns": [
              {
                "tiles": [
                  {
                    "statVarKey": [
                      "sdg/VC_DSR_DAFF"
                    ],
                    "title": "Population Affected by Disasters Per 100k Capita in United States",
                    "type": "LINE"
                  }
                ]
              }
            ]
          },
          {
            "columns": [
              {
                "tiles": [
                  {
                    "description": "Injured or Ill Population From Disasters in United States",
                    "statVarKey": [
                      "sdg/VC_DSR_IJILN"
                    ],
                    "title": "Injured or Ill Population From Disasters in United States",
                    "type": "HIGHLIGHT"
                  }
                ]
              }
            ]
          },
          {
            "columns": [
              {
                "tiles": [
                  {
                    "statVarKey": [
                      "sdg/VC_DSR_IJILN"
                    ],
                    "title": "Injured or Ill Population From Disasters in United States",
                    "type": "LINE"
                  }
                ]
              }
            ]
          },
          {
            "columns": [
              {
                "tiles": [
                  {
                    "description": "Population Affected by Disasters in United States",
                    "statVarKey": [
                      "sdg/VC_DSR_AFFCT"
                    ],
                    "title": "Population Affected by Disasters in United States",
                    "type": "HIGHLIGHT"
                  }
                ]
              }
            ]
          },
          {
            "columns": [
              {
                "tiles": [
                  {
                    "statVarKey": [
                      "sdg/VC_DSR_AFFCT"
                    ],
                    "title": "Population Affected by Disasters in United States",
                    "type": "LINE"
                  }
                ]
              }
            ]
          },
          {
            "columns": [
              {
                "tiles": [
                  {
                    "description": "Population With Damaged Dwellings From Disasters in United States",
                    "statVarKey": [
                      "sdg/VC_DSR_PDAN"
                    ],
                    "title": "Population With Damaged Dwellings From Disasters in United States",
                    "type": "HIGHLIGHT"
                  }
                ]
              }
            ]
          },
          {
            "columns": [
              {
                "tiles": [
                  {
                    "statVarKey": [
                      "sdg/VC_DSR_PDAN"
                    ],
                    "title": "Population With Damaged Dwellings From Disasters in United States",
                    "type": "LINE"
                  }
                ]
              }
            ]
          },
          {
            "columns": [
              {
                "tiles": [
                  {
                    "description": "Populatin With Destroyed Dwellings From Disasters in United States",
                    "statVarKey": [
                      "sdg/VC_DSR_PDYN"
                    ],
                    "title": "Populatin With Destroyed Dwellings From Disasters in United States",
                    "type": "HIGHLIGHT"
                  }
                ]
              }
            ]
          },
          {
            "columns": [
              {
                "tiles": [
                  {
                    "statVarKey": [
                      "sdg/VC_DSR_PDYN"
                    ],
                    "title": "Populatin With Destroyed Dwellings From Disasters in United States",
                    "type": "LINE"
                  }
                ]
              }
            ]
          },
          {
            "columns": [
              {
                "tiles": [
                  {
                    "description": "Direct Agriculture Loss From Disasters in United States",
                    "statVarKey": [
                      "sdg/VC_DSR_AGLH"
                    ],
                    "title": "Direct Agriculture Loss From Disasters in United States",
                    "type": "HIGHLIGHT"
                  }
                ]
              }
            ]
          },
          {
            "columns": [
              {
                "tiles": [
                  {
                    "statVarKey": [
                      "sdg/VC_DSR_AGLH"
                    ],
                    "title": "Direct Agriculture Loss From Disasters in United States",
                    "type": "LINE"
                  }
                ]
              }
            ]
          },
          {
            "columns": [
              {
                "tiles": [
                  {
                    "description": "Direct Economic Loss From Disasters in United States",
                    "statVarKey": [
                      "sdg/VC_DSR_GDPLS"
                    ],
                    "title": "Direct Economic Loss From Disasters in United States",
                    "type": "HIGHLIGHT"
                  }
                ]
              }
            ]
          },
          {
            "columns": [
              {
                "tiles": [
                  {
                    "statVarKey": [
                      "sdg/VC_DSR_GDPLS"
                    ],
                    "title": "Direct Economic Loss From Disasters in United States",
                    "type": "LINE"
                  }
                ]
              }
            ]
          },
          {
            "columns": [
              {
                "tiles": [
                  {
                    "description": "Direct Economic Loss From Disasters (Relative to GDP) in United States",
                    "statVarKey": [
                      "sdg/VC_DSR_LSGP"
                    ],
                    "title": "Direct Economic Loss From Disasters (Relative to GDP) in United States",
                    "type": "HIGHLIGHT"
                  }
                ]
              }
            ]
          },
          {
            "columns": [
              {
                "tiles": [
                  {
                    "statVarKey": [
                      "sdg/VC_DSR_LSGP"
                    ],
                    "title": "Direct Economic Loss From Disasters (Relative to GDP) in United States",
                    "type": "LINE"
                  }
                ]
              }
            ]
          },
          {
            "columns": [
              {
                "tiles": [
                  {
                    "description": "Direct Economic Loss From Disaster-Caused Infrastructure Damage in United States",
                    "statVarKey": [
                      "sdg/VC_DSR_CILN"
                    ],
                    "title": "Direct Economic Loss From Disaster-Caused Infrastructure Damage in United States",
                    "type": "HIGHLIGHT"
                  }
                ]
              }
            ]
          },
          {
            "columns": [
              {
                "tiles": [
                  {
                    "statVarKey": [
                      "sdg/VC_DSR_CILN"
                    ],
                    "title": "Direct Economic Loss From Disaster-Caused Infrastructure Damage in United States",
                    "type": "LINE"
                  }
                ]
              }
            ]
          },
          {
            "columns": [
              {
                "tiles": [
                  {
                    "description": "Direct Economic Loss From Disaster-Caused Productive Asset Damage in United States",
                    "statVarKey": [
                      "sdg/VC_DSR_DDPA"
                    ],
                    "title": "Direct Economic Loss From Disaster-Caused Productive Asset Damage in United States",
                    "type": "HIGHLIGHT"
                  }
                ]
              }
            ]
          },
          {
            "columns": [
              {
                "tiles": [
                  {
                    "statVarKey": [
                      "sdg/VC_DSR_DDPA"
                    ],
                    "title": "Direct Economic Loss From Disaster-Caused Productive Asset Damage in United States",
                    "type": "LINE"
                  }
                ]
              }
            ]
          },
          {
            "columns": [
              {
                "tiles": [
                  {
                    "description": "Adoption and Implementation of National DRR Strategies in United States",
                    "statVarKey": [
                      "sdg/SG_DSR_LGRGSR"
                    ],
                    "title": "Adoption and Implementation of National DRR Strategies in United States",
                    "type": "HIGHLIGHT"
                  }
                ]
              }
            ]
          },
          {
            "columns": [
              {
                "tiles": [
                  {
                    "statVarKey": [
                      "sdg/SG_DSR_LGRGSR"
                    ],
                    "title": "Adoption and Implementation of National DRR Strategies in United States",
                    "type": "LINE"
                  }
                ]
              }
            ]
          },
          {
            "columns": [
              {
                "tiles": [
                  {
                    "description": "Local Governments in United States",
                    "statVarKey": [
                      "sdg/SG_GOV_LOGV"
                    ],
                    "title": "Local Governments in United States",
                    "type": "HIGHLIGHT"
                  }
                ]
              }
            ]
          },
          {
            "columns": [
              {
                "tiles": [
                  {
                    "statVarKey": [
                      "sdg/SG_GOV_LOGV"
                    ],
                    "title": "Local Governments in United States",
                    "type": "LINE"
                  }
                ]
              }
            ]
          },
          {
            "columns": [
              {
                "tiles": [
                  {
                    "description": "Local Governments Adopting and Implementing DRR Strategies in United States",
                    "statVarKey": [
                      "sdg/SG_DSR_SILN"
                    ],
                    "title": "Local Governments Adopting and Implementing DRR Strategies in United States",
                    "type": "HIGHLIGHT"
                  }
                ]
              }
            ]
          },
          {
            "columns": [
              {
                "tiles": [
                  {
                    "statVarKey": [
                      "sdg/SG_DSR_SILN"
                    ],
                    "title": "Local Governments Adopting and Implementing DRR Strategies in United States",
                    "type": "LINE"
                  }
                ]
              }
            ]
          },
          {
            "columns": [
              {
                "tiles": [
                  {
                    "description": "Prevalence of Local Government Adoption and Implementation of DRR Strategies in United States",
                    "statVarKey": [
                      "sdg/SG_DSR_SILS"
                    ],
                    "title": "Prevalence of Local Government Adoption and Implementation of DRR Strategies in United States",
                    "type": "HIGHLIGHT"
                  }
                ]
              }
            ]
          },
          {
            "columns": [
              {
                "tiles": [
                  {
                    "statVarKey": [
                      "sdg/SG_DSR_SILS"
                    ],
                    "title": "Prevalence of Local Government Adoption and Implementation of DRR Strategies in United States",
                    "type": "LINE"
                  }
                ]
              }
            ]
          }
        ],
        "dcid": "dc/topic/sdg_1.5",
        "statVarSpec": {
          "sdg/SG_DSR_LGRGSR": {
            "name": "Adoption and Implementation of National DRR Strategies",
            "statVar": "sdg/SG_DSR_LGRGSR"
          },
          "sdg/SG_DSR_SILN": {
            "name": "Local Governments Adopting and Implementing DRR Strategies",
            "statVar": "sdg/SG_DSR_SILN"
          },
          "sdg/SG_DSR_SILS": {
            "name": "Prevalence of Local Government Adoption and Implementation of DRR Strategies",
            "statVar": "sdg/SG_DSR_SILS"
          },
          "sdg/SG_GOV_LOGV": {
            "name": "Local Governments",
            "statVar": "sdg/SG_GOV_LOGV"
          },
          "sdg/VC_DSR_AFFCT": {
            "name": "Population Affected by Disasters",
            "statVar": "sdg/VC_DSR_AFFCT"
          },
          "sdg/VC_DSR_AGLH": {
            "name": "Direct Agriculture Loss From Disasters",
            "statVar": "sdg/VC_DSR_AGLH"
          },
          "sdg/VC_DSR_CILN": {
            "name": "Direct Economic Loss From Disaster-Caused Infrastructure Damage",
            "statVar": "sdg/VC_DSR_CILN"
          },
          "sdg/VC_DSR_DAFF": {
            "name": "Population Affected by Disasters Per 100k Capita",
            "statVar": "sdg/VC_DSR_DAFF"
          },
          "sdg/VC_DSR_DDPA": {
            "name": "Direct Economic Loss From Disaster-Caused Productive Asset Damage",
            "statVar": "sdg/VC_DSR_DDPA"
          },
          "sdg/VC_DSR_GDPLS": {
            "name": "Direct Economic Loss From Disasters",
            "statVar": "sdg/VC_DSR_GDPLS"
          },
          "sdg/VC_DSR_IJILN": {
            "name": "Injured or Ill Population From Disasters",
            "statVar": "sdg/VC_DSR_IJILN"
          },
          "sdg/VC_DSR_LSGP": {
            "name": "Direct Economic Loss From Disasters (Relative to GDP)",
            "statVar": "sdg/VC_DSR_LSGP"
          },
          "sdg/VC_DSR_MMHN": {
            "name": "Deaths and Missing Persons From Disasters",
            "statVar": "sdg/VC_DSR_MMHN"
          },
          "sdg/VC_DSR_MORT": {
            "name": "Deaths From Disasters",
            "statVar": "sdg/VC_DSR_MORT"
          },
          "sdg/VC_DSR_MTMP": {
            "name": "Deaths and Missing Persons From Disasters Per 100k Capita",
            "statVar": "sdg/VC_DSR_MTMP"
          },
          "sdg/VC_DSR_PDAN": {
            "name": "Population With Damaged Dwellings From Disasters",
            "statVar": "sdg/VC_DSR_PDAN"
          },
          "sdg/VC_DSR_PDYN": {
            "name": "Populatin With Destroyed Dwellings From Disasters",
            "statVar": "sdg/VC_DSR_PDYN"
          }
        },
        "title": "Reduce Extreme Climate Events And Disasters By 2030"
      },
      {
        "blocks": [
          {
            "columns": [
              {
                "tiles": [
                  {
                    "description": "Grants for Poverty Reduction in United States",
                    "statVarKey": [
                      "sdg/DC_ODA_POVDLG"
                    ],
                    "title": "Grants for Poverty Reduction in United States",
                    "type": "HIGHLIGHT"
                  }
                ]
              }
            ]
          },
          {
            "columns": [
              {
                "tiles": [
                  {
                    "statVarKey": [
                      "sdg/DC_ODA_POVDLG"
                    ],
                    "title": "Grants for Poverty Reduction in United States",
                    "type": "LINE"
                  }
                ]
              }
            ]
          },
          {
            "columns": [
              {
                "tiles": [
                  {
                    "description": "Government Spending on Essential Services and Education in United States",
                    "statVarKey": [
                      "sdg/SD_XPD_ESED"
                    ],
                    "title": "Government Spending on Essential Services and Education in United States",
                    "type": "HIGHLIGHT"
                  }
                ]
              }
            ]
          },
          {
            "columns": [
              {
                "tiles": [
                  {
                    "statVarKey": [
                      "sdg/SD_XPD_ESED"
                    ],
                    "title": "Government Spending on Essential Services and Education in United States",
                    "type": "LINE"
                  }
                ]
              }
            ]
          }
        ],
        "dcid": "dc/topic/sdg_1.a",
        "statVarSpec": {
          "sdg/DC_ODA_POVDLG": {
            "name": "Grants for Poverty Reduction",
            "statVar": "sdg/DC_ODA_POVDLG"
          },
          "sdg/SD_XPD_ESED": {
            "name": "Government Spending on Essential Services and Education",
            "statVar": "sdg/SD_XPD_ESED"
          }
        },
        "title": "Resource Mobilization"
      }
    ],
    "metadata": {
      "containedPlaceTypes": {
        "Country": "State"
      },
      "placeDcid": [
        "country/USA"
      ],
      "topicId": "dc/topic/sdg_1",
      "topicName": "No Poverty"
    }
  },
  "context": {},
  "debug": {},
  "pastSourceContext": "",
  "place": {
    "dcid": "country/USA",
    "name": "United States",
    "place_type": "Country"
  },
  "placeFallback": {},
  "placeSource": "CURRENT_QUERY",
  "relatedThings": {
    "childPlaces": {},
    "childTopics": [
      {
        "dcid": "dc/topic/sdg_1.1",
        "name": "End Poverty by 2030",
        "types": [
          "Topic"
        ]
      },
      {
        "dcid": "dc/topic/sdg_1.2",
        "name": "Reduce Poverty by Half by 2030",
        "types": [
          "Topic"
        ]
      },
      {
        "dcid": "dc/topic/sdg_1.3",
        "name": "Social Protection Systems",
        "types": [
          "Topic"
        ]
      },
      {
        "dcid": "dc/topic/sdg_1.4",
        "name": "Equal Rights and Access to Basic Services by 2030",
        "types": [
          "Topic"
        ]
      },
      {
        "dcid": "dc/topic/sdg_1.5",
        "name": "Reduce Extreme Climate Events And Disasters By 2030",
        "types": [
          "Topic"
        ]
      },
      {
        "dcid": "dc/topic/sdg_1.a",
        "name": "Resource Mobilization",
        "types": [
          "Topic"
        ]
      },
      {
        "dcid": "dc/topic/sdg_1.b",
        "name": "Poverty Eradication Policy Frameworks",
        "types": [
          "Topic"
        ]
      }
    ],
    "exploreMore": {},
    "mainTopic": {
      "dcid": "dc/topic/sdg_1",
      "name": "No Poverty",
      "types": [
        "Topic"
      ]
    },
    "parentPlaces": [
      {
        "dcid": "northamerica",
        "name": "North America",
        "types": [
          "Continent"
        ]
      },
      {
        "dcid": "Earth",
        "name": "Earth",
        "types": [
          "Place"
        ]
      }
    ],
    "parentTopics": [
      {
        "dcid": "dc/topic/sdg",
        "name": "Sustainable Development Goals",
        "types": [
          "Topic"
        ]
      }
    ],
    "peerTopics": [
      {
        "dcid": "dc/topic/sdg_1",
        "name": "No Poverty",
        "types": [
          "Topic"
        ]
      },
      {
        "dcid": "dc/topic/sdg_2",
        "name": "Zero Hunger",
        "types": [
          "Topic"
        ]
      },
      {
        "dcid": "dc/topic/sdg_3",
        "name": "Good Health and Well-Being",
        "types": [
          "Topic"
        ]
      },
      {
        "dcid": "dc/topic/sdg_4",
        "name": "Quality Education",
        "types": [
          "Topic"
        ]
      },
      {
        "dcid": "dc/topic/sdg_5",
        "name": "Gender Equality",
        "types": [
          "Topic"
        ]
      },
      {
        "dcid": "dc/topic/sdg_6",
        "name": "Clean Water and Sanitation",
        "types": [
          "Topic"
        ]
      },
      {
        "dcid": "dc/topic/sdg_7",
        "name": "Affordable and Clean Energy",
        "types": [
          "Topic"
        ]
      },
      {
        "dcid": "dc/topic/sdg_8",
        "name": "Decent Work and Economic Growth",
        "types": [
          "Topic"
        ]
      },
      {
        "dcid": "dc/topic/sdg_9",
        "name": "Industry, Innovation, and Infrastructure",
        "types": [
          "Topic"
        ]
      },
      {
        "dcid": "dc/topic/sdg_10",
        "name": "Reduce Inequality",
        "types": [
          "Topic"
        ]
      },
      {
        "dcid": "dc/topic/sdg_11",
        "name": "Sustainable Cities and Communities",
        "types": [
          "Topic"
        ]
      },
      {
        "dcid": "dc/topic/sdg_12",
        "name": "Responsible Consumption and Production",
        "types": [
          "Topic"
        ]
      },
      {
        "dcid": "dc/topic/sdg_13",
        "name": "Climate Action",
        "types": [
          "Topic"
        ]
      },
      {
        "dcid": "dc/topic/sdg_14",
        "name": "Life Below Water",
        "types": [
          "Topic"
        ]
      },
      {
        "dcid": "dc/topic/sdg_15",
        "name": "Life on Land",
        "types": [
          "Topic"
        ]
      },
      {
        "dcid": "dc/topic/sdg_16",
        "name": "Peace and Justice Strong Institutions",
        "types": [
          "Topic"
        ]
      },
      {
        "dcid": "dc/topic/sdg_17",
        "name": "Partnerships to Achieve SDG Goals",
        "types": [
          "Topic"
        ]
      }
    ]
  },
  "svSource": "CURRENT_QUERY",
  "userMessage": ""
}<|MERGE_RESOLUTION|>--- conflicted
+++ resolved
@@ -181,27 +181,22 @@
                     "statVarKey": [
                       "sdg/SI_COV_PENSN.SEX--F"
                     ],
-<<<<<<< HEAD
+                    "title": "Female Population Above Retirement Age Receiving Pension in United States",
+                    "type": "HIGHLIGHT"
+                  }
+                ]
+              }
+            ]
+          },
+          {
+            "columns": [
+              {
+                "tiles": [
+                  {
+                    "statVarKey": [
+                      "sdg/SI_COV_PENSN.SEX--F"
+                    ],
                     "title": "Women Above Retirement Age Receiving Pension in United States",
-                    "type": "GAUGE"
-=======
-                    "title": "Female Population Above Retirement Age Receiving Pension in United States",
-                    "type": "HIGHLIGHT"
->>>>>>> e4081613
-                  }
-                ]
-              }
-            ]
-          },
-          {
-            "columns": [
-              {
-                "tiles": [
-                  {
-                    "statVarKey": [
-                      "sdg/SI_COV_PENSN.SEX--F"
-                    ],
-                    "title": "Women Above Retirement Age Receiving Pension in United States",
                     "type": "LINE"
                   }
                 ]
@@ -217,13 +212,8 @@
                     "statVarKey": [
                       "sdg/SI_COV_PENSN.SEX--M"
                     ],
-<<<<<<< HEAD
-                    "title": "Men Above Retirement Age Receiving Pension in United States",
-                    "type": "GAUGE"
-=======
                     "title": "Male Population Above Retirement Age Receiving Pension in United States",
                     "type": "HIGHLIGHT"
->>>>>>> e4081613
                   }
                 ]
               }
