# Copyright 2023 Google LLC
#
# Licensed under the Apache License, Version 2.0 (the "License");
# you may not use this file except in compliance with the License.
# You may obtain a copy of the License at
#
#      http://www.apache.org/licenses/LICENSE-2.0
#
# Unless required by applicable law or agreed to in writing, software
# distributed under the License is distributed on an "AS IS" BASIS,
# WITHOUT WARRANTIES OR CONDITIONS OF ANY KIND, either express or implied.
# See the License for the specific language governing permissions and
# limitations under the License.

import json
import os

from langdetect import detect as detect_lang
import requests

from shared.lib.test_server import NLWebServerTestCase

_dir = os.path.dirname(os.path.abspath(__file__))

_TEST_MODE = os.environ['TEST_MODE']

_TEST_DATA = 'test_data'

_MAX_FOOTNOTE_LENGTH = 500


class ExploreTest(NLWebServerTestCase):

  def run_fulfillment(self, test_dir, req_json, failure='', test='', i18n=''):
    resp = requests.post(
        self.get_server_url() +
        f'/api/explore/fulfill?test={test}&i18n={i18n}&client=test_fulfill',
        json=req_json).json()
    self.handle_response(json.dumps(req_json), resp, test_dir, '', failure)

  def run_detection(self,
                    test_dir,
                    queries,
                    dc='',
                    failure='',
                    test='',
                    i18n=''):
    ctx = {}
    for q in queries:
      resp = requests.post(
          self.get_server_url() +
          f'/api/explore/detect?q={q}&test={test}&i18n={i18n}&client=test_detect',
          json={
              'contextHistory': ctx,
              'dc': dc,
          }).json()
      ctx = resp['context']
      if len(queries) == 1:
        d = ''
      else:
        d = q.replace(' ', '').replace('?', '').lower()
      self.handle_response(q, resp, test_dir, d, failure)

  def run_detect_and_fulfill(self,
                             test_dir,
                             queries,
                             dc='',
                             failure='',
                             test='',
                             i18n='',
                             i18n_lang='',
                             mode='',
                             default_place=''):
    ctx = {}
    for (index, q) in enumerate(queries):
      resp = requests.post(
          self.get_server_url() +
          f'/api/explore/detect-and-fulfill?q={q}&test={test}&i18n={i18n}&mode={mode}&client=test_detect-and-fulfill&default_place={default_place}',
          json={
              'contextHistory': ctx,
              'dc': dc,
          }).json()
      ctx = resp['context']
      if len(queries) == 1:
        d = ''
      else:
        d = q.replace(' ', '').replace('?', '').lower()
        # For some queries like Chinese, no characters are replaced and leads to unwieldy folder names.
        # Use the query index for such cases.
        if d == q and i18n:
          d = f"query_{index + 1}"

      if i18n and i18n_lang:
        self.handle_i18n_response(resp, i18n_lang)
        return

      self.handle_response(d, resp, test_dir, d, failure)

  def handle_response(self,
                      query,
                      resp,
                      test_dir,
                      test_name,
                      failure,
                      check_place_detection=False,
                      detector=None):
    dbg = resp['debug']
    resp['debug'] = {}
    resp['context'] = {}
    for category in resp.get('config', {}).get('categories', []):
      for block in category.get('blocks'):
        block_footnote = block.get('footnote', '')
        if len(block_footnote) > _MAX_FOOTNOTE_LENGTH:
          block[
              'footnote'] = f'{block_footnote[:_MAX_FOOTNOTE_LENGTH:]}...{len(block_footnote) - _MAX_FOOTNOTE_LENGTH} more chars'
    json_file = os.path.join(_dir, _TEST_DATA, test_dir, test_name,
                             'chart_config.json')
    if _TEST_MODE == 'write':
      json_dir = os.path.dirname(json_file)
      if not os.path.isdir(json_dir):
        os.makedirs(json_dir)
      with open(json_file, 'w') as infile:
        infile.write(json.dumps(resp, indent=2))

      if check_place_detection:
        dbg_file = os.path.join(json_dir, 'debug_info.json')
        with open(dbg_file, 'w') as infile:
          dbg_to_write = {
              "places_detected": dbg["places_detected"],
              "places_resolved": dbg["places_resolved"],
              "main_place_dcid": dbg["main_place_dcid"],
              "main_place_name": dbg["main_place_name"]
          }
          infile.write(json.dumps(dbg_to_write, indent=2))
    else:
      if failure:
        self.assertTrue(failure in resp["failure"]), resp["failure"]
        self.assertTrue(not resp["config"])
        return

      if detector:
        self.assertTrue(dbg.get('detection_type').startswith(detector)), \
          f'Query {query} failed!'
      if not check_place_detection:
        with open(json_file, 'r') as infile:
          expected = json.load(infile)
          expected['debug'] = {}
          expected['context'] = {}
          a, b = (
              json.dumps(resp, sort_keys=True, indent=2),
              json.dumps(expected, sort_keys=True, indent=2),
          )
          self.maxDiff = None
          self.assertEqual(a, b)
      else:
        # Look in the debugInfo file to match places detected.
        dbg_file = os.path.join(_dir, _TEST_DATA, test_dir, test_name,
                                'debug_info.json')
        with open(dbg_file, 'r') as infile:
          expected = json.load(infile)
          self.assertEqual(dbg["places_detected"], expected["places_detected"])
          self.assertEqual(dbg["places_resolved"], expected["places_resolved"])
          self.assertEqual(dbg["main_place_dcid"], expected["main_place_dcid"])
          self.assertEqual(dbg["main_place_name"], expected["main_place_name"])

  def handle_i18n_response(self, resp, i18n_lang):
    """The translation API does not always return the same translations.
    This makes golden comparisons flaky.
    So we instead extract the texts from the response and assert at least one of them is
    in the expected language.
    """
    texts: list[str] = []
    for category in resp.get("config", {}).get("categories", []):
      for block in category.get("blocks", []):
        for column in block.get("columns", []):
          for tile in column.get("tiles", []):
            title = tile.get("title")
            if title:
              texts.append(title)

    self.assertTrue(len(texts) > 0)

    success = False
    detected = ""
    for text in texts:
      detected = detect_lang(text).lower()
      if i18n_lang in detected:
        success = True
        break

    self.assertTrue(success, f"wanted: {i18n_lang}, got {detected}")

  def test_detection_basic(self):
    self.run_detection('detection_api_basic', ['Commute in California'],
                       test='unittest')

  def test_detection_sdg(self):
    self.run_detection('detection_api_sdg', ['Health in USA'], dc='sdg')

  def test_detection_context(self):
    self.run_detection('detection_api_context', [
        'States with highest PHDs', 'Commute in tracts of California',
        'Compare with Nevada', 'Correlate with asthma',
        'countries with greenhouse gas emissions',
        'median income in Santa Clara county and Alameda county'
    ])

  def test_detection_statvars(self):
    self.run_detection('detection_api_statvars', [
        'Income in information industry in nevada',
        'Correlate with GDP of California'
    ])

  def test_detection_translate(self):
    # Chinese query for "which cities in the Santa Clara County have the highest larceny?"
    self.run_detection('detection_translate_chinese', ['圣克拉拉县哪些城市的盗窃率最高？'],
                       i18n='true')

  def test_fulfillment_basic(self):
    req = {
        'entities': ['geoId/06085'],
        'variables': ['dc/topic/WorkCommute'],
        'dc': '',
        'disableExploreMore': '1',
    }
    self.run_fulfillment('fulfillment_api_basic', req, test='unittest')

  def test_fulfillment_explore_more(self):
    req = {
        'entities': ['geoId/06085'],
        'variables': ['dc/topic/DivorcedPopulationByDemographic'],
        'dc': '',
    }
    self.run_fulfillment('fulfillment_api_explore_more', req)

  def test_fulfillment_sdg(self):
    req = {
        'entities': ['country/USA'],
        'variables': ['dc/topic/sdg_1'],
        'dc': 'sdg'
    }
    self.run_fulfillment('fulfillment_api_sdg', req)

  def test_fulfillment_sdg_global(self):
    req = {
        'entities': ['Earth'],
        'variables': ['dc/topic/sdg_2.2.1'],
        'dc': 'sdg'
    }
    self.run_fulfillment('fulfillment_api_sdg_global', req)

  def test_fulfillment_sdg_global(self):
    req = {
        'entities': ['CentralAsia'],
        'variables': ['dc/topic/sdg_2.2.1'],
        'dc': 'sdg'
    }
    self.run_fulfillment('fulfillment_api_sdg_centralasia', req)

  def test_fulfillment_sdg_specialvars(self):
    req = {
        'entities': ['country/USA'],
        'variables': ['dc/topic/sdg_17.19.2'],
        'dc': 'sdg'
    }
    self.run_fulfillment('fulfillment_api_sdg_specialvars', req)

  def test_fulfillment_sdg_global_specialvars(self):
    req = {
        'entities': ['Earth'],
        'variables': ['dc/topic/sdg_17.19.2'],
        'dc': 'sdg'
    }
    self.run_fulfillment('fulfillment_api_sdg_global_specialvars', req)

  def test_fulfillment_comparison(self):
    req = {
        'entities': ['geoId/06'],
        'variables': ['dc/topic/WorkCommute'],
        'childEntityType': 'County',
        'comparisonEntities': ['geoId/32'],
    }
    self.run_fulfillment('fulfillment_api_comparison', req)

  def test_fulfillment_correlation(self):
    req = {
        'entities': ['geoId/06'],
        'variables': ['dc/topic/WorkCommute'],
        'comparisonVariables': ['dc/topic/Asthma'],
        'childEntityType': 'County',
    }
    self.run_fulfillment('fulfillment_api_correlation', req)

  def test_fulfillment_statvars(self):
    req = {
        'variables': [
            'ReceiptsOrRevenue_Establishment_NAICSInformation_WithPayroll',
            'dc/xj2nk2bg60fg',
            'Amount_EconomicActivity_GrossDomesticProduction_NAICSInformation_RealValue',
            'WagesTotal_Worker_NAICSInformation',
            'USStateQuarterlyIndustryGDP_NAICS_51',
            'WagesAnnual_Establishment_NAICSInformation'
        ],
        'entities': ['geoId/06']
    }
    self.run_fulfillment('fulfillment_api_statvars', req)

  def test_fulfillment_nl_size(self):
    # How big are schools in Redwood city
    # -> this query returns 3 ranking tables, not supported
    #    on old Explore backend.
    req = {
        "entities": ["geoId/0660102"],
        "variables": ["dc/topic/Schools", "Count_Person_EnrolledInSchool"],
        'childEntityType':
            'PublicSchool',
        "comparisonVariables": [],
        "classifications": [
            {
                "contained_in_place_type": "PublicSchool",
                "type": 4
            },
            {
                "superlatives": [1],
                "type": 11
            },
        ],
    }
    self.run_fulfillment('fulfillment_api_nl_size', req)

  def test_e2e_answer_places(self):
    self.run_detect_and_fulfill('e2e_answer_places', [
        'California counties with the highest asthma levels',
        'What is the obesity rate in these counties?',
        'How about the uninsured population?',
        'Which counties in california have median age over 40?',
        'What is the emissions in these counties?'
    ])

  def test_e2e_electrification_demo(self):
    self.run_detect_and_fulfill('e2e_electrification_demo', [
        'Which countries in Africa have had the greatest increase in electricity access?',
        'How has poverty reduced in these places?',
        'How has the GDP grown?',
        'What is the greenhouse gas emissions from these places?',
        'How do these countries compare with the US and Germany?',
    ])

  def test_e2e_india_demo(self):
    self.run_detect_and_fulfill('e2e_india_demo', [
        'Which states in India have the highest poverty levels per capita?',
        'How much has infant mortality changed over time in these states?',
        'How does the literacy rate compare?',
        'How does literacy rate compare to poverty in India?',
    ])

  def test_e2e_us_demo(self):
    self.run_detect_and_fulfill('e2e_us_demo', [
        'Which counties in the US have the highest levels of diabetes?',
        'What is the demographic breakdown of East Carroll Parish, LA?',
        'What is the median household income in East Carroll Parish, LA?',
        'How does household income compare with rates of diabetes in USA counties?',
        'How do obesity rates compare with rates of diabetes in USA counties?',
    ])

  def test_e2e_edge_cases(self):
    self.run_detect_and_fulfill('e2e_edge_cases', [
        'emissions in Houston', 'poverty in California and California',
        'poverty vs. poverty in California',
        'number of headless drivers in california',
        'immunization vs. debt in the world', 'debt in china, germany and india'
    ])

  def test_e2e_edge_cases2(self):
    self.run_detect_and_fulfill(
        'e2e_edge_cases2',
        [
            'What crimes are considered felonies vs. misdemeanors in the US',
            'How does school size of urban schools compare to rural schools in US',
            'What is the relationship between housing size and home prices in California',

            # This is a regression test to ensure "biggest" doesn't trigger
            # SUPERLATIVE, and we return Household Income within a topic,
            # instead of a standalone lower-ranked SV (Individual median earnings)
            # without an topic title.
            'California counties with the biggest increase in income levels',

            # This is a regression test to ensure that filter_with_single_var can
            # work with a variable in a topic.  Before the fix, it returns
            # a standalone SV (average earnings), and after fix it returns an
            # SV part of the topic with page title (median household income)
            'Counties in California where income is over 50000',

            # This is a regression test to ensure that the titles does
            # not have both the topics. Instead, the title has the topic
            # corresponding to the SV in the very first chart.
            'Poverty vs. unemployment rate in districts of Tamil Nadu',
        ])

  def test_e2e_superlatives(self):
    self.run_detect_and_fulfill('e2e_superlatives', [
        'Richest counties in california',
        'List schools in Sunnyvale',
    ],
                                test='unittest')

  def test_e2e_translate(self):
    # Chinese queries for:
    # - "which cities in the Santa Clara County have the highest larceny?"
    # - "what about car theft?"
    self.run_detect_and_fulfill('e2e_translate_chinese',
                                ['圣克拉拉县哪些城市的盗窃率最高？', '汽车被盗怎么办？'],
                                i18n='true',
                                i18n_lang='zh')

  def test_e2e_sdg(self):
    self.run_detect_and_fulfill('e2e_sdg', [
        'Hunger in Nigeria',
        'Compare progress on poverty in Mexico, Nigeria and Pakistan'
    ],
                                dc='sdg')

    self.run_detect_and_fulfill('e2e_sdg_main_dc', [
        'Hunger in Nigeria',
        'Compare progress on poverty in Mexico, Nigeria and Pakistan'
    ])

  def test_e2e_fallbacks(self):
    self.run_detect_and_fulfill(
        'e2e_fallbacks',
        [
            # There is NO county-level data at all, so this
            # should fallback to US states.
            'Life expectancy in US counties',
            # There is county-level data further down in the
            # chart list, so it should also fallback to states.
            'Tamil speakers in US counties',
            # This should fallback from tract to city.
            'auto thefts in tracts of sunnyvale',
            # This should fallback from child-type (tract)
            # to the place (SC county) to its state (CA).
            'auto thefts in tracts of santa clara county'
        ])

  def test_e2e_strict_multi_verb(self):
    self.run_detect_and_fulfill(
        'explore_strict_multi_verb',
        [
            # This query should return empty results in strict mode.
            'how do i build and construct a house and sell it in california with low income',
            # This query should be fine.
            'tell me asian california population with low income',
        ],
        mode='strict')

  def test_e2e_strict_default_place(self):
    self.run_detect_and_fulfill(
        'explore_strict_default_place',
        [
            # These queries do not have a default place, so should fail.
            'what does a diet for diabetes look like?',
            'how to earn money online without investment',
            # This query should return empty result because we don't
            # return low-confidence results.
            'number of headless drivers in california',
            # This should be blocked because of "december"
            'how many day beijing snow in december?',
        ],
        mode='strict')

  def test_e2e_strict_multi_sv(self):
    self.run_detect_and_fulfill(
        'explore_strict_multi_var',
        [
            # This should fulfill even though there are only multi sv candidates
            # detected and no single svs passed the detection threshold
            'Does obesity correlate with lack of sleep in US counties'
        ],
        mode='strict')

  def test_e2e_single_date(self):
    self.run_detect_and_fulfill('e2e_single_date', [
        'Life expectancy in US states in 2018',
        'What are the projected temperatures in california in 2025',
        'population in the US in the last year',
        'hispanic women in California in 2001'
    ])

  def test_e2e_date_range(self):
    self.run_detect_and_fulfill('e2e_date_range', [
        'Life expectancy in US states in the last 5 years',
        'Population in California after 2013',
        'Female population in New York before 2020'
    ])

<<<<<<< HEAD
  def test_e2e_default_place(self):
    self.run_detect_and_fulfill('e2e_no_default_place_specified', [
        'Female population',
    ])

    self.run_detect_and_fulfill('e2e_default_place_india',
                                ['Female population'],
                                default_place='country/IND')
=======
  def test_e2e_correlation_simple_place(self):
    self.run_detect_and_fulfill(
        'e2e_correlation_simple_place',
        [
            # A comparison timeline chart with 2 variables.
            'Foreign born vs. native born in Sunnyvale',
            # No such chart because the two variables are not coplottable.
            'Native born vs. Median income in Sunnyvale',
        ])
>>>>>>> 1bfe476c
<|MERGE_RESOLUTION|>--- conflicted
+++ resolved
@@ -493,7 +493,6 @@
         'Female population in New York before 2020'
     ])
 
-<<<<<<< HEAD
   def test_e2e_default_place(self):
     self.run_detect_and_fulfill('e2e_no_default_place_specified', [
         'Female population',
@@ -502,7 +501,7 @@
     self.run_detect_and_fulfill('e2e_default_place_india',
                                 ['Female population'],
                                 default_place='country/IND')
-=======
+
   def test_e2e_correlation_simple_place(self):
     self.run_detect_and_fulfill(
         'e2e_correlation_simple_place',
@@ -511,5 +510,4 @@
             'Foreign born vs. native born in Sunnyvale',
             # No such chart because the two variables are not coplottable.
             'Native born vs. Median income in Sunnyvale',
-        ])
->>>>>>> 1bfe476c
+        ])