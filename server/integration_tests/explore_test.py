--- conflicted
+++ resolved
@@ -441,14 +441,6 @@
             'auto thefts in tracts of santa clara county'
         ])
 
-<<<<<<< HEAD
-  def test_e2e_single_date(self):
-    self.run_detect_and_fulfill('e2e_single_date', [
-        'Life expectancy in US states in 2018',
-        'What are the projected temperatures in california in 2025',
-        'population in the US in the last year'
-    ])
-=======
   def test_e2e_strict_multi_verb(self):
     self.run_detect_and_fulfill(
         'explore_strict_multi_verb',
@@ -471,5 +463,4 @@
             # return low-confidence results.
             'number of headless drivers in california',
         ],
-        mode='strict')
->>>>>>> 6fe81b77
+        mode='strict')