--- conflicted
+++ resolved
@@ -96,13 +96,8 @@
     model: dc-all-minilm-l6-v2-model
     healthcheck_query: "Life expectancy"
   base_uae_mem:
-<<<<<<< HEAD
     store_type: MEMORY
-    embeddings_path: gs://datcom-nl-models/embeddings_medium_2024_05_16_13_45_32.8110162693219942400.csv
-=======
-    store: MEMORY
-    embeddings: gs://datcom-nl-models/embeddings_medium_2024_05_22_12_06_51.8110162693219942400.csv
->>>>>>> c00e3c93
+    embeddings_path: gs://datcom-nl-models/embeddings_medium_2024_05_22_12_06_51.8110162693219942400.csv
     model: uae-large-v1-model
     healthcheck_query: "Life expectancy"
   medium_vertex_mistral:
