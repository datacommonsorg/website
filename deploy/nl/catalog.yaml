# Copyright 2024 Google LLC
#
# Licensed under the Apache License, Version 2.0 (the "License");
# you may not use this file except in compliance with the License.
# You may obtain a copy of the License at
#
#     https://www.apache.org/licenses/LICENSE-2.0
#
# Unless required by applicable law or agreed to in writing, software
# distributed under the License is distributed on an "AS IS" BASIS,
# WITHOUT WARRANTIES OR CONDITIONS OF ANY KIND, either express or implied.
# See the License for the specific language governing permissions and
# limitations under the License.
#
#
# This is the main config file for NL models and embeddings,
# with two sections.
#
# models:
# - type: what type of model serving infra? (LOCAL, VERTEXAI)
# - usage: what is the model used for?  (EMBEDDINGS, RERANKING)
# - score_threshold: For embeddings model, what is the cutoff threshold
#                    below which we drop matches? (default: 0.5)
#
# indexes:
# - store_type: what type of embeddings store?  (MEMORY, LANCEDB, VERTEXAI)
# - model: the name of the associated model from `models` section
# - embeddings_path: For MEMORY/LANCEDB, the path to the index files.
#               Can be a local absolute path or GCS (gs://) path.
# - healthcheck_query: if this index were the default index, what is
#                      the query to use for health-checking the index?
# - source_path: the input csv path.
# - Additional params specific to VERTEXAI:
#   - project_id
#   - location
#   - index_endpoint_root
#   - index_endpoint
#   - index_id
# TODO: Move the VERTEXAI index params to per-env yamls.
#
# Additionally, every environment (prod, etc) may define the following
# parameters if NL is enabled:
# - default_indexes: Which indexes in `indexes` section are the default?
# - enabled_indexes: What are the indexes to load on server start?
# - enable_ranking: Should the RANKING models be loaded on server start?
# - vertex_ai_models: Additional endpoint configuration for Vertex AI models
#
# NOTE: Ensure every VERTEXAI model below has parameters in the
# env yaml files for all the environments you're enabling it for.
#

version: "1"

indexes:
  medium_ft:
    store_type: MEMORY
    embeddings_path: gs://datcom-nl-models/embeddings_medium_2024_05_09_18_01_32.ft_final_v20230717230459.all-MiniLM-L6-v2.csv
    model: ft-final-v20230717230459-all-MiniLM-L6-v2
    healthcheck_query: "Life expectancy"
  sdg_ft:
    store_type: MEMORY
    source_path: ../../tools/nl/embeddings/input/sdg
    embeddings_path: gs://datcom-nl-models/sdg_ft_2024_06_24_23_45_46/embeddings.csv
    model: ft-final-v20230717230459-all-MiniLM-L6-v2
    healthcheck_query: "Hunger"
  undata_ft:
    store_type: MEMORY
    source_path: ../../tools/nl/embeddings/input/undata
    embeddings_path: gs://datcom-nl-models/undata_ft_2024_06_24_23_47_04/embeddings.csv
    model: ft-final-v20230717230459-all-MiniLM-L6-v2
    healthcheck_query: "Hunger"
  undata_ilo_ft:
    store_type: MEMORY
    source_path: ../../tools/nl/embeddings/input/undata_ilo
    embeddings_path: gs://datcom-nl-models/undata_ilo_ft_2024_06_24_23_48_34/embeddings.csv
    model: ft-final-v20230717230459-all-MiniLM-L6-v2
    healthcheck_query: "Employment"
  bio_ft:
    store_type: MEMORY
    source_path: ../../tools/nl/embeddings/input/bio
    embeddings_path: gs://datcom-nl-models/bio_ft_2024_06_24_23_40_05/embeddings.csv
    model: ft-final-v20230717230459-all-MiniLM-L6-v2
    healthcheck_query: "Gene"
  base_uae_lance:
    store_type: LANCEDB
    source_path: ../../tools/nl/embeddings/input/base
    embeddings_path: gs://datcom-nl-models/base_uae_lance_2024_06_25_00_00_48
    model: uae-large-v1-model
    healthcheck_query: "Life expectancy"
  base_uae_mem:
    store_type: MEMORY
    source_path: ../../tools/nl/embeddings/input/base
<<<<<<< HEAD
    embeddings_path: gs://datcom-nl-models/base_uae_mem_2024_07_01_18_40_58/embeddings.csv
=======
    embeddings_path: gs://datcom-nl-models/base_uae_mem_2024_07_01_17_46_18/embeddings.csv
>>>>>>> f2eb77b6
    model: uae-large-v1-model
    healthcheck_query: "Life expectancy"
  base_mistral_mem:
    store_type: MEMORY
    source_path: ../../tools/nl/embeddings/input/base
    embeddings_path: gs://datcom-nl-models/base_mistral_mem_2024_07_01_10_23_43/embeddings.csv
    model: sfr-embedding-mistral-model
    healthcheck_query: "Life expectancy"

models:
  uae-large-v1-model:
    type: VERTEXAI
    usage: EMBEDDINGS
    # Use a higher threshold.
    score_threshold: 0.7
  sfr-embedding-mistral-model:
    type: VERTEXAI
    usage: EMBEDDINGS
    score_threshold: 0.5
  cross-encoder-ms-marco-miniilm-l6-v2:
    type: VERTEXAI
    usage: RERANKING
  cross-encoder-mxbai-rerank-base-v1:
    type: VERTEXAI
    usage: RERANKING
  ft-final-v20230717230459-all-MiniLM-L6-v2:
    type: LOCAL
    usage: EMBEDDINGS
    gcs_folder: gs://datcom-nl-models/ft_final_v20230717230459.all-MiniLM-L6-v2
    score_threshold: 0.5<|MERGE_RESOLUTION|>--- conflicted
+++ resolved
@@ -90,11 +90,7 @@
   base_uae_mem:
     store_type: MEMORY
     source_path: ../../tools/nl/embeddings/input/base
-<<<<<<< HEAD
-    embeddings_path: gs://datcom-nl-models/base_uae_mem_2024_07_01_18_40_58/embeddings.csv
-=======
     embeddings_path: gs://datcom-nl-models/base_uae_mem_2024_07_01_17_46_18/embeddings.csv
->>>>>>> f2eb77b6
     model: uae-large-v1-model
     healthcheck_query: "Life expectancy"
   base_mistral_mem:
