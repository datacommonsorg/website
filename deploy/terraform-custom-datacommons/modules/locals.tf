# Copyright 2024 Google LLC
#
# Licensed under the Apache License, Version 2.0 (the "License");
# you may not use this file except in compliance with the License.
# You may obtain a copy of the License at
#
#      http://www.apache.org/licenses/LICENSE-2.0
#
# Unless required by applicable law or agreed to in writing, software
# distributed under the License is distributed on an "AS IS" BASIS,
# WITHOUT WARRANTIES OR CONDITIONS OF ANY KIND, either express or implied.
# See the License for the specific language governing permissions and
# limitations under the License.

# Local variable definitions

locals {
  # Data Commons Data Bucket
  dc_gcs_data_bucket_path = var.dc_gcs_data_bucket_path_override != "" ? var.dc_gcs_data_bucket_path_override : "${var.namespace}-datacommons-data-${var.project_id}"
  # VPC Connector CIDR block
  vpc_connector_cidr = cidrsubnet(var.vpc_base_cidr_block, 4, 0)  # Generates the first /28 subnet from the /24 block

  # Use var.maps_api_key if set, otherwise use generated Maps API key
  maps_api_key = var.maps_api_key != null ? var.maps_api_key : google_apikeys_key.maps_api_key.key_string

  # Use var.billing_project_id if set, otherwise use project_id for billing
  billing_project_id = var.billing_project_id != null ? var.billing_project_id : var.project_id
  
   # Data Commons API hostname
  dc_api_hostname = "api.datacommons.org"

<<<<<<< HEAD
  # Data Commons API protocol
  dc_api_protocol = "https"
=======
  # Data Commons API hostname
  dc_api_hostname = "api.datacommons.org"
  
  # Data Commons API protocol
  dc_api_protocol = "https"

  # Data Commons API root url
  dc_api_root = "${var.dc_api_protocol}://${var.dc_api_hostname}"
>>>>>>> 179fd64d

  # Data Commons API root url
  dc_api_root = "${local.dc_api_protocol}://${local.dc_api_hostname}"
  
  # Shared environment variables used by the Data Commons web service and the Data
  # Commons data loading job
  cloud_run_shared_env_variables = [
    {
      name  = "USE_CLOUDSQL"
      value = "true"
    },
    {
      name  = "CLOUDSQL_INSTANCE"
      value = google_sql_database_instance.mysql_instance.connection_name
    },
    {
      name  = "DB_NAME"
      value = var.mysql_database_name
    },
    {
      name  = "DB_USER"
      value = var.mysql_user
    },
    {
      name  = "OUTPUT_DIR"
      value = "gs://${local.dc_gcs_data_bucket_path}/output"
    },
    {
      name  = "FORCE_RESTART"
      value = "${timestamp()}"
    }
  ]

  # Shared environment variables containing secret refs used by the Data Commons
  # web service and the Data Commons data loading job
  cloud_run_shared_env_variable_secrets = [
    {
      name  = "DC_API_KEY"
      value_source = {
        secret_key_ref = {
          secret = google_secret_manager_secret.dc_api_key.secret_id
          version  = "latest"
        }
      }
    },
    {
      name  = "DB_PASS"
      value_source = {
        secret_key_ref = {
          secret  = google_secret_manager_secret.mysql_password.secret_id
          version = "latest"
        }
      }
    }
  ]
}<|MERGE_RESOLUTION|>--- conflicted
+++ resolved
@@ -29,19 +29,14 @@
    # Data Commons API hostname
   dc_api_hostname = "api.datacommons.org"
 
-<<<<<<< HEAD
   # Data Commons API protocol
   dc_api_protocol = "https"
-=======
+
   # Data Commons API hostname
   dc_api_hostname = "api.datacommons.org"
   
   # Data Commons API protocol
   dc_api_protocol = "https"
-
-  # Data Commons API root url
-  dc_api_root = "${var.dc_api_protocol}://${var.dc_api_hostname}"
->>>>>>> 179fd64d
 
   # Data Commons API root url
   dc_api_root = "${local.dc_api_protocol}://${local.dc_api_hostname}"
