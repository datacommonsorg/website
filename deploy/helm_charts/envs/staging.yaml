--- conflicted
+++ resolved
@@ -38,10 +38,8 @@
       }
 
 mixer:
-<<<<<<< HEAD
   serviceName: "website-esp.endpoints.datcom-website-staging.cloud.goog"
   hostProject: "datcom-website-staging"
-=======
   useSpannerGraph: true
   enableV3: true
   redis:
@@ -53,7 +51,6 @@
           port: "6379"
   enableOtlp: true
   v3MirrorFraction: 0.01
->>>>>>> 4a480da0
 
 ingress:
   enabled: false
