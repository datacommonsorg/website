# Copyright 2023 Google LLC
#
# Licensed under the Apache License, Version 2.0 (the "License");
# you may not use this file except in compliance with the License.
# You may obtain a copy of the License at
#
#     https://www.apache.org/licenses/LICENSE-2.0
#
# Unless required by applicable law or agreed to in writing, software
# distributed under the License is distributed on an "AS IS" BASIS,
# WITHOUT WARRANTIES OR CONDITIONS OF ANY KIND, either express or implied.
# See the License for the specific language governing permissions and
# limitations under the License.

# Helm config
project: "datcom-website-autopush"
cluster_prefix: "website"

namespace:
  name: "website"

website:
  flaskEnv: autopush
  replicas: 15
  nodePool: "default-pool"
  evalTool:
    enabled: true
  redis:
    enabled: true
    configFile: |
      {
        "us-central1": {
          "host": "10.135.60.155",
          "port": "6379"
        }
      }

mixer:
  hostProject:
  serviceName:

serviceAccount:
  name: website-ksa

nl:
  enabled: true
  embeddingsSpec:
<<<<<<< HEAD
    defaultIndex: "base_uae_mem"
    enabledIndexes: [
      "base_uae_mem",
      "bio_ft",
      "medium_ft",
      "medium_lance_ft",
      "medium_vertex_ft",
      "medium_vertex_mistral",
      "sdg_ft",
      "undata_ft",
    ]
=======
    defaultIndex: "medium_ft"
    enabledIndexes:
      [
        "base_uae_mem",
        "bio_ft",
        "medium_ft",
        "medium_lance_ft",
        "medium_vertex_ft",
        "medium_vertex_mistral",
        "sdg_ft",
        "undata_ft",
        "undata_ilo_ft",
      ]
>>>>>>> dd5bdc54
    vertexAIModels:
      dc-all-minilm-l6-v2-model:
        project_id: datcom-website-dev
        location: us-central1
        prediction_endpoint_id: "8518340991868993536"
      uae-large-v1-model:
        project_id: datcom-nl
        location: us-central1
        prediction_endpoint_id: "8110162693219942400"
      sfr-embedding-mistral-model:
        project_id: datcom-website-dev
        location: us-central1
        prediction_endpoint_id: "224012300019826688"
      cross-encoder-ms-marco-miniilm-l6-v2:
        project_id: datcom-website-dev
        location: us-central1
        prediction_endpoint_id: "3977846152316846080"
      cross-encoder-mxbai-rerank-base-v1:
        project_id: datcom-website-dev
        location: us-central1
        prediction_endpoint_id: "284894457873039360"
    enableReranking: true

serviceGroups:
  recon: null
  svg:
    replicas: 5
  node:
    replicas: 12
  observation:
    replicas: 12
  default:
    replicas: 12

nodejs:
  enabled: true
  replicas: 12

cronTesting:
  enabled: true
  screenshotDomain: "autopush.datacommons.org"
  nodePool: "pool-1"
  schedule: "0 */4 * * *"<|MERGE_RESOLUTION|>--- conflicted
+++ resolved
@@ -45,20 +45,7 @@
 nl:
   enabled: true
   embeddingsSpec:
-<<<<<<< HEAD
     defaultIndex: "base_uae_mem"
-    enabledIndexes: [
-      "base_uae_mem",
-      "bio_ft",
-      "medium_ft",
-      "medium_lance_ft",
-      "medium_vertex_ft",
-      "medium_vertex_mistral",
-      "sdg_ft",
-      "undata_ft",
-    ]
-=======
-    defaultIndex: "medium_ft"
     enabledIndexes:
       [
         "base_uae_mem",
@@ -71,7 +58,6 @@
         "undata_ft",
         "undata_ilo_ft",
       ]
->>>>>>> dd5bdc54
     vertexAIModels:
       dc-all-minilm-l6-v2-model:
         project_id: datcom-website-dev
