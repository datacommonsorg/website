# Copyright 2023 Google LLC
#
# Licensed under the Apache License, Version 2.0 (the "License");
# you may not use this file except in compliance with the License.
# You may obtain a copy of the License at
#
#     https://www.apache.org/licenses/LICENSE-2.0
#
# Unless required by applicable law or agreed to in writing, software
# distributed under the License is distributed on an "AS IS" BASIS,
# WITHOUT WARRANTIES OR CONDITIONS OF ANY KIND, either express or implied.
# See the License for the specific language governing permissions and
# limitations under the License.

# Helm config
project: "datcom-website-autopush"
cluster_prefix: "website"

namespace:
  name: "website"

website:
  flaskEnv: autopush
  replicas: 15
  nodePool: "default-pool"
  evalTool:
    enabled: true
  redis:
    enabled: true
    configFile: |
      {
        "us-central1": {
          "host": "10.135.60.155",
          "port": "6379"
        }
      }

mixer:
  hostProject:
  serviceName:

serviceAccount:
  name: website-ksa

nl:
  enabled: true
  env:
    default_indexes:
      - base_uae_mem
    enabled_indexes:
      - base_uae_mem
      - bio_ft
      - medium_ft
      - medium_lance_ft
      - medium_vertex_ft
      - medium_vertex_mistral
      - sdg_ft
      - undata_ft
      - undata_ilo_ft
<<<<<<< HEAD
=======
      - undata_dev_ft
>>>>>>> 32dc95bb
    vertex_ai_models:
      dc-all-minilm-l6-v2-model:
        project_id: datcom-website-dev
        location: us-central1
        prediction_endpoint_id: "8518340991868993536"
      uae-large-v1-model:
        project_id: datcom-nl
        location: us-central1
        prediction_endpoint_id: "8110162693219942400"
      sfr-embedding-mistral-model:
        project_id: datcom-website-dev
        location: us-central1
        prediction_endpoint_id: "224012300019826688"
      cross-encoder-ms-marco-miniilm-l6-v2:
        project_id: datcom-website-dev
        location: us-central1
        prediction_endpoint_id: "3977846152316846080"
      cross-encoder-mxbai-rerank-base-v1:
        project_id: datcom-website-dev
        location: us-central1
        prediction_endpoint_id: "284894457873039360"
    enable_reranking: true

serviceGroups:
  recon: null
  svg:
    replicas: 5
  node:
    replicas: 12
  observation:
    replicas: 12
  default:
    replicas: 12

nodejs:
  enabled: true
  replicas: 12

cronTesting:
  enabled: true
  screenshotDomain: "autopush.datacommons.org"
  nodePool: "pool-1"
  schedule: "0 */4 * * *"<|MERGE_RESOLUTION|>--- conflicted
+++ resolved
@@ -57,10 +57,7 @@
       - sdg_ft
       - undata_ft
       - undata_ilo_ft
-<<<<<<< HEAD
-=======
       - undata_dev_ft
->>>>>>> 32dc95bb
     vertex_ai_models:
       dc-all-minilm-l6-v2-model:
         project_id: datcom-website-dev
