--- conflicted
+++ resolved
@@ -41,18 +41,11 @@
     default_indexes:
       - sdg_ft
     enabled_indexes:
-<<<<<<< HEAD
-      - bio_ft
-=======
->>>>>>> 32dc95bb
       - medium_ft
       - sdg_ft
       - undata_ft
       - undata_ilo_ft
-<<<<<<< HEAD
-=======
       - undata_dev_ft
->>>>>>> 32dc95bb
 
 serviceGroups:
   recon: null
