--- conflicted
+++ resolved
@@ -55,11 +55,7 @@
     project: datcom-un-staging
     instance: dc-graph
     tables:
-<<<<<<< HEAD
       - ilo_2024_05_14_16_03_30
-=======
-      - ilo_2024_05_06_15_04_35
->>>>>>> bca78d6b
 
 svg:
   blocklistFile: ["dc/g/Uncategorized", "oecd/g/OECD"]