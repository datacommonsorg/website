# Copyright 2023 Google LLC
#
# Licensed under the Apache License, Version 2.0 (the "License");
# you may not use this file except in compliance with the License.
# You may obtain a copy of the License at
#
#     https://www.apache.org/licenses/LICENSE-2.0
#
# Unless required by applicable law or agreed to in writing, software
# distributed under the License is distributed on an "AS IS" BASIS,
# WITHOUT WARRANTIES OR CONDITIONS OF ANY KIND, either express or implied.
# See the License for the specific language governing permissions and
# limitations under the License.

# Helm config
project: "datcom-website-dev"
cluster_prefix: "website"

namespace:
  name: "website"

website:
  flaskEnv: dev
  replicas: 10
  redis:
    enabled: false

serviceAccount:
  name: website-ksa

serviceGroups:
  recon: null
  svg:
    replicas: 2
  observation:
    replicas: 10
  node:
    replicas: 10
  default:
    replicas: 5

nl:
  enabled: true
<<<<<<< HEAD
  env:
    default_indexes:
      - base_uae_mem
    enabled_indexes:
      - base_uae_mem
      - bio_ft
      - medium_ft
      - medium_lance_ft
      - medium_vertex_ft
      - medium_vertex_mistral
      - sdg_ft
      - undata_ft
      - undata_ilo_ft
    vertex_ai_models:
=======
  embeddingsSpec:
    defaultIndex: "base_uae_mem"
    enabledIndexes:
      [
        "base_uae_mem",
        "bio_ft",
        "medium_ft",
        "medium_lance_ft",
        "medium_vertex_ft",
        "medium_vertex_mistral",
        "sdg_ft",
        "undata_ft",
        "undata_ilo_ft",
        "undata_dev_ft",
      ]
    vertexAIModels:
>>>>>>> 1c500896
      dc-all-minilm-l6-v2-model:
        project_id: datcom-website-dev
        location: us-central1
        prediction_endpoint_id: "8518340991868993536"
      uae-large-v1-model:
        project_id: datcom-nl
        location: us-central1
        prediction_endpoint_id: "1400502935879680000"
      sfr-embedding-mistral-model:
        project_id: datcom-website-dev
        location: us-central1
        prediction_endpoint_id: "224012300019826688"
      cross-encoder-ms-marco-miniilm-l6-v2:
        project_id: datcom-website-dev
        location: us-central1
        prediction_endpoint_id: "3977846152316846080"
      cross-encoder-mxbai-rerank-base-v1:
        project_id: datcom-website-dev
        location: us-central1
        prediction_endpoint_id: "284894457873039360"
    enable_reranking: true

nodejs:
  enabled: true
  replicas: 5

cronTesting:
  enabled: true
  screenshotDomain: "dev.datacommons.org"
  nodePool: "default-pool"
  schedule: "* * 31 2 *"<|MERGE_RESOLUTION|>--- conflicted
+++ resolved
@@ -41,7 +41,6 @@
 
 nl:
   enabled: true
-<<<<<<< HEAD
   env:
     default_indexes:
       - base_uae_mem
@@ -55,25 +54,8 @@
       - sdg_ft
       - undata_ft
       - undata_ilo_ft
+      - undata_dev_ft
     vertex_ai_models:
-=======
-  embeddingsSpec:
-    defaultIndex: "base_uae_mem"
-    enabledIndexes:
-      [
-        "base_uae_mem",
-        "bio_ft",
-        "medium_ft",
-        "medium_lance_ft",
-        "medium_vertex_ft",
-        "medium_vertex_mistral",
-        "sdg_ft",
-        "undata_ft",
-        "undata_ilo_ft",
-        "undata_dev_ft",
-      ]
-    vertexAIModels:
->>>>>>> 1c500896
       dc-all-minilm-l6-v2-model:
         project_id: datcom-website-dev
         location: us-central1
