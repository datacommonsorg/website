--- conflicted
+++ resolved
@@ -79,13 +79,8 @@
   name: nl-config
   namespace: {{ .Values.namespace.name }}
 data:
-<<<<<<< HEAD
   catalog.yaml: {{ required "NL catalog file is required" .Values.nl.catalog | quote }}
-  env.yaml: {{ toYaml required "NL env file is required" .Values.nl.env | quote }}
-=======
-  embeddings.yaml: {{ required "NL embeddings file is required" .Values.nl.embeddings | quote }}
-  env.yaml: {{toYaml .Values.nl.env | quote }}
->>>>>>> 328205c2
+  env.yaml: {{ toYaml .Values.nl.env | quote }}
 {{- end }}
 
 {{- if .Values.website.redis.enabled }}
