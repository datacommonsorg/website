--- conflicted
+++ resolved
@@ -27,16 +27,8 @@
 
 # Function to install yq if it's not already in the environment
 install_yq() {
-<<<<<<< HEAD
-  if ! command -v yq &> /dev/null;
- then
-    echo "yq not found, installing..."
-    curl -L https://github.com/mikefarah/yq/releases/latest/download/yq_linux_amd64 -o /usr/local/bin/yq && chmod +x /usr/local/bin/yq
-  fi
-=======
   echo "Installing yq..."
-  wget https://github.com/mikefarah/yq/releases/latest/download/yq_linux_amd64 -O /usr/local/bin/yq && chmod +x /usr/local/bin/yq
->>>>>>> 6b545cfd
+  curl -L https://github.com/mikefarah/yq/releases/latest/download/yq_linux_amd64 -o /usr/local/bin/yq && chmod +x /usr/local/bin/yq
 }
 
 # Function to clear the website cache
