--- conflicted
+++ resolved
@@ -19,18 +19,6 @@
 from google.cloud import secretmanager
 
 API_ROOT = 'https://mixer.endpoints.datcom-mixer-staging.cloud.goog'
-<<<<<<< HEAD
-
-
-def get_api_key():
-    secret_client = secretmanager.SecretManagerServiceClient()
-    secret_name = secret_client.secret_version_path('datcom-mixer-staging',
-                                                    'mixer-api-key', '1')
-    secret_response = secret_client.access_secret_version(secret_name)
-    DC_API_KEY = secret_response.payload.data.decode('UTF-8')
-    return DC_API_KEY
-=======
->>>>>>> 3b88d000
 
 
 def get_sv_dcids():
