--- conflicted
+++ resolved
@@ -23,21 +23,12 @@
   source .env/bin/activate
   python3 -m pip install -r requirements.txt
 
-<<<<<<< HEAD
   # # Get US States + Top 100 Cities summaries from saved Bard output
   # echo "Getting US States and Top 100 US cities summaries from saved Bard output"
   # python3 tsv_place_summaries_to_json.py priority-places-bard.tsv \
   #   --output_path generated_summaries/us_states_and_100_cities.json \
   #   --place_column_name DCID \
   #   --summary_column_name Strict \
-=======
-  # Get US States + Top 100 Cities summaries from saved Bard output
-  echo "Getting US States and Top 100 US cities summaries from saved Bard output"
-  python3 tsv_place_summaries_to_json.py priority-places-bard.tsv \
-    --output_path generated_summaries/us_states_and_100_cities.json \
-    --place_column_name DCID \
-    --summary_column_name Strict
->>>>>>> cf27040b
 
   # # Generate country summaries
   # echo "Generating country summaries"
@@ -49,13 +40,13 @@
   # python3 fetch_place_summaries.py ../../static/sitemap/County.0.txt \
   #   --output_file generated_summaries/us_counties.json
 
-  # Generate global cities summaries
-  # Skip first 151 places in PriorityPlaces.0.txt
-  # Those places already have summaries in us_states_and_100_cities.json
-  echo "Generating global cities summaries"
-  python3 fetch_place_summaries.py ../../static/sitemap/PriorityPlaces.0.txt \
-    --output_file generated_summaries/global_cities.json \
-    --start_index 151
+  # # Generate global cities summaries
+  # # Skip first 151 places in PriorityPlaces.0.txt
+  # # Those places already have summaries in us_states_and_100_cities.json
+  # echo "Generating global cities summaries"
+  # python3 fetch_place_summaries.py ../../static/sitemap/PriorityPlaces.0.txt \
+  #   --output_file generated_summaries/global_cities.json \
+  #   --start_index 151
 
   # Combine into one output
   echo "Combining summaries and writing to config"
