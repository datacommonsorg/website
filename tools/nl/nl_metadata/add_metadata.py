--- conflicted
+++ resolved
@@ -16,37 +16,37 @@
 1. Import the existing NL SVs, and separate the table into batches of up to 100 SVs.
 2. For each batch, call the data commons API to fetch the metadata for all DCIDs in the batch
 3. For each SV in the batch, extract the common metadata fields and add to a new row. Also extract any constraintProperties.
-<<<<<<< HEAD
 4. Optionally, call the Gemini API in parallel batches to generate approximately 5 alternative sentences per SV based on the metadata.
-=======
-4. Optionally, call the Gemini API to generate approximately 5 alternative sentences per SV based on the metadata.
->>>>>>> 8bb01f79
 5. Create a new dataframe with the new SVs, and export it as a JSON file alyssaguo_statvars.json.
 
+To run this script, make a copy of .env.sample and register your data commons and Gemini API keys to DOTENV_FILE_PATH (./.env), then run the script using the command ./add_metadata.py
 To run this script, make a copy of .env.sample and register your data commons and Gemini API keys to DOTENV_FILE_PATH (./.env), then run the script using the command ./add_metadata.py
 """
 import argparse
-<<<<<<< HEAD
 import asyncio
-=======
->>>>>>> 8bb01f79
 import json
 import os
 from typing import Dict, List
 
 from datacommons_client.client import DataCommonsClient
+from dotenv import load_dotenv
+from google import genai
+from google.genai import types
 from dotenv import load_dotenv
 from google import genai
 from google.genai import types
 import pandas as pd
 from sv_constants import GEMINI_PROMPT
+from sv_constants import GEMINI_PROMPT
 from sv_types import StatVarMetadata
 
+DOTENV_FILE_PATH = "tools/nl/nl_metadata/.env"
 DOTENV_FILE_PATH = "tools/nl/nl_metadata/.env"
 
 BATCH_SIZE = 100
 STAT_VAR_SHEET = "tools/nl/embeddings/input/base/sheets_svs.csv"
 EXPORTED_SV_FILE = "tools/nl/nl_metadata/alyssaguo_statvars.json"
+
 
 # These are the properties common to evey stat var
 MEASURED_PROPERTY = "measuredProperty"
@@ -63,7 +63,6 @@
 
 load_dotenv(dotenv_path=DOTENV_FILE_PATH)
 DC_API_KEY = os.getenv("DC_API_KEY")
-<<<<<<< HEAD
 
 
 def extract_flag() -> argparse.Namespace:
@@ -81,7 +80,17 @@
   return args
 
 
-=======
+def split_into_batches(
+    original_df: pd.DataFrame | List) -> List[pd.DataFrame] | List[List]:
+# Constants used for Gemini API calls
+GEMINI_MODEL = "gemini-2.5-flash-preview-05-20"
+GEMINI_TEMPERATURE = 1
+GEMINI_TOP_P = 1
+GEMINI_SEED = 0
+GEMINI_MAX_OUTPUT_TOKENS = 65535
+
+load_dotenv(dotenv_path=DOTENV_FILE_PATH)
+DC_API_KEY = os.getenv("DC_API_KEY")
 
 
 def extract_flag() -> argparse.Namespace:
@@ -99,7 +108,6 @@
   return args
 
 
->>>>>>> 8bb01f79
 def split_into_batches(
     original_df: pd.DataFrame | List) -> List[pd.DataFrame] | List[List]:
   """
@@ -131,8 +139,12 @@
 def extract_metadata(
     client: DataCommonsClient, curr_batch: Dict[str, str],
     sv_metadata_list: List[StatVarMetadata]) -> List[StatVarMetadata]:
+def extract_metadata(
+    client: DataCommonsClient, curr_batch: Dict[str, str],
+    sv_metadata_list: List[StatVarMetadata]) -> List[StatVarMetadata]:
   """
   Extracts the metadata for a list of DCIDs (given as the keys in curr_batch) from the data commons API. 
+  Adds the new metadata to a new list of StatVarMetadata objects, and returns the list.
   Adds the new metadata to a new list of StatVarMetadata objects, and returns the list.
   """
   response = client.node.fetch(node_dcids=list(curr_batch.keys()),
@@ -180,6 +192,7 @@
 
 
 def create_sv_metadata() -> List[StatVarMetadata]:
+def create_sv_metadata() -> List[StatVarMetadata]:
   """
   Creates SV metadata by taking the existing SV sheet, and calling the relevant helper functions to add metadata for the SVs.
   """
@@ -197,19 +210,11 @@
   return sv_metadata_list
 
 
-<<<<<<< HEAD
 async def generate_alt_sentences(
     gemini_client: genai.Client, gemini_config: types.GenerateContentConfig,
     sv_metadata: List[StatVarMetadata]) -> Dict[str, List[str]]:
   """
   Calls the Gemini API to generate alternative sentences for a list of SV metadata.
-=======
-def generate_alt_sentences(
-    gemini_client: genai.Client, gemini_config: types.GenerateContentConfig,
-    sv_metadata: List[StatVarMetadata]) -> Dict[str, List[str]]:
-  """
-  Calls the Gemini API to generate alternative sentences for a batch of SV metadata.
->>>>>>> 8bb01f79
   Returns the alt sentences as a dictionary mapping DCID to the list of sentences.
   """
   prompt_with_metadata = types.Part.from_text(text=(GEMINI_PROMPT +
@@ -221,11 +226,7 @@
   try:
     # Returns a GenerateContentResponse object, where the .text field contains the output from Gemini
     # Output is formatted as a JSON string representing a Dict mapping DCID to a list of alt sentences
-<<<<<<< HEAD
     response: types.GenerateContentResponse = await gemini_client.aio.models.generate_content(
-=======
-    response: types.GenerateContentResponse = gemini_client.models.generate_content(
->>>>>>> 8bb01f79
         model=GEMINI_MODEL, contents=model_input, config=gemini_config)
 
     alt_sentences = json.loads(response.text, strict=False)
@@ -237,19 +238,12 @@
   return alt_sentences
 
 
-<<<<<<< HEAD
 async def batch_generate_alt_sentences(
     sv_metadata_list: List[StatVarMetadata]) -> Dict[str, List[str]]:
   """
   Separates sv_metadata_list into batches of 100 entries, and executes multiple parallel calls to generate_alt_sentences
   using Gemini and existing SV metadata. Flattens the list of results, and returns the generated altSentences
   as a dictionary mapping DCID to the list of altSentences.
-=======
-def create_generated_sentences(
-    sv_metadata_list: List[StatVarMetadata]) -> List[StatVarMetadata]:
-  """
-  Populates generatedSentences for each SV by taking the SV metadata list, and calling the relevant helper function to generate altSentences using Gemini.
->>>>>>> 8bb01f79
   """
   gemini_client = genai.Client(
       vertexai=True,
@@ -265,7 +259,6 @@
   )
   batched_list: List[List[StatVarMetadata]] = split_into_batches(
       sv_metadata_list)
-<<<<<<< HEAD
 
   tasks_to_parallelize: List[asyncio.Task] = []
   for curr_batch in batched_list:
@@ -342,45 +335,4 @@
   export_to_json(sv_metadata_list)
 
 
-asyncio.run(main())
-=======
-  metadata_with_sentences: List[StatVarMetadata] = []
-  for curr_batch in batched_list:
-    alt_sentences = generate_alt_sentences(gemini_client, gemini_config,
-                                           curr_batch)
-    for metadata in curr_batch:
-      if metadata.dcid in alt_sentences:
-        metadata.generatedSentences = alt_sentences[metadata.dcid]
-      else:
-        print(
-            f"No alternative sentences generated for DCID {metadata.dcid}. Falling back to empty list."
-        )
-        metadata.generatedSentences = []
-      metadata_with_sentences.append(metadata)
-  return metadata_with_sentences
-
-
-def export_to_json(sv_metadata_list: List[StatVarMetadata]) -> None:
-  """
-  Exports the SV metadata list to a JSON file.
-  """
-  flattened_metadata: Dict[str, str | List[str]] = [{
-      "dcid": metadata.dcid,
-      "sentence": metadata.sentence,
-      "generatedSentences": metadata.generatedSentences,
-      "name": metadata.name,
-      "measuredProperty": metadata.measuredProperty,
-      "populationType": metadata.populationType,
-      "statType": metadata.statType,
-      **metadata.constraintProperties
-  } for metadata in sv_metadata_list]
-  sv_metadata_df = pd.DataFrame(flattened_metadata)
-  sv_metadata_df.to_json(EXPORTED_SV_FILE, orient="records", lines=True)
-
-
-args: argparse.Namespace = extract_flag()
-sv_metadata_list = create_sv_metadata()
-if args.generateAltSentences:
-  sv_metadata_list = create_generated_sentences(sv_metadata_list)
-export_to_json(sv_metadata_list)
->>>>>>> 8bb01f79
+asyncio.run(main())