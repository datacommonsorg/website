# Copyright 2023 Google LLC
#
# Licensed under the Apache License, Version 2.0 (the 'License');
# you may not use this file except in compliance with the License.
# You may obtain a copy of the License at
#
#      http://www.apache.org/licenses/LICENSE-2.0
#
# Unless required by applicable law or agreed to in writing, software
# distributed under the License is distributed on an 'AS IS' BASIS,
# WITHOUT WARRANTIES OR CONDITIONS OF ANY KIND, either express or implied.
# See the License for the specific language governing permissions and
# limitations under the License.

import glob
import os
from pathlib import Path
import tempfile
import unittest
from unittest import mock

import pandas as pd
from parameterized import parameterized
from sentence_transformers import SentenceTransformer

<<<<<<< HEAD
from tools.nl.embeddings import utils
=======
>>>>>>> c44216a3
import tools.nl.embeddings.build_embeddings as be


def get_test_sv_data():
  dcids = ["SV_1", "SV_2", "SV_3"]
  names = ["name1", "name2", "name3"]
  decriptions = ["desc1", "desc2", "desc3"]

  # SV_3 has an override which means that all other fields for SV_3 will
  # be ignored and only the override alternative(s) will be used.
  overrides = ["", "", "override3"]

  # SV_2 has a duplicate (abc2) which should be de-duped during processing.
  curated = ["abc1;xyz1", "abc2;xyz2; abc2", "abc3;xyz3"]

  return pd.DataFrame.from_dict({
      "dcid": dcids,
      "Name": names,
      "Description": decriptions,
      "Override_Alternatives": overrides,
      "Curated_Alternatives": curated,
  })


def _compare_files(t, output_path, expected_path):
  with open(output_path) as gotf:
    got = gotf.read()
    with open(expected_path) as wantf:
      want = wantf.read()
      t.assertEqual(got, want)


def _validate_sentence_to_dcid_map(t, df, dcid_col, sentence_columns):
  sentence_dcid_map = {}
  for _, row in df.iterrows():
    dcid = row[dcid_col]

    for col in sentence_columns:
      for s in row[col].split(";"):
        if not s:
          continue
        if s in sentence_dcid_map:
          # TODO: remove the continnue and uncomment the assert check below
          # when we have dealt with the dupes.
          continue
          # Sentence already exists. It could either be a duplicate for the
          # same SV dcid (which is Ok) OR the same sentence maps to a different
          # DCID (which is not OK).
          # t.assertEqual(
          #     sentence_dcid_map[s], dcid,
          #     f"Using the same sentence for more than one StatVar. Sentence: {s}. SV_1: {sentence_dcid_map[s]}, SV_2: {dcid}"
          # )
        else:
          sentence_dcid_map[s] = dcid


class TestEndToEnd(unittest.TestCase):

  def testFailure(self):

    # Mock the get_sheets_data function to return test data.
    # Mocking with an empty DataFrame should result in a KeyError exception for
    # the expected column names not found.
    be.get_sheets_data = mock.Mock(return_value=pd.DataFrame())

    model = SentenceTransformer("all-MiniLM-L6-v2")

    # input sheets filepaths can be empty.
    input_sheets_svs = []

    # Filepaths all correspond to the testdata folder.
    input_dir = Path(__file__).parent / "testdata/input"
    input_alternatives_filepattern = os.path.join(input_dir,
                                                  "*_alternatives.csv")

    with tempfile.TemporaryDirectory() as tmp_dir, self.assertRaises(KeyError):
      tmp_local_merged_filepath = os.path.join(tmp_dir, "merged_data.csv")
      be.build(model, None, input_sheets_svs, tmp_local_merged_filepath, "",
               input_alternatives_filepattern)

  def testSuccess(self):
    self.maxDiff = None

    # Mock the get_sheets_data function to return test data.
    be.get_sheets_data = mock.Mock(return_value=get_test_sv_data())

    # Given that the get_sheets_data() function is mocked, the Context
    # object does not need a valid `gs` and `bucket` field.
    model = SentenceTransformer("all-MiniLM-L6-v2")

    # Filepaths all correspond to the testdata folder.
    input_dir = Path(__file__).parent / "testdata/input"
    expected_dir = Path(__file__).parent / "testdata/expected"
    input_alternatives_filepattern = os.path.join(input_dir,
                                                  "*_alternatives.csv")
    input_sheets_csv_dirs = [os.path.join(input_dir, "curated")]
    expected_local_merged_filepath = os.path.join(expected_dir,
                                                  "merged_data.csv")
    expected_dcid_sentence_csv_filepath = os.path.join(
        expected_dir, "final_dcid_sentences_csv.csv")

    with tempfile.TemporaryDirectory() as tmp_dir:
      tmp_local_merged_filepath = os.path.join(tmp_dir, "merged_data.csv")
      tmp_dcid_sentence_csv = os.path.join(tmp_dir,
                                           "final_dcid_sentences_csv.csv")

      embeddings_df = be.build(model, None, input_sheets_csv_dirs,
                               tmp_local_merged_filepath, "",
                               input_alternatives_filepattern)

      # Write dcids, sentences to temp directory.
      embeddings_df[['dcid', 'sentence']].to_csv(tmp_dcid_sentence_csv)

      # Compare the output files.
      _compare_files(self, tmp_local_merged_filepath,
                     expected_local_merged_filepath)
      _compare_files(self, tmp_dcid_sentence_csv,
                     expected_dcid_sentence_csv_filepath)


class TestEndToEndActualDataFiles(unittest.TestCase):

  @parameterized.expand(["small", "medium"])
  def testInputFilesValidations(self, sz):
    # Verify that the required files exist.
    sheets_filepath = Path(
        __file__).parent / "data/curated_input/main/sheets_svs.csv"
    # TODO: Fix palm_batch13k_alternatives.csv to not have duplicate
    # descriptions.  Its technically okay since build_embeddings will take
    # care of dups.
    parent_folder = str(Path(__file__).parent)
    input_alternatives_filepattern = os.path.join(
        parent_folder, "data/alternatives/(palm|other)_alternaties.csv")
    output_dcid_sentences_filepath = os.path.join(
        parent_folder, f'data/preindex/{sz}/sv_descriptions.csv')

    # Check that all the files exist.
    self.assertTrue(os.path.exists(sheets_filepath))
    self.assertTrue(os.path.exists(output_dcid_sentences_filepath))

    # Perform input file validations.

    # The input data files should not have the same sentence/description map to
    # different SV dcids.
    sheets_df = pd.read_csv(sheets_filepath).fillna("")
    expected_cols = [
        "dcid", "Name", "Description", "Override_Alternatives",
        "Curated_Alternatives"
    ]
    sheets_sentence_cols = expected_cols[1:]

    self.assertCountEqual(expected_cols, sheets_df.columns.values)
    _validate_sentence_to_dcid_map(self, sheets_df, "dcid",
                                   sheets_sentence_cols)

    expected_cols = ["dcid", "Alternatives"]
    alt_sentence_cols = expected_cols[1:]

    for alt_file in glob.glob(input_alternatives_filepattern):
      alts_df = pd.read_csv(alt_file).fillna("")
      self.assertTrue(all(x in alts_df.columns.values for x in expected_cols))
      _validate_sentence_to_dcid_map(self, alts_df, "dcid", alt_sentence_cols)

  @parameterized.expand(["small", "medium"])
  def testOutputFileValidations(self, sz):
    output_dcid_sentences_filepath = Path(
        __file__).parent / f'data/preindex/{sz}/sv_descriptions.csv'

    dcid_sentence_df = pd.read_csv(output_dcid_sentences_filepath).fillna("")

    # Check that the dcids do not have duplicate rows.
    dcids_set = set()
    for d in dcid_sentence_df["dcid"].values:
      self.assertFalse(d in dcids_set, f"DCID found more than once: {d}")
      dcids_set.add(d)

    # Check that there are no duplicate sentences.
    sentences = {}
    for row_index, row in dcid_sentence_df.iterrows():
      sv_dcid = row["dcid"]
      for s in row["sentence"].split(";"):
        if not s:
          continue

        existing_sv_index = sentences.get(s, ())
        err_msg = f"\nSentence already exists: {s}.\nCurrent (SV, index): {sv_dcid, row_index}.\nExisting (SV, index): {existing_sv_index}."
        if s in sentences:
          print(err_msg)
        # self.assertFalse(s in sentences, err_msg)
        sentences[s] = (sv_dcid, row_index)<|MERGE_RESOLUTION|>--- conflicted
+++ resolved
@@ -23,10 +23,6 @@
 from parameterized import parameterized
 from sentence_transformers import SentenceTransformer
 
-<<<<<<< HEAD
-from tools.nl.embeddings import utils
-=======
->>>>>>> c44216a3
 import tools.nl.embeddings.build_embeddings as be
 
 
