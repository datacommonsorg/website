--- conflicted
+++ resolved
@@ -20,32 +20,20 @@
   echo "$0 -i # the complete finetuning procedure (both stages: intermediate -> final)"
 }
 
-<<<<<<< HEAD
-STAGE=""
-=======
 START_FROM="base"
 GENERATE=""
->>>>>>> aecd6a5e
 while getopts bfi OPTION; do
   case $OPTION in
     b)
         echo -e "### Finetuning the base model (final stage only; skipping intermediate stage)"
-<<<<<<< HEAD
-        STAGE="final"
-=======
         START_FROM="base"
         GENERATE="final"
->>>>>>> aecd6a5e
         INTERMEDIATE_FINETUNED_MODEL=""
         ;;
     f)
         echo -e "### Finetuning an existing tuned_alternatives model (final stage only)"
-<<<<<<< HEAD
-        STAGE="final"
-=======
         START_FROM="intermediate"
         GENERATE="final"
->>>>>>> aecd6a5e
         
         # Determine the intermediate model.
         if [ "$2" != "" ]; then
