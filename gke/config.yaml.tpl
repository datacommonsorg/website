--- conflicted
+++ resolved
@@ -24,11 +24,7 @@
   others:
     -
 nodes: 1
-<<<<<<< HEAD
-storage_project:
-=======
 storage_project:
 maps_api_key:
 tmcf_csv_bucket:
-tmcf_csv_folder:
->>>>>>> 6490d7d2
+tmcf_csv_folder: