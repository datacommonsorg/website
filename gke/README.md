--- conflicted
+++ resolved
@@ -78,13 +78,8 @@
     ../scripts/deploy_gke_helm.sh -e <ENV> -l <REGION>
     ```
 
-<<<<<<< HEAD
-1.  (Optional) If you're using multiple clusters, run the following script to
-    setup multi-cluster ingress and services.
-=======
 1. (Optional) If you're using multiple clusters, run the following script to
    setup multi-cluster ingress and services. Use the "-n" flag to include the nodejs server in the setup.
->>>>>>> b334f648
 
     ```bash
     # Set up multi-cluster ingress and service WITHOUT nodejs
