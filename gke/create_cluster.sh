--- conflicted
+++ resolved
@@ -76,17 +76,6 @@
 
 # Grant permissions to the default service account
 # This is needed for workload logging
-<<<<<<< HEAD
-gcloud projects add-iam-policy-binding \
-  $PROJECT_ID \
-  --member "serviceAccount:$PROJECT_NUM-compute@developer.gserviceaccount.com" \
-  --role "roles/logging.admin"
-
-gcloud projects add-iam-policy-binding \
-  $PROJECT_ID \
-  --member "serviceAccount:$PROJECT_NUM-compute@developer.gserviceaccount.com" \
-  --role "roles/monitoring.admin"
-=======
 declare -a roles=(
     "roles/logging.admin"
     "roles/monitoring.admin"
@@ -99,5 +88,4 @@
   gcloud projects add-iam-policy-binding $PROJECT_ID \
     --member "serviceAccount:$PROJECT_NUM-compute@developer.gserviceaccount.com" \
     --role $role
-done
->>>>>>> 81b7370e
+done