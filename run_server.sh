#!/bin/bash
# Copyright 2020 Google LLC
#
# Licensed under the Apache License, Version 2.0 (the "License");
# you may not use this file except in compliance with the License.
# You may obtain a copy of the License at
#
#      http://www.apache.org/licenses/LICENSE-2.0
#
# Unless required by applicable law or agreed to in writing, software
# distributed under the License is distributed on an "AS IS" BASIS,
# WITHOUT WARRANTIES OR CONDITIONS OF ANY KIND, either express or implied.
# See the License for the specific language governing permissions and
# limitations under the License.

set -e

python3 -m venv .env
source .env/bin/activate

PORT=8080
ENV=local

function help {
  echo "Usage: $0 -ep"
  echo "-e       Run with a specified environment. Options are: lite private or any configured env. Default: local"
  echo "-p       Run on a specified port. Default: 8080"
  exit 1
}

while getopts ":e:p:" OPTION; do
  case $OPTION in
    e)
      ENV=$OPTARG
      ;;
    p)
      PORT=$OPTARG
      ;;
    *)
      help
      ;;
  esac
done

export GOOGLE_CLOUD_PROJECT=datcom-website-dev
if [[ $ENV == "lite" ]]; then
  export FLASK_ENV=local-lite
elif [[ $ENV == "private" ]]; then
  export FLASK_ENV=local-private
elif [[ $ENV == "iitm" ]]; then
  export FLASK_ENV=local-iitm
<<<<<<< HEAD
elif [[ ! -z ${ENV+x} ]]; then  # Use any specified env.
  export FLASK_ENV=$ENV
=======
elif [[ $ENV == "feedingamerica" ]]; then
  export FLASK_ENV=local-feedingamerica
>>>>>>> c6daca4c
else
  export FLASK_ENV=local
fi
echo "Starting localhost with FLASK_ENV='$FLASK_ENV' on port='$PORT'"

pip3 install -r server/requirements.txt -q
cd server
protoc -I=./config/ --python_out=./config ./config/topic_page.proto
python3 main.py $PORT
cd ..<|MERGE_RESOLUTION|>--- conflicted
+++ resolved
@@ -49,13 +49,10 @@
   export FLASK_ENV=local-private
 elif [[ $ENV == "iitm" ]]; then
   export FLASK_ENV=local-iitm
-<<<<<<< HEAD
+elif [[ $ENV == "feedingamerica" ]]; then
+  export FLASK_ENV=local-feedingamerica
 elif [[ ! -z ${ENV+x} ]]; then  # Use any specified env.
   export FLASK_ENV=$ENV
-=======
-elif [[ $ENV == "feedingamerica" ]]; then
-  export FLASK_ENV=local-feedingamerica
->>>>>>> c6daca4c
 else
   export FLASK_ENV=local
 fi
