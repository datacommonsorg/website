--- conflicted
+++ resolved
@@ -28,19 +28,11 @@
   echo "-e       Run with a specified environment. Options are: lite custom or any configured env. Default: local"
   echo "-p       Run on a specified port. Default: 8080"
   echo "-m       Enable language models"
-<<<<<<< HEAD
-  echo "-d       Enable disaster JSON cache"
-  exit 1
-}
-
-while getopts ":e:p:m:d" OPTION; do
-=======
   echo "-d       Enable disaster JSON cache in local dev mode"
   exit 1
 }
 
 while getopts ":e:p?m?d" OPTION; do
->>>>>>> 036c381b
   case $OPTION in
     e)
       ENV=$OPTARG
